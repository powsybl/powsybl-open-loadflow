<?xml version="1.0" encoding="UTF-8"?>
<!--
  Copyright (c) 2019-2025, RTE (http://www.rte-france.com)
  This Source Code Form is subject to the terms of the Mozilla Public
  License, v. 2.0. If a copy of the MPL was not distributed with this
  file, You can obtain one at http://mozilla.org/MPL/2.0/.
  SPDX-License-Identifier: MPL-2.0
  -->
<project xmlns="http://maven.apache.org/POM/4.0.0"
         xmlns:xsi="http://www.w3.org/2001/XMLSchema-instance"
         xsi:schemaLocation="http://maven.apache.org/POM/4.0.0 http://maven.apache.org/xsd/maven-4.0.0.xsd">
    <modelVersion>4.0.0</modelVersion>

    <parent>
        <groupId>com.powsybl</groupId>
        <artifactId>powsybl-parent</artifactId>
        <version>24</version>
        <relativePath/>
    </parent>

    <artifactId>powsybl-open-loadflow</artifactId>
    <version>2.2.0-SNAPSHOT</version>

    <name>powsybl open loadflow</name>
    <description>An open source loadflow based on PowSyBl</description>
    <url>http://www.powsybl.org</url>

    <scm>
        <connection>scm:git:https://github.com/powsybl/powsybl-open-loadflow.git</connection>
        <developerConnection>scm:git:https://github.com/powsybl/powsybl-open-loadflow.git</developerConnection>
        <url>https://github.com/powsybl/powsybl-open-loadflow</url>
    </scm>

    <developers>
        <developer>
            <name>Geoffroy JAMGOTCHIAN</name>
            <email>geoffroy.jamgotchian@rte-france.com</email>
            <organization>RTE</organization>
            <organizationUrl>http://www.rte-france.com</organizationUrl>
        </developer>
        <developer>
            <name>Anne TILLOY</name>
            <email>anne.tilloy@rte-france.com</email>
            <organization>RTE</organization>
            <organizationUrl>http://www.rte-france.com</organizationUrl>
        </developer>
    </developers>

    <properties>
        <java.version>21</java.version>

        <jafama.version>2.3.2</jafama.version>
        <slf4jtoys.version>1.6.3</slf4jtoys.version>
        <asciitable.version>0.3.2</asciitable.version>

<<<<<<< HEAD
        <powsybl-core.version>7.1.0-SNAPSHOT</powsybl-core.version>
=======
        <powsybl-core.version>7.1.0</powsybl-core.version>
>>>>>>> f9379633

        <!--  This is required for later correct replacement of argline -->
        <argLine/>
    </properties>

    <build>
        <plugins>
            <plugin>
                <groupId>org.codehaus.mojo</groupId>
                <artifactId>buildnumber-maven-plugin</artifactId>
            </plugin>
            <plugin>
                <groupId>org.codehaus.mojo</groupId>
                <artifactId>templating-maven-plugin</artifactId>
            </plugin>
            <plugin>
                <groupId>org.apache.maven.plugins</groupId>
                <artifactId>maven-jar-plugin</artifactId>
                <executions>
                    <execution>
                        <goals>
                            <goal>test-jar</goal>
                        </goals>
                        <configuration>
                            <includes>
                                <include>com/powsybl/openloadflow/network/**/*Factory*.class</include>
                                <include>com/powsybl/openloadflow/util/LoadFlowAssert.class</include>
                                <include>com/powsybl/openloadflow/util/LoadFlowResultBuilder.class</include>
                                <include>com/powsybl/openloadflow/sa/AbstractOpenSecurityAnalysisTest.class</include>
                            </includes>
                        </configuration>
                    </execution>
                </executions>
            </plugin>
        </plugins>
        <pluginManagement>
            <plugins>
                <plugin>
                    <groupId>org.apache.maven.plugins</groupId>
                    <artifactId>maven-surefire-plugin</artifactId>
                    <configuration>
                        <argLine>@{argLine} -Duser.language=en -Duser.region=US</argLine>
                        <classpathDependencyExcludes>
                            <classpathDependencyExclude>com.powsybl:powsybl-config-classic</classpathDependencyExclude>
                        </classpathDependencyExcludes>
                    </configuration>
                </plugin>
            </plugins>
        </pluginManagement>
    </build>

    <dependencyManagement>
        <dependencies>
            <dependency>
                <groupId>com.powsybl</groupId>
                <artifactId>powsybl-core</artifactId>
                <version>${powsybl-core.version}</version>
                <type>pom</type>
                <scope>import</scope>
            </dependency>
        </dependencies>
    </dependencyManagement>

    <dependencies>
        <!-- Compile dependencies -->
        <dependency>
            <groupId>de.vandermeer</groupId>
            <artifactId>asciitable</artifactId>
            <version>${asciitable.version}</version>
        </dependency>
        <dependency>
            <groupId>net.jafama</groupId>
            <artifactId>jafama</artifactId>
            <version>${jafama.version}</version>
        </dependency>
        <dependency>
            <groupId>org.jgrapht</groupId>
            <artifactId>jgrapht-core</artifactId>
        </dependency>
        <dependency>
            <groupId>org.usefultoys</groupId>
            <artifactId>slf4j-toys</artifactId>
            <version>${slf4jtoys.version}</version>
        </dependency>
        <dependency>
            <groupId>org.anarres.graphviz</groupId>
            <artifactId>graphviz-builder</artifactId>
        </dependency>

        <dependency>
            <groupId>com.powsybl</groupId>
            <artifactId>powsybl-iidm-api</artifactId>
        </dependency>
        <dependency>
            <groupId>com.powsybl</groupId>
            <artifactId>powsybl-iidm-extensions</artifactId>
        </dependency>
        <dependency>
            <groupId>com.powsybl</groupId>
            <artifactId>powsybl-loadflow-api</artifactId>
        </dependency>
        <dependency>
            <groupId>com.powsybl</groupId>
            <artifactId>powsybl-loadflow-results-completion</artifactId>
        </dependency>
        <dependency>
            <groupId>com.powsybl</groupId>
            <artifactId>powsybl-math</artifactId>
        </dependency>
        <dependency>
            <groupId>com.powsybl</groupId>
            <artifactId>powsybl-security-analysis-api</artifactId>
        </dependency>
        <dependency>
            <groupId>com.powsybl</groupId>
            <artifactId>powsybl-sensitivity-analysis-api</artifactId>
        </dependency>
        <dependency>
            <groupId>com.powsybl</groupId>
            <artifactId>powsybl-commons</artifactId>
        </dependency>

        <!-- Runtime dependencies -->

        <!-- Test dependencies -->
        <dependency>
            <groupId>ch.qos.logback</groupId>
            <artifactId>logback-classic</artifactId>
            <scope>test</scope>
        </dependency>
        <dependency>
            <groupId>com.google.guava</groupId>
            <artifactId>guava-testlib</artifactId>
            <scope>test</scope>
        </dependency>
        <dependency>
            <groupId>com.google.jimfs</groupId>
            <artifactId>jimfs</artifactId>
            <scope>test</scope>
        </dependency>
        <dependency>
            <groupId>org.mockito</groupId>
            <artifactId>mockito-core</artifactId>
            <scope>test</scope>
        </dependency>
        <dependency>
            <groupId>org.slf4j</groupId>
            <artifactId>log4j-over-slf4j</artifactId>
            <scope>test</scope>
        </dependency>

        <dependency>
            <groupId>com.powsybl</groupId>
            <artifactId>powsybl-commons-test</artifactId>
            <scope>test</scope>
        </dependency>
        <dependency>
            <groupId>com.powsybl</groupId>
            <artifactId>powsybl-config-test</artifactId>
            <scope>test</scope>
        </dependency>
        <dependency>
            <groupId>com.powsybl</groupId>
            <artifactId>powsybl-ieee-cdf-converter</artifactId>
            <scope>test</scope>
        </dependency>
        <dependency>
            <groupId>com.powsybl</groupId>
            <artifactId>powsybl-iidm-impl</artifactId>
            <scope>test</scope>
        </dependency>
        <dependency>
            <groupId>com.powsybl</groupId>
            <artifactId>powsybl-iidm-test</artifactId>
            <scope>test</scope>
        </dependency>
        <dependency>
            <groupId>com.powsybl</groupId>
            <artifactId>powsybl-psse-model-test</artifactId>
            <version>${powsybl-core.version}</version>
            <scope>test</scope>
        </dependency>
        <dependency>
            <groupId>com.powsybl</groupId>
            <artifactId>powsybl-psse-converter</artifactId>
            <scope>test</scope>
        </dependency>
    </dependencies>
</project>
<|MERGE_RESOLUTION|>--- conflicted
+++ resolved
@@ -53,11 +53,7 @@
         <slf4jtoys.version>1.6.3</slf4jtoys.version>
         <asciitable.version>0.3.2</asciitable.version>
 
-<<<<<<< HEAD
         <powsybl-core.version>7.1.0-SNAPSHOT</powsybl-core.version>
-=======
-        <powsybl-core.version>7.1.0</powsybl-core.version>
->>>>>>> f9379633
 
         <!--  This is required for later correct replacement of argline -->
         <argLine/>
