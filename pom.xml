--- conflicted
+++ resolved
@@ -51,38 +51,7 @@
         <slf4j.version>1.7.22</slf4j.version>
         <slf4jtoys.version>1.6.2</slf4jtoys.version>
 
-<<<<<<< HEAD
-        <maven.antrun.version>1.8</maven.antrun.version>
-        <maven.buildnumber.version>1.4</maven.buildnumber.version>
-        <maven.checkstyle.version>3.0.0</maven.checkstyle.version>
-        <maven.clean.version>3.1.0</maven.clean.version>
-        <maven.compiler.version>3.8.0</maven.compiler.version>
-        <maven.core.version>3.3.9</maven.core.version>
-        <maven.dependency.version>3.1.1</maven.dependency.version>
-        <maven.deploy.version>2.8.2</maven.deploy.version>
-        <maven.enforcer.version>3.0.0-M2</maven.enforcer.version>
-        <maven.findbugs.version>3.0.5</maven.findbugs.version>
-        <maven.gpg.version>1.6</maven.gpg.version>
-        <maven.install.version>2.5.2</maven.install.version>
-        <maven.jacoco.version>0.8.2</maven.jacoco.version>
-        <maven.jar.version>3.1.0</maven.jar.version>
-        <maven.javadoc.version>3.0.1</maven.javadoc.version>
-        <maven.plugin.version>3.5.2</maven.plugin.version>
-        <maven.resources.version>3.1.0</maven.resources.version>
-        <maven.site.version>3.7.1</maven.site.version>
-        <maven.source.version>3.0.1</maven.source.version>
-        <maven.surefire.version>2.22.0</maven.surefire.version>
-        <maven.templating.version>1.0.0</maven.templating.version>
-        <maven.versions.version>2.7</maven.versions.version>
-
-        <sonar.exclusions>
-            **/generated/**/*
-        </sonar.exclusions>
-
         <powsyblcore.version>3.2.0-SNAPSHOT</powsyblcore.version>
-=======
-        <powsyblcore.version>3.1.0</powsyblcore.version>
->>>>>>> d2ec8dd3
     </properties>
 
     <dependencyManagement>
