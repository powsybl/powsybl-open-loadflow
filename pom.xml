<?xml version="1.0" encoding="UTF-8"?>
<!--

    Copyright (c) 2019, RTE (http://www.rte-france.com)
    This Source Code Form is subject to the terms of the Mozilla Public
    License, v. 2.0. If a copy of the MPL was not distributed with this
    file, You can obtain one at http://mozilla.org/MPL/2.0/.

-->
<project xmlns="http://maven.apache.org/POM/4.0.0"
         xmlns:xsi="http://www.w3.org/2001/XMLSchema-instance"
         xsi:schemaLocation="http://maven.apache.org/POM/4.0.0 http://maven.apache.org/xsd/maven-4.0.0.xsd">
    <modelVersion>4.0.0</modelVersion>

    <parent>
        <groupId>com.powsybl</groupId>
        <artifactId>powsybl-parent</artifactId>
        <version>9</version>
        <relativePath/>
    </parent>

    <artifactId>powsybl-open-loadflow</artifactId>
    <version>1.2.0-SNAPSHOT</version>

    <name>powsybl open loadflow</name>
    <description>An open source loadflow based on PowSyBl</description>
    <url>http://www.powsybl.org</url>

    <scm>
        <connection>scm:git:https://github.com/powsybl/powsybl-open-loadflow.git</connection>
        <developerConnection>scm:git:https://github.com/powsybl/powsybl-open-loadflow.git</developerConnection>
        <url>https://github.com/powsybl/powsybl-open-loadflow</url>
    </scm>

    <developers>
        <developer>
            <name>Geoffroy JAMGOTCHIAN</name>
            <email>geoffroy.jamgotchian@rte-france.com</email>
            <organization>RTE</organization>
            <organizationUrl>http://www.rte-france.com</organizationUrl>
        </developer>
    </developers>

    <properties>
        <java.version>11</java.version>

        <jafama.version>2.3.2</jafama.version>
        <slf4jtoys.version>1.6.3</slf4jtoys.version>
        <asciitable.version>0.3.2</asciitable.version>

<<<<<<< HEAD
        <powsybl-core.version>5.2.0-SNAPSHOT</powsybl-core.version>
=======
        <powsybl-core.version>5.2.0</powsybl-core.version>
>>>>>>> 0c2c5961
    </properties>

    <build>
        <plugins>
            <plugin>
                <groupId>org.codehaus.mojo</groupId>
                <artifactId>buildnumber-maven-plugin</artifactId>
            </plugin>
            <plugin>
                <groupId>org.codehaus.mojo</groupId>
                <artifactId>templating-maven-plugin</artifactId>
            </plugin>
        </plugins>
        <pluginManagement>
            <plugins>
                <plugin>
                    <groupId>org.apache.maven.plugins</groupId>
                    <artifactId>maven-surefire-plugin</artifactId>
                    <configuration>
                        <classpathDependencyExcludes>
                            <classpathDependencyExclude>com.powsybl:powsybl-config-classic</classpathDependencyExclude>
                        </classpathDependencyExcludes>
                    </configuration>
                </plugin>
            </plugins>
        </pluginManagement>
    </build>

    <dependencyManagement>
        <dependencies>
            <dependency>
                <groupId>com.powsybl</groupId>
                <artifactId>powsybl-core</artifactId>
                <version>${powsybl-core.version}</version>
                <type>pom</type>
                <scope>import</scope>
            </dependency>
        </dependencies>
    </dependencyManagement>

    <dependencies>
        <!-- Compile dependencies -->
        <dependency>
            <groupId>de.vandermeer</groupId>
            <artifactId>asciitable</artifactId>
            <version>${asciitable.version}</version>
        </dependency>
        <dependency>
            <groupId>net.jafama</groupId>
            <artifactId>jafama</artifactId>
            <version>${jafama.version}</version>
        </dependency>
        <dependency>
            <groupId>org.jgrapht</groupId>
            <artifactId>jgrapht-core</artifactId>
        </dependency>
        <dependency>
            <groupId>org.usefultoys</groupId>
            <artifactId>slf4j-toys</artifactId>
            <version>${slf4jtoys.version}</version>
        </dependency>
        <dependency>
            <groupId>org.anarres.graphviz</groupId>
            <artifactId>graphviz-builder</artifactId>
        </dependency>

        <dependency>
            <groupId>com.powsybl</groupId>
            <artifactId>powsybl-iidm-api</artifactId>
        </dependency>
        <dependency>
            <groupId>com.powsybl</groupId>
            <artifactId>powsybl-iidm-extensions</artifactId>
        </dependency>
        <dependency>
            <groupId>com.powsybl</groupId>
            <artifactId>powsybl-loadflow-api</artifactId>
        </dependency>
        <dependency>
            <groupId>com.powsybl</groupId>
            <artifactId>powsybl-loadflow-results-completion</artifactId>
        </dependency>
        <dependency>
            <groupId>com.powsybl</groupId>
            <artifactId>powsybl-math</artifactId>
        </dependency>
        <dependency>
            <groupId>com.powsybl</groupId>
            <artifactId>powsybl-security-analysis-api</artifactId>
        </dependency>
        <dependency>
            <groupId>com.powsybl</groupId>
            <artifactId>powsybl-sensitivity-analysis-api</artifactId>
        </dependency>
        <dependency>
            <groupId>com.powsybl</groupId>
            <artifactId>powsybl-commons</artifactId>
        </dependency>

        <!-- Runtime dependencies -->

        <!-- Test dependencies -->
        <dependency>
            <groupId>ch.qos.logback</groupId>
            <artifactId>logback-classic</artifactId>
            <scope>test</scope>
        </dependency>
        <dependency>
            <groupId>com.google.guava</groupId>
            <artifactId>guava-testlib</artifactId>
            <scope>test</scope>
        </dependency>
        <dependency>
            <groupId>com.google.jimfs</groupId>
            <artifactId>jimfs</artifactId>
            <scope>test</scope>
        </dependency>
        <dependency>
            <groupId>org.mockito</groupId>
            <artifactId>mockito-core</artifactId>
            <scope>test</scope>
        </dependency>
        <dependency>
            <groupId>org.slf4j</groupId>
            <artifactId>log4j-over-slf4j</artifactId>
            <scope>test</scope>
        </dependency>

        <dependency>
            <groupId>com.powsybl</groupId>
            <artifactId>powsybl-commons-test</artifactId>
            <scope>test</scope>
        </dependency>
        <dependency>
            <groupId>com.powsybl</groupId>
            <artifactId>powsybl-config-test</artifactId>
            <scope>test</scope>
        </dependency>
        <dependency>
            <groupId>com.powsybl</groupId>
            <artifactId>powsybl-ieee-cdf-converter</artifactId>
            <scope>test</scope>
        </dependency>
        <dependency>
            <groupId>com.powsybl</groupId>
            <artifactId>powsybl-iidm-impl</artifactId>
            <scope>test</scope>
        </dependency>
        <dependency>
            <groupId>com.powsybl</groupId>
            <artifactId>powsybl-iidm-test</artifactId>
            <scope>test</scope>
        </dependency>
    </dependencies>
</project>
<|MERGE_RESOLUTION|>--- conflicted
+++ resolved
@@ -48,11 +48,7 @@
         <slf4jtoys.version>1.6.3</slf4jtoys.version>
         <asciitable.version>0.3.2</asciitable.version>
 
-<<<<<<< HEAD
-        <powsybl-core.version>5.2.0-SNAPSHOT</powsybl-core.version>
-=======
-        <powsybl-core.version>5.2.0</powsybl-core.version>
->>>>>>> 0c2c5961
+        <powsybl-core.version>5.3.0-SNAPSHOT</powsybl-core.version>
     </properties>
 
     <build>
