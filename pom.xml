<?xml version="1.0" encoding="UTF-8"?>
<!--

    Copyright (c) 2019, RTE (http://www.rte-france.com)
    This Source Code Form is subject to the terms of the Mozilla Public
    License, v. 2.0. If a copy of the MPL was not distributed with this
    file, You can obtain one at http://mozilla.org/MPL/2.0/.

-->
<project xmlns="http://maven.apache.org/POM/4.0.0"
         xmlns:xsi="http://www.w3.org/2001/XMLSchema-instance"
         xsi:schemaLocation="http://maven.apache.org/POM/4.0.0 http://maven.apache.org/xsd/maven-4.0.0.xsd">
    <modelVersion>4.0.0</modelVersion>

    <parent>
        <groupId>com.powsybl</groupId>
        <artifactId>powsybl-parent</artifactId>
        <version>3</version>
        <relativePath/>
    </parent>

    <artifactId>powsybl-open-loadflow</artifactId>
    <version>0.5.0-SNAPSHOT</version>

    <name>powsybl open loadflow</name>
    <description>An open source loadflow based on PowSyBl</description>
    <url>http://www.powsybl.org</url>

    <scm>
        <connection>scm:git:https://github.com/powsybl/powsybl-open-loadflow.git</connection>
        <developerConnection>scm:git:https://github.com/powsybl/powsybl-open-loadflow.git</developerConnection>
        <url>https://github.com/powsybl/powsybl-open-loadflow</url>
    </scm>

    <developers>
        <developer>
            <name>Geoffroy JAMGOTCHIAN</name>
            <email>geoffroy.jamgotchian@rte-france.com</email>
            <organization>RTE</organization>
            <organizationUrl>http://www.rte-france.com</organizationUrl>
        </developer>
    </developers>

    <properties>
        <commonscompress.version>1.19</commonscompress.version>
        <commonsio.version>2.5</commonsio.version>
        <jafama.version>2.3.1</jafama.version>
        <jgrapht.version>1.0.1</jgrapht.version>
        <jimfs.version>1.1</jimfs.version>
        <junit-jupiter.version>5.5.2</junit-jupiter.version>
        <guava.version>27.0.1-jre</guava.version>
        <logback.version>1.2.3</logback.version>
        <mockito.version>1.10.19</mockito.version>
        <slf4j.version>1.7.22</slf4j.version>
        <slf4jtoys.version>1.6.2</slf4jtoys.version>

<<<<<<< HEAD
        <powsyblcore.version>3.6.0-SNAPSHOT</powsyblcore.version>
=======
        <powsyblcore.version>3.5.0</powsyblcore.version>
>>>>>>> 63f401a9
    </properties>

    <build>
        <plugins>
            <plugin>
                <groupId>org.codehaus.mojo</groupId>
                <artifactId>buildnumber-maven-plugin</artifactId>
            </plugin>
            <plugin>
                <groupId>org.codehaus.mojo</groupId>
                <artifactId>templating-maven-plugin</artifactId>
            </plugin>
        </plugins>
        <pluginManagement>
            <plugins>
                <plugin>
                    <groupId>org.apache.maven.plugins</groupId>
                    <artifactId>maven-surefire-plugin</artifactId>
                    <configuration>
                        <classpathDependencyExcludes>
                            <classpathDependencyExclude>com.powsybl:powsybl-config-classic</classpathDependencyExclude>
                        </classpathDependencyExcludes>
                    </configuration>
                </plugin>
            </plugins>
        </pluginManagement>
    </build>

    <dependencyManagement>
        <dependencies>
            <dependency>
                <groupId>org.slf4j</groupId>
                <artifactId>slf4j-api</artifactId>
                <version>${slf4j.version}</version>
            </dependency>
            <dependency>
                <groupId>com.google.guava</groupId>
                <artifactId>guava</artifactId>
                <version>${guava.version}</version>
            </dependency>
            <dependency>
                <groupId>org.apache.commons</groupId>
                <artifactId>commons-compress</artifactId>
                <version>${commonscompress.version}</version>
            </dependency>
            <dependency>
                <groupId>commons-io</groupId>
                <artifactId>commons-io</artifactId>
                <version>${commonsio.version}</version>
            </dependency>
        </dependencies>
    </dependencyManagement>

    <dependencies>
        <!-- Compile dependencies -->
        <dependency>
            <groupId>net.jafama</groupId>
            <artifactId>jafama</artifactId>
            <version>${jafama.version}</version>
        </dependency>
        <dependency>
            <groupId>org.jgrapht</groupId>
            <artifactId>jgrapht-core</artifactId>
            <version>${jgrapht.version}</version>
        </dependency>
        <dependency>
            <groupId>org.usefultoys</groupId>
            <artifactId>slf4j-toys</artifactId>
            <version>${slf4jtoys.version}</version>
        </dependency>

        <dependency>
            <groupId>com.powsybl</groupId>
            <artifactId>powsybl-iidm-api</artifactId>
            <version>${powsyblcore.version}</version>
        </dependency>
        <dependency>
            <groupId>com.powsybl</groupId>
            <artifactId>powsybl-iidm-extensions</artifactId>
            <version>${powsyblcore.version}</version>
        </dependency>
        <dependency>
            <groupId>com.powsybl</groupId>
            <artifactId>powsybl-loadflow-api</artifactId>
            <version>${powsyblcore.version}</version>
        </dependency>
        <dependency>
            <groupId>com.powsybl</groupId>
            <artifactId>powsybl-loadflow-results-completion</artifactId>
            <version>${powsyblcore.version}</version>
        </dependency>
        <dependency>
            <groupId>com.powsybl</groupId>
            <artifactId>powsybl-math</artifactId>
            <version>${powsyblcore.version}</version>
        </dependency>

        <!-- Runtime dependencies -->

        <!-- Test dependencies -->
        <dependency>
            <groupId>ch.qos.logback</groupId>
            <artifactId>logback-classic</artifactId>
            <version>${logback.version}</version>
            <scope>test</scope>
        </dependency>
        <dependency>
            <groupId>com.google.guava</groupId>
            <artifactId>guava-testlib</artifactId>
            <version>${guava.version}</version>
            <scope>test</scope>
        </dependency>
        <dependency>
            <groupId>com.google.jimfs</groupId>
            <artifactId>jimfs</artifactId>
            <version>${jimfs.version}</version>
            <scope>test</scope>
        </dependency>
        <dependency>
            <groupId>org.junit.jupiter</groupId>
            <artifactId>junit-jupiter-engine</artifactId>
            <version>${junit-jupiter.version}</version>
            <scope>test</scope>
        </dependency>
        <dependency>
            <groupId>org.mockito</groupId>
            <artifactId>mockito-all</artifactId>
            <version>${mockito.version}</version>
            <scope>test</scope>
        </dependency>
        <dependency>
            <groupId>org.slf4j</groupId>
            <artifactId>log4j-over-slf4j</artifactId>
            <version>${slf4j.version}</version>
            <scope>test</scope>
        </dependency>

        <dependency>
            <groupId>com.powsybl</groupId>
            <artifactId>powsybl-commons</artifactId>
            <version>${powsyblcore.version}</version>
            <type>test-jar</type>
            <scope>test</scope>
        </dependency>
        <dependency>
            <groupId>com.powsybl</groupId>
            <artifactId>powsybl-config-test</artifactId>
            <version>${powsyblcore.version}</version>
            <scope>test</scope>
        </dependency>
        <dependency>
            <groupId>com.powsybl</groupId>
            <artifactId>powsybl-iidm-impl</artifactId>
            <version>${powsyblcore.version}</version>
            <scope>test</scope>
        </dependency>
        <dependency>
            <groupId>com.powsybl</groupId>
            <artifactId>powsybl-iidm-test</artifactId>
            <version>${powsyblcore.version}</version>
            <scope>test</scope>
        </dependency>
    </dependencies>

    <profiles>
        <profile>
        <id>native-image</id>
        <activation>
            <activeByDefault>false</activeByDefault>
        </activation>
        <properties>
            <graalvm.version>20.1.0</graalvm.version>
            <janino.version>3.1.0</janino.version>
            <mapdb.version>3.0.8</mapdb.version>
        </properties>
        <build>
            <resources>
                <resource>
                    <directory>src/main/resources</directory>
                </resource>
                <resource>
                    <directory>src/main/resources-native-image</directory>
                </resource>
            </resources>
            <plugins>
                <plugin>
                    <groupId>org.graalvm.nativeimage</groupId>
                    <artifactId>native-image-maven-plugin</artifactId>
                    <version>${graalvm.version}</version>
                    <executions>
                        <execution>
                            <goals>
                                <goal>native-image</goal>
                            </goals>
                            <phase>package</phase>
                        </execution>
                    </executions>
                    <configuration>
                        <skip>false</skip>
                        <imageName>olf</imageName>
                        <mainClass>com.powsybl.tools.Main</mainClass>
                        <buildArgs>
                            --no-fallback
                            --allow-incomplete-classpath
                        </buildArgs>
                    </configuration>
                </plugin>
            </plugins>
        </build>
        <dependencies>
            <dependency>
                <groupId>ch.qos.logback</groupId>
                <artifactId>logback-classic</artifactId>
                <version>${logback.version}</version>
            </dependency>
            <!-- workaround for https://github.com/oracle/graal/issues/1943 -->
            <dependency>
                <groupId>org.codehaus.janino</groupId>
                <artifactId>janino</artifactId>
                <version>${janino.version}</version>
            </dependency>
            <dependency>
                <groupId>org.graalvm.sdk</groupId>
                <artifactId>graal-sdk</artifactId>
                <version>${graalvm.version}</version>
                <scope>provided</scope>
            </dependency>
            <!--
              rdf4j depends on a very old version of mapdb. It is using ObjectStream which is not yet supported
              by GraalVM native image (https://github.com/oracle/graal/issues/2192). New version of mapdb seems to not
              rely on ObjectStream anymore
            -->
            <dependency>
                <groupId>org.mapdb</groupId>
                <artifactId>mapdb</artifactId>
                <version>${mapdb.version}</version>
            </dependency>
            <dependency>
                <groupId>org.slf4j</groupId>
                <artifactId>log4j-over-slf4j</artifactId>
                <version>${slf4j.version}</version>
                <scope>runtime</scope>
            </dependency>

            <dependency>
                <groupId>com.powsybl</groupId>
                <artifactId>powsybl-config-classic</artifactId>
                <version>${powsyblcore.version}</version>
            </dependency>
            <dependency>
                <groupId>com.powsybl</groupId>
                <artifactId>powsybl-ieee-cdf-converter</artifactId>
                <version>${powsyblcore.version}</version>
            </dependency>
            <dependency>
                <groupId>com.powsybl</groupId>
                <artifactId>powsybl-iidm-impl</artifactId>
                <version>${powsyblcore.version}</version>
            </dependency>
            <dependency>
                <groupId>com.powsybl</groupId>
                <artifactId>powsybl-iidm-xml-converter</artifactId>
                <version>${powsyblcore.version}</version>
            </dependency>
            <dependency>
                <groupId>com.powsybl</groupId>
                <artifactId>powsybl-tools</artifactId>
                <version>${powsyblcore.version}</version>
            </dependency>
            <dependency>
                <groupId>com.powsybl</groupId>
                <artifactId>powsybl-ucte-converter</artifactId>
                <version>${powsyblcore.version}</version>
            </dependency>
            <dependency>
                <groupId>com.powsybl</groupId>
                <artifactId>powsybl-cgmes-conversion</artifactId>
                <version>${powsyblcore.version}</version>
            </dependency>
            <dependency>
                <groupId>com.powsybl</groupId>
                <artifactId>powsybl-triple-store-impl-rdf4j</artifactId>
                <version>${powsyblcore.version}</version>
            </dependency>
            <dependency>
                <groupId>com.powsybl</groupId>
                <artifactId>powsybl-matpower-converter</artifactId>
                <version>${powsyblcore.version}</version>
            </dependency>
            <dependency>
                <groupId>com.powsybl</groupId>
                <artifactId>powsybl-psse-converter</artifactId>
                <version>${powsyblcore.version}</version>
            </dependency>
        </dependencies>
        </profile>
    </profiles>
</project>
<|MERGE_RESOLUTION|>--- conflicted
+++ resolved
@@ -54,11 +54,7 @@
         <slf4j.version>1.7.22</slf4j.version>
         <slf4jtoys.version>1.6.2</slf4jtoys.version>
 
-<<<<<<< HEAD
-        <powsyblcore.version>3.6.0-SNAPSHOT</powsyblcore.version>
-=======
         <powsyblcore.version>3.5.0</powsyblcore.version>
->>>>>>> 63f401a9
     </properties>
 
     <build>
