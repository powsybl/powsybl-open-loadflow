--- conflicted
+++ resolved
@@ -47,12 +47,8 @@
         <jafama.version>2.3.1</jafama.version>
         <junit-jupiter.version>5.5.2</junit-jupiter.version>
         <slf4jtoys.version>1.6.2</slf4jtoys.version>
-<<<<<<< HEAD
-        <powsybl-core.version>4.6.0-SNAPSHOT</powsybl-core.version>
-=======
-
-        <powsybl-core.version>4.6.0</powsybl-core.version>
->>>>>>> f256f3b1
+
+        <powsybl-core.version>4.7.0-SNAPSHOT</powsybl-core.version>
     </properties>
 
     <build>
