<?xml version="1.0" encoding="UTF-8"?>
<!--

    Copyright (c) 2019, RTE (http://www.rte-france.com)
    This Source Code Form is subject to the terms of the Mozilla Public
    License, v. 2.0. If a copy of the MPL was not distributed with this
    file, You can obtain one at http://mozilla.org/MPL/2.0/.

-->
<project xmlns="http://maven.apache.org/POM/4.0.0"
         xmlns:xsi="http://www.w3.org/2001/XMLSchema-instance"
         xsi:schemaLocation="http://maven.apache.org/POM/4.0.0 http://maven.apache.org/xsd/maven-4.0.0.xsd">
    <modelVersion>4.0.0</modelVersion>

    <parent>
        <groupId>com.powsybl</groupId>
        <artifactId>powsybl-parent</artifactId>
        <version>4</version>
        <relativePath/>
    </parent>

    <artifactId>powsybl-open-loadflow</artifactId>
    <version>0.16.0-SNAPSHOT</version>

    <name>powsybl open loadflow</name>
    <description>An open source loadflow based on PowSyBl</description>
    <url>http://www.powsybl.org</url>

    <scm>
        <connection>scm:git:https://github.com/powsybl/powsybl-open-loadflow.git</connection>
        <developerConnection>scm:git:https://github.com/powsybl/powsybl-open-loadflow.git</developerConnection>
        <url>https://github.com/powsybl/powsybl-open-loadflow</url>
    </scm>

    <developers>
        <developer>
            <name>Geoffroy JAMGOTCHIAN</name>
            <email>geoffroy.jamgotchian@rte-france.com</email>
            <organization>RTE</organization>
            <organizationUrl>http://www.rte-france.com</organizationUrl>
        </developer>
    </developers>

    <properties>
        <java.version>11</java.version>

        <jafama.version>2.3.1</jafama.version>
        <junit-jupiter.version>5.5.2</junit-jupiter.version>
        <slf4jtoys.version>1.6.2</slf4jtoys.version>

<<<<<<< HEAD
        <powsybl-core.version>4.6.0-SNAPSHOT</powsybl-core.version>
=======
        <powsybl-core.version>4.6.0</powsybl-core.version>
>>>>>>> 74a7a516
    </properties>

    <build>
        <plugins>
            <plugin>
                <groupId>org.codehaus.mojo</groupId>
                <artifactId>buildnumber-maven-plugin</artifactId>
            </plugin>
            <plugin>
                <groupId>org.codehaus.mojo</groupId>
                <artifactId>templating-maven-plugin</artifactId>
            </plugin>
        </plugins>
        <pluginManagement>
            <plugins>
                <plugin>
                    <groupId>org.apache.maven.plugins</groupId>
                    <artifactId>maven-surefire-plugin</artifactId>
                    <configuration>
                        <classpathDependencyExcludes>
                            <classpathDependencyExclude>com.powsybl:powsybl-config-classic</classpathDependencyExclude>
                        </classpathDependencyExcludes>
                    </configuration>
                </plugin>
            </plugins>
        </pluginManagement>
    </build>

    <dependencyManagement>
        <dependencies>
            <dependency>
                <groupId>com.powsybl</groupId>
                <artifactId>powsybl-core</artifactId>
                <version>${powsybl-core.version}</version>
                <type>pom</type>
                <scope>import</scope>
            </dependency>
        </dependencies>
    </dependencyManagement>

    <dependencies>
        <!-- Compile dependencies -->
        <dependency>
            <groupId>net.jafama</groupId>
            <artifactId>jafama</artifactId>
            <version>${jafama.version}</version>
        </dependency>
        <dependency>
            <groupId>org.jgrapht</groupId>
            <artifactId>jgrapht-core</artifactId>
        </dependency>
        <dependency>
            <groupId>org.usefultoys</groupId>
            <artifactId>slf4j-toys</artifactId>
            <version>${slf4jtoys.version}</version>
        </dependency>

        <dependency>
            <groupId>com.powsybl</groupId>
            <artifactId>powsybl-iidm-api</artifactId>
        </dependency>
        <dependency>
            <groupId>com.powsybl</groupId>
            <artifactId>powsybl-iidm-extensions</artifactId>
        </dependency>
        <dependency>
            <groupId>com.powsybl</groupId>
            <artifactId>powsybl-loadflow-api</artifactId>
        </dependency>
        <dependency>
            <groupId>com.powsybl</groupId>
            <artifactId>powsybl-loadflow-results-completion</artifactId>
        </dependency>
        <dependency>
            <groupId>com.powsybl</groupId>
            <artifactId>powsybl-math</artifactId>
        </dependency>
        <dependency>
            <groupId>com.powsybl</groupId>
            <artifactId>powsybl-security-analysis-api</artifactId>
        </dependency>
        <dependency>
            <groupId>com.powsybl</groupId>
            <artifactId>powsybl-sensitivity-analysis-api</artifactId>
        </dependency>
        <dependency>
            <groupId>com.powsybl</groupId>
            <artifactId>powsybl-commons</artifactId>
        </dependency>

        <!-- Runtime dependencies -->

        <!-- Test dependencies -->
        <dependency>
            <groupId>ch.qos.logback</groupId>
            <artifactId>logback-classic</artifactId>
            <scope>test</scope>
        </dependency>
        <dependency>
            <groupId>com.google.guava</groupId>
            <artifactId>guava-testlib</artifactId>
            <scope>test</scope>
        </dependency>
        <dependency>
            <groupId>com.google.jimfs</groupId>
            <artifactId>jimfs</artifactId>
            <scope>test</scope>
        </dependency>
        <dependency>
            <groupId>org.junit.jupiter</groupId>
            <artifactId>junit-jupiter-engine</artifactId>
            <version>${junit-jupiter.version}</version>
            <scope>test</scope>
        </dependency>
        <dependency>
            <groupId>org.mockito</groupId>
            <artifactId>mockito-core</artifactId>
            <scope>test</scope>
        </dependency>
        <dependency>
            <groupId>org.slf4j</groupId>
            <artifactId>log4j-over-slf4j</artifactId>
            <scope>test</scope>
        </dependency>

        <dependency>
            <groupId>com.powsybl</groupId>
            <artifactId>powsybl-commons</artifactId>
            <type>test-jar</type>
            <scope>test</scope>
        </dependency>
        <dependency>
            <groupId>com.powsybl</groupId>
            <artifactId>powsybl-config-test</artifactId>
            <scope>test</scope>
        </dependency>
        <dependency>
            <groupId>com.powsybl</groupId>
            <artifactId>powsybl-ieee-cdf-converter</artifactId>
            <scope>test</scope>
        </dependency>
        <dependency>
            <groupId>com.powsybl</groupId>
            <artifactId>powsybl-iidm-impl</artifactId>
            <scope>test</scope>
        </dependency>
        <dependency>
            <groupId>com.powsybl</groupId>
            <artifactId>powsybl-iidm-test</artifactId>
            <scope>test</scope>
        </dependency>
    </dependencies>
</project>
<|MERGE_RESOLUTION|>--- conflicted
+++ resolved
@@ -48,11 +48,7 @@
         <junit-jupiter.version>5.5.2</junit-jupiter.version>
         <slf4jtoys.version>1.6.2</slf4jtoys.version>
 
-<<<<<<< HEAD
-        <powsybl-core.version>4.6.0-SNAPSHOT</powsybl-core.version>
-=======
-        <powsybl-core.version>4.6.0</powsybl-core.version>
->>>>>>> 74a7a516
+        <powsybl-core.version>4.7.0-SNAPSHOT</powsybl-core.version>
     </properties>
 
     <build>
