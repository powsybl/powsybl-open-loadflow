<?xml version="1.0" encoding="UTF-8"?>
<!--

    Copyright (c) 2019, RTE (http://www.rte-france.com)
    This Source Code Form is subject to the terms of the Mozilla Public
    License, v. 2.0. If a copy of the MPL was not distributed with this
    file, You can obtain one at http://mozilla.org/MPL/2.0/.

-->
<project xmlns="http://maven.apache.org/POM/4.0.0"
         xmlns:xsi="http://www.w3.org/2001/XMLSchema-instance"
         xsi:schemaLocation="http://maven.apache.org/POM/4.0.0 http://maven.apache.org/xsd/maven-4.0.0.xsd">
    <modelVersion>4.0.0</modelVersion>

    <parent>
        <groupId>com.powsybl</groupId>
        <artifactId>powsybl-parent</artifactId>
        <version>3</version>
        <relativePath/>
    </parent>

    <artifactId>powsybl-open-loadflow</artifactId>
    <version>0.3.0-SNAPSHOT</version>

    <name>powsybl open loadflow</name>
    <description>An open source loadflow based on PowSyBl</description>
    <url>http://www.powsybl.org</url>

    <scm>
        <connection>scm:git:https://github.com/powsybl/powsybl-open-loadflow.git</connection>
        <developerConnection>scm:git:https://github.com/powsybl/powsybl-open-loadflow.git</developerConnection>
        <url>https://github.com/powsybl/powsybl-open-loadflow</url>
    </scm>

    <developers>
        <developer>
            <name>Geoffroy JAMGOTCHIAN</name>
            <email>geoffroy.jamgotchian@rte-france.com</email>
            <organization>RTE</organization>
            <organizationUrl>http://www.rte-france.com</organizationUrl>
        </developer>
    </developers>

    <properties>
        <commonscompress.version>1.19</commonscompress.version>
        <commonsio.version>2.5</commonsio.version>
        <jafama.version>2.3.1</jafama.version>
        <junit-jupiter.version>5.5.2</junit-jupiter.version>
        <guava.version>27.0.1-jre</guava.version>
        <logback.version>1.2.3</logback.version>
        <mockito.version>1.10.19</mockito.version>
        <slf4j.version>1.7.22</slf4j.version>
        <slf4jtoys.version>1.6.2</slf4jtoys.version>

<<<<<<< HEAD
        <maven.antrun.version>1.8</maven.antrun.version>
        <maven.buildnumber.version>1.4</maven.buildnumber.version>
        <maven.checkstyle.version>3.0.0</maven.checkstyle.version>
        <maven.clean.version>3.1.0</maven.clean.version>
        <maven.compiler.version>3.8.0</maven.compiler.version>
        <maven.core.version>3.3.9</maven.core.version>
        <maven.dependency.version>3.1.1</maven.dependency.version>
        <maven.deploy.version>2.8.2</maven.deploy.version>
        <maven.enforcer.version>3.0.0-M2</maven.enforcer.version>
        <maven.findbugs.version>3.0.5</maven.findbugs.version>
        <maven.gpg.version>1.6</maven.gpg.version>
        <maven.install.version>2.5.2</maven.install.version>
        <maven.jacoco.version>0.8.1</maven.jacoco.version>
        <maven.jar.version>3.1.0</maven.jar.version>
        <maven.javadoc.version>3.0.1</maven.javadoc.version>
        <maven.plugin.version>3.5.2</maven.plugin.version>
        <maven.resources.version>3.1.0</maven.resources.version>
        <maven.site.version>3.7.1</maven.site.version>
        <maven.source.version>3.0.1</maven.source.version>
        <maven.surefire.version>2.22.0</maven.surefire.version>
        <maven.templating.version>1.0.0</maven.templating.version>
        <maven.versions.version>2.7</maven.versions.version>

        <sonar.exclusions>
            **/generated/**/*
        </sonar.exclusions>

        <powsyblcore.version>3.1.0-SNAPSHOT</powsyblcore.version>
    </properties>

    <build>
        <plugins>
            <plugin>
                <groupId>org.codehaus.mojo</groupId>
                <artifactId>buildnumber-maven-plugin</artifactId>
                <version>${maven.buildnumber.version}</version>
                <executions>
                    <execution>
                        <phase>validate</phase>
                        <goals>
                            <goal>create</goal>
                        </goals>
                    </execution>
                </executions>
                <configuration>
                    <doCheck>false</doCheck>
                    <doUpdate>false</doUpdate>
                    <revisionOnScmFailure>UNKNOWN_BUILD</revisionOnScmFailure>
                </configuration>
            </plugin>
            <plugin>
                <groupId>org.codehaus.mojo</groupId>
                <artifactId>findbugs-maven-plugin</artifactId>
                <version>${maven.findbugs.version}</version>
                <configuration>
                    <findbugsXmlOutput>true</findbugsXmlOutput>
                    <xmlOutput>true</xmlOutput>
                </configuration>
            </plugin>
            <plugin>
                <groupId>org.codehaus.mojo</groupId>
                <artifactId>templating-maven-plugin</artifactId>
                <version>${maven.templating.version}</version>
                <executions>
                    <execution>
                        <id>filter-src</id>
                        <goals>
                            <goal>filter-sources</goal>
                        </goals>
                    </execution>
                </executions>
            </plugin>
            <plugin>
                <groupId>org.codehaus.mojo</groupId>
                <artifactId>versions-maven-plugin</artifactId>
                <version>${maven.versions.version}</version>
                <configuration>
                    <generateBackupPoms>false</generateBackupPoms>
                </configuration>
            </plugin>
        </plugins>
        <pluginManagement>
            <plugins>
                <plugin>
                    <groupId>org.apache.maven.plugins</groupId>
                    <artifactId>maven-clean-plugin</artifactId>
                    <version>${maven.clean.version}</version>
                </plugin>
                <plugin>
                    <groupId>org.apache.maven.plugins</groupId>
                    <artifactId>maven-compiler-plugin</artifactId>
                    <version>${maven.compiler.version}</version>
                    <configuration>
                        <source>${java.version}</source>
                        <target>${java.version}</target>
                        <compilerArgs>
                            <arg>-Xlint</arg>
                        </compilerArgs>
                    </configuration>
                </plugin>
                <plugin>
                    <groupId>org.apache.maven.plugins</groupId>
                    <artifactId>maven-install-plugin</artifactId>
                    <version>${maven.install.version}</version>
                </plugin>
                <plugin>
                    <groupId>org.apache.maven.plugins</groupId>
                    <artifactId>maven-site-plugin</artifactId>
                    <version>${maven.site.version}</version>
                </plugin>
                <plugin>
                    <groupId>org.apache.maven.plugins</groupId>
                    <artifactId>maven-surefire-plugin</artifactId>
                    <version>${maven.surefire.version}</version>
                </plugin>
                <plugin>
                    <groupId>org.apache.maven.plugins</groupId>
                    <artifactId>maven-resources-plugin</artifactId>
                    <version>${maven.resources.version}</version>
                </plugin>
                <plugin>
                    <groupId>org.apache.maven.plugins</groupId>
                    <artifactId>maven-dependency-plugin</artifactId>
                    <version>${maven.dependency.version}</version>
                </plugin>
                <plugin>
                    <groupId>org.apache.maven.plugins</groupId>
                    <artifactId>maven-deploy-plugin</artifactId>
                    <version>${maven.deploy.version}</version>
                </plugin>
                <plugin>
                    <groupId>org.apache.maven.plugins</groupId>
                    <artifactId>maven-jar-plugin</artifactId>
                    <version>${maven.jar.version}</version>
                </plugin>
                <plugin>
                    <groupId>org.apache.maven.plugins</groupId>
                    <artifactId>maven-javadoc-plugin</artifactId>
                    <version>${maven.javadoc.version}</version>
                    <configuration>
                        <additionalOptions>-views -all</additionalOptions>
                        <additionalOptions>-Xdoclint:none</additionalOptions>
                        <useStandardDocletOptions>false</useStandardDocletOptions>
                        <docfilessubdirs>true</docfilessubdirs>
                    </configuration>
                </plugin>
            </plugins>
        </pluginManagement>
    </build>

    <profiles>
        <profile>
            <id>jacoco</id>
            <activation>
                <activeByDefault>false</activeByDefault>
            </activation>
            <build>
                <plugins>
                    <plugin>
                        <groupId>org.jacoco</groupId>
                        <artifactId>jacoco-maven-plugin</artifactId>
                        <version>${maven.jacoco.version}</version>
                        <configuration>
                            <excludes>
                                <!-- exclude generated classes -->
                                <exclude>**/generated/**/*</exclude>
                            </excludes>
                        </configuration>
                        <executions>
                            <execution>
                                <id>prepare-agent</id>
                                <goals>
                                    <goal>prepare-agent</goal>
                                </goals>
                            </execution>
                        </executions>
                    </plugin>
                </plugins>
            </build>
        </profile>
        <profile>
            <id>checks</id>
            <activation>
                <activeByDefault>true</activeByDefault>
            </activation>
            <build>
                <plugins>
                    <plugin>
                        <groupId>org.apache.maven.plugins</groupId>
                        <artifactId>maven-checkstyle-plugin</artifactId>
                        <version>${maven.checkstyle.version}</version>
                        <executions>
                            <execution>
                                <phase>validate</phase>
                                <goals>
                                    <goal>check</goal>
                                </goals>
                                <configuration>
                                    <configLocation>checkstyle.xml</configLocation>
                                    <consoleOutput>true</consoleOutput>
                                    <failsOnError>true</failsOnError>
                                    <excludes>**/generated/**/*</excludes>
                                    <includeTestSourceDirectory>true</includeTestSourceDirectory>
                                </configuration>
                            </execution>
                        </executions>
                    </plugin>
                    <plugin>
                        <groupId>org.apache.maven.plugins</groupId>
                        <artifactId>maven-enforcer-plugin</artifactId>
                        <version>${maven.enforcer.version}</version>
                        <executions>
                            <execution>
                                <phase>validate</phase>
                                <goals>
                                    <goal>enforce</goal>
                                </goals>
                                <configuration>
                                    <fail>false</fail>
                                    <rules>
                                        <dependencyConvergence/>
                                        <requireMavenVersion>
                                            <version>${maven.core.version}</version>
                                        </requireMavenVersion>
                                    </rules>
                                </configuration>
                            </execution>
                        </executions>
                    </plugin>
                </plugins>
            </build>
        </profile>
        <profile>
            <id>release</id>
            <activation>
                <activeByDefault>false</activeByDefault>
            </activation>
            <build>
                <plugins>
                    <plugin>
                        <groupId>org.apache.maven.plugins</groupId>
                        <artifactId>maven-gpg-plugin</artifactId>
                        <version>${maven.gpg.version}</version>
                        <executions>
                            <execution>
                                <phase>verify</phase>
                                <goals>
                                    <goal>sign</goal>
                                </goals>
                            </execution>
                        </executions>
                    </plugin>
                    <plugin>
                        <groupId>org.apache.maven.plugins</groupId>
                        <artifactId>maven-javadoc-plugin</artifactId>
                        <version>${maven.javadoc.version}</version>
                        <executions>
                            <execution>
                                <id>javadoc-jar</id>
                                <phase>package</phase>
                                <goals>
                                    <goal>jar</goal>
                                </goals>
                            </execution>
                            <execution>
                                <id>javadoc-aggregate-jar</id>
                                <phase>package</phase>
                                <inherited>false</inherited>
                                <goals>
                                    <goal>aggregate-jar</goal>
                                </goals>
                            </execution>
                        </executions>
                    </plugin>
                    <plugin>
                        <groupId>org.apache.maven.plugins</groupId>
                        <artifactId>maven-source-plugin</artifactId>
                        <version>${maven.source.version}</version>
                        <executions>
                            <execution>
                                <phase>package</phase>
                                <goals>
                                    <goal>jar-no-fork</goal>
                                    <goal>test-jar-no-fork</goal>
                                </goals>
                            </execution>
                        </executions>
                    </plugin>
                </plugins>
            </build>
            <distributionManagement>
                <snapshotRepository>
                    <id>ossrh</id>
                    <url>https://oss.sonatype.org/content/repositories/snapshots</url>
                </snapshotRepository>
                <repository>
                    <id>ossrh</id>
                    <url>https://oss.sonatype.org/service/local/staging/deploy/maven2/</url>
                </repository>
            </distributionManagement>
        </profile>
        <profile>
            <id>distribution</id>
            <activation>
                <activeByDefault>false</activeByDefault>
            </activation>
            <build>
                <plugins>
                    <plugin>
                        <groupId>${project.groupId}</groupId>
                        <artifactId>powsybl-itools-packager-maven-plugin</artifactId>
                        <version>${powsyblcore.version}</version>
                        <executions>
                            <execution>
                                <phase>package</phase>
                                <goals>
                                    <goal>package-zip</goal>
                                </goals>
                            </execution>
                        </executions>
                        <configuration>
                            <packageName>open-loadflow</packageName>
                            <javaXmx>8G</javaXmx>
                        </configuration>
                    </plugin>
                </plugins>
            </build>
            <dependencies>
                <dependency>
                    <groupId>ch.qos.logback</groupId>
                    <artifactId>logback-classic</artifactId>
                    <version>${logback.version}</version>
                    <scope>runtime</scope>
                </dependency>
                <dependency>
                    <groupId>org.slf4j</groupId>
                    <artifactId>log4j-over-slf4j</artifactId>
                    <version>${slf4j.version}</version>
                    <scope>runtime</scope>
                </dependency>

                <dependency>
                    <groupId>com.powsybl</groupId>
                    <artifactId>powsybl-config-classic</artifactId>
                    <version>${powsyblcore.version}</version>
                    <scope>runtime</scope>
                </dependency>
                <dependency>
                    <groupId>com.powsybl</groupId>
                    <artifactId>powsybl-iidm-impl</artifactId>
                    <version>${powsyblcore.version}</version>
                    <scope>runtime</scope>
                </dependency>
                <dependency>
                    <groupId>com.powsybl</groupId>
                    <artifactId>powsybl-iidm-xml-converter</artifactId>
                    <version>${powsyblcore.version}</version>
                    <scope>runtime</scope>
                </dependency>
            </dependencies>
        </profile>
    </profiles>

=======
        <powsyblcore.version>3.2.0</powsyblcore.version>
    </properties>

>>>>>>> cb996de3
    <dependencyManagement>
        <dependencies>
            <dependency>
                <groupId>org.slf4j</groupId>
                <artifactId>slf4j-api</artifactId>
                <version>${slf4j.version}</version>
            </dependency>
            <dependency>
                <groupId>com.google.guava</groupId>
                <artifactId>guava</artifactId>
                <version>${guava.version}</version>
            </dependency>
            <dependency>
                <groupId>org.apache.commons</groupId>
                <artifactId>commons-compress</artifactId>
                <version>${commonscompress.version}</version>
            </dependency>
            <dependency>
                <groupId>commons-io</groupId>
                <artifactId>commons-io</artifactId>
                <version>${commonsio.version}</version>
            </dependency>
        </dependencies>
    </dependencyManagement>

    <dependencies>
        <!-- Compile dependencies -->
        <dependency>
            <groupId>net.jafama</groupId>
            <artifactId>jafama</artifactId>
            <version>${jafama.version}</version>
        </dependency>
        <dependency>
            <groupId>org.usefultoys</groupId>
            <artifactId>slf4j-toys</artifactId>
            <version>${slf4jtoys.version}</version>
        </dependency>

        <dependency>
            <groupId>com.powsybl</groupId>
            <artifactId>powsybl-iidm-api</artifactId>
            <version>${powsyblcore.version}</version>
        </dependency>
        <dependency>
            <groupId>com.powsybl</groupId>
            <artifactId>powsybl-iidm-extensions</artifactId>
            <version>${powsyblcore.version}</version>
        </dependency>
        <dependency>
            <groupId>com.powsybl</groupId>
            <artifactId>powsybl-loadflow-api</artifactId>
            <version>${powsyblcore.version}</version>
        </dependency>
        <dependency>
            <groupId>com.powsybl</groupId>
            <artifactId>powsybl-math</artifactId>
            <version>${powsyblcore.version}</version>
        </dependency>

        <!-- Runtime dependencies -->

        <!-- Test dependencies -->
        <dependency>
            <groupId>ch.qos.logback</groupId>
            <artifactId>logback-classic</artifactId>
            <version>${logback.version}</version>
            <scope>test</scope>
        </dependency>
        <dependency>
            <groupId>com.google.guava</groupId>
            <artifactId>guava-testlib</artifactId>
            <version>${guava.version}</version>
            <scope>test</scope>
        </dependency>
        <dependency>
            <groupId>org.junit.jupiter</groupId>
            <artifactId>junit-jupiter-engine</artifactId>
            <version>${junit-jupiter.version}</version>
            <scope>test</scope>
        </dependency>
        <dependency>
            <groupId>org.mockito</groupId>
            <artifactId>mockito-all</artifactId>
            <version>${mockito.version}</version>
            <scope>test</scope>
        </dependency>
        <dependency>
            <groupId>org.slf4j</groupId>
            <artifactId>log4j-over-slf4j</artifactId>
            <version>${slf4j.version}</version>
            <scope>test</scope>
        </dependency>

        <dependency>
            <groupId>com.powsybl</groupId>
            <artifactId>powsybl-commons</artifactId>
            <version>${powsyblcore.version}</version>
            <type>test-jar</type>
            <scope>test</scope>
        </dependency>
        <dependency>
            <groupId>com.powsybl</groupId>
            <artifactId>powsybl-config-test</artifactId>
            <version>${powsyblcore.version}</version>
            <scope>test</scope>
        </dependency>
        <dependency>
            <groupId>com.powsybl</groupId>
            <artifactId>powsybl-iidm-impl</artifactId>
            <version>${powsyblcore.version}</version>
            <scope>test</scope>
        </dependency>
        <dependency>
            <groupId>com.powsybl</groupId>
            <artifactId>powsybl-iidm-test</artifactId>
            <version>${powsyblcore.version}</version>
            <scope>test</scope>
        </dependency>
    </dependencies>

</project>
<|MERGE_RESOLUTION|>--- conflicted
+++ resolved
@@ -52,375 +52,9 @@
         <slf4j.version>1.7.22</slf4j.version>
         <slf4jtoys.version>1.6.2</slf4jtoys.version>
 
-<<<<<<< HEAD
-        <maven.antrun.version>1.8</maven.antrun.version>
-        <maven.buildnumber.version>1.4</maven.buildnumber.version>
-        <maven.checkstyle.version>3.0.0</maven.checkstyle.version>
-        <maven.clean.version>3.1.0</maven.clean.version>
-        <maven.compiler.version>3.8.0</maven.compiler.version>
-        <maven.core.version>3.3.9</maven.core.version>
-        <maven.dependency.version>3.1.1</maven.dependency.version>
-        <maven.deploy.version>2.8.2</maven.deploy.version>
-        <maven.enforcer.version>3.0.0-M2</maven.enforcer.version>
-        <maven.findbugs.version>3.0.5</maven.findbugs.version>
-        <maven.gpg.version>1.6</maven.gpg.version>
-        <maven.install.version>2.5.2</maven.install.version>
-        <maven.jacoco.version>0.8.1</maven.jacoco.version>
-        <maven.jar.version>3.1.0</maven.jar.version>
-        <maven.javadoc.version>3.0.1</maven.javadoc.version>
-        <maven.plugin.version>3.5.2</maven.plugin.version>
-        <maven.resources.version>3.1.0</maven.resources.version>
-        <maven.site.version>3.7.1</maven.site.version>
-        <maven.source.version>3.0.1</maven.source.version>
-        <maven.surefire.version>2.22.0</maven.surefire.version>
-        <maven.templating.version>1.0.0</maven.templating.version>
-        <maven.versions.version>2.7</maven.versions.version>
-
-        <sonar.exclusions>
-            **/generated/**/*
-        </sonar.exclusions>
-
-        <powsyblcore.version>3.1.0-SNAPSHOT</powsyblcore.version>
-    </properties>
-
-    <build>
-        <plugins>
-            <plugin>
-                <groupId>org.codehaus.mojo</groupId>
-                <artifactId>buildnumber-maven-plugin</artifactId>
-                <version>${maven.buildnumber.version}</version>
-                <executions>
-                    <execution>
-                        <phase>validate</phase>
-                        <goals>
-                            <goal>create</goal>
-                        </goals>
-                    </execution>
-                </executions>
-                <configuration>
-                    <doCheck>false</doCheck>
-                    <doUpdate>false</doUpdate>
-                    <revisionOnScmFailure>UNKNOWN_BUILD</revisionOnScmFailure>
-                </configuration>
-            </plugin>
-            <plugin>
-                <groupId>org.codehaus.mojo</groupId>
-                <artifactId>findbugs-maven-plugin</artifactId>
-                <version>${maven.findbugs.version}</version>
-                <configuration>
-                    <findbugsXmlOutput>true</findbugsXmlOutput>
-                    <xmlOutput>true</xmlOutput>
-                </configuration>
-            </plugin>
-            <plugin>
-                <groupId>org.codehaus.mojo</groupId>
-                <artifactId>templating-maven-plugin</artifactId>
-                <version>${maven.templating.version}</version>
-                <executions>
-                    <execution>
-                        <id>filter-src</id>
-                        <goals>
-                            <goal>filter-sources</goal>
-                        </goals>
-                    </execution>
-                </executions>
-            </plugin>
-            <plugin>
-                <groupId>org.codehaus.mojo</groupId>
-                <artifactId>versions-maven-plugin</artifactId>
-                <version>${maven.versions.version}</version>
-                <configuration>
-                    <generateBackupPoms>false</generateBackupPoms>
-                </configuration>
-            </plugin>
-        </plugins>
-        <pluginManagement>
-            <plugins>
-                <plugin>
-                    <groupId>org.apache.maven.plugins</groupId>
-                    <artifactId>maven-clean-plugin</artifactId>
-                    <version>${maven.clean.version}</version>
-                </plugin>
-                <plugin>
-                    <groupId>org.apache.maven.plugins</groupId>
-                    <artifactId>maven-compiler-plugin</artifactId>
-                    <version>${maven.compiler.version}</version>
-                    <configuration>
-                        <source>${java.version}</source>
-                        <target>${java.version}</target>
-                        <compilerArgs>
-                            <arg>-Xlint</arg>
-                        </compilerArgs>
-                    </configuration>
-                </plugin>
-                <plugin>
-                    <groupId>org.apache.maven.plugins</groupId>
-                    <artifactId>maven-install-plugin</artifactId>
-                    <version>${maven.install.version}</version>
-                </plugin>
-                <plugin>
-                    <groupId>org.apache.maven.plugins</groupId>
-                    <artifactId>maven-site-plugin</artifactId>
-                    <version>${maven.site.version}</version>
-                </plugin>
-                <plugin>
-                    <groupId>org.apache.maven.plugins</groupId>
-                    <artifactId>maven-surefire-plugin</artifactId>
-                    <version>${maven.surefire.version}</version>
-                </plugin>
-                <plugin>
-                    <groupId>org.apache.maven.plugins</groupId>
-                    <artifactId>maven-resources-plugin</artifactId>
-                    <version>${maven.resources.version}</version>
-                </plugin>
-                <plugin>
-                    <groupId>org.apache.maven.plugins</groupId>
-                    <artifactId>maven-dependency-plugin</artifactId>
-                    <version>${maven.dependency.version}</version>
-                </plugin>
-                <plugin>
-                    <groupId>org.apache.maven.plugins</groupId>
-                    <artifactId>maven-deploy-plugin</artifactId>
-                    <version>${maven.deploy.version}</version>
-                </plugin>
-                <plugin>
-                    <groupId>org.apache.maven.plugins</groupId>
-                    <artifactId>maven-jar-plugin</artifactId>
-                    <version>${maven.jar.version}</version>
-                </plugin>
-                <plugin>
-                    <groupId>org.apache.maven.plugins</groupId>
-                    <artifactId>maven-javadoc-plugin</artifactId>
-                    <version>${maven.javadoc.version}</version>
-                    <configuration>
-                        <additionalOptions>-views -all</additionalOptions>
-                        <additionalOptions>-Xdoclint:none</additionalOptions>
-                        <useStandardDocletOptions>false</useStandardDocletOptions>
-                        <docfilessubdirs>true</docfilessubdirs>
-                    </configuration>
-                </plugin>
-            </plugins>
-        </pluginManagement>
-    </build>
-
-    <profiles>
-        <profile>
-            <id>jacoco</id>
-            <activation>
-                <activeByDefault>false</activeByDefault>
-            </activation>
-            <build>
-                <plugins>
-                    <plugin>
-                        <groupId>org.jacoco</groupId>
-                        <artifactId>jacoco-maven-plugin</artifactId>
-                        <version>${maven.jacoco.version}</version>
-                        <configuration>
-                            <excludes>
-                                <!-- exclude generated classes -->
-                                <exclude>**/generated/**/*</exclude>
-                            </excludes>
-                        </configuration>
-                        <executions>
-                            <execution>
-                                <id>prepare-agent</id>
-                                <goals>
-                                    <goal>prepare-agent</goal>
-                                </goals>
-                            </execution>
-                        </executions>
-                    </plugin>
-                </plugins>
-            </build>
-        </profile>
-        <profile>
-            <id>checks</id>
-            <activation>
-                <activeByDefault>true</activeByDefault>
-            </activation>
-            <build>
-                <plugins>
-                    <plugin>
-                        <groupId>org.apache.maven.plugins</groupId>
-                        <artifactId>maven-checkstyle-plugin</artifactId>
-                        <version>${maven.checkstyle.version}</version>
-                        <executions>
-                            <execution>
-                                <phase>validate</phase>
-                                <goals>
-                                    <goal>check</goal>
-                                </goals>
-                                <configuration>
-                                    <configLocation>checkstyle.xml</configLocation>
-                                    <consoleOutput>true</consoleOutput>
-                                    <failsOnError>true</failsOnError>
-                                    <excludes>**/generated/**/*</excludes>
-                                    <includeTestSourceDirectory>true</includeTestSourceDirectory>
-                                </configuration>
-                            </execution>
-                        </executions>
-                    </plugin>
-                    <plugin>
-                        <groupId>org.apache.maven.plugins</groupId>
-                        <artifactId>maven-enforcer-plugin</artifactId>
-                        <version>${maven.enforcer.version}</version>
-                        <executions>
-                            <execution>
-                                <phase>validate</phase>
-                                <goals>
-                                    <goal>enforce</goal>
-                                </goals>
-                                <configuration>
-                                    <fail>false</fail>
-                                    <rules>
-                                        <dependencyConvergence/>
-                                        <requireMavenVersion>
-                                            <version>${maven.core.version}</version>
-                                        </requireMavenVersion>
-                                    </rules>
-                                </configuration>
-                            </execution>
-                        </executions>
-                    </plugin>
-                </plugins>
-            </build>
-        </profile>
-        <profile>
-            <id>release</id>
-            <activation>
-                <activeByDefault>false</activeByDefault>
-            </activation>
-            <build>
-                <plugins>
-                    <plugin>
-                        <groupId>org.apache.maven.plugins</groupId>
-                        <artifactId>maven-gpg-plugin</artifactId>
-                        <version>${maven.gpg.version}</version>
-                        <executions>
-                            <execution>
-                                <phase>verify</phase>
-                                <goals>
-                                    <goal>sign</goal>
-                                </goals>
-                            </execution>
-                        </executions>
-                    </plugin>
-                    <plugin>
-                        <groupId>org.apache.maven.plugins</groupId>
-                        <artifactId>maven-javadoc-plugin</artifactId>
-                        <version>${maven.javadoc.version}</version>
-                        <executions>
-                            <execution>
-                                <id>javadoc-jar</id>
-                                <phase>package</phase>
-                                <goals>
-                                    <goal>jar</goal>
-                                </goals>
-                            </execution>
-                            <execution>
-                                <id>javadoc-aggregate-jar</id>
-                                <phase>package</phase>
-                                <inherited>false</inherited>
-                                <goals>
-                                    <goal>aggregate-jar</goal>
-                                </goals>
-                            </execution>
-                        </executions>
-                    </plugin>
-                    <plugin>
-                        <groupId>org.apache.maven.plugins</groupId>
-                        <artifactId>maven-source-plugin</artifactId>
-                        <version>${maven.source.version}</version>
-                        <executions>
-                            <execution>
-                                <phase>package</phase>
-                                <goals>
-                                    <goal>jar-no-fork</goal>
-                                    <goal>test-jar-no-fork</goal>
-                                </goals>
-                            </execution>
-                        </executions>
-                    </plugin>
-                </plugins>
-            </build>
-            <distributionManagement>
-                <snapshotRepository>
-                    <id>ossrh</id>
-                    <url>https://oss.sonatype.org/content/repositories/snapshots</url>
-                </snapshotRepository>
-                <repository>
-                    <id>ossrh</id>
-                    <url>https://oss.sonatype.org/service/local/staging/deploy/maven2/</url>
-                </repository>
-            </distributionManagement>
-        </profile>
-        <profile>
-            <id>distribution</id>
-            <activation>
-                <activeByDefault>false</activeByDefault>
-            </activation>
-            <build>
-                <plugins>
-                    <plugin>
-                        <groupId>${project.groupId}</groupId>
-                        <artifactId>powsybl-itools-packager-maven-plugin</artifactId>
-                        <version>${powsyblcore.version}</version>
-                        <executions>
-                            <execution>
-                                <phase>package</phase>
-                                <goals>
-                                    <goal>package-zip</goal>
-                                </goals>
-                            </execution>
-                        </executions>
-                        <configuration>
-                            <packageName>open-loadflow</packageName>
-                            <javaXmx>8G</javaXmx>
-                        </configuration>
-                    </plugin>
-                </plugins>
-            </build>
-            <dependencies>
-                <dependency>
-                    <groupId>ch.qos.logback</groupId>
-                    <artifactId>logback-classic</artifactId>
-                    <version>${logback.version}</version>
-                    <scope>runtime</scope>
-                </dependency>
-                <dependency>
-                    <groupId>org.slf4j</groupId>
-                    <artifactId>log4j-over-slf4j</artifactId>
-                    <version>${slf4j.version}</version>
-                    <scope>runtime</scope>
-                </dependency>
-
-                <dependency>
-                    <groupId>com.powsybl</groupId>
-                    <artifactId>powsybl-config-classic</artifactId>
-                    <version>${powsyblcore.version}</version>
-                    <scope>runtime</scope>
-                </dependency>
-                <dependency>
-                    <groupId>com.powsybl</groupId>
-                    <artifactId>powsybl-iidm-impl</artifactId>
-                    <version>${powsyblcore.version}</version>
-                    <scope>runtime</scope>
-                </dependency>
-                <dependency>
-                    <groupId>com.powsybl</groupId>
-                    <artifactId>powsybl-iidm-xml-converter</artifactId>
-                    <version>${powsyblcore.version}</version>
-                    <scope>runtime</scope>
-                </dependency>
-            </dependencies>
-        </profile>
-    </profiles>
-
-=======
         <powsyblcore.version>3.2.0</powsyblcore.version>
     </properties>
 
->>>>>>> cb996de3
     <dependencyManagement>
         <dependencies>
             <dependency>
