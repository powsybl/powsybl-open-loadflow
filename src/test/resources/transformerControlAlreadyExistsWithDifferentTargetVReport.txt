--- conflicted
+++ resolved
@@ -68,13 +68,8 @@
                   Bus injection: 25 MW, 6.97189 MVar
          + Outer loop DistributedSlack
             + Outer loop iteration 1
-<<<<<<< HEAD
                Slack bus active power (2.073438 MW) distributed in 1 distribution iteration(s)
-         + Newton Raphson on Network CC0 SC0
-=======
-               Slack bus active power (5.819582 MW) distributed in 1 distribution iteration(s)
-         + Newton-Raphson on Network CC0 SC0
->>>>>>> 45e9eca1
+         + Newton-Raphson on Network CC0 SC0
             Newton-Raphson of outer loop iteration 1 of type DistributedSlack
             + Initial mismatch
                Newton-Raphson norm |f(x)|=0.020734
@@ -106,18 +101,12 @@
                   Bus injection: 27.073264 MW, 7.030733 MVar
          Outer loop VoltageMonitoring
          Outer loop ReactiveLimits
-<<<<<<< HEAD
          + Outer loop IncrementalTransformerVoltageControl
             + Outer loop iteration 2
                1 voltage-controlled buses are outside of their target deadbands
                1 transformers changed tap position
-         + Newton Raphson on Network CC0 SC0
+         + Newton-Raphson on Network CC0 SC0
             Newton-Raphson of outer loop iteration 2 of type IncrementalTransformerVoltageControl
-=======
-         Outer loop SimpleTransformerVoltageControl
-         + Newton-Raphson on Network CC0 SC0
-            Newton-Raphson of outer loop iteration 2 of type SimpleTransformerVoltageControl
->>>>>>> 45e9eca1
             + Initial mismatch
                Newton-Raphson norm |f(x)|=0.141543
                + Largest P mismatch: -10.701388 MW
@@ -177,7 +166,7 @@
          + Outer loop DistributedSlack
             + Outer loop iteration 3
                Slack bus active power (3.15211 MW) distributed in 1 distribution iteration(s)
-         + Newton Raphson on Network CC0 SC0
+         + Newton-Raphson on Network CC0 SC0
             Newton-Raphson of outer loop iteration 3 of type DistributedSlack
             + Initial mismatch
                Newton-Raphson norm |f(x)|=0.031521
