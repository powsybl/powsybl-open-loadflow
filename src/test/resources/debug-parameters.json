{
  "version" : "1.0",
  "load-flow-parameters" : {
    "version" : "1.8",
    "voltageInitMode" : "UNIFORM_VALUES",
    "transformerVoltageControlOn" : false,
    "phaseShifterRegulationOn" : false,
    "useReactiveLimits" : true,
    "twtSplitShuntAdmittance" : false,
    "shuntCompensatorVoltageControlOn" : false,
    "readSlackBus" : true,
    "writeSlackBus" : false,
    "dc" : true,
    "distributedSlack" : false,
    "balanceType" : "PROPORTIONAL_TO_GENERATION_P_MAX",
    "dcUseTransformerRatio" : true,
    "countriesToBalance" : [ ],
    "connectedComponentMode" : "MAIN",
    "hvdcAcEmulation" : true,
    "extensions" : {
      "open-load-flow-parameters" : {
        "slackBusSelectionMode" : "NAME",
        "slackBusesIds" : [ "b1_vl_0" ],
        "throwsExceptionInCaseOfSlackDistributionFailure" : false,
        "lowImpedanceBranchMode" : "REPLACE_BY_ZERO_IMPEDANCE_LINE",
        "loadPowerFactorConstant" : false,
        "plausibleActivePowerLimit" : 5000.0,
        "slackBusPMaxMismatch" : 1.0,
        "voltagePerReactivePowerControl" : false,
        "maxIteration" : 30,
        "newtonRaphsonConvEpsPerEq" : 1.0E-4,
        "voltageInitModeOverride" : "NONE",
        "transformerVoltageControlMode" : "WITH_GENERATOR_VOLTAGE_CONTROL",
        "shuntVoltageControlMode" : "WITH_GENERATOR_VOLTAGE_CONTROL",
        "dcPowerFactor" : 1.0,
        "minPlausibleTargetVoltage" : 0.8,
        "maxPlausibleTargetVoltage" : 1.2,
        "minRealisticVoltage" : 0.5,
        "maxRealisticVoltage" : 1.5,
        "lowImpedanceThreshold" : 1.0E-8,
        "reactiveRangeCheckMode" : "MAX",
        "networkCacheEnabled" : false,
        "svcVoltageMonitoring" : true,
        "stateVectorScalingMode" : "NONE",
        "maxSlackBusCount" : 1,
        "debugDir" : null,
        "incrementalTransformerVoltageControlOuterLoopMaxTapShift" : 3,
<<<<<<< HEAD
        "secondaryVoltageControl" : false,
        "disym" : false
=======
        "secondaryVoltageControl" : false
>>>>>>> 315549f8
      }
    }
  },
  "extensions" : {
    "open-sensitivity-parameters" : {
      "debugDir" : "/work"
    }
  }
}<|MERGE_RESOLUTION|>--- conflicted
+++ resolved
@@ -45,12 +45,11 @@
         "maxSlackBusCount" : 1,
         "debugDir" : null,
         "incrementalTransformerVoltageControlOuterLoopMaxTapShift" : 3,
-<<<<<<< HEAD
         "secondaryVoltageControl" : false,
         "disym" : false
-=======
+        "debugDir" : null,
+        "incrementalTransformerVoltageControlOuterLoopMaxTapShift" : 3,
         "secondaryVoltageControl" : false
->>>>>>> 315549f8
       }
     }
   },
