{
  "version" : "1.0",
  "load-flow-parameters" : {
    "version" : "1.7",
    "voltageInitMode" : "UNIFORM_VALUES",
    "transformerVoltageControlOn" : false,
    "phaseShifterRegulationOn" : false,
    "noGeneratorReactiveLimits" : false,
    "twtSplitShuntAdmittance" : false,
    "shuntCompensatorVoltageControlOn" : false,
    "readSlackBus" : true,
    "writeSlackBus" : false,
    "dc" : true,
    "distributedSlack" : false,
    "balanceType" : "PROPORTIONAL_TO_GENERATION_P_MAX",
    "dcUseTransformerRatio" : true,
    "countriesToBalance" : [ ],
    "connectedComponentMode" : "MAIN",
    "hvdcAcEmulation" : true,
    "extensions" : {
      "open-load-flow-parameters" : {
        "slackBusSelectionMode" : "NAME",
        "slackBusesIds" : [ "b1_vl_0" ],
        "throwsExceptionInCaseOfSlackDistributionFailure" : false,
        "lowImpedanceBranchMode" : "REPLACE_BY_ZERO_IMPEDANCE_LINE",
        "loadPowerFactorConstant" : false,
        "plausibleActivePowerLimit" : 5000.0,
        "slackBusPMaxMismatch" : 1.0,
        "voltagePerReactivePowerControl" : false,
        "maxIteration" : 30,
        "newtonRaphsonConvEpsPerEq" : 1.0E-4,
        "voltageInitModeOverride" : "NONE",
        "transformerVoltageControlMode" : "WITH_GENERATOR_VOLTAGE_CONTROL",
        "dcPowerFactor" : 1.0,
        "minPlausibleTargetVoltage" : 0.8,
        "maxPlausibleTargetVoltage" : 1.2,
        "minRealisticVoltage" : 0.5,
        "maxRealisticVoltage" : 1.5,
<<<<<<< HEAD
        "reactiveRangeCheckMode" : "MAX",
        "networkCacheEnabled" : false
=======
        "lowImpedanceThreshold" : 1.0E-8,
        "reactiveRangeCheckMode" : "MAX"
>>>>>>> 582f022c
      }
    }
  },
  "extensions" : {
    "open-sensitivity-parameters" : {
      "debugDir" : "/work"
    }
  }
}<|MERGE_RESOLUTION|>--- conflicted
+++ resolved
@@ -36,13 +36,9 @@
         "maxPlausibleTargetVoltage" : 1.2,
         "minRealisticVoltage" : 0.5,
         "maxRealisticVoltage" : 1.5,
-<<<<<<< HEAD
+        "lowImpedanceThreshold" : 1.0E-8,
         "reactiveRangeCheckMode" : "MAX",
         "networkCacheEnabled" : false
-=======
-        "lowImpedanceThreshold" : 1.0E-8,
-        "reactiveRangeCheckMode" : "MAX"
->>>>>>> 582f022c
       }
     }
   },
