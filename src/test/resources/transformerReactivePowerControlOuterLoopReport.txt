+ Test Report
   + Load flow on network 'two-windings-transformer-control'
      + Network CC0 SC0
         + Network info
            Network has 3 buses and 2 branches
<<<<<<< HEAD
            Network balance: active generation=25 MW, active load=16,2 MW, reactive generation=0 MVar, reactive load=7,5 MVar
=======
            Network balance: active generation=25 MW, active load=16.2 MW, reactive generation=0 MVar, reactive load=7.5 MVar
>>>>>>> f6729f6c
            Angle reference bus: VL_2_0
            Slack bus: VL_2_0
         + Newton Raphson on Network CC0 SC0
            No outer loops have been launched
            + Initial mismatch
<<<<<<< HEAD
               Newton-Raphson norm |f(x)|=0,274368
               + Largest P mismatch: -24,991288 MW
                  Bus Id: VL_1_0 (nominalVoltage=132kV)
                  Bus V: 1 pu, 0 rad
                  Bus injection: 0,008712 MW, 0 MVar
               + Largest Q mismatch: 4,477734 MVar
                  Bus Id: VL_2_0 (nominalVoltage=132kV)
                  Bus V: 1 pu, 0 rad
                  Bus injection: 0,823631 MW, -3,022266 MVar
               + Largest V mismatch: -0,022727 p.u.
                  Bus Id: VL_1_0 (nominalVoltage=132kV)
                  Bus V: 1 pu, 0 rad
                  Bus injection: 0,008712 MW, 0 MVar
            + Iteration 1 mismatch
               Newton-Raphson norm |f(x)|=0,018259
               + Largest P mismatch: 1,365638 MW
                  Bus Id: VL_3_0 (nominalVoltage=33kV)
                  Bus V: 0,852441 pu, -0,051021 rad
                  Bus injection: -3,634362 MW, 0,41189 MVar
               + Largest Q mismatch: 0,512485 MVar
                  Bus Id: VL_2_0 (nominalVoltage=132kV)
                  Bus V: 1,017582 pu, 0 rad
                  Bus injection: -16,760055 MW, -6,987515 MVar
               + Largest V mismatch: 0 p.u.
                  Bus Id: VL_1_0 (nominalVoltage=132kV)
                  Bus V: 1,022727 pu, 0,013961 rad
                  Bus injection: 26,018142 MW, 6,615251 MVar
            + Iteration 2 mismatch
               Newton-Raphson norm |f(x)|=0,000638
               + Largest P mismatch: 0,059804 MW
                  Bus Id: VL_3_0 (nominalVoltage=33kV)
                  Bus V: 0,819638 pu, -0,060842 rad
                  Bus injection: -4,940196 MW, 0,015968 MVar
               + Largest Q mismatch: 0,015968 MVar
                  Bus Id: VL_3_0 (nominalVoltage=33kV)
                  Bus V: 0,819638 pu, -0,060842 rad
                  Bus injection: -4,940196 MW, 0,015968 MVar
               + Largest V mismatch: 0 p.u.
                  Bus Id: VL_1_0 (nominalVoltage=132kV)
                  Bus V: 1,022727 pu, 0,013346 rad
                  Bus injection: 25,000607 MW, 7,653111 MVar
            + Iteration 3 mismatch
               Newton-Raphson norm |f(x)|=0,000001
               + Largest P mismatch: 0,000135 MW
                  Bus Id: VL_3_0 (nominalVoltage=33kV)
                  Bus V: 0,818093 pu, -0,061359 rad
                  Bus injection: -4,999865 MW, 0,000032 MVar
               + Largest Q mismatch: 0,000037 MVar
                  Bus Id: VL_2_0 (nominalVoltage=132kV)
                  Bus V: 1,017028 pu, 0 rad
                  Bus injection: -14,088261 MW, -7,499963 MVar
               + Largest V mismatch: 0 p.u.
                  Bus Id: VL_1_0 (nominalVoltage=132kV)
                  Bus V: 1,022727 pu, 0,013344 rad
                  Bus injection: 25 MW, 7,694058 MVar
         + Outer loop DistributedSlack
            + Outer loop iteration 1
               Slack bus active power (-2,888261 MW) distributed in 1 distribution iteration(s)
         + Newton Raphson on Network CC0 SC0
            Newton-Raphson of outer loop iteration 1 of type DistributedSlack
            + Initial mismatch
               Newton-Raphson norm |f(x)|=0,028883
               + Largest P mismatch: 2,888261 MW
                  Bus Id: VL_1_0 (nominalVoltage=132kV)
                  Bus V: 1,022727 pu, 0,013344 rad
                  Bus injection: 25 MW, 7,694058 MVar
               + Largest Q mismatch: 0,000037 MVar
                  Bus Id: VL_2_0 (nominalVoltage=132kV)
                  Bus V: 1,017028 pu, 0 rad
                  Bus injection: -14,088261 MW, -7,499963 MVar
               + Largest V mismatch: 0 p.u.
                  Bus Id: VL_1_0 (nominalVoltage=132kV)
                  Bus V: 1,022727 pu, 0,013344 rad
                  Bus injection: 25 MW, 7,694058 MVar
            + Iteration 1 mismatch
               Newton-Raphson norm |f(x)|=0,000023
               + Largest P mismatch: -0,000334 MW
                  Bus Id: VL_1_0 (nominalVoltage=132kV)
                  Bus V: 1,022727 pu, 0,011752 rad
                  Bus injection: 22,111404 MW, 7,616219 MVar
               + Largest Q mismatch: 0,002268 MVar
                  Bus Id: VL_2_0 (nominalVoltage=132kV)
                  Bus V: 1,017221 pu, 0 rad
                  Bus injection: -11,205673 MW, -7,497732 MVar
               + Largest V mismatch: 0 p.u.
                  Bus Id: VL_1_0 (nominalVoltage=132kV)
                  Bus V: 1,022727 pu, 0,011752 rad
                  Bus injection: 22,111404 MW, 7,616219 MVar
=======
               Newton-Raphson norm |f(x)|=0.274368
               + Largest P mismatch: -24.991288 MW
                  Bus Id: VL_1_0 (nominalVoltage=132kV)
                  Bus V: 1 pu, 0 rad
                  Bus injection: 0.008712 MW, 0 MVar
               + Largest Q mismatch: 4.477734 MVar
                  Bus Id: VL_2_0 (nominalVoltage=132kV)
                  Bus V: 1 pu, 0 rad
                  Bus injection: 0.823631 MW, -3.022266 MVar
               + Largest V mismatch: -0.022727 p.u.
                  Bus Id: VL_1_0 (nominalVoltage=132kV)
                  Bus V: 1 pu, 0 rad
                  Bus injection: 0.008712 MW, 0 MVar
            + Iteration 1 mismatch
               Newton-Raphson norm |f(x)|=0.018259
               + Largest P mismatch: 1.365638 MW
                  Bus Id: VL_3_0 (nominalVoltage=33kV)
                  Bus V: 0.852441 pu, -0.051021 rad
                  Bus injection: -3.634362 MW, 0.41189 MVar
               + Largest Q mismatch: 0.512485 MVar
                  Bus Id: VL_2_0 (nominalVoltage=132kV)
                  Bus V: 1.017582 pu, 0 rad
                  Bus injection: -16.760055 MW, -6.987515 MVar
               + Largest V mismatch: 0 p.u.
                  Bus Id: VL_1_0 (nominalVoltage=132kV)
                  Bus V: 1.022727 pu, 0.013961 rad
                  Bus injection: 26.018142 MW, 6.615251 MVar
            + Iteration 2 mismatch
               Newton-Raphson norm |f(x)|=0.000638
               + Largest P mismatch: 0.059804 MW
                  Bus Id: VL_3_0 (nominalVoltage=33kV)
                  Bus V: 0.819638 pu, -0.060842 rad
                  Bus injection: -4.940196 MW, 0.015968 MVar
               + Largest Q mismatch: 0.015968 MVar
                  Bus Id: VL_3_0 (nominalVoltage=33kV)
                  Bus V: 0.819638 pu, -0.060842 rad
                  Bus injection: -4.940196 MW, 0.015968 MVar
               + Largest V mismatch: 0 p.u.
                  Bus Id: VL_1_0 (nominalVoltage=132kV)
                  Bus V: 1.022727 pu, 0.013346 rad
                  Bus injection: 25.000607 MW, 7.653111 MVar
            + Iteration 3 mismatch
               Newton-Raphson norm |f(x)|=0.000001
               + Largest P mismatch: 0.000135 MW
                  Bus Id: VL_3_0 (nominalVoltage=33kV)
                  Bus V: 0.818093 pu, -0.061359 rad
                  Bus injection: -4.999865 MW, 0.000032 MVar
               + Largest Q mismatch: 0.000037 MVar
                  Bus Id: VL_2_0 (nominalVoltage=132kV)
                  Bus V: 1.017028 pu, 0 rad
                  Bus injection: -14.088261 MW, -7.499963 MVar
               + Largest V mismatch: 0 p.u.
                  Bus Id: VL_1_0 (nominalVoltage=132kV)
                  Bus V: 1.022727 pu, 0.013344 rad
                  Bus injection: 25 MW, 7.694058 MVar
         + Outer loop DistributedSlack
            + Outer loop iteration 1
               Slack bus active power (-2.888261 MW) distributed in 1 distribution iteration(s)
         + Newton Raphson on Network CC0 SC0
            Newton-Raphson of outer loop iteration 1 of type DistributedSlack
            + Initial mismatch
               Newton-Raphson norm |f(x)|=0.028883
               + Largest P mismatch: 2.888261 MW
                  Bus Id: VL_1_0 (nominalVoltage=132kV)
                  Bus V: 1.022727 pu, 0.013344 rad
                  Bus injection: 25 MW, 7.694058 MVar
               + Largest Q mismatch: 0.000037 MVar
                  Bus Id: VL_2_0 (nominalVoltage=132kV)
                  Bus V: 1.017028 pu, 0 rad
                  Bus injection: -14.088261 MW, -7.499963 MVar
               + Largest V mismatch: 0 p.u.
                  Bus Id: VL_1_0 (nominalVoltage=132kV)
                  Bus V: 1.022727 pu, 0.013344 rad
                  Bus injection: 25 MW, 7.694058 MVar
            + Iteration 1 mismatch
               Newton-Raphson norm |f(x)|=0.000023
               + Largest P mismatch: -0.000334 MW
                  Bus Id: VL_1_0 (nominalVoltage=132kV)
                  Bus V: 1.022727 pu, 0.011752 rad
                  Bus injection: 22.111404 MW, 7.616219 MVar
               + Largest Q mismatch: 0.002268 MVar
                  Bus Id: VL_2_0 (nominalVoltage=132kV)
                  Bus V: 1.017221 pu, 0 rad
                  Bus injection: -11.205673 MW, -7.497732 MVar
               + Largest V mismatch: 0 p.u.
                  Bus Id: VL_1_0 (nominalVoltage=132kV)
                  Bus V: 1.022727 pu, 0.011752 rad
                  Bus injection: 22.111404 MW, 7.616219 MVar
>>>>>>> f6729f6c
         Outer loop VoltageMonitoring
         Outer loop ReactiveLimits
         + Outer loop IncrementalTransformerReactivePowerControl
            + Outer loop iteration 2
               1 reactive power-controlled branches are outside of their target deadbands
               1 transformers changed tap position
            + Outer loop iteration 3
               1 reactive power-controlled branches are outside of their target deadbands
               1 transformers changed tap position
               1 transformers reached their tap maximum position
            + Outer loop iteration 4
               1 reactive power-controlled branches are outside of their target deadbands
         + Newton Raphson on Network CC0 SC0
            Newton-Raphson of outer loop iteration 2 of type IncrementalTransformerReactivePowerControl
            + Initial mismatch
<<<<<<< HEAD
               Newton-Raphson norm |f(x)|=0,081872
               + Largest P mismatch: -6,141369 MW
                  Bus Id: VL_3_0 (nominalVoltage=33kV)
                  Bus V: 0,818288 pu, -0,061333 rad
                  Bus injection: -11,141369 MW, -3,119318 MVar
               + Largest Q mismatch: 4,425324 MVar
                  Bus Id: VL_2_0 (nominalVoltage=132kV)
                  Bus V: 1,017221 pu, 0 rad
                  Bus injection: -0,616352 MW, -3,074676 MVar
               + Largest V mismatch: 0 p.u.
                  Bus Id: VL_1_0 (nominalVoltage=132kV)
                  Bus V: 1,022727 pu, 0,011752 rad
                  Bus injection: 22,111404 MW, 7,616219 MVar
            + Iteration 1 mismatch
               Newton-Raphson norm |f(x)|=0,027502
               + Largest P mismatch: 2,510689 MW
                  Bus Id: VL_3_0 (nominalVoltage=33kV)
                  Bus V: 1,040693 pu, -0,035807 rad
                  Bus injection: -2,489311 MW, 1,086017 MVar
               + Largest Q mismatch: 1,086017 MVar
                  Bus Id: VL_3_0 (nominalVoltage=33kV)
                  Bus V: 1,040693 pu, -0,035807 rad
                  Bus injection: -2,489311 MW, 1,086017 MVar
               + Largest V mismatch: 0 p.u.
                  Bus Id: VL_1_0 (nominalVoltage=132kV)
                  Bus V: 1,022727 pu, 0,011848 rad
                  Bus injection: 22,111915 MW, 5,763483 MVar
            + Iteration 2 mismatch
               Newton-Raphson norm |f(x)|=0,00138
               + Largest P mismatch: 0,127238 MW
                  Bus Id: VL_3_0 (nominalVoltage=33kV)
                  Bus V: 0,990933 pu, -0,043021 rad
                  Bus injection: -4,872762 MW, 0,049862 MVar
               + Largest Q mismatch: 0,049862 MVar
                  Bus Id: VL_3_0 (nominalVoltage=33kV)
                  Bus V: 0,990933 pu, -0,043021 rad
                  Bus injection: -4,872762 MW, 0,049862 MVar
               + Largest V mismatch: 0 p.u.
                  Bus Id: VL_1_0 (nominalVoltage=132kV)
                  Bus V: 1,022727 pu, 0,011772 rad
                  Bus injection: 22,11185 MW, 7,236219 MVar
            + Iteration 3 mismatch
               Newton-Raphson norm |f(x)|=0,000004
               + Largest P mismatch: 0,000398 MW
                  Bus Id: VL_3_0 (nominalVoltage=33kV)
                  Bus V: 0,988182 pu, -0,043511 rad
                  Bus injection: -4,999602 MW, 0,00014 MVar
               + Largest Q mismatch: 0,00014 MVar
                  Bus Id: VL_3_0 (nominalVoltage=33kV)
                  Bus V: 0,988182 pu, -0,043511 rad
                  Bus injection: -4,999602 MW, 0,00014 MVar
               + Largest V mismatch: 0 p.u.
                  Bus Id: VL_1_0 (nominalVoltage=132kV)
                  Bus V: 1,022727 pu, 0,011768 rad
                  Bus injection: 22,111739 MW, 7,318486 MVar
         + Newton Raphson on Network CC0 SC0
            Newton-Raphson of outer loop iteration 3 of type IncrementalTransformerReactivePowerControl
            + Initial mismatch
               Newton-Raphson norm |f(x)|=0,031683
               + Largest P mismatch: -2,449384 MW
                  Bus Id: VL_3_0 (nominalVoltage=33kV)
                  Bus V: 0,988182 pu, -0,043511 rad
                  Bus injection: -7,449384 MW, -1,299583 MVar
               + Largest Q mismatch: 1,532895 MVar
                  Bus Id: VL_2_0 (nominalVoltage=132kV)
                  Bus V: 1,017388 pu, 0 rad
                  Bus injection: -5,814404 MW, -5,967105 MVar
               + Largest V mismatch: 0 p.u.
                  Bus Id: VL_1_0 (nominalVoltage=132kV)
                  Bus V: 1,022727 pu, 0,011768 rad
                  Bus injection: 22,111739 MW, 7,318486 MVar
            + Iteration 1 mismatch
               Newton-Raphson norm |f(x)|=0,001922
               + Largest P mismatch: 0,173099 MW
                  Bus Id: VL_3_0 (nominalVoltage=33kV)
                  Bus V: 1,047089 pu, -0,038933 rad
                  Bus injection: -4,826901 MW, 0,082377 MVar
               + Largest Q mismatch: 0,082377 MVar
                  Bus Id: VL_3_0 (nominalVoltage=33kV)
                  Bus V: 1,047089 pu, -0,038933 rad
                  Bus injection: -4,826901 MW, 0,082377 MVar
               + Largest V mismatch: 0 p.u.
                  Bus Id: VL_1_0 (nominalVoltage=132kV)
                  Bus V: 1,022727 pu, 0,011778 rad
                  Bus injection: 22,111741 MW, 7,110862 MVar
            + Iteration 2 mismatch
               Newton-Raphson norm |f(x)|=0,000007
               + Largest P mismatch: 0,000665 MW
                  Bus Id: VL_3_0 (nominalVoltage=33kV)
                  Bus V: 1,043448 pu, -0,039329 rad
                  Bus injection: -4,999335 MW, 0,000286 MVar
               + Largest Q mismatch: 0,000286 MVar
                  Bus Id: VL_3_0 (nominalVoltage=33kV)
                  Bus V: 1,043448 pu, -0,039329 rad
                  Bus injection: -4,999335 MW, 0,000286 MVar
               + Largest V mismatch: 0 p.u.
                  Bus Id: VL_1_0 (nominalVoltage=132kV)
                  Bus V: 1,022727 pu, 0,011773 rad
                  Bus injection: 22,11174 MW, 7,223627 MVar
         + Outer loop DistributedSlack
            + Outer loop iteration 4
               Slack bus active power (2,379903 MW) distributed in 1 distribution iteration(s)
         + Newton Raphson on Network CC0 SC0
            Newton-Raphson of outer loop iteration 4 of type DistributedSlack
            + Initial mismatch
               Newton-Raphson norm |f(x)|=0,023799
               + Largest P mismatch: -2,379902 MW
                  Bus Id: VL_1_0 (nominalVoltage=132kV)
                  Bus V: 1,022727 pu, 0,011773 rad
                  Bus injection: 22,11174 MW, 7,223627 MVar
               + Largest Q mismatch: 0,000286 MVar
                  Bus Id: VL_3_0 (nominalVoltage=33kV)
                  Bus V: 1,043448 pu, -0,039329 rad
                  Bus injection: -4,999335 MW, 0,000286 MVar
               + Largest V mismatch: 0 p.u.
                  Bus Id: VL_1_0 (nominalVoltage=132kV)
                  Bus V: 1,022727 pu, 0,011773 rad
                  Bus injection: 22,11174 MW, 7,223627 MVar
            + Iteration 1 mismatch
               Newton-Raphson norm |f(x)|=0,000016
               + Largest P mismatch: -0,000222 MW
                  Bus Id: VL_1_0 (nominalVoltage=132kV)
                  Bus V: 1,022727 pu, 0,013084 rad
                  Bus injection: 24,49142 MW, 7,284141 MVar
               + Largest Q mismatch: 0,001539 MVar
                  Bus Id: VL_2_0 (nominalVoltage=132kV)
                  Bus V: 1,017284 pu, 0 rad
                  Bus injection: -11,194887 MW, -7,498461 MVar
               + Largest V mismatch: 0 p.u.
                  Bus Id: VL_1_0 (nominalVoltage=132kV)
                  Bus V: 1,022727 pu, 0,013084 rad
                  Bus injection: 24,49142 MW, 7,284141 MVar
=======
               Newton-Raphson norm |f(x)|=0.081872
               + Largest P mismatch: -6.141369 MW
                  Bus Id: VL_3_0 (nominalVoltage=33kV)
                  Bus V: 0.818288 pu, -0.061333 rad
                  Bus injection: -11.141369 MW, -3.119318 MVar
               + Largest Q mismatch: 4.425324 MVar
                  Bus Id: VL_2_0 (nominalVoltage=132kV)
                  Bus V: 1.017221 pu, 0 rad
                  Bus injection: -0.616352 MW, -3.074676 MVar
               + Largest V mismatch: 0 p.u.
                  Bus Id: VL_1_0 (nominalVoltage=132kV)
                  Bus V: 1.022727 pu, 0.011752 rad
                  Bus injection: 22.111404 MW, 7.616219 MVar
            + Iteration 1 mismatch
               Newton-Raphson norm |f(x)|=0.027502
               + Largest P mismatch: 2.510689 MW
                  Bus Id: VL_3_0 (nominalVoltage=33kV)
                  Bus V: 1.040693 pu, -0.035807 rad
                  Bus injection: -2.489311 MW, 1.086017 MVar
               + Largest Q mismatch: 1.086017 MVar
                  Bus Id: VL_3_0 (nominalVoltage=33kV)
                  Bus V: 1.040693 pu, -0.035807 rad
                  Bus injection: -2.489311 MW, 1.086017 MVar
               + Largest V mismatch: 0 p.u.
                  Bus Id: VL_1_0 (nominalVoltage=132kV)
                  Bus V: 1.022727 pu, 0.011848 rad
                  Bus injection: 22.111915 MW, 5.763483 MVar
            + Iteration 2 mismatch
               Newton-Raphson norm |f(x)|=0.00138
               + Largest P mismatch: 0.127238 MW
                  Bus Id: VL_3_0 (nominalVoltage=33kV)
                  Bus V: 0.990933 pu, -0.043021 rad
                  Bus injection: -4.872762 MW, 0.049862 MVar
               + Largest Q mismatch: 0.049862 MVar
                  Bus Id: VL_3_0 (nominalVoltage=33kV)
                  Bus V: 0.990933 pu, -0.043021 rad
                  Bus injection: -4.872762 MW, 0.049862 MVar
               + Largest V mismatch: 0 p.u.
                  Bus Id: VL_1_0 (nominalVoltage=132kV)
                  Bus V: 1.022727 pu, 0.011772 rad
                  Bus injection: 22.11185 MW, 7.236219 MVar
            + Iteration 3 mismatch
               Newton-Raphson norm |f(x)|=0.000004
               + Largest P mismatch: 0.000398 MW
                  Bus Id: VL_3_0 (nominalVoltage=33kV)
                  Bus V: 0.988182 pu, -0.043511 rad
                  Bus injection: -4.999602 MW, 0.00014 MVar
               + Largest Q mismatch: 0.00014 MVar
                  Bus Id: VL_3_0 (nominalVoltage=33kV)
                  Bus V: 0.988182 pu, -0.043511 rad
                  Bus injection: -4.999602 MW, 0.00014 MVar
               + Largest V mismatch: 0 p.u.
                  Bus Id: VL_1_0 (nominalVoltage=132kV)
                  Bus V: 1.022727 pu, 0.011768 rad
                  Bus injection: 22.111739 MW, 7.318486 MVar
         + Newton Raphson on Network CC0 SC0
            Newton-Raphson of outer loop iteration 3 of type IncrementalTransformerReactivePowerControl
            + Initial mismatch
               Newton-Raphson norm |f(x)|=0.031683
               + Largest P mismatch: -2.449384 MW
                  Bus Id: VL_3_0 (nominalVoltage=33kV)
                  Bus V: 0.988182 pu, -0.043511 rad
                  Bus injection: -7.449384 MW, -1.299583 MVar
               + Largest Q mismatch: 1.532895 MVar
                  Bus Id: VL_2_0 (nominalVoltage=132kV)
                  Bus V: 1.017388 pu, 0 rad
                  Bus injection: -5.814404 MW, -5.967105 MVar
               + Largest V mismatch: 0 p.u.
                  Bus Id: VL_1_0 (nominalVoltage=132kV)
                  Bus V: 1.022727 pu, 0.011768 rad
                  Bus injection: 22.111739 MW, 7.318486 MVar
            + Iteration 1 mismatch
               Newton-Raphson norm |f(x)|=0.001922
               + Largest P mismatch: 0.173099 MW
                  Bus Id: VL_3_0 (nominalVoltage=33kV)
                  Bus V: 1.047089 pu, -0.038933 rad
                  Bus injection: -4.826901 MW, 0.082377 MVar
               + Largest Q mismatch: 0.082377 MVar
                  Bus Id: VL_3_0 (nominalVoltage=33kV)
                  Bus V: 1.047089 pu, -0.038933 rad
                  Bus injection: -4.826901 MW, 0.082377 MVar
               + Largest V mismatch: 0 p.u.
                  Bus Id: VL_1_0 (nominalVoltage=132kV)
                  Bus V: 1.022727 pu, 0.011778 rad
                  Bus injection: 22.111741 MW, 7.110862 MVar
            + Iteration 2 mismatch
               Newton-Raphson norm |f(x)|=0.000007
               + Largest P mismatch: 0.000665 MW
                  Bus Id: VL_3_0 (nominalVoltage=33kV)
                  Bus V: 1.043448 pu, -0.039329 rad
                  Bus injection: -4.999335 MW, 0.000286 MVar
               + Largest Q mismatch: 0.000286 MVar
                  Bus Id: VL_3_0 (nominalVoltage=33kV)
                  Bus V: 1.043448 pu, -0.039329 rad
                  Bus injection: -4.999335 MW, 0.000286 MVar
               + Largest V mismatch: 0 p.u.
                  Bus Id: VL_1_0 (nominalVoltage=132kV)
                  Bus V: 1.022727 pu, 0.011773 rad
                  Bus injection: 22.11174 MW, 7.223627 MVar
         + Outer loop DistributedSlack
            + Outer loop iteration 4
               Slack bus active power (2.379903 MW) distributed in 1 distribution iteration(s)
         + Newton Raphson on Network CC0 SC0
            Newton-Raphson of outer loop iteration 4 of type DistributedSlack
            + Initial mismatch
               Newton-Raphson norm |f(x)|=0.023799
               + Largest P mismatch: -2.379902 MW
                  Bus Id: VL_1_0 (nominalVoltage=132kV)
                  Bus V: 1.022727 pu, 0.011773 rad
                  Bus injection: 22.11174 MW, 7.223627 MVar
               + Largest Q mismatch: 0.000286 MVar
                  Bus Id: VL_3_0 (nominalVoltage=33kV)
                  Bus V: 1.043448 pu, -0.039329 rad
                  Bus injection: -4.999335 MW, 0.000286 MVar
               + Largest V mismatch: 0 p.u.
                  Bus Id: VL_1_0 (nominalVoltage=132kV)
                  Bus V: 1.022727 pu, 0.011773 rad
                  Bus injection: 22.11174 MW, 7.223627 MVar
            + Iteration 1 mismatch
               Newton-Raphson norm |f(x)|=0.000016
               + Largest P mismatch: -0.000222 MW
                  Bus Id: VL_1_0 (nominalVoltage=132kV)
                  Bus V: 1.022727 pu, 0.013084 rad
                  Bus injection: 24.49142 MW, 7.284141 MVar
               + Largest Q mismatch: 0.001539 MVar
                  Bus Id: VL_2_0 (nominalVoltage=132kV)
                  Bus V: 1.017284 pu, 0 rad
                  Bus injection: -11.194887 MW, -7.498461 MVar
               + Largest V mismatch: 0 p.u.
                  Bus Id: VL_1_0 (nominalVoltage=132kV)
                  Bus V: 1.022727 pu, 0.013084 rad
                  Bus injection: 24.49142 MW, 7.284141 MVar
>>>>>>> f6729f6c
         Outer loop VoltageMonitoring
         Outer loop ReactiveLimits
         + Outer loop IncrementalTransformerReactivePowerControl
            + Outer loop iteration 5
               1 reactive power-controlled branches are outside of their target deadbands
         Outer loop DistributedSlack
         Outer loop VoltageMonitoring
         Outer loop ReactiveLimits
         + Outer loop IncrementalTransformerReactivePowerControl
            + Outer loop iteration 5
               1 reactive power-controlled branches are outside of their target deadbands
         AC load flow completed successfully (solverStatus=CONVERGED, outerloopStatus=STABLE)<|MERGE_RESOLUTION|>--- conflicted
+++ resolved
@@ -3,106 +3,12 @@
       + Network CC0 SC0
          + Network info
             Network has 3 buses and 2 branches
-<<<<<<< HEAD
-            Network balance: active generation=25 MW, active load=16,2 MW, reactive generation=0 MVar, reactive load=7,5 MVar
-=======
             Network balance: active generation=25 MW, active load=16.2 MW, reactive generation=0 MVar, reactive load=7.5 MVar
->>>>>>> f6729f6c
             Angle reference bus: VL_2_0
             Slack bus: VL_2_0
          + Newton Raphson on Network CC0 SC0
             No outer loops have been launched
             + Initial mismatch
-<<<<<<< HEAD
-               Newton-Raphson norm |f(x)|=0,274368
-               + Largest P mismatch: -24,991288 MW
-                  Bus Id: VL_1_0 (nominalVoltage=132kV)
-                  Bus V: 1 pu, 0 rad
-                  Bus injection: 0,008712 MW, 0 MVar
-               + Largest Q mismatch: 4,477734 MVar
-                  Bus Id: VL_2_0 (nominalVoltage=132kV)
-                  Bus V: 1 pu, 0 rad
-                  Bus injection: 0,823631 MW, -3,022266 MVar
-               + Largest V mismatch: -0,022727 p.u.
-                  Bus Id: VL_1_0 (nominalVoltage=132kV)
-                  Bus V: 1 pu, 0 rad
-                  Bus injection: 0,008712 MW, 0 MVar
-            + Iteration 1 mismatch
-               Newton-Raphson norm |f(x)|=0,018259
-               + Largest P mismatch: 1,365638 MW
-                  Bus Id: VL_3_0 (nominalVoltage=33kV)
-                  Bus V: 0,852441 pu, -0,051021 rad
-                  Bus injection: -3,634362 MW, 0,41189 MVar
-               + Largest Q mismatch: 0,512485 MVar
-                  Bus Id: VL_2_0 (nominalVoltage=132kV)
-                  Bus V: 1,017582 pu, 0 rad
-                  Bus injection: -16,760055 MW, -6,987515 MVar
-               + Largest V mismatch: 0 p.u.
-                  Bus Id: VL_1_0 (nominalVoltage=132kV)
-                  Bus V: 1,022727 pu, 0,013961 rad
-                  Bus injection: 26,018142 MW, 6,615251 MVar
-            + Iteration 2 mismatch
-               Newton-Raphson norm |f(x)|=0,000638
-               + Largest P mismatch: 0,059804 MW
-                  Bus Id: VL_3_0 (nominalVoltage=33kV)
-                  Bus V: 0,819638 pu, -0,060842 rad
-                  Bus injection: -4,940196 MW, 0,015968 MVar
-               + Largest Q mismatch: 0,015968 MVar
-                  Bus Id: VL_3_0 (nominalVoltage=33kV)
-                  Bus V: 0,819638 pu, -0,060842 rad
-                  Bus injection: -4,940196 MW, 0,015968 MVar
-               + Largest V mismatch: 0 p.u.
-                  Bus Id: VL_1_0 (nominalVoltage=132kV)
-                  Bus V: 1,022727 pu, 0,013346 rad
-                  Bus injection: 25,000607 MW, 7,653111 MVar
-            + Iteration 3 mismatch
-               Newton-Raphson norm |f(x)|=0,000001
-               + Largest P mismatch: 0,000135 MW
-                  Bus Id: VL_3_0 (nominalVoltage=33kV)
-                  Bus V: 0,818093 pu, -0,061359 rad
-                  Bus injection: -4,999865 MW, 0,000032 MVar
-               + Largest Q mismatch: 0,000037 MVar
-                  Bus Id: VL_2_0 (nominalVoltage=132kV)
-                  Bus V: 1,017028 pu, 0 rad
-                  Bus injection: -14,088261 MW, -7,499963 MVar
-               + Largest V mismatch: 0 p.u.
-                  Bus Id: VL_1_0 (nominalVoltage=132kV)
-                  Bus V: 1,022727 pu, 0,013344 rad
-                  Bus injection: 25 MW, 7,694058 MVar
-         + Outer loop DistributedSlack
-            + Outer loop iteration 1
-               Slack bus active power (-2,888261 MW) distributed in 1 distribution iteration(s)
-         + Newton Raphson on Network CC0 SC0
-            Newton-Raphson of outer loop iteration 1 of type DistributedSlack
-            + Initial mismatch
-               Newton-Raphson norm |f(x)|=0,028883
-               + Largest P mismatch: 2,888261 MW
-                  Bus Id: VL_1_0 (nominalVoltage=132kV)
-                  Bus V: 1,022727 pu, 0,013344 rad
-                  Bus injection: 25 MW, 7,694058 MVar
-               + Largest Q mismatch: 0,000037 MVar
-                  Bus Id: VL_2_0 (nominalVoltage=132kV)
-                  Bus V: 1,017028 pu, 0 rad
-                  Bus injection: -14,088261 MW, -7,499963 MVar
-               + Largest V mismatch: 0 p.u.
-                  Bus Id: VL_1_0 (nominalVoltage=132kV)
-                  Bus V: 1,022727 pu, 0,013344 rad
-                  Bus injection: 25 MW, 7,694058 MVar
-            + Iteration 1 mismatch
-               Newton-Raphson norm |f(x)|=0,000023
-               + Largest P mismatch: -0,000334 MW
-                  Bus Id: VL_1_0 (nominalVoltage=132kV)
-                  Bus V: 1,022727 pu, 0,011752 rad
-                  Bus injection: 22,111404 MW, 7,616219 MVar
-               + Largest Q mismatch: 0,002268 MVar
-                  Bus Id: VL_2_0 (nominalVoltage=132kV)
-                  Bus V: 1,017221 pu, 0 rad
-                  Bus injection: -11,205673 MW, -7,497732 MVar
-               + Largest V mismatch: 0 p.u.
-                  Bus Id: VL_1_0 (nominalVoltage=132kV)
-                  Bus V: 1,022727 pu, 0,011752 rad
-                  Bus injection: 22,111404 MW, 7,616219 MVar
-=======
                Newton-Raphson norm |f(x)|=0.274368
                + Largest P mismatch: -24.991288 MW
                   Bus Id: VL_1_0 (nominalVoltage=132kV)
@@ -191,7 +97,6 @@
                   Bus Id: VL_1_0 (nominalVoltage=132kV)
                   Bus V: 1.022727 pu, 0.011752 rad
                   Bus injection: 22.111404 MW, 7.616219 MVar
->>>>>>> f6729f6c
          Outer loop VoltageMonitoring
          Outer loop ReactiveLimits
          + Outer loop IncrementalTransformerReactivePowerControl
@@ -207,140 +112,6 @@
          + Newton Raphson on Network CC0 SC0
             Newton-Raphson of outer loop iteration 2 of type IncrementalTransformerReactivePowerControl
             + Initial mismatch
-<<<<<<< HEAD
-               Newton-Raphson norm |f(x)|=0,081872
-               + Largest P mismatch: -6,141369 MW
-                  Bus Id: VL_3_0 (nominalVoltage=33kV)
-                  Bus V: 0,818288 pu, -0,061333 rad
-                  Bus injection: -11,141369 MW, -3,119318 MVar
-               + Largest Q mismatch: 4,425324 MVar
-                  Bus Id: VL_2_0 (nominalVoltage=132kV)
-                  Bus V: 1,017221 pu, 0 rad
-                  Bus injection: -0,616352 MW, -3,074676 MVar
-               + Largest V mismatch: 0 p.u.
-                  Bus Id: VL_1_0 (nominalVoltage=132kV)
-                  Bus V: 1,022727 pu, 0,011752 rad
-                  Bus injection: 22,111404 MW, 7,616219 MVar
-            + Iteration 1 mismatch
-               Newton-Raphson norm |f(x)|=0,027502
-               + Largest P mismatch: 2,510689 MW
-                  Bus Id: VL_3_0 (nominalVoltage=33kV)
-                  Bus V: 1,040693 pu, -0,035807 rad
-                  Bus injection: -2,489311 MW, 1,086017 MVar
-               + Largest Q mismatch: 1,086017 MVar
-                  Bus Id: VL_3_0 (nominalVoltage=33kV)
-                  Bus V: 1,040693 pu, -0,035807 rad
-                  Bus injection: -2,489311 MW, 1,086017 MVar
-               + Largest V mismatch: 0 p.u.
-                  Bus Id: VL_1_0 (nominalVoltage=132kV)
-                  Bus V: 1,022727 pu, 0,011848 rad
-                  Bus injection: 22,111915 MW, 5,763483 MVar
-            + Iteration 2 mismatch
-               Newton-Raphson norm |f(x)|=0,00138
-               + Largest P mismatch: 0,127238 MW
-                  Bus Id: VL_3_0 (nominalVoltage=33kV)
-                  Bus V: 0,990933 pu, -0,043021 rad
-                  Bus injection: -4,872762 MW, 0,049862 MVar
-               + Largest Q mismatch: 0,049862 MVar
-                  Bus Id: VL_3_0 (nominalVoltage=33kV)
-                  Bus V: 0,990933 pu, -0,043021 rad
-                  Bus injection: -4,872762 MW, 0,049862 MVar
-               + Largest V mismatch: 0 p.u.
-                  Bus Id: VL_1_0 (nominalVoltage=132kV)
-                  Bus V: 1,022727 pu, 0,011772 rad
-                  Bus injection: 22,11185 MW, 7,236219 MVar
-            + Iteration 3 mismatch
-               Newton-Raphson norm |f(x)|=0,000004
-               + Largest P mismatch: 0,000398 MW
-                  Bus Id: VL_3_0 (nominalVoltage=33kV)
-                  Bus V: 0,988182 pu, -0,043511 rad
-                  Bus injection: -4,999602 MW, 0,00014 MVar
-               + Largest Q mismatch: 0,00014 MVar
-                  Bus Id: VL_3_0 (nominalVoltage=33kV)
-                  Bus V: 0,988182 pu, -0,043511 rad
-                  Bus injection: -4,999602 MW, 0,00014 MVar
-               + Largest V mismatch: 0 p.u.
-                  Bus Id: VL_1_0 (nominalVoltage=132kV)
-                  Bus V: 1,022727 pu, 0,011768 rad
-                  Bus injection: 22,111739 MW, 7,318486 MVar
-         + Newton Raphson on Network CC0 SC0
-            Newton-Raphson of outer loop iteration 3 of type IncrementalTransformerReactivePowerControl
-            + Initial mismatch
-               Newton-Raphson norm |f(x)|=0,031683
-               + Largest P mismatch: -2,449384 MW
-                  Bus Id: VL_3_0 (nominalVoltage=33kV)
-                  Bus V: 0,988182 pu, -0,043511 rad
-                  Bus injection: -7,449384 MW, -1,299583 MVar
-               + Largest Q mismatch: 1,532895 MVar
-                  Bus Id: VL_2_0 (nominalVoltage=132kV)
-                  Bus V: 1,017388 pu, 0 rad
-                  Bus injection: -5,814404 MW, -5,967105 MVar
-               + Largest V mismatch: 0 p.u.
-                  Bus Id: VL_1_0 (nominalVoltage=132kV)
-                  Bus V: 1,022727 pu, 0,011768 rad
-                  Bus injection: 22,111739 MW, 7,318486 MVar
-            + Iteration 1 mismatch
-               Newton-Raphson norm |f(x)|=0,001922
-               + Largest P mismatch: 0,173099 MW
-                  Bus Id: VL_3_0 (nominalVoltage=33kV)
-                  Bus V: 1,047089 pu, -0,038933 rad
-                  Bus injection: -4,826901 MW, 0,082377 MVar
-               + Largest Q mismatch: 0,082377 MVar
-                  Bus Id: VL_3_0 (nominalVoltage=33kV)
-                  Bus V: 1,047089 pu, -0,038933 rad
-                  Bus injection: -4,826901 MW, 0,082377 MVar
-               + Largest V mismatch: 0 p.u.
-                  Bus Id: VL_1_0 (nominalVoltage=132kV)
-                  Bus V: 1,022727 pu, 0,011778 rad
-                  Bus injection: 22,111741 MW, 7,110862 MVar
-            + Iteration 2 mismatch
-               Newton-Raphson norm |f(x)|=0,000007
-               + Largest P mismatch: 0,000665 MW
-                  Bus Id: VL_3_0 (nominalVoltage=33kV)
-                  Bus V: 1,043448 pu, -0,039329 rad
-                  Bus injection: -4,999335 MW, 0,000286 MVar
-               + Largest Q mismatch: 0,000286 MVar
-                  Bus Id: VL_3_0 (nominalVoltage=33kV)
-                  Bus V: 1,043448 pu, -0,039329 rad
-                  Bus injection: -4,999335 MW, 0,000286 MVar
-               + Largest V mismatch: 0 p.u.
-                  Bus Id: VL_1_0 (nominalVoltage=132kV)
-                  Bus V: 1,022727 pu, 0,011773 rad
-                  Bus injection: 22,11174 MW, 7,223627 MVar
-         + Outer loop DistributedSlack
-            + Outer loop iteration 4
-               Slack bus active power (2,379903 MW) distributed in 1 distribution iteration(s)
-         + Newton Raphson on Network CC0 SC0
-            Newton-Raphson of outer loop iteration 4 of type DistributedSlack
-            + Initial mismatch
-               Newton-Raphson norm |f(x)|=0,023799
-               + Largest P mismatch: -2,379902 MW
-                  Bus Id: VL_1_0 (nominalVoltage=132kV)
-                  Bus V: 1,022727 pu, 0,011773 rad
-                  Bus injection: 22,11174 MW, 7,223627 MVar
-               + Largest Q mismatch: 0,000286 MVar
-                  Bus Id: VL_3_0 (nominalVoltage=33kV)
-                  Bus V: 1,043448 pu, -0,039329 rad
-                  Bus injection: -4,999335 MW, 0,000286 MVar
-               + Largest V mismatch: 0 p.u.
-                  Bus Id: VL_1_0 (nominalVoltage=132kV)
-                  Bus V: 1,022727 pu, 0,011773 rad
-                  Bus injection: 22,11174 MW, 7,223627 MVar
-            + Iteration 1 mismatch
-               Newton-Raphson norm |f(x)|=0,000016
-               + Largest P mismatch: -0,000222 MW
-                  Bus Id: VL_1_0 (nominalVoltage=132kV)
-                  Bus V: 1,022727 pu, 0,013084 rad
-                  Bus injection: 24,49142 MW, 7,284141 MVar
-               + Largest Q mismatch: 0,001539 MVar
-                  Bus Id: VL_2_0 (nominalVoltage=132kV)
-                  Bus V: 1,017284 pu, 0 rad
-                  Bus injection: -11,194887 MW, -7,498461 MVar
-               + Largest V mismatch: 0 p.u.
-                  Bus Id: VL_1_0 (nominalVoltage=132kV)
-                  Bus V: 1,022727 pu, 0,013084 rad
-                  Bus injection: 24,49142 MW, 7,284141 MVar
-=======
                Newton-Raphson norm |f(x)|=0.081872
                + Largest P mismatch: -6.141369 MW
                   Bus Id: VL_3_0 (nominalVoltage=33kV)
@@ -473,7 +244,6 @@
                   Bus Id: VL_1_0 (nominalVoltage=132kV)
                   Bus V: 1.022727 pu, 0.013084 rad
                   Bus injection: 24.49142 MW, 7.284141 MVar
->>>>>>> f6729f6c
          Outer loop VoltageMonitoring
          Outer loop ReactiveLimits
          + Outer loop IncrementalTransformerReactivePowerControl
