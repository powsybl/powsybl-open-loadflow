--- conflicted
+++ resolved
@@ -46,11 +46,7 @@
     "num2" : 2,
     "r" : 0.0013850415512465374,
     "x" : 0.06925207756232687,
-<<<<<<< HEAD
-    "phaseControl" : {
-=======
     "discretePhaseControl" : {
->>>>>>> 016ac2d0
       "controller" : "PS1",
       "controlled" : "PS1",
       "mode" : "CONTROLLER",
