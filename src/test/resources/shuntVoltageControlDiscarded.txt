+ Test Report
   + Load flow on network 'svc'
      + Network CC0 SC0
         1 shunt compensators have been discarded from voltage control because targetV is inconsistent
         + Network info
            Network has 3 buses and 2 branches
<<<<<<< HEAD
            Network balance: active generation=101,3664 MW, active load=101 MW, reactive generation=0 MVar, reactive load=150 MVar
=======
            Network balance: active generation=101.3664 MW, active load=101 MW, reactive generation=0 MVar, reactive load=150 MVar
>>>>>>> f6729f6c
            Angle reference bus: vl2_0
            Slack bus: vl2_0
         Outer loop DistributedSlack
         Outer loop VoltageMonitoring
         Outer loop ReactiveLimits
         Outer loop ShuntVoltageControl
         Outer loop DistributedSlack
         Outer loop VoltageMonitoring
         Outer loop ReactiveLimits
         Outer loop ShuntVoltageControl
         AC load flow completed successfully (solverStatus=CONVERGED, outerloopStatus=STABLE)<|MERGE_RESOLUTION|>--- conflicted
+++ resolved
@@ -4,11 +4,7 @@
          1 shunt compensators have been discarded from voltage control because targetV is inconsistent
          + Network info
             Network has 3 buses and 2 branches
-<<<<<<< HEAD
-            Network balance: active generation=101,3664 MW, active load=101 MW, reactive generation=0 MVar, reactive load=150 MVar
-=======
             Network balance: active generation=101.3664 MW, active load=101 MW, reactive generation=0 MVar, reactive load=150 MVar
->>>>>>> f6729f6c
             Angle reference bus: vl2_0
             Slack bus: vl2_0
          Outer loop DistributedSlack
