/**
 * Copyright (c) 2020, RTE (http://www.rte-france.com)
 * This Source Code Form is subject to the terms of the Mozilla Public
 * License, v. 2.0. If a copy of the MPL was not distributed with this
 * file, You can obtain one at http://mozilla.org/MPL/2.0/.
 */
package com.powsybl.openloadflow.sensi;

<<<<<<< HEAD
import com.powsybl.computation.local.LocalComputationManager;
import com.powsybl.contingency.BranchContingency;
import com.powsybl.contingency.Contingency;
import com.powsybl.iidm.network.Network;
import com.powsybl.iidm.network.VariantManagerConstants;
import com.powsybl.iidm.network.test.EurostagTutorialExample1Factory;
=======
>>>>>>> 9ebcffcb
import com.powsybl.math.matrix.DenseMatrixFactory;
import com.powsybl.tools.PowsyblCoreVersion;
import org.junit.jupiter.api.Test;

<<<<<<< HEAD
import java.util.Collections;
import java.util.List;
=======
>>>>>>> 9ebcffcb

import static org.junit.jupiter.api.Assertions.assertEquals;

/**
 * @author Geoffroy Jamgotchian <geoffroy.jamgotchian at rte-france.com>
 */
class OpenSensitivityAnalysisProviderTest extends AbstractSensitivityAnalysisTest {

    @Test
    void testGeneralInfos() {
        OpenSensitivityAnalysisProvider provider = new OpenSensitivityAnalysisProvider(new DenseMatrixFactory());
        assertEquals("OpenSensitivityAnalysis", provider.getName());
        assertEquals(new PowsyblCoreVersion().getMavenProjectVersion(), provider.getVersion());
    }
<<<<<<< HEAD

    @Test
    void testContingenciesNotSupported() {
        Network network = EurostagTutorialExample1Factory.create();
        runAcLf(network);

        SensitivityAnalysisParameters sensiParameters = createParameters(true, "VLLOAD_0");
        SensitivityFactorsProvider factorsProvider = n -> Collections.emptyList();
        List<Contingency> contingencies = Collections.singletonList(new Contingency("c", new BranchContingency("NHV1_NHV2_1")));
        UnsupportedOperationException e = assertThrows(UnsupportedOperationException.class, () -> sensiProvider.run(network, VariantManagerConstants.INITIAL_VARIANT_ID,
                factorsProvider, contingencies, sensiParameters, LocalComputationManager.getDefault()));
        assertEquals("Contingencies not yet supported", e.getMessage());
    }
=======
>>>>>>> 9ebcffcb
}<|MERGE_RESOLUTION|>--- conflicted
+++ resolved
@@ -6,24 +6,10 @@
  */
 package com.powsybl.openloadflow.sensi;
 
-<<<<<<< HEAD
-import com.powsybl.computation.local.LocalComputationManager;
-import com.powsybl.contingency.BranchContingency;
-import com.powsybl.contingency.Contingency;
-import com.powsybl.iidm.network.Network;
-import com.powsybl.iidm.network.VariantManagerConstants;
-import com.powsybl.iidm.network.test.EurostagTutorialExample1Factory;
-=======
->>>>>>> 9ebcffcb
 import com.powsybl.math.matrix.DenseMatrixFactory;
 import com.powsybl.tools.PowsyblCoreVersion;
 import org.junit.jupiter.api.Test;
 
-<<<<<<< HEAD
-import java.util.Collections;
-import java.util.List;
-=======
->>>>>>> 9ebcffcb
 
 import static org.junit.jupiter.api.Assertions.assertEquals;
 
@@ -38,20 +24,4 @@
         assertEquals("OpenSensitivityAnalysis", provider.getName());
         assertEquals(new PowsyblCoreVersion().getMavenProjectVersion(), provider.getVersion());
     }
-<<<<<<< HEAD
-
-    @Test
-    void testContingenciesNotSupported() {
-        Network network = EurostagTutorialExample1Factory.create();
-        runAcLf(network);
-
-        SensitivityAnalysisParameters sensiParameters = createParameters(true, "VLLOAD_0");
-        SensitivityFactorsProvider factorsProvider = n -> Collections.emptyList();
-        List<Contingency> contingencies = Collections.singletonList(new Contingency("c", new BranchContingency("NHV1_NHV2_1")));
-        UnsupportedOperationException e = assertThrows(UnsupportedOperationException.class, () -> sensiProvider.run(network, VariantManagerConstants.INITIAL_VARIANT_ID,
-                factorsProvider, contingencies, sensiParameters, LocalComputationManager.getDefault()));
-        assertEquals("Contingencies not yet supported", e.getMessage());
-    }
-=======
->>>>>>> 9ebcffcb
 }