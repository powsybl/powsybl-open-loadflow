/**
 * Copyright (c) 2020, RTE (http://www.rte-france.com)
 * This Source Code Form is subject to the terms of the Mozilla Public
 * License, v. 2.0. If a copy of the MPL was not distributed with this
 * file, You can obtain one at http://mozilla.org/MPL/2.0/.
 */
package com.powsybl.openloadflow.sensi;

import com.powsybl.commons.AbstractConverterTest;
import com.powsybl.commons.PowsyblException;
import com.powsybl.commons.reporter.Reporter;
import com.powsybl.computation.local.LocalComputationManager;
import com.powsybl.contingency.BranchContingency;
import com.powsybl.contingency.Contingency;
import com.powsybl.contingency.ContingencyContext;
import com.powsybl.iidm.network.*;
import com.powsybl.iidm.network.test.EurostagTutorialExample1Factory;
import com.powsybl.loadflow.LoadFlowParameters;
import com.powsybl.loadflow.LoadFlowResult;
import com.powsybl.math.matrix.DenseMatrixFactory;
import com.powsybl.openloadflow.OpenLoadFlowParameters;
import com.powsybl.openloadflow.OpenLoadFlowProvider;
import com.powsybl.openloadflow.network.HvdcNetworkFactory;
import com.powsybl.openloadflow.network.SlackBusSelectionMode;
import com.powsybl.openloadflow.util.LoadFlowAssert;
import com.powsybl.sensitivity.*;

import java.util.*;
import java.util.concurrent.CompletableFuture;
import java.util.concurrent.CompletionException;
import java.util.stream.Collectors;

import static org.junit.jupiter.api.Assertions.*;

/**
 * @author Geoffroy Jamgotchian <geoffroy.jamgotchian at rte-france.com>
 */
public abstract class AbstractSensitivityAnalysisTest extends AbstractConverterTest {

    protected final DenseMatrixFactory matrixFactory = new DenseMatrixFactory();

    protected final OpenSensitivityAnalysisProvider sensiProvider = new OpenSensitivityAnalysisProvider(matrixFactory);

    protected static SensitivityAnalysisParameters createParameters(boolean dc, String slackBusId, boolean distributedSlack) {
        SensitivityAnalysisParameters sensiParameters = new SensitivityAnalysisParameters();
        LoadFlowParameters lfParameters = sensiParameters.getLoadFlowParameters();
        lfParameters.setDc(dc);
        lfParameters.setDistributedSlack(distributedSlack);
        OpenLoadFlowParameters lfParametersExt = new OpenLoadFlowParameters()
                .setSlackBusSelectionMode(SlackBusSelectionMode.NAME)
                .setSlackBusId(slackBusId);
        lfParameters.addExtension(OpenLoadFlowParameters.class, lfParametersExt);
        return sensiParameters;
    }

    protected static SensitivityAnalysisParameters createParameters(boolean dc, String slackBusId) {
        return createParameters(dc, slackBusId, false);
    }

    protected static SensitivityAnalysisParameters createParameters(boolean dc) {
        SensitivityAnalysisParameters sensiParameters = new SensitivityAnalysisParameters();
        LoadFlowParameters lfParameters = sensiParameters.getLoadFlowParameters();
        lfParameters.setDc(dc);
        lfParameters.setDistributedSlack(true);
        OpenLoadFlowParameters lfParametersExt = new OpenLoadFlowParameters()
                .setSlackBusSelectionMode(SlackBusSelectionMode.MOST_MESHED);
        lfParameters.addExtension(OpenLoadFlowParameters.class, lfParametersExt);
        return sensiParameters;
    }

    protected static <T extends Injection<T>> List<SensitivityFactor> createFactorMatrix(List<T> injections, List<Branch> branches, String contingencyId) {
        Objects.requireNonNull(injections);
        Objects.requireNonNull(branches);
        return injections.stream().flatMap(injection -> branches.stream().map(branch -> createBranchFlowPerInjectionIncrease(branch.getId(), injection.getId(), contingencyId))).collect(Collectors.toList());
    }

    protected static <T extends Injection<T>> List<SensitivityFactor> createFactorMatrix(List<T> injections, List<Branch> branches) {
        Objects.requireNonNull(injections);
        Objects.requireNonNull(branches);
<<<<<<< HEAD
        return injections.stream().flatMap(injection -> branches.stream().map(branch -> createBranchFlowPerInjectionIncrease(branch.getId(), injection.getId(), null))).collect(Collectors.toList());
    }

    protected static SensitivityFactor createBranchFlowPerInjectionIncrease(String functionId, String variableId, String contingencyId) {
        return new SensitivityFactor(SensitivityFunctionType.BRANCH_ACTIVE_POWER, functionId, SensitivityVariableType.INJECTION_ACTIVE_POWER, variableId, false, Objects.isNull(contingencyId) ? ContingencyContext.all() : ContingencyContext.specificContingency(contingencyId));
=======
        return injections.stream().flatMap(injection -> branches.stream().map(branch -> createBranchFlowPerInjectionIncrease(branch.getId(), injection.getId()))).collect(Collectors.toList());
>>>>>>> 0a316079
    }

    protected static SensitivityFactor createBranchFlowPerInjectionIncrease(String functionId, String variableId) {
        return createBranchFlowPerInjectionIncrease(functionId, variableId, null);
    }

    protected static SensitivityFactor createBranchFlowPerLinearGlsk(String functionId, String variableId, String contingencyId) {
        return new SensitivityFactor(SensitivityFunctionType.BRANCH_ACTIVE_POWER, functionId, SensitivityVariableType.INJECTION_ACTIVE_POWER, variableId, true, Objects.isNull(contingencyId) ? ContingencyContext.all() : ContingencyContext.specificContingency(contingencyId));
    }

    protected static SensitivityFactor createBranchFlowPerLinearGlsk(String functionId, String variableId) {
        return createBranchFlowPerLinearGlsk(functionId, variableId, null);
    }

    protected static SensitivityFactor createBranchFlowPerPSTAngle(String functionId, String variableId, String contingencyId) {
        return new SensitivityFactor(SensitivityFunctionType.BRANCH_ACTIVE_POWER, functionId, SensitivityVariableType.TRANSFORMER_PHASE, variableId, false, Objects.isNull(contingencyId) ? ContingencyContext.all() : ContingencyContext.specificContingency(contingencyId));
    }

    protected static SensitivityFactor createBranchFlowPerPSTAngle(String functionId, String variableId) {
        return createBranchFlowPerPSTAngle(functionId, variableId, null);
    }

    protected static SensitivityFactor createBranchIntensityPerPSTAngle(String functionId, String variableId) {
        return new SensitivityFactor(SensitivityFunctionType.BRANCH_CURRENT, functionId, SensitivityVariableType.TRANSFORMER_PHASE, variableId, false, ContingencyContext.all());
    }

    protected static SensitivityFactor createBusVoltagePerTargetV(String functionId, String variableId, String contingencyId) {
        return new SensitivityFactor(SensitivityFunctionType.BUS_VOLTAGE, functionId, SensitivityVariableType.BUS_TARGET_VOLTAGE, variableId, false, Objects.isNull(contingencyId) ? ContingencyContext.all() : ContingencyContext.specificContingency(contingencyId));
    }

    protected static SensitivityFactor createBusVoltagePerTargetV(String functionId, String variableId) {
        return createBusVoltagePerTargetV(functionId, variableId, null);
    }

    protected static SensitivityFactor createHvdcInjection(String functionId, String variableId) {
        return new SensitivityFactor(SensitivityFunctionType.BRANCH_ACTIVE_POWER, functionId, SensitivityVariableType.HVDC_LINE_ACTIVE_POWER, variableId, false, ContingencyContext.all());
    }

    protected static SensitivityFactor createHvdcInjection(String functionId, String variableId) {
        return new SensitivityFactor(SensitivityFunctionType.BRANCH_ACTIVE_POWER, functionId, SensitivityVariableType.HVDC_LINE_ACTIVE_POWER, variableId, false, ContingencyContext.all());
    }

    protected static double getValue(SensitivityAnalysisResult result, String variableId, String functionId) {
        return getValue(result.getValues(), variableId, functionId);
    }

    protected static double getValue(Collection<SensitivityValue> result, String variableId, String functionId) {
        return result.stream().filter(value -> value.getFactor().getVariableId().equals(variableId) && value.getFactor().getFunctionId().equals(functionId))
            .findFirst()
            .map(SensitivityValue::getValue)
            .orElseThrow();
    }

    protected static double getContingencyValue(SensitivityAnalysisResult result, String contingencyId, String variableId, String functionId) {
        return result.getValues(contingencyId).stream().filter(value -> value.getFactor().getVariableId().equals(variableId) && value.getFactor().getFunctionId().equals(functionId))
                     .findFirst()
                     .map(SensitivityValue::getValue)
                     .orElseThrow();
    }

    protected static double getContingencyValue(List<SensitivityValue> result, String variableId, String functionId) {
        return result.stream().filter(value -> value.getFactor().getVariableId().equals(variableId) && value.getFactor().getFunctionId().equals(functionId))
                     .findFirst()
                     .map(SensitivityValue::getValue)
                     .orElseThrow();
    }

    protected static double getFunctionReference(SensitivityAnalysisResult result, String functionId) {
        return getFunctionReference(result.getValues(), functionId);
    }

    protected static double getContingencyFunctionReference(SensitivityAnalysisResult result, String functionId, String contingencyId) {
        return getFunctionReference(result.getValues(contingencyId), functionId);
    }

    protected static double getFunctionReference(Collection<SensitivityValue> result, String functionId) {
        return result.stream().filter(value -> value.getFactor().getFunctionId().equals(functionId))
            .findFirst()
            .map(SensitivityValue::getFunctionReference)
            .orElseThrow();
    }

    protected void runAcLf(Network network) {
        runAcLf(network, Reporter.NO_OP);
    }

    protected void runAcLf(Network network, Reporter reporter) {
        LoadFlowResult result = new OpenLoadFlowProvider(matrixFactory)
                .run(network, LocalComputationManager.getDefault(), VariantManagerConstants.INITIAL_VARIANT_ID, new LoadFlowParameters(), reporter)
                .join();
        if (!result.isOk()) {
            throw new PowsyblException("AC LF diverged");
        }
    }

    protected void runDcLf(Network network) {
        runDcLf(network, Reporter.NO_OP);
    }

    protected void runDcLf(Network network, Reporter reporter) {
        LoadFlowParameters parameters =  new LoadFlowParameters().setDc(true);
        LoadFlowResult result = new OpenLoadFlowProvider(matrixFactory)
                .run(network, LocalComputationManager.getDefault(), VariantManagerConstants.INITIAL_VARIANT_ID, parameters, reporter)
                .join();
        if (!result.isOk()) {
            throw new PowsyblException("DC LF failed");
        }
    }

    protected void runLf(Network network, LoadFlowParameters loadFlowParameters) {
        runLf(network, loadFlowParameters, Reporter.NO_OP);
    }

    protected void runLf(Network network, LoadFlowParameters loadFlowParameters, Reporter reporter) {
        LoadFlowResult result = new OpenLoadFlowProvider(matrixFactory)
                .run(network, LocalComputationManager.getDefault(), VariantManagerConstants.INITIAL_VARIANT_ID, loadFlowParameters, reporter)
                .join();
        if (!result.isOk()) {
            throw new PowsyblException("LF failed");
        }
    }

    protected void testInjectionNotFound(boolean dc) {
        Network network = EurostagTutorialExample1Factory.create();
        runAcLf(network);

        SensitivityAnalysisParameters sensiParameters = createParameters(dc, "VLLOAD_0");
        SensitivityFactorsProvider factorsProvider = n -> {
            Branch branch = n.getBranch("NHV1_NHV2_1");
            return Collections.singletonList(createBranchFlowPerInjectionIncrease(branch.getId(), "a"));
        };
        CompletableFuture<SensitivityAnalysisResult> sensiResult = sensiProvider.run(network, VariantManagerConstants.INITIAL_VARIANT_ID,
                factorsProvider, Collections.emptyList(), Collections.emptyList(), sensiParameters, LocalComputationManager.getDefault());
        CompletionException e = assertThrows(CompletionException.class, () -> sensiResult.join());
        assertTrue(e.getCause() instanceof PowsyblException);
        assertEquals("Injection 'a' not found", e.getCause().getMessage());
    }

    protected void testInjectionNotFoundAdditionalFactor(boolean dc) {
        Network network = EurostagTutorialExample1Factory.create();

        SensitivityAnalysisParameters sensiParameters = createParameters(dc, "VLLOAD_0");
        SensitivityFactorsProvider factorsProvider = new SensitivityFactorsProvider() {
            @Override
            public List<SensitivityFactor> getCommonFactors(Network network) {
                return Collections.emptyList();
            }

            @Override
            public List<SensitivityFactor> getAdditionalFactors(Network network) {
                Branch branch = network.getBranch("NHV1_NHV2_1");
                return Collections.singletonList(createBranchFlowPerInjectionIncrease(branch.getId(), "a"));
            }
        };
        CompletableFuture<SensitivityAnalysisResult> sensiResult = sensiProvider.run(network, VariantManagerConstants.INITIAL_VARIANT_ID,
            factorsProvider, Collections.emptyList(), Collections.emptyList(), sensiParameters, LocalComputationManager.getDefault());
        CompletionException e = assertThrows(CompletionException.class, () -> sensiResult.join());
        assertTrue(e.getCause() instanceof PowsyblException);
        assertEquals("Injection 'a' not found", e.getCause().getMessage());
    }

    protected void testInjectionNotFoundAdditionalFactorContingency(boolean dc) {
        Network network = EurostagTutorialExample1Factory.create();

        SensitivityAnalysisParameters sensiParameters = createParameters(dc, "VLLOAD_0");
        SensitivityFactorsProvider factorsProvider = new SensitivityFactorsProvider() {
            @Override
            public List<SensitivityFactor> getCommonFactors(Network network) {
                return Collections.emptyList();
            }

            @Override
            public List<SensitivityFactor> getAdditionalFactors(Network network) {
                return Collections.emptyList();
            }

            @Override
            public List<SensitivityFactor> getAdditionalFactors(Network network, String contingencyId) {
                Branch branch = network.getBranch("NHV1_NHV2_1");
                return Collections.singletonList(createBranchFlowPerInjectionIncrease(branch.getId(), "a"));
            }
        };
        CompletableFuture<SensitivityAnalysisResult> sensiResult = sensiProvider.run(network, VariantManagerConstants.INITIAL_VARIANT_ID,
            factorsProvider, Collections.singletonList(new Contingency("a", new BranchContingency("NHV1_NHV2_2"))), Collections.emptyList(), sensiParameters, LocalComputationManager.getDefault());
        CompletionException e = assertThrows(CompletionException.class, () -> sensiResult.join());
        assertTrue(e.getCause() instanceof PowsyblException);
        assertEquals("Injection 'a' not found", e.getCause().getMessage());
    }

    protected void testGlskInjectionNotFound(boolean dc) {
        Network network = EurostagTutorialExample1Factory.create();
        runAcLf(network);

        SensitivityAnalysisParameters sensiParameters = createParameters(dc, "VLLOAD_0");
        SensitivityFactorsProvider factorsProvider = n -> {
            Branch branch = n.getBranch("NHV1_NHV2_1");
            return Collections.singletonList(createBranchFlowPerLinearGlsk(branch.getId(), "glsk"));
        };
        List<SensitivityVariableSet> variableSets = Collections.singletonList(new SensitivityVariableSet("glsk", Collections.singletonList(new WeightedSensitivityVariable("a", 10f))));
        CompletableFuture<SensitivityAnalysisResult> sensiResult = sensiProvider.run(network, VariantManagerConstants.INITIAL_VARIANT_ID,
                factorsProvider, Collections.emptyList(), variableSets, sensiParameters, LocalComputationManager.getDefault());
        CompletionException e = assertThrows(CompletionException.class, () -> sensiResult.join());
        assertTrue(e.getCause() instanceof PowsyblException);
        assertEquals("Injection 'a' not found", e.getCause().getMessage());
    }

    protected void testHvdcInjectionNotFound(boolean dc) {
        SensitivityAnalysisParameters sensiParameters = createParameters(dc, "b1_vl_0", true);
        Network network = HvdcNetworkFactory.createTwoCcLinkedByAHvdcWithGenerators();
        List<SensitivityFactor> factors = List.of(createHvdcInjection("l12", "nop"));

        PowsyblException e = assertThrows(PowsyblException.class, () -> sensiProvider.run(network, Collections.emptyList(), Collections.emptyList(), sensiParameters, factors));
        assertEquals("HVDC line 'nop' cannot be found in the network.", e.getMessage());
    }

    protected void testBranchNotFound(boolean dc) {
        Network network = EurostagTutorialExample1Factory.create();
        runAcLf(network);

        SensitivityAnalysisParameters sensiParameters = createParameters(dc, "VLLOAD_0");
        SensitivityFactorsProvider factorsProvider = n -> {
            Generator gen = n.getGenerator("GEN");

            return Collections.singletonList(createBranchFlowPerInjectionIncrease("b", gen.getId()));
        };
        CompletableFuture<SensitivityAnalysisResult> sensiResult = sensiProvider.run(network, VariantManagerConstants.INITIAL_VARIANT_ID,
                factorsProvider, Collections.emptyList(), Collections.emptyList(), sensiParameters, LocalComputationManager.getDefault());
        CompletionException e = assertThrows(CompletionException.class, () -> sensiResult.join());
        assertTrue(e.getCause() instanceof PowsyblException);
        assertEquals("Branch 'b' not found", e.getCause().getMessage());
    }

    protected void testEmptyFactors(boolean dc) {
        Network network = EurostagTutorialExample1Factory.create();
        runAcLf(network);

        SensitivityAnalysisParameters sensiParameters = createParameters(dc, "VLLOAD_0");
        SensitivityFactorsProvider factorsProvider = n -> Collections.emptyList();
        SensitivityAnalysisResult result = sensiProvider.run(network, VariantManagerConstants.INITIAL_VARIANT_ID, factorsProvider, Collections.emptyList(), Collections.emptyList(), sensiParameters, LocalComputationManager.getDefault()).join();
        assertTrue(result.getValues().isEmpty());
    }

    protected void testBranchFunctionOutsideMainComponent(boolean dc) {
        Network network = HvdcNetworkFactory.createLccWithBiggerComponents();

        SensitivityAnalysisParameters sensiParameters = createParameters(dc, "vl1_0");
        SensitivityFactorsProvider factorsProvider = n -> {
            Generator gen = n.getGenerator("g1");
            return Collections.singletonList(createBranchFlowPerInjectionIncrease("l56", gen.getId()));
        };
        SensitivityAnalysisResult result = sensiProvider.run(network, VariantManagerConstants.INITIAL_VARIANT_ID, factorsProvider, Collections.emptyList(), Collections.emptyList(), sensiParameters, LocalComputationManager.getDefault()).join();
        assertEquals(1, result.getValues().size());
        assertEquals(0d, result.getValues().iterator().next().getValue());
    }

    protected void testInjectionOutsideMainComponent(boolean dc) {
        Network network = HvdcNetworkFactory.createLccWithBiggerComponents();

        SensitivityAnalysisParameters sensiParameters = createParameters(dc, "vl1_0");
        SensitivityFactorsProvider factorsProvider = n -> {
            Generator gen = n.getGenerator("g3");
            return Collections.singletonList(createBranchFlowPerInjectionIncrease("l12", gen.getId()));
        };
        SensitivityAnalysisResult result = sensiProvider.run(network, VariantManagerConstants.INITIAL_VARIANT_ID, factorsProvider, Collections.emptyList(), Collections.emptyList(), sensiParameters, LocalComputationManager.getDefault()).join();
        assertEquals(1, result.getValues().size());
        assertEquals(0f, getValue(result, "g3", "l12"), LoadFlowAssert.DELTA_POWER);
    }

    protected void testPhaseShifterOutsideMainComponent(boolean dc) {
        Network network = HvdcNetworkFactory.createLccWithBiggerComponents();

        SensitivityAnalysisParameters sensiParameters = createParameters(dc, "vl1_0");
        SensitivityFactorsProvider factorsProvider = n -> Collections.singletonList(createBranchFlowPerPSTAngle("l12", "l45"));
        SensitivityAnalysisResult result = sensiProvider.run(network, VariantManagerConstants.INITIAL_VARIANT_ID, factorsProvider, Collections.emptyList(), Collections.emptyList(), sensiParameters, LocalComputationManager.getDefault()).join();
        assertEquals(1, result.getValues().size());
        assertEquals(0d, getValue(result, "l45", "l12"), LoadFlowAssert.DELTA_POWER);
    }

    protected void testGlskOutsideMainComponent(boolean dc) {
        Network network = HvdcNetworkFactory.createLccWithBiggerComponents();

        SensitivityAnalysisParameters sensiParameters = createParameters(dc, "vl1_0");
        SensitivityFactorsProvider factorsProvider = n -> Collections.singletonList(createBranchFlowPerLinearGlsk("l12", "glsk"));
        List<WeightedSensitivityVariable> variables = new ArrayList<>();
        variables.add(new WeightedSensitivityVariable("g6", 1f));
        variables.add(new WeightedSensitivityVariable("g3", 2f));
        List<SensitivityVariableSet> variableSets = Collections.singletonList(new SensitivityVariableSet("glsk", variables));

        SensitivityAnalysisResult result = sensiProvider.run(network, VariantManagerConstants.INITIAL_VARIANT_ID, factorsProvider, Collections.emptyList(), variableSets, sensiParameters, LocalComputationManager.getDefault()).join();
        assertEquals(1, result.getValues().size());
        assertEquals(0, getValue(result, "glsk", "l12"), LoadFlowAssert.DELTA_POWER);
    }

    protected void testGlskPartiallyOutsideMainComponent(boolean dc) {
        Network network = HvdcNetworkFactory.createLccWithBiggerComponents();

        SensitivityAnalysisParameters sensiParameters = createParameters(dc, "vl1_0");
        SensitivityFactorsProvider factorsProvider = n -> Collections.singletonList(createBranchFlowPerLinearGlsk("l12", "glsk"));
        List<WeightedSensitivityVariable> variables = new ArrayList<>();
        variables.add(new WeightedSensitivityVariable("ld2", 1f));
        variables.add(new WeightedSensitivityVariable("g3", 2f));
        List<SensitivityVariableSet> variableSets = Collections.singletonList(new SensitivityVariableSet("glsk", variables));

        SensitivityAnalysisResult result = sensiProvider.run(network, VariantManagerConstants.INITIAL_VARIANT_ID, factorsProvider, Collections.emptyList(), variableSets, sensiParameters, LocalComputationManager.getDefault()).join();
        assertEquals(1, result.getValues().size());

        SensitivityFactorsProvider factorsProviderInjection = n -> Collections.singletonList(createBranchFlowPerInjectionIncrease("l12", "ld2"));

        SensitivityAnalysisResult resultInjection = sensiProvider.run(network, VariantManagerConstants.INITIAL_VARIANT_ID, factorsProviderInjection, Collections.emptyList(), Collections.emptyList(), sensiParameters, LocalComputationManager.getDefault()).join();
        assertEquals(resultInjection.getValues().iterator().next().getValue(), result.getValues().iterator().next().getValue(), LoadFlowAssert.DELTA_POWER);
    }
}<|MERGE_RESOLUTION|>--- conflicted
+++ resolved
@@ -77,15 +77,11 @@
     protected static <T extends Injection<T>> List<SensitivityFactor> createFactorMatrix(List<T> injections, List<Branch> branches) {
         Objects.requireNonNull(injections);
         Objects.requireNonNull(branches);
-<<<<<<< HEAD
-        return injections.stream().flatMap(injection -> branches.stream().map(branch -> createBranchFlowPerInjectionIncrease(branch.getId(), injection.getId(), null))).collect(Collectors.toList());
+        return createFactorMatrix(injections, branches, null);
     }
 
     protected static SensitivityFactor createBranchFlowPerInjectionIncrease(String functionId, String variableId, String contingencyId) {
         return new SensitivityFactor(SensitivityFunctionType.BRANCH_ACTIVE_POWER, functionId, SensitivityVariableType.INJECTION_ACTIVE_POWER, variableId, false, Objects.isNull(contingencyId) ? ContingencyContext.all() : ContingencyContext.specificContingency(contingencyId));
-=======
-        return injections.stream().flatMap(injection -> branches.stream().map(branch -> createBranchFlowPerInjectionIncrease(branch.getId(), injection.getId()))).collect(Collectors.toList());
->>>>>>> 0a316079
     }
 
     protected static SensitivityFactor createBranchFlowPerInjectionIncrease(String functionId, String variableId) {
@@ -118,10 +114,6 @@
 
     protected static SensitivityFactor createBusVoltagePerTargetV(String functionId, String variableId) {
         return createBusVoltagePerTargetV(functionId, variableId, null);
-    }
-
-    protected static SensitivityFactor createHvdcInjection(String functionId, String variableId) {
-        return new SensitivityFactor(SensitivityFunctionType.BRANCH_ACTIVE_POWER, functionId, SensitivityVariableType.HVDC_LINE_ACTIVE_POWER, variableId, false, ContingencyContext.all());
     }
 
     protected static SensitivityFactor createHvdcInjection(String functionId, String variableId) {
