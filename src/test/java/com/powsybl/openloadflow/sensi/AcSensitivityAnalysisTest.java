/*
 * Copyright (c) 2020-2025, RTE (http://www.rte-france.com)
 * This Source Code Form is subject to the terms of the Mozilla Public
 * License, v. 2.0. If a copy of the MPL was not distributed with this
 * file, You can obtain one at http://mozilla.org/MPL/2.0/.
 * SPDX-License-Identifier: MPL-2.0
 */
package com.powsybl.openloadflow.sensi;

import com.powsybl.commons.PowsyblException;
import com.powsybl.commons.report.ReportNode;
import com.powsybl.commons.test.PowsyblTestReportResourceBundle;
import com.powsybl.computation.local.LocalComputationManager;
import com.powsybl.contingency.Contingency;
import com.powsybl.contingency.ContingencyContext;
import com.powsybl.contingency.DanglingLineContingency;
import com.powsybl.contingency.LineContingency;
import com.powsybl.iidm.network.*;
import com.powsybl.iidm.network.extensions.HvdcAngleDroopActivePowerControlAdder;
import com.powsybl.iidm.network.test.EurostagTutorialExample1Factory;
import com.powsybl.loadflow.LoadFlow;
import com.powsybl.loadflow.LoadFlowParameters;
import com.powsybl.math.matrix.DenseMatrixFactory;
import com.powsybl.math.matrix.SparseMatrixFactory;
import com.powsybl.openloadflow.OpenLoadFlowParameters;
import com.powsybl.openloadflow.OpenLoadFlowProvider;
import com.powsybl.openloadflow.graph.EvenShiloachGraphDecrementalConnectivityFactory;
import com.powsybl.openloadflow.network.*;
import com.powsybl.openloadflow.network.impl.PropagatedContingencyCreationParameters;
import com.powsybl.openloadflow.util.LoadFlowAssert;
import com.powsybl.openloadflow.util.report.PowsyblOpenLoadFlowReportResourceBundle;
import com.powsybl.sensitivity.*;
import org.junit.jupiter.api.Test;
import org.junit.jupiter.params.ParameterizedTest;
import org.junit.jupiter.params.provider.ValueSource;

import java.io.IOException;
import java.util.ArrayList;
import java.util.Arrays;
import java.util.Collections;
import java.util.List;
import java.util.Map;
import java.util.concurrent.Callable;
import java.util.concurrent.CompletionException;
import java.util.concurrent.Executor;
import java.util.concurrent.atomic.AtomicInteger;
import java.util.function.Function;
import java.util.stream.Collectors;

import static com.powsybl.openloadflow.util.LoadFlowAssert.*;
import static org.junit.jupiter.api.Assertions.*;

/**
 * @author Geoffroy Jamgotchian {@literal <geoffroy.jamgotchian at rte-france.com>}
 */
class AcSensitivityAnalysisTest extends AbstractSensitivityAnalysisTest {

    @Test
    void testEsgTuto() {
        Network network = EurostagFactory.fix(EurostagTutorialExample1Factory.create());
        runAcLf(network);

        SensitivityAnalysisParameters sensiParameters = createParameters(false, "VLLOAD_0");
        sensiParameters.getLoadFlowParameters().setVoltageInitMode(LoadFlowParameters.VoltageInitMode.PREVIOUS_VALUES);

        List<SensitivityFactor> factors = createFactorMatrix(network.getGeneratorStream().collect(Collectors.toList()),
                                                             network.getLineStream().collect(Collectors.toList()));

        SensitivityAnalysisResult result = sensiRunner.run(network, factors, Collections.emptyList(), Collections.emptyList(), sensiParameters);

        assertEquals(2, result.getValues().size());
        assertEquals(0.498d, result.getBranchFlow1SensitivityValue("GEN", "NHV1_NHV2_1", SensitivityVariableType.INJECTION_ACTIVE_POWER), LoadFlowAssert.DELTA_POWER);
        assertEquals(0.498d, result.getBranchFlow1SensitivityValue("GEN", "NHV1_NHV2_2", SensitivityVariableType.INJECTION_ACTIVE_POWER), LoadFlowAssert.DELTA_POWER);
    }

    @Test
    void testEsgTutoMT() throws IOException {
        Network network = EurostagFactory.fix(EurostagTutorialExample1Factory.create());
        runAcLf(network);

        SensitivityAnalysisParameters sensiParameters = createParameters(false, "VLLOAD_0");

        OpenSensitivityAnalysisParameters openSensitivityAnalysisParameters = OpenSensitivityAnalysisParameters.getOrDefault(sensiParameters)
                .setThreadCount(2);
        sensiParameters.addExtension(OpenSensitivityAnalysisParameters.class, openSensitivityAnalysisParameters);

        sensiParameters.getLoadFlowParameters().setVoltageInitMode(LoadFlowParameters.VoltageInitMode.PREVIOUS_VALUES);

        List<Contingency> contingencies = new ArrayList<>();
        // Create a large list of contingencies
        for (int i = 0; i < 100; i++) {
            final String suffix = "-" + i;
            contingencies.addAll(network.getLineStream().map(l -> new Contingency(l.getId() + suffix, new LineContingency(l.getId()))).toList());
        }

        List<SensitivityFactor> factors = createFactorMatrix(network.getGeneratorStream().collect(Collectors.toList()),
                network.getLineStream().collect(Collectors.toList()));

        SensitivityAnalysisRunParameters runParameters = new SensitivityAnalysisRunParameters()
                .setParameters(sensiParameters)
                .setContingencies(contingencies);

        SensitivityAnalysisResult result = sensiRunner.run(network, factors, runParameters);

        assertEquals(402, result.getValues().size()); // (Base case + 200 contingencies) * 2 factors = 402 values
        assertEquals(0.498d, result.getBranchFlow1SensitivityValue("GEN", "NHV1_NHV2_1", SensitivityVariableType.INJECTION_ACTIVE_POWER), LoadFlowAssert.DELTA_POWER);
        assertEquals(0.498d, result.getBranchFlow1SensitivityValue("GEN", "NHV1_NHV2_2", SensitivityVariableType.INJECTION_ACTIVE_POWER), LoadFlowAssert.DELTA_POWER);

        for (int i = 0; i < 100; i++) {
            assertEquals(0,
                    result.getBranchFlow1SensitivityValue("NHV1_NHV2_1-" + i, "GEN", "NHV1_NHV2_1", SensitivityVariableType.INJECTION_ACTIVE_POWER),
                    LoadFlowAssert.DELTA_POWER);
            assertEquals(0.997,
                    result.getBranchFlow1SensitivityValue("NHV1_NHV2_1-" + i, "GEN", "NHV1_NHV2_2", SensitivityVariableType.INJECTION_ACTIVE_POWER),
                    LoadFlowAssert.DELTA_POWER);
            assertEquals(0.997,
                    result.getBranchFlow1SensitivityValue("NHV1_NHV2_2-" + i, "GEN", "NHV1_NHV2_1", SensitivityVariableType.INJECTION_ACTIVE_POWER),
                    LoadFlowAssert.DELTA_POWER);
            assertEquals(0,
                    result.getBranchFlow1SensitivityValue("NHV1_NHV2_2-" + i, "GEN", "NHV1_NHV2_2", SensitivityVariableType.INJECTION_ACTIVE_POWER),
                    LoadFlowAssert.DELTA_POWER);
        }

        // Test number of calls to the writer
        SensitivityFactorReader factorReader = new SensitivityFactorModelReader(factors, network);
        AtomicInteger valueCallCount = new AtomicInteger(0);
        AtomicInteger statusCallCount = new AtomicInteger(0);
        SensitivityResultWriter resultWriter = new SensitivityResultWriter() {

            public void writeSensitivityValue(int factorIndex, int contingencyIndex, double value, double functionReference) {
                valueCallCount.incrementAndGet();
            }

            @Override
            public void writeContingencyStatus(int contingencyIndex, SensitivityAnalysisResult.Status status) {
                statusCallCount.incrementAndGet();
            }
        };

        runParameters = new SensitivityAnalysisRunParameters()
                .setParameters(sensiParameters);
        sensiRunner.run(network, network.getVariantManager().getWorkingVariantId(),
                factorReader,
                resultWriter,
                runParameters);

        assertEquals(0, statusCallCount.get()); // Not called for the case case
        assertEquals(factors.size(), valueCallCount.get());

        // now check call count with contingencies, and report
        statusCallCount.set(0);
        valueCallCount.set(0);

        ReportNode reportNode = ReportNode.newRootReportNode()
                .withResourceBundles(PowsyblOpenLoadFlowReportResourceBundle.BASE_NAME, PowsyblTestReportResourceBundle.TEST_BASE_NAME)
                .withMessageTemplate("test")
                .build();

        runParameters = new SensitivityAnalysisRunParameters()
                .setParameters(sensiParameters)
                .setContingencies(contingencies)
                .setReportNode(reportNode);
        sensiRunner.run(network, network.getVariantManager().getWorkingVariantId(),
                factorReader,
                resultWriter,
                runParameters);

        assertEquals(200, statusCallCount.get()); // 200 contingencies
        assertEquals(402, valueCallCount.get()); // (base case + 200 contingences) * 2 factors = 402

        assertReportEquals("/sensiMtReport.txt", reportNode);

    }

    @Test
    void testEsgTutoMTWithSpecificContingencyContexts() {
        Network network = EurostagFactory.fix(EurostagTutorialExample1Factory.create());
        runAcLf(network);

        SensitivityAnalysisParameters sensiParameters = createParameters(false, "VLLOAD_0");

        OpenSensitivityAnalysisParameters openSensitivityAnalysisParameters = OpenSensitivityAnalysisParameters.getOrDefault(sensiParameters)
                .setThreadCount(2);
        sensiParameters.addExtension(OpenSensitivityAnalysisParameters.class, openSensitivityAnalysisParameters);

        sensiParameters.getLoadFlowParameters().setVoltageInitMode(LoadFlowParameters.VoltageInitMode.PREVIOUS_VALUES);

        List<Contingency> contingencies = new ArrayList<>();
        // Create a large list of contingencies
        for (int i = 0; i < 100; i++) {
            final String suffix = "-" + i;
            contingencies.addAll(network.getLineStream().map(l -> new Contingency(l.getId() + suffix, new LineContingency(l.getId()))).toList());
        }

        List<SensitivityFactor> factors = createFactorMatrix(network.getGeneratorStream().collect(Collectors.toList()),
                network.getLineStream().collect(Collectors.toList()), contingencies.get(0).getId(), TwoSides.ONE);

        SensitivityAnalysisRunParameters runParameters = new SensitivityAnalysisRunParameters()
                .setParameters(sensiParameters)
                .setContingencies(contingencies);

        SensitivityAnalysisResult result = sensiRunner.run(network, factors, runParameters);

        // IN MT mode, factors with specific contingencies are not reported as invalid for the other contingencies. They are just not written.
        assertEquals(2, result.getValues().size()); // (1 contingency) * 2 factors = 2 values

        assertEquals(0,
                result.getBranchFlow1SensitivityValue("NHV1_NHV2_1-0", "GEN", "NHV1_NHV2_1", SensitivityVariableType.INJECTION_ACTIVE_POWER),
                LoadFlowAssert.DELTA_POWER);
        assertEquals(0.997,
                result.getBranchFlow1SensitivityValue("NHV1_NHV2_1-0", "GEN", "NHV1_NHV2_2", SensitivityVariableType.INJECTION_ACTIVE_POWER),
                LoadFlowAssert.DELTA_POWER);
    }

    @Test
    void test4buses() {
        SensitivityAnalysisParameters sensiParameters = createParameters(false, "b1_vl_0", false);
        sensiParameters.getLoadFlowParameters().setBalanceType(LoadFlowParameters.BalanceType.PROPORTIONAL_TO_GENERATION_P_MAX);

        // this network has no G or B, so we should be very close to DC results
        Network network = FourBusNetworkFactory.createBaseNetwork();
        runLf(network, sensiParameters.getLoadFlowParameters());

        List<SensitivityFactor> factors = createFactorMatrix(List.of(network.getGenerator("g4")),
                                                             network.getBranchStream().collect(Collectors.toList()));

        SensitivityAnalysisResult result = sensiRunner.run(network, factors, Collections.emptyList(), Collections.emptyList(), sensiParameters);

        assertEquals(5, result.getValues().size());

        assertEquals(-0.632d, result.getBranchFlow1SensitivityValue("g4", "l14", SensitivityVariableType.INJECTION_ACTIVE_POWER), LoadFlowAssert.DELTA_POWER);
        assertEquals(-0.122d, result.getBranchFlow1SensitivityValue("g4", "l12", SensitivityVariableType.INJECTION_ACTIVE_POWER), LoadFlowAssert.DELTA_POWER);
        assertEquals(-0.122d, result.getBranchFlow1SensitivityValue("g4", "l23", SensitivityVariableType.INJECTION_ACTIVE_POWER), LoadFlowAssert.DELTA_POWER);
        assertEquals(-0.368d, result.getBranchFlow1SensitivityValue("g4", "l34", SensitivityVariableType.INJECTION_ACTIVE_POWER), LoadFlowAssert.DELTA_POWER);
        assertEquals(-0.245d, result.getBranchFlow1SensitivityValue("g4", "l13", SensitivityVariableType.INJECTION_ACTIVE_POWER), LoadFlowAssert.DELTA_POWER);
    }

    @Test
    void test4busesDistributed() {
        SensitivityAnalysisParameters sensiParameters = createParameters(false, "b1_vl_0", true);
        sensiParameters.getLoadFlowParameters().setBalanceType(LoadFlowParameters.BalanceType.PROPORTIONAL_TO_GENERATION_P_MAX);

        // this network has no G or B, so we should be very close to DC results
        Network network = FourBusNetworkFactory.create();
        runLf(network, sensiParameters.getLoadFlowParameters());

        List<SensitivityFactor> factors = createFactorMatrix(network.getGeneratorStream().collect(Collectors.toList()),
                                                             network.getBranchStream().collect(Collectors.toList()));

        SensitivityAnalysisResult result = sensiRunner.run(network, factors, Collections.emptyList(), Collections.emptyList(), sensiParameters);

        assertEquals(15, result.getValues().size());

        assertEquals(-0.453d, result.getBranchFlow1SensitivityValue("g4", "l14", SensitivityVariableType.INJECTION_ACTIVE_POWER), LoadFlowAssert.DELTA_POWER);
        assertEquals(0.152d, result.getBranchFlow1SensitivityValue("g4", "l12", SensitivityVariableType.INJECTION_ACTIVE_POWER), LoadFlowAssert.DELTA_POWER);
        assertEquals(-0.248d, result.getBranchFlow1SensitivityValue("g4", "l23", SensitivityVariableType.INJECTION_ACTIVE_POWER), LoadFlowAssert.DELTA_POWER);
        assertEquals(-0.347d, result.getBranchFlow1SensitivityValue("g4", "l34", SensitivityVariableType.INJECTION_ACTIVE_POWER), LoadFlowAssert.DELTA_POWER);
        assertEquals(-0.099d, result.getBranchFlow1SensitivityValue("g4", "l13", SensitivityVariableType.INJECTION_ACTIVE_POWER), LoadFlowAssert.DELTA_POWER);

        assertEquals(0.175d, result.getBranchFlow1SensitivityValue("g1", "l14", SensitivityVariableType.INJECTION_ACTIVE_POWER), LoadFlowAssert.DELTA_POWER);
        assertEquals(0.276, result.getBranchFlow1SensitivityValue("g1", "l12", SensitivityVariableType.INJECTION_ACTIVE_POWER), LoadFlowAssert.DELTA_POWER);
        assertEquals(-0.123d, result.getBranchFlow1SensitivityValue("g1", "l23", SensitivityVariableType.INJECTION_ACTIVE_POWER), LoadFlowAssert.DELTA_POWER);
        assertEquals(0.024d, result.getBranchFlow1SensitivityValue("g1", "l34", SensitivityVariableType.INJECTION_ACTIVE_POWER), LoadFlowAssert.DELTA_POWER);
        assertEquals(0.147d, result.getBranchFlow1SensitivityValue("g1", "l13", SensitivityVariableType.INJECTION_ACTIVE_POWER), LoadFlowAssert.DELTA_POWER);

        assertEquals(0.051d, result.getBranchFlow1SensitivityValue("g2", "l14", SensitivityVariableType.INJECTION_ACTIVE_POWER), LoadFlowAssert.DELTA_POWER);
        assertEquals(-0.352d, result.getBranchFlow1SensitivityValue("g2", "l12", SensitivityVariableType.INJECTION_ACTIVE_POWER), LoadFlowAssert.DELTA_POWER);
        assertEquals(0.247d, result.getBranchFlow1SensitivityValue("g2", "l23", SensitivityVariableType.INJECTION_ACTIVE_POWER), LoadFlowAssert.DELTA_POWER);
        assertEquals(0.149d, result.getBranchFlow1SensitivityValue("g2", "l34", SensitivityVariableType.INJECTION_ACTIVE_POWER), LoadFlowAssert.DELTA_POWER);
        assertEquals(-0.099d, result.getBranchFlow1SensitivityValue("g2", "l13", SensitivityVariableType.INJECTION_ACTIVE_POWER), LoadFlowAssert.DELTA_POWER);
    }

    @Test
    void test4busesDistributedSide2() {
        SensitivityAnalysisParameters sensiParameters = createParameters(false, "b1_vl_0", true);
        sensiParameters.getLoadFlowParameters().setBalanceType(LoadFlowParameters.BalanceType.PROPORTIONAL_TO_GENERATION_P_MAX);

        // this network has no G or B, so we should be very close to DC results
        Network network = FourBusNetworkFactory.create();
        runLf(network, sensiParameters.getLoadFlowParameters());

        List<SensitivityFactor> factors = createFactorMatrix(network.getGeneratorStream().collect(Collectors.toList()),
                network.getBranchStream().collect(Collectors.toList()), null, TwoSides.TWO);

        SensitivityAnalysisResult result = sensiRunner.run(network, factors, Collections.emptyList(), Collections.emptyList(), sensiParameters);

        assertEquals(15, result.getValues().size());

        assertEquals(0.45328d, result.getBranchFlow2SensitivityValue("g4", "l14", SensitivityVariableType.INJECTION_ACTIVE_POWER), LoadFlowAssert.DELTA_POWER);
        assertEquals(-0.1518d, result.getBranchFlow2SensitivityValue("g4", "l12", SensitivityVariableType.INJECTION_ACTIVE_POWER), LoadFlowAssert.DELTA_POWER);
        assertEquals(0.24819d, result.getBranchFlow2SensitivityValue("g4", "l23", SensitivityVariableType.INJECTION_ACTIVE_POWER), LoadFlowAssert.DELTA_POWER);
        assertEquals(0.3467d, result.getBranchFlow2SensitivityValue("g4", "l34", SensitivityVariableType.INJECTION_ACTIVE_POWER), LoadFlowAssert.DELTA_POWER);
        assertEquals(0.0986d, result.getBranchFlow2SensitivityValue("g4", "l13", SensitivityVariableType.INJECTION_ACTIVE_POWER), LoadFlowAssert.DELTA_POWER);

        assertEquals(-0.1757d, result.getBranchFlow2SensitivityValue("g1", "l14", SensitivityVariableType.INJECTION_ACTIVE_POWER), LoadFlowAssert.DELTA_POWER);
        assertEquals(-0.2765, result.getBranchFlow2SensitivityValue("g1", "l12", SensitivityVariableType.INJECTION_ACTIVE_POWER), LoadFlowAssert.DELTA_POWER);
        assertEquals(0.1235d, result.getBranchFlow2SensitivityValue("g1", "l23", SensitivityVariableType.INJECTION_ACTIVE_POWER), LoadFlowAssert.DELTA_POWER);
        assertEquals(-0.02434d, result.getBranchFlow2SensitivityValue("g1", "l34", SensitivityVariableType.INJECTION_ACTIVE_POWER), LoadFlowAssert.DELTA_POWER);
        assertEquals(-0.1478d, result.getBranchFlow2SensitivityValue("g1", "l13", SensitivityVariableType.INJECTION_ACTIVE_POWER), LoadFlowAssert.DELTA_POWER);

        assertEquals(-0.25116d, result.getBranchFlow2FunctionReferenceValue("l14"), LoadFlowAssert.DELTA_POWER);
        assertEquals(-0.25116d, result.getBranchFlow2FunctionReferenceValue("l12"), LoadFlowAssert.DELTA_POWER);
        assertEquals(-1.2510d, result.getBranchFlow2FunctionReferenceValue("l23"), LoadFlowAssert.DELTA_POWER);
        assertEquals(1.2510d, result.getBranchFlow2FunctionReferenceValue("l34"), LoadFlowAssert.DELTA_POWER);
        assertEquals(-1.4975d, result.getBranchFlow2FunctionReferenceValue("l13"), LoadFlowAssert.DELTA_POWER);
    }

    @Test
    void test4busesGlsk() {
        SensitivityAnalysisParameters sensiParameters = createParameters(false, "b1_vl_0", true);
        sensiParameters.getLoadFlowParameters().setBalanceType(LoadFlowParameters.BalanceType.PROPORTIONAL_TO_GENERATION_P_MAX);

        // this network has no G or B, so we should be very close to DC results
        Network network = FourBusNetworkFactory.create();
        runLf(network, sensiParameters.getLoadFlowParameters());

        List<WeightedSensitivityVariable> variables = List.of(new WeightedSensitivityVariable("g1", 0.25f),
                                                              new WeightedSensitivityVariable("g4", 0.25f),
                                                              new WeightedSensitivityVariable("d2", 0.5f));
        List<SensitivityVariableSet> variableSets = List.of(new SensitivityVariableSet("glsk", variables));

        List<SensitivityFactor> factors = network.getBranchStream()
            .map(branch -> createBranchFlowPerLinearGlsk(branch.getId(), "glsk"))
            .collect(Collectors.toList());

        SensitivityAnalysisResult result = sensiRunner.run(network, factors, Collections.emptyList(), variableSets, sensiParameters);

        assertEquals(5, result.getValues().size());

        assertEquals(-0.044d, result.getBranchFlow1SensitivityValue("glsk", "l14", SensitivityVariableType.INJECTION_ACTIVE_POWER), LoadFlowAssert.DELTA_POWER);
        assertEquals(-0.069d, result.getBranchFlow1SensitivityValue("glsk", "l12", SensitivityVariableType.INJECTION_ACTIVE_POWER), LoadFlowAssert.DELTA_POWER);
        assertEquals(0.031d, result.getBranchFlow1SensitivityValue("glsk", "l23", SensitivityVariableType.INJECTION_ACTIVE_POWER), LoadFlowAssert.DELTA_POWER);
        assertEquals(-0.006d, result.getBranchFlow1SensitivityValue("glsk", "l34", SensitivityVariableType.INJECTION_ACTIVE_POWER), LoadFlowAssert.DELTA_POWER);
        assertEquals(-0.037d, result.getBranchFlow1SensitivityValue("glsk", "l13", SensitivityVariableType.INJECTION_ACTIVE_POWER), LoadFlowAssert.DELTA_POWER);
    }

    @Test
    void testGlskWithBranchCurrentFunction() {
        SensitivityAnalysisParameters sensiParameters = createParameters(false, "b1_vl_0", true);
        sensiParameters.getLoadFlowParameters().setBalanceType(LoadFlowParameters.BalanceType.PROPORTIONAL_TO_GENERATION_P_MAX);

        Network network = FourBusNetworkFactory.create();

        List<WeightedSensitivityVariable> variables = List.of(new WeightedSensitivityVariable("g1", 0.25f),
                new WeightedSensitivityVariable("g4", 0.25f),
                new WeightedSensitivityVariable("d2", 0.5f));
        List<SensitivityVariableSet> variableSets = List.of(new SensitivityVariableSet("glsk", variables));

        List<SensitivityFactor> factors = network.getBranchStream()
                .map(branch -> new SensitivityFactor(SensitivityFunctionType.BRANCH_CURRENT_1,
                        branch.getId(),
                        SensitivityVariableType.INJECTION_ACTIVE_POWER,
                        "glsk",
                        true,
                        ContingencyContext.none()))
                .toList();

        SensitivityAnalysisResult result = sensiRunner.run(network, factors, Collections.emptyList(), variableSets, sensiParameters);

        assertEquals(5, result.getValues().size());

        assertEquals(-25.36d, result.getBranchCurrent1SensitivityValue("glsk", "l14", SensitivityVariableType.INJECTION_ACTIVE_POWER), LoadFlowAssert.DELTA_I);
        assertEquals(-39.919d, result.getBranchCurrent1SensitivityValue("glsk", "l12", SensitivityVariableType.INJECTION_ACTIVE_POWER), LoadFlowAssert.DELTA_I);
        assertEquals(17.942d, result.getBranchCurrent1SensitivityValue("glsk", "l23", SensitivityVariableType.INJECTION_ACTIVE_POWER), LoadFlowAssert.DELTA_I);
        assertEquals(3.515d, result.getBranchCurrent1SensitivityValue("glsk", "l34", SensitivityVariableType.INJECTION_ACTIVE_POWER), LoadFlowAssert.DELTA_I);
        assertEquals(-21.609d, result.getBranchCurrent1SensitivityValue("glsk", "l13", SensitivityVariableType.INJECTION_ACTIVE_POWER), LoadFlowAssert.DELTA_I);
    }

    @Test
    void test4busesWithTransfoInjection() {
        SensitivityAnalysisParameters sensiParameters = createParameters(false, "b1_vl_0", true);
        sensiParameters.getLoadFlowParameters().setBalanceType(LoadFlowParameters.BalanceType.PROPORTIONAL_TO_GENERATION_P_MAX);

        Network network = FourBusNetworkFactory.createWithPhaseTapChangerAndGeneratorAtBus2();
        runLf(network, sensiParameters.getLoadFlowParameters());

        List<SensitivityFactor> factors = createFactorMatrix(network.getGeneratorStream().collect(Collectors.toList()),
                                                             network.getBranchStream().collect(Collectors.toList()));

        SensitivityAnalysisResult result = sensiRunner.run(network, factors, Collections.emptyList(), Collections.emptyList(), sensiParameters);

        assertEquals(15, result.getValues().size());

        assertEquals(-0.453d, result.getBranchFlow1SensitivityValue("g4", "l14", SensitivityVariableType.INJECTION_ACTIVE_POWER), LoadFlowAssert.DELTA_POWER);
        assertEquals(0.151d, result.getBranchFlow1SensitivityValue("g4", "l12", SensitivityVariableType.INJECTION_ACTIVE_POWER), LoadFlowAssert.DELTA_POWER);
        assertEquals(-0.248d, result.getBranchFlow1SensitivityValue("g4", "l23", SensitivityVariableType.INJECTION_ACTIVE_POWER), LoadFlowAssert.DELTA_POWER);
        assertEquals(-0.346d, result.getBranchFlow1SensitivityValue("g4", "l34", SensitivityVariableType.INJECTION_ACTIVE_POWER), LoadFlowAssert.DELTA_POWER);
        assertEquals(-0.098d, result.getBranchFlow1SensitivityValue("g4", "l13", SensitivityVariableType.INJECTION_ACTIVE_POWER), LoadFlowAssert.DELTA_POWER);

        assertEquals(0.175d, result.getBranchFlow1SensitivityValue("g1", "l14", SensitivityVariableType.INJECTION_ACTIVE_POWER), LoadFlowAssert.DELTA_POWER);
        assertEquals(0.276d, result.getBranchFlow1SensitivityValue("g1", "l12", SensitivityVariableType.INJECTION_ACTIVE_POWER), LoadFlowAssert.DELTA_POWER);
        assertEquals(-0.123d, result.getBranchFlow1SensitivityValue("g1", "l23", SensitivityVariableType.INJECTION_ACTIVE_POWER), LoadFlowAssert.DELTA_POWER);
        assertEquals(0.024d, result.getBranchFlow1SensitivityValue("g1", "l34", SensitivityVariableType.INJECTION_ACTIVE_POWER), LoadFlowAssert.DELTA_POWER);
        assertEquals(0.147d, result.getBranchFlow1SensitivityValue("g1", "l13", SensitivityVariableType.INJECTION_ACTIVE_POWER), LoadFlowAssert.DELTA_POWER);

        assertEquals(0.051d, result.getBranchFlow1SensitivityValue("g2", "l14", SensitivityVariableType.INJECTION_ACTIVE_POWER), LoadFlowAssert.DELTA_POWER);
        assertEquals(-0.352d, result.getBranchFlow1SensitivityValue("g2", "l12", SensitivityVariableType.INJECTION_ACTIVE_POWER), LoadFlowAssert.DELTA_POWER);
        assertEquals(0.247d, result.getBranchFlow1SensitivityValue("g2", "l23", SensitivityVariableType.INJECTION_ACTIVE_POWER), LoadFlowAssert.DELTA_POWER);
        assertEquals(0.149d, result.getBranchFlow1SensitivityValue("g2", "l34", SensitivityVariableType.INJECTION_ACTIVE_POWER), LoadFlowAssert.DELTA_POWER);
        assertEquals(-0.098d, result.getBranchFlow1SensitivityValue("g2", "l13", SensitivityVariableType.INJECTION_ACTIVE_POWER), LoadFlowAssert.DELTA_POWER);
    }

    @Test
    void test4busesPhaseShift() {
        SensitivityAnalysisParameters sensiParameters = createParameters(false, "b1_vl_0", true);
        sensiParameters.getLoadFlowParameters().setBalanceType(LoadFlowParameters.BalanceType.PROPORTIONAL_TO_GENERATION_P_MAX);

        Network network = FourBusNetworkFactory.createWithPhaseTapChangerAndGeneratorAtBus2();
        runLf(network, sensiParameters.getLoadFlowParameters());

        List<SensitivityFactor> factors = network.getBranchStream().map(branch -> createBranchFlowPerPSTAngle(branch.getId(), "l23")).collect(Collectors.toList());

        SensitivityAnalysisResult result = sensiRunner.run(network, factors, Collections.emptyList(), Collections.emptyList(), sensiParameters);

        assertEquals(5, result.getValues().size());

        assertEquals(-0.0217d, result.getBranchFlow1SensitivityValue("l23", "l14", SensitivityVariableType.TRANSFORMER_PHASE), LoadFlowAssert.DELTA_POWER);
        assertEquals(0.0647d, result.getBranchFlow1SensitivityValue("l23", "l12", SensitivityVariableType.TRANSFORMER_PHASE), LoadFlowAssert.DELTA_POWER);
        assertEquals(0.0217d, result.getBranchFlow1SensitivityValue("l23", "l34", SensitivityVariableType.TRANSFORMER_PHASE), LoadFlowAssert.DELTA_POWER);
        assertEquals(-0.0429d, result.getBranchFlow1SensitivityValue("l23", "l13", SensitivityVariableType.TRANSFORMER_PHASE), LoadFlowAssert.DELTA_POWER);
        assertEquals(0.0647d, result.getBranchFlow1SensitivityValue("l23", "l23", SensitivityVariableType.TRANSFORMER_PHASE), LoadFlowAssert.DELTA_POWER);
    }

    @Test
    void test4busesOpenPhaseShifterOnPower() {
        SensitivityAnalysisParameters sensiParameters = createParameters(false, "b1_vl_0", true);
        sensiParameters.getLoadFlowParameters().setBalanceType(LoadFlowParameters.BalanceType.PROPORTIONAL_TO_GENERATION_P_MAX);

        Network network = FourBusNetworkFactory.createWithPhaseTapChangerAndGeneratorAtBus2();
        runLf(network, sensiParameters.getLoadFlowParameters());

        network.getBranch("l23").getTerminal1().disconnect();

        List<SensitivityFactor> factors = List.of(createBranchFlowPerPSTAngle("l14", "l23"));

        SensitivityAnalysisResult result = sensiRunner.run(network, factors, Collections.emptyList(), Collections.emptyList(), sensiParameters);

        assertEquals(1, result.getValues().size());
        assertEquals(0, result.getBranchFlow1SensitivityValue("l23", "l14", SensitivityVariableType.TRANSFORMER_PHASE), LoadFlowAssert.DELTA_ANGLE);

        network.getBranch("l23").getTerminal1().connect();
        network.getBranch("l23").getTerminal2().disconnect();

        SensitivityAnalysisResult result2 = sensiRunner.run(network, factors, Collections.emptyList(), Collections.emptyList(), sensiParameters);

        assertEquals(1, result2.getValues().size());
        assertEquals(0, result2.getBranchFlow1SensitivityValue("l23", "l14", SensitivityVariableType.TRANSFORMER_PHASE), LoadFlowAssert.DELTA_ANGLE);
    }

    @Test
    void test4busesOpenPhaseShifterOnCurrent() {
        SensitivityAnalysisParameters sensiParameters = createParameters(false, "b1_vl_0", true);
        sensiParameters.getLoadFlowParameters().setBalanceType(LoadFlowParameters.BalanceType.PROPORTIONAL_TO_GENERATION_P_MAX);

        Network network = FourBusNetworkFactory.createWithPhaseTapChangerAndGeneratorAtBus2();
        runLf(network, sensiParameters.getLoadFlowParameters());

        network.getBranch("l23").getTerminal1().disconnect();

        List<SensitivityFactor> factors = List.of(createBranchFlowPerPSTAngle("l14", "l23"));

        SensitivityAnalysisResult result = sensiRunner.run(network, factors, Collections.emptyList(), Collections.emptyList(), sensiParameters);

        assertEquals(1, result.getValues().size());
        assertEquals(0, result.getBranchFlow1SensitivityValue("l23", "l14", SensitivityVariableType.TRANSFORMER_PHASE), LoadFlowAssert.DELTA_ANGLE);

        network.getBranch("l23").getTerminal1().connect();
        network.getBranch("l23").getTerminal2().disconnect();

        SensitivityAnalysisResult result2 = sensiRunner.run(network, factors, Collections.emptyList(), Collections.emptyList(), sensiParameters);

        assertEquals(1, result2.getValues().size());
        assertEquals(0, result2.getBranchFlow1SensitivityValue("l23", "l14", SensitivityVariableType.TRANSFORMER_PHASE), LoadFlowAssert.DELTA_ANGLE);
    }

    @Test
    void test4busesFunctionReference() {
        SensitivityAnalysisParameters sensiParameters = createParameters(false, "b1_vl_0", true);
        sensiParameters.getLoadFlowParameters().setBalanceType(LoadFlowParameters.BalanceType.PROPORTIONAL_TO_GENERATION_P_MAX);

        Network network = FourBusNetworkFactory.create();
        runLf(network, sensiParameters.getLoadFlowParameters());

        List<SensitivityFactor> factors = createFactorMatrix(network.getGeneratorStream().collect(Collectors.toList()),
                                                             network.getBranchStream().collect(Collectors.toList()));

        SensitivityAnalysisResult result = sensiRunner.run(network, factors, Collections.emptyList(), Collections.emptyList(), sensiParameters);

        assertEquals(15, result.getValues().size());

        assertEquals(0.2512d, result.getBranchFlow1FunctionReferenceValue("l14"), LoadFlowAssert.DELTA_POWER);
        assertEquals(0.2512d, result.getBranchFlow1FunctionReferenceValue("l12"), LoadFlowAssert.DELTA_POWER);
        assertEquals(1.2512d, result.getBranchFlow1FunctionReferenceValue("l23"), LoadFlowAssert.DELTA_POWER);
        assertEquals(-1.2512d, result.getBranchFlow1FunctionReferenceValue("l34"), LoadFlowAssert.DELTA_POWER);
        assertEquals(1.4976d, result.getBranchFlow1FunctionReferenceValue("l13"), LoadFlowAssert.DELTA_POWER);
    }

    @Test
    void test4busesFunctionReferenceWithTransformer() {
        Network network = FourBusNetworkFactory.createWithPhaseTapChangerAndGeneratorAtBus2();

        SensitivityAnalysisParameters sensiParameters = createParameters(false, "b1_vl_0", true);
        sensiParameters.getLoadFlowParameters().setBalanceType(LoadFlowParameters.BalanceType.PROPORTIONAL_TO_GENERATION_P_MAX);
        sensiParameters.getLoadFlowParameters().setVoltageInitMode(LoadFlowParameters.VoltageInitMode.DC_VALUES);

        List<SensitivityFactor> factors = network.getBranchStream().map(branch -> createBranchFlowPerPSTAngle(branch.getId(), "l23")).collect(Collectors.toList());

        SensitivityAnalysisResult result = sensiRunner.run(network, factors, Collections.emptyList(), Collections.emptyList(), sensiParameters);

        assertEquals(5, result.getValues().size());

        assertEquals(0.2296d, result.getBranchFlow1FunctionReferenceValue("l14"), LoadFlowAssert.DELTA_POWER);
        assertEquals(0.3154d, result.getBranchFlow1FunctionReferenceValue("l12"), LoadFlowAssert.DELTA_POWER);
        assertEquals(-1.2296d, result.getBranchFlow1FunctionReferenceValue("l34"), LoadFlowAssert.DELTA_POWER);
        assertEquals(1.4549d, result.getBranchFlow1FunctionReferenceValue("l13"), LoadFlowAssert.DELTA_POWER);
        assertEquals(1.3154d, result.getBranchFlow1FunctionReferenceValue("l23"), LoadFlowAssert.DELTA_POWER);
    }

    @Test
    void test4busesPhaseShiftIntensity() {
        Network network = FourBusNetworkFactory.createWithPhaseTapChangerAndGeneratorAtBus2();

        SensitivityAnalysisParameters sensiParameters = createParameters(false, "b1_vl_0", true);
        sensiParameters.getLoadFlowParameters().setBalanceType(LoadFlowParameters.BalanceType.PROPORTIONAL_TO_GENERATION_P_MAX);

        List<SensitivityFactor> factorsSide1 = network.getBranchStream().map(branch -> createBranchIntensityPerPSTAngle(branch.getId(), "l23", TwoSides.ONE)).toList();
        List<SensitivityFactor> factorsSide2 = network.getBranchStream().map(branch -> createBranchIntensityPerPSTAngle(branch.getId(), "l23", TwoSides.TWO)).toList();

        List<SensitivityFactor> factors = new ArrayList<>();
        factors.addAll(factorsSide1);
        factors.addAll(factorsSide2);

        SensitivityAnalysisResult result = sensiRunner.run(network, factors, Collections.emptyList(), Collections.emptyList(), sensiParameters);

        assertEquals(10, result.getValues().size());

        //Check values for side 1 using generic and function type specific api
        assertEquals(37.6799d, result.getSensitivityValue("l23", "l23", SensitivityFunctionType.BRANCH_CURRENT_1, SensitivityVariableType.TRANSFORMER_PHASE), LoadFlowAssert.DELTA_I);
        assertEquals(-12.5507d, result.getBranchCurrent1SensitivityValue("l23", "l14", SensitivityVariableType.TRANSFORMER_PHASE), LoadFlowAssert.DELTA_I);
        assertEquals(37.3710d, result.getBranchCurrent1SensitivityValue("l23", "l12", SensitivityVariableType.TRANSFORMER_PHASE), LoadFlowAssert.DELTA_I);
        assertEquals(-12.6565d, result.getBranchCurrent1SensitivityValue("l23", "l34", SensitivityVariableType.TRANSFORMER_PHASE), LoadFlowAssert.DELTA_I);
        assertEquals(-25.0905d, result.getBranchCurrent1SensitivityValue("l23", "l13", SensitivityVariableType.TRANSFORMER_PHASE), LoadFlowAssert.DELTA_I);

        //Check values for side 2 using generic and function type specific api
        assertEquals(37.6816d, result.getSensitivityValue("l23", "l23", SensitivityFunctionType.BRANCH_CURRENT_2, SensitivityVariableType.TRANSFORMER_PHASE), LoadFlowAssert.DELTA_I);
        assertEquals(-12.5509d, result.getBranchCurrent2SensitivityValue("l23", "l14", SensitivityVariableType.TRANSFORMER_PHASE), LoadFlowAssert.DELTA_I);
        assertEquals(37.3727d, result.getBranchCurrent2SensitivityValue("l23", "l12", SensitivityVariableType.TRANSFORMER_PHASE), LoadFlowAssert.DELTA_I);
        assertEquals(-12.6567d, result.getBranchCurrent2SensitivityValue("l23", "l34", SensitivityVariableType.TRANSFORMER_PHASE), LoadFlowAssert.DELTA_I);
        assertEquals(-25.0917d, result.getBranchCurrent2SensitivityValue("l23", "l13", SensitivityVariableType.TRANSFORMER_PHASE), LoadFlowAssert.DELTA_I);
    }

    @Test
    void testAngleFlowSensitivityFiltering() {
        Network network = FourBusNetworkFactory.createWithPhaseTapChangerAndGeneratorAtBus2();

        SensitivityAnalysisParameters sensiParameters = createParameters(false, "b1_vl_0", true);
        sensiParameters.getLoadFlowParameters().setBalanceType(LoadFlowParameters.BalanceType.PROPORTIONAL_TO_GENERATION_P_MAX);
        sensiParameters.setAngleFlowSensitivityValueThreshold(15.0);

        List<SensitivityFactor> factorsSide1 = network.getBranchStream().map(branch -> createBranchIntensityPerPSTAngle(branch.getId(), "l23", TwoSides.ONE)).collect(Collectors.toList());
        List<SensitivityFactor> factorsSide2 = network.getBranchStream().map(branch -> createBranchIntensityPerPSTAngle(branch.getId(), "l23", TwoSides.TWO)).collect(Collectors.toList());

        List<SensitivityFactor> factors = new ArrayList<>();
        factors.addAll(factorsSide1);
        factors.addAll(factorsSide2);

        SensitivityAnalysisResult result = sensiRunner.run(network, factors, Collections.emptyList(), Collections.emptyList(), sensiParameters);

        assertEquals(6, result.getValues().size());

        //Check values for side 1 using generic and function type specific api
        assertEquals(37.6799d, result.getSensitivityValue("l23", "l23", SensitivityFunctionType.BRANCH_CURRENT_1, SensitivityVariableType.TRANSFORMER_PHASE), LoadFlowAssert.DELTA_I);
        assertEquals(37.3710d, result.getBranchCurrent1SensitivityValue("l23", "l12", SensitivityVariableType.TRANSFORMER_PHASE), LoadFlowAssert.DELTA_I);
        assertEquals(-25.0905d, result.getBranchCurrent1SensitivityValue("l23", "l13", SensitivityVariableType.TRANSFORMER_PHASE), LoadFlowAssert.DELTA_I);

        //Check values for side 2 using generic and function type specific api
        assertEquals(37.6816d, result.getSensitivityValue("l23", "l23", SensitivityFunctionType.BRANCH_CURRENT_2, SensitivityVariableType.TRANSFORMER_PHASE), LoadFlowAssert.DELTA_I);
        assertEquals(37.3727d, result.getBranchCurrent2SensitivityValue("l23", "l12", SensitivityVariableType.TRANSFORMER_PHASE), LoadFlowAssert.DELTA_I);
        assertEquals(-25.0917d, result.getBranchCurrent2SensitivityValue("l23", "l13", SensitivityVariableType.TRANSFORMER_PHASE), LoadFlowAssert.DELTA_I);
    }

    @Test
    void test4busesPhaseShiftIntensityFunctionReference() {
        Network network = FourBusNetworkFactory.createWithPhaseTapChangerAndGeneratorAtBus2();

        SensitivityAnalysisParameters sensiParameters = createParameters(false, "b1_vl_0", true);
        sensiParameters.getLoadFlowParameters().setBalanceType(LoadFlowParameters.BalanceType.PROPORTIONAL_TO_GENERATION_P_MAX);

        List<SensitivityFactor> factors = network.getBranchStream().map(branch -> createBranchIntensityPerPSTAngle(branch.getId(), "l23")).collect(Collectors.toList());

        SensitivityAnalysisResult result = sensiRunner.run(network, factors, Collections.emptyList(), Collections.emptyList(), sensiParameters);

        assertEquals(5, result.getValues().size());
        assertEquals(766.4654d, result.getBranchCurrent1FunctionReferenceValue("l23"), LoadFlowAssert.DELTA_I);
        assertEquals(132.5631d, result.getBranchCurrent1FunctionReferenceValue("l14"), LoadFlowAssert.DELTA_I);
        assertEquals(182.1272d, result.getBranchCurrent1FunctionReferenceValue("l12"), LoadFlowAssert.DELTA_I);
        assertEquals(716.5036d, result.getBranchCurrent1FunctionReferenceValue("l34"), LoadFlowAssert.DELTA_I);
        assertEquals(847.8542d, result.getBranchCurrent1FunctionReferenceValue("l13"), LoadFlowAssert.DELTA_I);
    }

    @Test
    void testBusVoltagePerTargetVRemoteControl() {
        Network network = VoltageControlNetworkFactory.createWithGeneratorRemoteControl();

        SensitivityAnalysisParameters sensiParameters = createParameters(false, "vl1_0", true);
        sensiParameters.getLoadFlowParameters().setBalanceType(LoadFlowParameters.BalanceType.PROPORTIONAL_TO_GENERATION_P_MAX);

        List<SensitivityFactor> factors = network.getBusBreakerView().getBusStream()
                .map(bus -> createBusVoltagePerTargetV(bus.getId(), "g1"))
                .collect(Collectors.toList());

        SensitivityAnalysisResult result = sensiRunner.run(network, factors, Collections.emptyList(), Collections.emptyList(), sensiParameters);

        assertEquals(4, result.getValues().size());
        assertEquals(0.04997d, result.getBusVoltageSensitivityValue("g1", "b1", SensitivityVariableType.BUS_TARGET_VOLTAGE), LoadFlowAssert.DELTA_V);
        assertEquals(0.0507d, result.getBusVoltageSensitivityValue("g1", "b2", SensitivityVariableType.BUS_TARGET_VOLTAGE), LoadFlowAssert.DELTA_V);
        assertEquals(0.0525d, result.getBusVoltageSensitivityValue("g1", "b3", SensitivityVariableType.BUS_TARGET_VOLTAGE), LoadFlowAssert.DELTA_V);
        assertEquals(1d, result.getBusVoltageSensitivityValue("g1", "b4", SensitivityVariableType.BUS_TARGET_VOLTAGE), LoadFlowAssert.DELTA_V);
    }

    @Test
    void testBusVoltagePerTargetV() {
        Network network = FourBusNetworkFactory.create();

        SensitivityAnalysisParameters sensiParameters = createParameters(false, "b1_vl_0", true);
        sensiParameters.getLoadFlowParameters().setBalanceType(LoadFlowParameters.BalanceType.PROPORTIONAL_TO_GENERATION_P_MAX);

        List<SensitivityFactor> factors = network.getBusBreakerView().getBusStream()
                .map(bus -> createBusVoltagePerTargetV(bus.getId(), "g2"))
                .collect(Collectors.toList());

        SensitivityAnalysisResult result = sensiRunner.run(network, factors, Collections.emptyList(), Collections.emptyList(), sensiParameters);

        assertEquals(4, result.getValues().size());
        assertEquals(0d, result.getBusVoltageSensitivityValue("g2", "b1", SensitivityVariableType.BUS_TARGET_VOLTAGE), LoadFlowAssert.DELTA_V); // no impact on a pv
        assertEquals(1d, result.getBusVoltageSensitivityValue("g2", "b2", SensitivityVariableType.BUS_TARGET_VOLTAGE), LoadFlowAssert.DELTA_V); // 1 on itself
        assertEquals(0.3423d, result.getBusVoltageSensitivityValue("g2", "b3", SensitivityVariableType.BUS_TARGET_VOLTAGE), LoadFlowAssert.DELTA_V); // value obtained by running two loadflow with a very small difference on targetV for bus2
        assertEquals(0d, result.getBusVoltageSensitivityValue("g2", "b4", SensitivityVariableType.BUS_TARGET_VOLTAGE), LoadFlowAssert.DELTA_V);
    }

    @Test
    void testFilterVoltageVoltageSensitivityValues() {
        Network network = FourBusNetworkFactory.create();

        SensitivityAnalysisParameters sensiParameters = createParameters(false, "b1_vl_0", true);
        sensiParameters.getLoadFlowParameters().setBalanceType(LoadFlowParameters.BalanceType.PROPORTIONAL_TO_GENERATION_P_MAX);
        sensiParameters.setVoltageVoltageSensitivityValueThreshold(0.5);

        List<SensitivityFactor> factors = network.getBusBreakerView().getBusStream()
                .map(bus -> createBusVoltagePerTargetV(bus.getId(), "g2"))
                .collect(Collectors.toList());

        SensitivityAnalysisResult result = sensiRunner.run(network, factors, Collections.emptyList(), Collections.emptyList(), sensiParameters);

        assertEquals(1, result.getValues().size());
        assertEquals(1d, result.getBusVoltageSensitivityValue("g2", "b2", SensitivityVariableType.BUS_TARGET_VOLTAGE), LoadFlowAssert.DELTA_V); // 1 on itself
    }

    @Test
    void testBusVoltagePerTargetVTwt() {
        Network network = VoltageControlNetworkFactory.createNetworkWithT2wt();

        Substation substation4 = network.newSubstation()
                .setId("SUBSTATION4")
                .setCountry(Country.FR)
                .add();
        VoltageLevel vl4 = substation4.newVoltageLevel()
                .setId("VL_4")
                .setNominalV(33.0)
                .setLowVoltageLimit(0.0)
                .setHighVoltageLimit(100.0)
                .setTopologyKind(TopologyKind.BUS_BREAKER)
                .add();
        vl4.getBusBreakerView().newBus()
                .setId("BUS_4")
                .add();
        vl4.newLoad()
                .setId("LOAD_4")
                .setBus("BUS_4")
                .setQ0(0)
                .setP0(10)
                .add();
        network.newLine()
                .setId("LINE_34")
                .setBus1("BUS_3")
                .setBus2("BUS_4")
                .setR(1.05)
                .setX(10.0)
                .setG1(0.0000005)
                .add();

        TwoWindingsTransformer t2wt = network.getTwoWindingsTransformer("T2wT");
        t2wt.getRatioTapChanger()
                .setTargetDeadband(0)
                .setRegulating(true)
                .setTapPosition(0)
                .setRegulationTerminal(t2wt.getTerminal2())
                .setTargetV(34.0);

        SensitivityAnalysisParameters sensiParameters = createParameters(false, "VL_1_0", true);
        sensiParameters.getLoadFlowParameters().getExtension(OpenLoadFlowParameters.class)
                .setTransformerVoltageControlMode(OpenLoadFlowParameters.TransformerVoltageControlMode.WITH_GENERATOR_VOLTAGE_CONTROL);

        List<SensitivityFactor> factors = network.getBusBreakerView().getBusStream()
                .map(bus -> createBusVoltagePerTargetV(bus.getId(), "T2wT"))
                .collect(Collectors.toList());

        SensitivityAnalysisResult result = sensiRunner.run(network, factors, Collections.emptyList(), Collections.emptyList(), sensiParameters);

        assertEquals(4, result.getValues().size());
        assertEquals(0d, result.getBusVoltageSensitivityValue("T2wT", "BUS_1", SensitivityVariableType.BUS_TARGET_VOLTAGE), LoadFlowAssert.DELTA_V);
        assertEquals(0.035205d, result.getBusVoltageSensitivityValue("T2wT", "BUS_2", SensitivityVariableType.BUS_TARGET_VOLTAGE), LoadFlowAssert.DELTA_V);
        assertEquals(1d, result.getBusVoltageSensitivityValue("T2wT", "BUS_3", SensitivityVariableType.BUS_TARGET_VOLTAGE), LoadFlowAssert.DELTA_V);
        assertEquals(1.055117d, result.getBusVoltageSensitivityValue("T2wT", "BUS_4", SensitivityVariableType.BUS_TARGET_VOLTAGE), LoadFlowAssert.DELTA_V);

        t2wt.getRatioTapChanger()
                .setTargetDeadband(0)
                .setRegulating(true)
                .setTapPosition(3)
                .setRegulationTerminal(t2wt.getTerminal1()) // control will be disabled.
                .setTargetV(135.0);

        SensitivityAnalysisResult result2 = sensiRunner.run(network, factors, Collections.emptyList(), Collections.emptyList(), sensiParameters);

        assertEquals(4, result2.getValues().size());
        assertEquals(0d, result2.getBusVoltageSensitivityValue("T2wT", "BUS_1", SensitivityVariableType.BUS_TARGET_VOLTAGE), LoadFlowAssert.DELTA_V);
        assertEquals(0d, result2.getBusVoltageSensitivityValue("T2wT", "BUS_2", SensitivityVariableType.BUS_TARGET_VOLTAGE), LoadFlowAssert.DELTA_V);
        assertEquals(0d, result2.getBusVoltageSensitivityValue("T2wT", "BUS_3", SensitivityVariableType.BUS_TARGET_VOLTAGE), LoadFlowAssert.DELTA_V);
        assertEquals(0d, result2.getBusVoltageSensitivityValue("T2wT", "BUS_4", SensitivityVariableType.BUS_TARGET_VOLTAGE), LoadFlowAssert.DELTA_V);

        assertEquals(135.0, result2.getBusVoltageFunctionReferenceValue("BUS_1"), LoadFlowAssert.DELTA_V);
        assertEquals(133.77, result2.getBusVoltageFunctionReferenceValue("BUS_2"), LoadFlowAssert.DELTA_V);
        assertEquals(25.88, result2.getBusVoltageFunctionReferenceValue("BUS_3"), LoadFlowAssert.DELTA_V);
        assertEquals(25.16, result2.getBusVoltageFunctionReferenceValue("BUS_4"), LoadFlowAssert.DELTA_V);
    }

    @Test
    void testBusVoltagePerTargetVVsc() {
        Network network = HvdcNetworkFactory.createVsc();

        SensitivityAnalysisParameters sensiParameters = createParameters(false, "vl1_0", true);
        sensiParameters.getLoadFlowParameters().setBalanceType(LoadFlowParameters.BalanceType.PROPORTIONAL_TO_GENERATION_P_MAX);

        List<SensitivityFactor> factors = network.getBusBreakerView().getBusStream()
                .map(bus -> createBusVoltagePerTargetV(bus.getId(), "cs2"))
                .collect(Collectors.toList());

        SensitivityAnalysisResult result = sensiRunner.run(network, factors, Collections.emptyList(), Collections.emptyList(), sensiParameters);

        assertEquals(0d, result.getBusVoltageSensitivityValue("cs2", "b1", SensitivityVariableType.BUS_TARGET_VOLTAGE), LoadFlowAssert.DELTA_V);
        assertEquals(1d, result.getBusVoltageSensitivityValue("cs2", "b2", SensitivityVariableType.BUS_TARGET_VOLTAGE), LoadFlowAssert.DELTA_V);
    }

    @Test
    void testBusVoltagePerTarget3wt() {
        Network network = VoltageControlNetworkFactory.createNetworkWithT3wt();
        ThreeWindingsTransformer t3wt = network.getThreeWindingsTransformer("T3wT");
        t3wt.getLeg2().getRatioTapChanger()
                .setTargetDeadband(0)
                .setRegulating(true)
                .setTapPosition(0)
                .setRegulationTerminal(t3wt.getLeg2().getTerminal())
                .setTargetV(28.);

        SensitivityAnalysisParameters sensiParameters = createParameters(false, "VL_1_0", true);
        sensiParameters.getLoadFlowParameters().setBalanceType(LoadFlowParameters.BalanceType.PROPORTIONAL_TO_GENERATION_P_MAX);

        List<SensitivityFactor> factors = network.getBusBreakerView().getBusStream()
                .map(bus -> createBusVoltagePerTargetV(bus.getId(), "T3wT"))
                .collect(Collectors.toList());

        SensitivityAnalysisResult result = sensiRunner.run(network, factors, Collections.emptyList(), Collections.emptyList(), sensiParameters);

        assertEquals(4, result.getValues().size());
        assertEquals(0d, result.getBusVoltageSensitivityValue("T3wT", "BUS_1", SensitivityVariableType.BUS_TARGET_VOLTAGE), LoadFlowAssert.DELTA_V);
        assertEquals(0d, result.getBusVoltageSensitivityValue("T3wT", "BUS_2", SensitivityVariableType.BUS_TARGET_VOLTAGE), LoadFlowAssert.DELTA_V);
        assertEquals(1d, result.getBusVoltageSensitivityValue("T3wT", "BUS_3", SensitivityVariableType.BUS_TARGET_VOLTAGE), LoadFlowAssert.DELTA_V);
        assertEquals(0d, result.getBusVoltageSensitivityValue("T3wT", "BUS_4", SensitivityVariableType.BUS_TARGET_VOLTAGE), LoadFlowAssert.DELTA_V);
    }

    @Test
    void testBusVoltagePerTargetVFunctionRef() {
        SensitivityAnalysisParameters sensiParameters = createParameters(false, "VLGEN_0", true);
        sensiParameters.getLoadFlowParameters().setBalanceType(LoadFlowParameters.BalanceType.PROPORTIONAL_TO_GENERATION_P_MAX);

        Network network = EurostagFactory.fix(EurostagTutorialExample1Factory.create());
        runLf(network, sensiParameters.getLoadFlowParameters());

        List<SensitivityFactor> factors = network.getBusBreakerView().getBusStream()
                .map(bus -> createBusVoltagePerTargetV(bus.getId(), "GEN"))
                .collect(Collectors.toList());

        SensitivityAnalysisResult result = sensiRunner.run(network, factors, Collections.emptyList(), Collections.emptyList(), sensiParameters);

        Function<String, Double> getV = busId -> network.getBusView().getBus(busId).getV();
        assertEquals(getV.apply("VLGEN_0"), result.getBusVoltageFunctionReferenceValue("NGEN"), LoadFlowAssert.DELTA_V);
        assertEquals(getV.apply("VLHV1_0"), result.getBusVoltageFunctionReferenceValue("NHV1"), LoadFlowAssert.DELTA_V);
        assertEquals(getV.apply("VLHV2_0"), result.getBusVoltageFunctionReferenceValue("NHV2"), LoadFlowAssert.DELTA_V);
        assertEquals(getV.apply("VLLOAD_0"), result.getBusVoltageFunctionReferenceValue("NLOAD"), LoadFlowAssert.DELTA_V);
    }

    @Test
    void testBusVoltagePerTargetQGen() {
        Network network = ReactiveInjectionNetworkFactory.createTwoGensOneLoad();
        LoadFlow.Runner loadFlowRunner = new LoadFlow.Runner(new OpenLoadFlowProvider(new DenseMatrixFactory()));

        List<SensitivityFactor> factors = Arrays.asList(new SensitivityFactor[] {
                createBusVoltagePerTargetQ("b3", "g2", null),
                createBusVoltagePerTargetQ("b2", "g2", null),
                createBusVoltagePerTargetQ("b1", "g2", null)});

        SensitivityAnalysisParameters sensiParameters = createParameters(false, "b2", false);
        sensiParameters.getLoadFlowParameters().getExtension(OpenLoadFlowParameters.class).setSlackBusPMaxMismatch(0.001).setNewtonRaphsonConvEpsPerEq(0.0001);
        SensitivityAnalysisResult result = sensiRunner.run(network, factors, Collections.emptyList(), Collections.emptyList(), sensiParameters);
        assertEquals(0d, result.getBusVoltageSensitivityValue("g2", "b1", SensitivityVariableType.INJECTION_REACTIVE_POWER), 1e-5);
        assertEquals(0.00963d, result.getBusVoltageSensitivityValue("g2", "b3", SensitivityVariableType.INJECTION_REACTIVE_POWER), 1e-5);
        assertEquals(0.01926d, result.getBusVoltageSensitivityValue("g2", "b2", SensitivityVariableType.INJECTION_REACTIVE_POWER), 1e-5);

        // sensitivty of V to Q of PVBus should be exactly 0
        factors = Arrays.asList(new SensitivityFactor[] {
                createBusVoltagePerTargetQ("b3", "g1", null),
                createBusVoltagePerTargetQ("b2", "g1", null),
                createBusVoltagePerTargetQ("b1", "g1", null)});
        result = sensiRunner.run(network, factors, Collections.emptyList(), Collections.emptyList(), sensiParameters);
        assertEquals(0d, result.getBusVoltageSensitivityValue("g1", "b1", SensitivityVariableType.INJECTION_REACTIVE_POWER), 0);
        assertEquals(0d, result.getBusVoltageSensitivityValue("g1", "b3", SensitivityVariableType.INJECTION_REACTIVE_POWER), 0);
        assertEquals(0d, result.getBusVoltageSensitivityValue("g1", "b2", SensitivityVariableType.INJECTION_REACTIVE_POWER), 0);
        assertEquals(3, result.getValues().size());

        sensiParameters.setFlowVoltageSensitivityValueThreshold(0.1);

        result = sensiRunner.run(network, factors, Collections.emptyList(), Collections.emptyList(), sensiParameters);
        assertEquals(0, result.getValues().size());
    }

    @Test
    void testInjectionQPerTargetV() {
        Network network = ReactiveInjectionNetworkFactory.createTwoGensOneLoad();

        List<SensitivityFactor> factors = Arrays.asList(createTargetQPerTargetV("b1", "g1", null),
                createTargetQPerTargetV("b2", "g1", null),
                createTargetQPerTargetV("b3", "g1", null));

        SensitivityAnalysisParameters sensiParameters = createParameters(false, "b2", false);
        sensiParameters.getLoadFlowParameters().getExtension(OpenLoadFlowParameters.class).setSlackBusPMaxMismatch(0.00001).setNewtonRaphsonConvEpsPerEq(0.000001);
        SensitivityAnalysisResult result = sensiRunner.run(network, factors, Collections.emptyList(), Collections.emptyList(), sensiParameters);
        assertEquals(0.0741, result.getSensitivityValue("g1", "b1", SensitivityFunctionType.BUS_REACTIVE_POWER, SensitivityVariableType.BUS_TARGET_VOLTAGE), 1e-3);
        // Other sensi should be null
        assertEquals(0, result.getSensitivityValue("g1", "b2", SensitivityFunctionType.BUS_REACTIVE_POWER, SensitivityVariableType.BUS_TARGET_VOLTAGE), 1e-6);
        assertEquals(0, result.getSensitivityValue("g1", "b3", SensitivityFunctionType.BUS_REACTIVE_POWER, SensitivityVariableType.BUS_TARGET_VOLTAGE), 1e-6);
        assertEquals(3, result.getValues().size());

        sensiParameters.setFlowVoltageSensitivityValueThreshold(0.1);
        result = sensiRunner.run(network, factors, Collections.emptyList(), Collections.emptyList(), sensiParameters);
        assertEquals(0, result.getValues().size());

        sensiParameters.setFlowVoltageSensitivityValueThreshold(0.05);
        result = sensiRunner.run(network, factors, Collections.emptyList(), Collections.emptyList(), sensiParameters);
        assertEquals(1, result.getValues().size());
    }

    @Test
    void testInjectionQPerTargetVWithShunt() {
        Network network = ShuntNetworkFactory.create();
        network.getShuntCompensator("SHUNT").setSectionCount(1); // non null b

        List<SensitivityFactor> factors = Arrays.asList(createTargetQPerTargetV("b1", "g1", null),
                createTargetQPerTargetV("b2", "g1", null),
                createTargetQPerTargetV("b3", "g1", null));

        SensitivityAnalysisParameters sensiParameters = createParameters(false, "b2", false);
        sensiParameters.getLoadFlowParameters().getExtension(OpenLoadFlowParameters.class).setSlackBusPMaxMismatch(0.00001).setNewtonRaphsonConvEpsPerEq(0.000001);
        SensitivityAnalysisResult result = sensiRunner.run(network, factors, Collections.emptyList(), Collections.emptyList(), sensiParameters);

        assertEquals(0.788, result.getSensitivityValue("g1", "b1", SensitivityFunctionType.BUS_REACTIVE_POWER, SensitivityVariableType.BUS_TARGET_VOLTAGE), 1e-3);
        assertEquals(-0.789, result.getSensitivityValue("g1", "b3", SensitivityFunctionType.BUS_REACTIVE_POWER, SensitivityVariableType.BUS_TARGET_VOLTAGE), 1e-3);
        // Other sensi should be null
        assertEquals(0, result.getSensitivityValue("g1", "b2", SensitivityFunctionType.BUS_REACTIVE_POWER, SensitivityVariableType.BUS_TARGET_VOLTAGE), 1e-6);
    }

    @Test
    void testInjectionQPerTargetVCornerCases() {
        // Tests mainly created to satisfy code coverage criteria
        Network network = ShuntNetworkFactory.create();
        SensitivityAnalysisParameters sensiParameters = createParameters(false, "b2", false);

        // Test a combination that is not supported yet
        SensitivityFactor notSupportedYetAndSonarWantsToSeeItInAction =
                new SensitivityFactor(SensitivityFunctionType.BUS_REACTIVE_POWER, "b1",
                        SensitivityVariableType.INJECTION_ACTIVE_POWER, "b2", false,
                        ContingencyContext.all());
        Throwable thrown = assertThrows(CompletionException.class,
                () -> sensiRunner.run(network, Arrays.asList(notSupportedYetAndSonarWantsToSeeItInAction), Collections.emptyList(), Collections.emptyList(), sensiParameters));
        assertTrue(thrown.getMessage().contains("Variable type INJECTION_ACTIVE_POWER not supported with function type BUS_REACTIVE_POWER"));

        // Test sensitivity for a bus that does not exist in the LfNetwork
        network.getVoltageLevel("vl1").getBusBreakerView().newBus().setId("NotConnected").add();
        SensitivityFactor injectionBusDoesNotExist =
                new SensitivityFactor(SensitivityFunctionType.BUS_REACTIVE_POWER, "NotConnected",
                        SensitivityVariableType.BUS_TARGET_VOLTAGE, "g1", false,
                        ContingencyContext.all());
        SensitivityAnalysisResult result = sensiRunner.run(network, Arrays.asList(injectionBusDoesNotExist), Collections.emptyList(), Collections.emptyList(), sensiParameters);
        assertEquals(0,
                result.getSensitivityValue("g1", "NotConnected", SensitivityFunctionType.BUS_REACTIVE_POWER, SensitivityVariableType.BUS_TARGET_VOLTAGE),
                0);
    }

    @Test
    void testAdditionnalFactors() {
        SensitivityAnalysisParameters sensiParameters = createParameters(false, "b1_vl_0", true);
        sensiParameters.getLoadFlowParameters().setBalanceType(LoadFlowParameters.BalanceType.PROPORTIONAL_TO_GENERATION_P_MAX);

        Network network = FourBusNetworkFactory.createWithPhaseTapChangerAndGeneratorAtBus2();
        runLf(network, sensiParameters.getLoadFlowParameters());

        List<SensitivityFactor> factors = network.getBranchStream().map(branch -> createBranchFlowPerPSTAngle(branch.getId(), "l23")).collect(Collectors.toList());

        SensitivityAnalysisResult result = sensiRunner.run(network, factors, Collections.emptyList(), Collections.emptyList(), sensiParameters);

        assertEquals(5, result.getValues().size());

        assertEquals(0.2296d, result.getBranchFlow1FunctionReferenceValue("l14"), LoadFlowAssert.DELTA_POWER);
        assertEquals(0.3154d, result.getBranchFlow1FunctionReferenceValue("l12"), LoadFlowAssert.DELTA_POWER);
        assertEquals(-1.2296d, result.getBranchFlow1FunctionReferenceValue("l34"), LoadFlowAssert.DELTA_POWER);
        assertEquals(1.4549d, result.getBranchFlow1FunctionReferenceValue("l13"), LoadFlowAssert.DELTA_POWER);
        assertEquals(1.3154d, result.getBranchFlow1FunctionReferenceValue("l23"), LoadFlowAssert.DELTA_POWER);
    }

    @Test
    void testInjectionNotFoundAdditionalFactor() {
        testInjectionNotFoundAdditionalFactor(false);
    }

    @Test
    void testTargetVOnPqNode() {
        // asking a target v on a load should crash
        Network network = FourBusNetworkFactory.create();

        SensitivityAnalysisParameters sensiParameters = createParameters(false, "b1_vl_0", true);
        sensiParameters.getLoadFlowParameters().setBalanceType(LoadFlowParameters.BalanceType.PROPORTIONAL_TO_GENERATION_P_MAX);

        List<SensitivityFactor> factors = network.getBusBreakerView().getBusStream()
                .map(bus -> createBusVoltagePerTargetV(bus.getId(), "d3"))
                .collect(Collectors.toList());

        List<Contingency> contingencies = Collections.emptyList();
        List<SensitivityVariableSet> variableSets = Collections.emptyList();
        CompletionException e = assertThrows(CompletionException.class, () -> sensiRunner.run(network, factors, contingencies, variableSets, sensiParameters));
        assertTrue(e.getCause() instanceof PowsyblException);
        assertEquals("Regulating terminal for 'd3' not found", e.getCause().getMessage());
    }

    @Test
    void testTargetVOnAbsentTerminal() {
        Network network = FourBusNetworkFactory.create();
        SensitivityAnalysisParameters sensiParameters = createParameters(false, "b1_vl_0", true);
        sensiParameters.getLoadFlowParameters().setBalanceType(LoadFlowParameters.BalanceType.PROPORTIONAL_TO_GENERATION_P_MAX);

        List<SensitivityFactor> factors = network.getBusBreakerView().getBusStream()
                .map(bus -> createBusVoltagePerTargetV(bus.getId(), "a"))
                .collect(Collectors.toList());

        List<Contingency> contingencies = Collections.emptyList();

        List<SensitivityVariableSet> variableSets = Collections.emptyList();

        CompletionException e = assertThrows(CompletionException.class, () -> sensiRunner.run(network, factors, contingencies, variableSets, sensiParameters));
        assertTrue(e.getCause() instanceof PowsyblException);
        assertEquals("Regulating terminal for 'a' not found", e.getCause().getMessage());
    }

    @Test
    void testTargetVOnNotRegulatingTwt() {
        Network network = FourBusNetworkFactory.createWithPhaseTapChangerAndGeneratorAtBus2();

        SensitivityAnalysisParameters sensiParameters = createParameters(false, "b1_vl_0", true);
        sensiParameters.getLoadFlowParameters().setBalanceType(LoadFlowParameters.BalanceType.PROPORTIONAL_TO_GENERATION_P_MAX);

        List<SensitivityFactor> factors = network.getBusBreakerView().getBusStream()
                .map(bus -> createBusVoltagePerTargetV(bus.getId(), "l23"))
                .collect(Collectors.toList());

        List<Contingency> contingencies = Collections.emptyList();

        List<SensitivityVariableSet> variableSets = Collections.emptyList();

        CompletionException e = assertThrows(CompletionException.class, () -> sensiRunner.run(network, factors, contingencies, variableSets, sensiParameters));
        assertTrue(e.getCause() instanceof PowsyblException);
        assertEquals("Regulating terminal for 'l23' not found", e.getCause().getMessage());
    }

    @Test
    void testBusVoltageOnAbsentBus() {
        Network network = FourBusNetworkFactory.create();
        SensitivityAnalysisParameters sensiParameters = createParameters(false, "b1_vl_0", true);
        sensiParameters.getLoadFlowParameters().setBalanceType(LoadFlowParameters.BalanceType.PROPORTIONAL_TO_GENERATION_P_MAX);

        List<SensitivityFactor> factors = Collections.singletonList(createBusVoltagePerTargetV("id", "g2"));

        List<Contingency> contingencies = Collections.emptyList();

        List<SensitivityVariableSet> variableSets = Collections.emptyList();

        CompletionException e = assertThrows(CompletionException.class, () -> sensiRunner.run(network, factors, contingencies, variableSets, sensiParameters));

        assertTrue(e.getCause() instanceof PowsyblException);

        assertEquals("The bus ref for 'id' cannot be resolved.", e.getCause().getMessage());
    }

    @Test
    void testHvdcSensi() {
        SensitivityAnalysisParameters sensiParameters = createParameters(false, "b1_vl_0", false);
        sensiParameters.getLoadFlowParameters().getExtension(OpenLoadFlowParameters.class).setSlackBusSelectionMode(SlackBusSelectionMode.MOST_MESHED);

        // test active power setpoint increase on an HVDC line
        Network network = HvdcNetworkFactory.createNetworkWithGenerators2();
        runLf(network, sensiParameters.getLoadFlowParameters());

        Network network1 = HvdcNetworkFactory.createNetworkWithGenerators2();
        network1.getHvdcLine("hvdc34").setActivePowerSetpoint(network1.getHvdcLine("hvdc34").getActivePowerSetpoint() + SENSI_CHANGE);

        runLf(network1, sensiParameters.getLoadFlowParameters());
        Map<String, Double> loadFlowDiff = network.getLineStream().map(Identifiable::getId)
            .collect(Collectors.toMap(
                lineId -> lineId,
                line -> (network1.getLine(line).getTerminal1().getP() - network.getLine(line).getTerminal1().getP()) / SENSI_CHANGE
            ));

        List<SensitivityFactor> factors = SensitivityFactor.createMatrix(SensitivityFunctionType.BRANCH_ACTIVE_POWER_1, List.of("l12", "l13", "l23"),
                                                                         SensitivityVariableType.HVDC_LINE_ACTIVE_POWER, List.of("hvdc34"),
                                                                         false, ContingencyContext.all());

        SensitivityAnalysisResult result = sensiRunner.run(network, factors, Collections.emptyList(), Collections.emptyList(), sensiParameters);

        assertEquals(loadFlowDiff.get("l12"), result.getBranchFlow1SensitivityValue("hvdc34", "l12", SensitivityVariableType.HVDC_LINE_ACTIVE_POWER), LoadFlowAssert.DELTA_POWER);
        assertEquals(loadFlowDiff.get("l13"), result.getBranchFlow1SensitivityValue("hvdc34", "l13", SensitivityVariableType.HVDC_LINE_ACTIVE_POWER), LoadFlowAssert.DELTA_POWER);
        assertEquals(loadFlowDiff.get("l23"), result.getBranchFlow1SensitivityValue("hvdc34", "l23", SensitivityVariableType.HVDC_LINE_ACTIVE_POWER), LoadFlowAssert.DELTA_POWER);
    }

    @Test
    void testHvdcSensiCurrent() {
        SensitivityAnalysisParameters sensiParameters = createParameters(false, "b1_vl_0", false);
        sensiParameters.getLoadFlowParameters().getExtension(OpenLoadFlowParameters.class).setSlackBusSelectionMode(SlackBusSelectionMode.MOST_MESHED);

        // test active power setpoint increase on an HVDC line
        Network network = HvdcNetworkFactory.createNetworkWithGenerators2();
        runLf(network, sensiParameters.getLoadFlowParameters());

        Network network1 = HvdcNetworkFactory.createNetworkWithGenerators2();
        network1.getHvdcLine("hvdc34").setActivePowerSetpoint(network1.getHvdcLine("hvdc34").getActivePowerSetpoint() + SENSI_CHANGE);

        runLf(network1, sensiParameters.getLoadFlowParameters());
        Map<String, Double> loadFlowDiff = network.getLineStream().map(Identifiable::getId)
                .collect(Collectors.toMap(
                        lineId -> lineId,
                        line -> (network1.getLine(line).getTerminal1().getI() - network.getLine(line).getTerminal1().getI()) / SENSI_CHANGE
                ));

        List<SensitivityFactor> factors = SensitivityFactor.createMatrix(SensitivityFunctionType.BRANCH_CURRENT_1, List.of("l12", "l13", "l23"),
                SensitivityVariableType.HVDC_LINE_ACTIVE_POWER, List.of("hvdc34"),
                false, ContingencyContext.all());

        SensitivityAnalysisResult result = sensiRunner.run(network, factors, Collections.emptyList(), Collections.emptyList(), sensiParameters);

        assertEquals(loadFlowDiff.get("l12"), result.getBranchCurrent1SensitivityValue("hvdc34", "l12", SensitivityVariableType.HVDC_LINE_ACTIVE_POWER), LoadFlowAssert.DELTA_I);
        assertEquals(loadFlowDiff.get("l13"), result.getBranchCurrent1SensitivityValue("hvdc34", "l13", SensitivityVariableType.HVDC_LINE_ACTIVE_POWER), LoadFlowAssert.DELTA_I);
        assertEquals(loadFlowDiff.get("l23"), result.getBranchCurrent1SensitivityValue("hvdc34", "l23", SensitivityVariableType.HVDC_LINE_ACTIVE_POWER), LoadFlowAssert.DELTA_I);
    }

    @ParameterizedTest
    @ValueSource(booleans = {false, true})
    void testHvdcSensiAcEmulationNotSupported(boolean acEmulationParameter) {
        SensitivityAnalysisParameters sensiParameters = createParameters(false, "b1_vl_0", false);
        sensiParameters.getLoadFlowParameters()
                .setHvdcAcEmulation(acEmulationParameter);

        Network network = HvdcNetworkFactory.createWithHvdcInAcEmulation();
        network.getHvdcLine("hvdc34").newExtension(HvdcAngleDroopActivePowerControlAdder.class)
                .withDroop(180)
                .withP0(0.f)
                .withEnabled(true)
                .add();

        List<SensitivityFactor> factors = SensitivityFactor.createMatrix(SensitivityFunctionType.BRANCH_CURRENT_1, List.of("l12", "l13", "l23"),
                SensitivityVariableType.HVDC_LINE_ACTIVE_POWER, List.of("hvdc34"),
                false, ContingencyContext.all());

        if (acEmulationParameter) {
            CompletionException exception = assertThrows(CompletionException.class, () -> sensiRunner.run(network, factors, Collections.emptyList(), Collections.emptyList(), sensiParameters));
            assertEquals("HVDC line hvdc34 has AC emulation enabled, HVDC_LINE_ACTIVE_POWER sensitivity is not supported", exception.getCause().getMessage());
        } else {
            // If parameter hvdcAcEmulation is false, no problem
            SensitivityAnalysisResult result = sensiRunner.run(network, factors, Collections.emptyList(), Collections.emptyList(), sensiParameters);
            assertEquals(3, result.getValues().size());
        }
    }

    @Test
    void testHvdcSensiWithLCCs() {
        // test active power setpoint increase on a HVDC line
        // FIXME
        // Note that in case of LCC converter stations, in AC, an increase of the setpoint of the HDVC line is not equivalent to
        // running two LFs and comparing the differences as we don't change Q at LCCs when we change P.
        SensitivityAnalysisParameters sensiParameters = createParameters(false, "b1_vl_0", false);
        sensiParameters.getLoadFlowParameters().getExtension(OpenLoadFlowParameters.class).setSlackBusSelectionMode(SlackBusSelectionMode.MOST_MESHED);
        Network network = HvdcNetworkFactory.createNetworkWithGenerators();
        runLf(network, sensiParameters.getLoadFlowParameters());

        Network network1 = HvdcNetworkFactory.createNetworkWithGenerators();
        network1.getHvdcLine("hvdc34").setActivePowerSetpoint(network1.getHvdcLine("hvdc34").getActivePowerSetpoint() + SENSI_CHANGE);

        runLf(network1, sensiParameters.getLoadFlowParameters());
        Map<String, Double> loadFlowDiff = network.getLineStream().map(Identifiable::getId)
            .collect(Collectors.toMap(
                lineId -> lineId,
                line -> (network1.getLine(line).getTerminal1().getP() - network.getLine(line).getTerminal1().getP()) / SENSI_CHANGE
            ));

        List<SensitivityFactor> factors = SensitivityFactor.createMatrix(SensitivityFunctionType.BRANCH_ACTIVE_POWER_1, List.of("l12", "l13", "l23"),
                                                                         SensitivityVariableType.HVDC_LINE_ACTIVE_POWER, List.of("hvdc34"),
                                                                         false, ContingencyContext.all());

        SensitivityAnalysisResult result = sensiRunner.run(network, factors, Collections.emptyList(), Collections.emptyList(), sensiParameters);

        assertEquals(0.36218, loadFlowDiff.get("l12"), LoadFlowAssert.DELTA_POWER);
        assertEquals(-0.35967, loadFlowDiff.get("l13"), LoadFlowAssert.DELTA_POWER);
        assertEquals(-0.61191, loadFlowDiff.get("l23"), LoadFlowAssert.DELTA_POWER);

        assertEquals(0.341889, result.getBranchFlow1SensitivityValue("hvdc34", "l12", SensitivityVariableType.HVDC_LINE_ACTIVE_POWER), LoadFlowAssert.DELTA_POWER);
        assertEquals(-0.341889, result.getBranchFlow1SensitivityValue("hvdc34", "l13", SensitivityVariableType.HVDC_LINE_ACTIVE_POWER), LoadFlowAssert.DELTA_POWER);
        assertEquals(-0.63611, result.getBranchFlow1SensitivityValue("hvdc34", "l23", SensitivityVariableType.HVDC_LINE_ACTIVE_POWER), LoadFlowAssert.DELTA_POWER);
    }

    @Test
    void testHvdcSensiWithBothSides() {
        // test injection increase on loads
        Network network = HvdcNetworkFactory.createNetworkWithGenerators2();

        SensitivityAnalysisParameters sensiParameters = createParameters(false, "b1_vl_0", false);
        runLf(network, sensiParameters.getLoadFlowParameters());

        Network network1 = HvdcNetworkFactory.createNetworkWithGenerators2();
        network1.getHvdcLine("hvdc34").setActivePowerSetpoint(network1.getHvdcLine("hvdc34").getActivePowerSetpoint() + SENSI_CHANGE);
        runLf(network1, sensiParameters.getLoadFlowParameters());
        Map<String, Double> loadFlowDiff = network.getLineStream().map(Identifiable::getId)
            .collect(Collectors.toMap(
                lineId -> lineId,
                line -> (network1.getLine(line).getTerminal1().getP() - network.getLine(line).getTerminal1().getP()) / SENSI_CHANGE
            ));

        List<SensitivityFactor> factors = SensitivityFactor.createMatrix(SensitivityFunctionType.BRANCH_ACTIVE_POWER_1, List.of("l12", "l13", "l23", "l25", "l45", "l46", "l56"),
                                                                         SensitivityVariableType.HVDC_LINE_ACTIVE_POWER, List.of("hvdc34"),
                                                                         false, ContingencyContext.all());

        SensitivityAnalysisResult result = sensiRunner.run(network, factors, Collections.emptyList(), Collections.emptyList(), sensiParameters);

        assertEquals(loadFlowDiff.get("l12"), result.getBranchFlow1SensitivityValue("hvdc34", "l12", SensitivityVariableType.HVDC_LINE_ACTIVE_POWER), LoadFlowAssert.DELTA_POWER);
        assertEquals(loadFlowDiff.get("l13"), result.getBranchFlow1SensitivityValue("hvdc34", "l13", SensitivityVariableType.HVDC_LINE_ACTIVE_POWER), LoadFlowAssert.DELTA_POWER);
        assertEquals(loadFlowDiff.get("l23"), result.getBranchFlow1SensitivityValue("hvdc34", "l23", SensitivityVariableType.HVDC_LINE_ACTIVE_POWER), LoadFlowAssert.DELTA_POWER);
        assertEquals(loadFlowDiff.get("l25"), result.getBranchFlow1SensitivityValue("hvdc34", "l25", SensitivityVariableType.HVDC_LINE_ACTIVE_POWER), LoadFlowAssert.DELTA_POWER);
        assertEquals(loadFlowDiff.get("l45"), result.getBranchFlow1SensitivityValue("hvdc34", "l45", SensitivityVariableType.HVDC_LINE_ACTIVE_POWER), LoadFlowAssert.DELTA_POWER);
        assertEquals(loadFlowDiff.get("l46"), result.getBranchFlow1SensitivityValue("hvdc34", "l46", SensitivityVariableType.HVDC_LINE_ACTIVE_POWER), LoadFlowAssert.DELTA_POWER);
        assertEquals(loadFlowDiff.get("l56"), result.getBranchFlow1SensitivityValue("hvdc34", "l56", SensitivityVariableType.HVDC_LINE_ACTIVE_POWER), LoadFlowAssert.DELTA_POWER);
    }

    @Test
    void testHvdcSensiWithBothSidesDistributed() {
        SensitivityAnalysisParameters sensiParameters = createParameters(false, "b1_vl_0", true);
        sensiParameters.getLoadFlowParameters().getExtension(OpenLoadFlowParameters.class).setSlackBusPMaxMismatch(0.01);

        Network network = HvdcNetworkFactory.createNetworkWithGenerators2();
        runLf(network, sensiParameters.getLoadFlowParameters());

        Network network1 = HvdcNetworkFactory.createNetworkWithGenerators2();
        network1.getHvdcLine("hvdc34").setActivePowerSetpoint(network1.getHvdcLine("hvdc34").getActivePowerSetpoint() + SENSI_CHANGE);
        runLf(network1, sensiParameters.getLoadFlowParameters());
        Map<String, Double> loadFlowDiff = network.getLineStream().map(Identifiable::getId)
            .collect(Collectors.toMap(
                lineId -> lineId,
                line -> (network1.getLine(line).getTerminal1().getP() - network.getLine(line).getTerminal1().getP()) / SENSI_CHANGE
            ));

        List<SensitivityFactor> factors = SensitivityFactor.createMatrix(SensitivityFunctionType.BRANCH_ACTIVE_POWER_1, List.of("l12", "l13", "l23", "l25", "l45", "l46", "l56"),
                                                                         SensitivityVariableType.HVDC_LINE_ACTIVE_POWER, List.of("hvdc34"),
                                                                         false, ContingencyContext.all());

        SensitivityAnalysisResult result = sensiRunner.run(network, factors, Collections.emptyList(), Collections.emptyList(), sensiParameters);

        assertEquals(loadFlowDiff.get("l12"), result.getBranchFlow1SensitivityValue("hvdc34", "l12", SensitivityVariableType.HVDC_LINE_ACTIVE_POWER), LoadFlowAssert.DELTA_POWER);
        assertEquals(loadFlowDiff.get("l13"), result.getBranchFlow1SensitivityValue("hvdc34", "l13", SensitivityVariableType.HVDC_LINE_ACTIVE_POWER), LoadFlowAssert.DELTA_POWER);
        assertEquals(loadFlowDiff.get("l23"), result.getBranchFlow1SensitivityValue("hvdc34", "l23", SensitivityVariableType.HVDC_LINE_ACTIVE_POWER), LoadFlowAssert.DELTA_POWER);
        assertEquals(loadFlowDiff.get("l25"), result.getBranchFlow1SensitivityValue("hvdc34", "l25", SensitivityVariableType.HVDC_LINE_ACTIVE_POWER), LoadFlowAssert.DELTA_POWER);
        assertEquals(loadFlowDiff.get("l45"), result.getBranchFlow1SensitivityValue("hvdc34", "l45", SensitivityVariableType.HVDC_LINE_ACTIVE_POWER), LoadFlowAssert.DELTA_POWER);
        assertEquals(loadFlowDiff.get("l46"), result.getBranchFlow1SensitivityValue("hvdc34", "l46", SensitivityVariableType.HVDC_LINE_ACTIVE_POWER), LoadFlowAssert.DELTA_POWER);
        assertEquals(loadFlowDiff.get("l56"), result.getBranchFlow1SensitivityValue("hvdc34", "l56", SensitivityVariableType.HVDC_LINE_ACTIVE_POWER), LoadFlowAssert.DELTA_POWER);
    }

    @Test
    void testHvdcSensiWithBothSidesDistributed2() {
        SensitivityAnalysisParameters sensiParameters = createParameters(false, "b1_vl_0", true);
        sensiParameters.getLoadFlowParameters().getExtension(OpenLoadFlowParameters.class).setSlackBusPMaxMismatch(0.01);

        Network network = HvdcNetworkFactory.createNetworkWithGenerators2();
        runLf(network, sensiParameters.getLoadFlowParameters());

        Network network1 = HvdcNetworkFactory.createNetworkWithGenerators2();
        network1.getGenerator("g1").setTargetP(network1.getGenerator("g1").getTargetP() + SENSI_CHANGE);
        runLf(network1, sensiParameters.getLoadFlowParameters());
        Map<String, Double> loadFlowDiff = network.getLineStream().map(Identifiable::getId)
            .collect(Collectors.toMap(
                lineId -> lineId,
                line -> (network1.getLine(line).getTerminal1().getP() - network.getLine(line).getTerminal1().getP()) / SENSI_CHANGE
            ));

        List<SensitivityFactor> factors = SensitivityFactor.createMatrix(SensitivityFunctionType.BRANCH_ACTIVE_POWER_1, List.of("l12", "l13", "l23", "l25", "l45", "l46", "l56"),
                SensitivityVariableType.INJECTION_ACTIVE_POWER, List.of("g1"),
                false, ContingencyContext.all());

        SensitivityAnalysisResult result = sensiRunner.run(network, factors, Collections.emptyList(), Collections.emptyList(), sensiParameters);

        assertEquals(loadFlowDiff.get("l12"), result.getBranchFlow1SensitivityValue("g1", "l12", SensitivityVariableType.INJECTION_ACTIVE_POWER), LoadFlowAssert.DELTA_POWER);
        assertEquals(loadFlowDiff.get("l13"), result.getBranchFlow1SensitivityValue("g1", "l13", SensitivityVariableType.INJECTION_ACTIVE_POWER), LoadFlowAssert.DELTA_POWER);
        assertEquals(loadFlowDiff.get("l23"), result.getBranchFlow1SensitivityValue("g1", "l23", SensitivityVariableType.INJECTION_ACTIVE_POWER), LoadFlowAssert.DELTA_POWER);
        assertEquals(loadFlowDiff.get("l25"), result.getBranchFlow1SensitivityValue("g1", "l25", SensitivityVariableType.INJECTION_ACTIVE_POWER), LoadFlowAssert.DELTA_POWER);
        assertEquals(loadFlowDiff.get("l45"), result.getBranchFlow1SensitivityValue("g1", "l45", SensitivityVariableType.INJECTION_ACTIVE_POWER), LoadFlowAssert.DELTA_POWER);
        assertEquals(loadFlowDiff.get("l46"), result.getBranchFlow1SensitivityValue("g1", "l46", SensitivityVariableType.INJECTION_ACTIVE_POWER), LoadFlowAssert.DELTA_POWER);
        assertEquals(loadFlowDiff.get("l56"), result.getBranchFlow1SensitivityValue("g1", "l56", SensitivityVariableType.INJECTION_ACTIVE_POWER), LoadFlowAssert.DELTA_POWER);
    }

    @Test
    void testHvdcInjectionNotFound() {
        testHvdcInjectionNotFound(false);
    }

    @Test
    void disconnectedGeneratorShouldBeSkipped() {
        Network network = FourBusNetworkFactory.create();

        SensitivityAnalysisParameters sensiParameters = createParameters(false, "b1_vl_0", true);
        sensiParameters.getLoadFlowParameters().setBalanceType(LoadFlowParameters.BalanceType.PROPORTIONAL_TO_GENERATION_P_MAX);

        //Disconnect g4 generator
        network.getGenerator("g4").getTerminal().disconnect();

        // FIXME: using getBusBreakerView in AbstractSensitivityAnalysis.checkBus -> make this test passed

        List<SensitivityFactor> factors = Collections.singletonList(createBusVoltagePerTargetV("b1", "g4"));

        SensitivityAnalysisResult result = sensiRunner.run(network, factors, Collections.emptyList(), Collections.emptyList(), sensiParameters);

        assertEquals(1, result.getValues().size());
        assertEquals(0d, result.getBusVoltageSensitivityValue("g4", "b1", SensitivityVariableType.BUS_TARGET_VOLTAGE));
    }

    @Test
    void testBranchFunctionOutsideMainComponent() {
        testBranchFunctionOutsideMainComponent(false);
    }

    @Test
    void testInjectionOutsideMainComponent() {
        testInjectionOutsideMainComponent(false);
    }

    @Test
    void testPhaseShifterOutsideMainComponent() {
        testPhaseShifterOutsideMainComponent(false);
    }

    @Test
    void testGlskOutsideMainComponent() {
        testGlskOutsideMainComponent(false);
    }

    @Test
    void testGlskAndLineOutsideMainComponent() {
        testGlskAndLineOutsideMainComponent(false);
    }

    @Test
    void testGlskPartiallyOutsideMainComponent() {
        testGlskPartiallyOutsideMainComponent(false);
    }

    @Test
    void testInjectionNotFound() {
        testInjectionNotFound(false);
    }

    @Test
    void testBranchNotFound() {
        testBranchNotFound(false);
    }

    @Test
    void testEmptyFactors() {
        testEmptyFactors(false);
    }

    @Test
    void testDanglingLineSensi() {
        Network network = BoundaryFactory.createWithLoad();
        runAcLf(network);

        SensitivityAnalysisParameters sensiParameters = createParameters(false, "vl1_0");
        List<SensitivityFactor> factors = List.of(createBranchFlowPerInjectionIncrease("l1", "dl1"),
                createBranchFlowPerInjectionIncrease("dl1", "dl1"),
                createBranchIntensityPerInjectionIncrease("dl1", "load3"));

        // dangling line is connected
        SensitivityAnalysisResult result = sensiRunner.run(network, factors, Collections.emptyList(), Collections.emptyList(), sensiParameters);
        assertEquals(-0.903d, result.getBranchFlow1SensitivityValue("dl1", "l1", SensitivityVariableType.INJECTION_ACTIVE_POWER), LoadFlowAssert.DELTA_POWER);
        assertEquals(91.293, result.getBranchFlow1FunctionReferenceValue("dl1"), LoadFlowAssert.DELTA_POWER);
        assertEquals(-1.001d, result.getBranchFlow1SensitivityValue("dl1", "dl1", SensitivityVariableType.INJECTION_ACTIVE_POWER), LoadFlowAssert.DELTA_POWER);
        assertEquals(260.51, result.getBranchCurrent1FunctionReferenceValue("dl1"), LoadFlowAssert.DELTA_I);

        // dangling line is connected on base case but will be disconnected by a contingency => 0
        List<Contingency> contingencies = List.of(new Contingency("c", new DanglingLineContingency("dl1")));
        result = sensiRunner.run(network, factors, contingencies, Collections.emptyList(), sensiParameters);
        assertEquals(-0.903d, result.getBranchFlow1SensitivityValue("dl1", "l1", SensitivityVariableType.INJECTION_ACTIVE_POWER), LoadFlowAssert.DELTA_POWER);
        assertEquals(0d, result.getBranchFlow1SensitivityValue("c", "dl1", "l1", SensitivityVariableType.INJECTION_ACTIVE_POWER), LoadFlowAssert.DELTA_POWER);

        // dangling line is disconnected on base case => 0
        network.getDanglingLine("dl1").getTerminal().disconnect();
        result = sensiRunner.run(network, factors, Collections.emptyList(), Collections.emptyList(), sensiParameters);
        assertEquals(0d, result.getBranchFlow1SensitivityValue("dl1", "l1", SensitivityVariableType.INJECTION_ACTIVE_POWER), LoadFlowAssert.DELTA_POWER);
    }

    @Test
    void testBatterySensi() {
        Network network = DistributedSlackNetworkFactory.createWithBattery();

        SensitivityAnalysisParameters sensiParameters = createParameters(false);
        List<SensitivityFactor> factors = List.of(createBranchFlowPerInjectionIncrease("l14", "bat1"), createBranchFlowPerInjectionIncrease("l14", "b1"));

        SensitivityAnalysisResult result = sensiRunner.run(network, factors, Collections.emptyList(), Collections.emptyList(), sensiParameters);

        // The battery should be found and return the same sensitivity than to an injection at its bus
        assertEquals(result.getBranchFlow1SensitivityValue("bat1", "l14", SensitivityVariableType.INJECTION_ACTIVE_POWER),
                result.getBranchFlow1SensitivityValue("b1", "l14", SensitivityVariableType.INJECTION_ACTIVE_POWER));

    }

    @Test
    void testWithHvdcAcEmulation() {
        Network network = HvdcNetworkFactory.createWithHvdcInAcEmulation();
        network.getHvdcLine("hvdc34").newExtension(HvdcAngleDroopActivePowerControlAdder.class)
                .withDroop(180)
                .withP0(0.f)
                .withEnabled(true)
                .add();

        LoadFlowParameters parameters = new LoadFlowParameters();
        parameters.setBalanceType(LoadFlowParameters.BalanceType.PROPORTIONAL_TO_GENERATION_P_MAX);
        parameters.setHvdcAcEmulation(true);
        OpenLoadFlowParameters.create(parameters)
                .setSlackBusSelectionMode(SlackBusSelectionMode.MOST_MESHED);

        SensitivityAnalysisParameters sensiParameters = createParameters(false);
        sensiParameters.setLoadFlowParameters(parameters);
        List<SensitivityFactor> factors = List.of(createBranchFlowPerInjectionIncrease("l25", "d2"));

        SensitivityAnalysisResult result = sensiRunner.run(network, factors, Collections.emptyList(), Collections.emptyList(), sensiParameters);
        assertEquals(0.442, result.getBranchFlow1SensitivityValue("d2", "l25", SensitivityVariableType.INJECTION_ACTIVE_POWER), LoadFlowAssert.DELTA_POWER);
    }

    @Test
    void testWithPhaseControlOn() {
        Network network = PhaseControlFactory.createNetworkWithT2wt();
        TwoWindingsTransformer t2wt = network.getTwoWindingsTransformer("PS1");
        t2wt.getPhaseTapChanger().setRegulationMode(PhaseTapChanger.RegulationMode.ACTIVE_POWER_CONTROL)
                .setTargetDeadband(1)
                .setRegulating(true)
                .setTapPosition(1)
                .setRegulationTerminal(t2wt.getTerminal1())
                .setRegulationValue(83);
        SensitivityAnalysisParameters sensiParameters = createParameters(false);
        sensiParameters.getLoadFlowParameters().setPhaseShifterRegulationOn(true);
        loadFlowRunner.run(network, sensiParameters.getLoadFlowParameters());
        List<SensitivityFactor> factors = SensitivityFactor.createMatrix(SensitivityFunctionType.BRANCH_ACTIVE_POWER_1,
                List.of("L1", "L2", "PS1"), SensitivityVariableType.INJECTION_ACTIVE_POWER, List.of("G1"), false, ContingencyContext.none());
        SensitivityAnalysisResult result = sensiRunner.run(network, factors, Collections.emptyList(), Collections.emptyList(), sensiParameters);
        assertEquals(network.getTwoWindingsTransformer("PS1").getTerminal1().getP(), result.getBranchFlow1FunctionReferenceValue(null, "PS1"), LoadFlowAssert.DELTA_POWER);
    }

    @Test
    void testInjectionIncreaseWithPhaseControlOnInTheNetwork() {
        SensitivityAnalysisParameters sensiParameters = createParameters(false, "VL2_0", false);
        sensiParameters.getLoadFlowParameters().setPhaseShifterRegulationOn(true);

        Network network = PhaseControlFactory.createNetworkWithT2wt();
        TwoWindingsTransformer t2wt = network.getTwoWindingsTransformer("PS1");
        t2wt.getPhaseTapChanger().setRegulationMode(PhaseTapChanger.RegulationMode.ACTIVE_POWER_CONTROL)
                .setTargetDeadband(1)
                .setRegulating(true)
                .setTapPosition(1)
                .setRegulationTerminal(t2wt.getTerminal1())
                .setRegulationValue(83);
        runLf(network, sensiParameters.getLoadFlowParameters());

        Network network1 = PhaseControlFactory.createNetworkWithT2wt();
        TwoWindingsTransformer t2wt1 = network1.getTwoWindingsTransformer("PS1");
        t2wt1.getPhaseTapChanger().setRegulationMode(PhaseTapChanger.RegulationMode.ACTIVE_POWER_CONTROL)
                .setTargetDeadband(1)
                .setRegulating(true)
                .setTapPosition(1)
                .setRegulationTerminal(t2wt1.getTerminal1())
                .setRegulationValue(83);
        network1.getGenerator("G1").setTargetP(network1.getGenerator("G1").getTargetP() + SENSI_CHANGE);
        runLf(network1, sensiParameters.getLoadFlowParameters());

        Map<String, Double> loadFlowDiff = network.getLineStream().map(Identifiable::getId)
                .collect(Collectors.toMap(
                    lineId -> lineId,
                    line -> (network1.getLine(line).getTerminal1().getP() - network.getLine(line).getTerminal1().getP()) / SENSI_CHANGE
                ));

        List<SensitivityFactor> factors = SensitivityFactor.createMatrix(SensitivityFunctionType.BRANCH_ACTIVE_POWER_1, List.of("L1", "L2"),
                SensitivityVariableType.INJECTION_ACTIVE_POWER, List.of("G1"),
                false, ContingencyContext.all());

        SensitivityAnalysisResult result = sensiRunner.run(network, factors, Collections.emptyList(), Collections.emptyList(), sensiParameters);

        assertEquals(loadFlowDiff.get("L1"), result.getBranchFlow1SensitivityValue("G1", "L1", SensitivityVariableType.INJECTION_ACTIVE_POWER), LoadFlowAssert.DELTA_POWER);
        assertEquals(loadFlowDiff.get("L2"), result.getBranchFlow1SensitivityValue("G1", "L2", SensitivityVariableType.INJECTION_ACTIVE_POWER), LoadFlowAssert.DELTA_POWER);
    }

    @Test
    void lineWithDifferentNominalVoltageTest() {
        SensitivityAnalysisParameters sensiParameters = createParameters(false, "VLLOAD_0", false);
        Network network = EurostagFactory.fix(EurostagTutorialExample1Factory.create());

        List<SensitivityFactor> factors = SensitivityFactor.createMatrix(SensitivityFunctionType.BRANCH_ACTIVE_POWER_1, List.of("NHV1_NHV2_1", "NHV1_NHV2_2"),
                SensitivityVariableType.INJECTION_ACTIVE_POWER, List.of("GEN"),
                false, ContingencyContext.all());

        runLf(network, sensiParameters.getLoadFlowParameters());
        SensitivityAnalysisResult result = sensiRunner.run(network, factors, Collections.emptyList(), Collections.emptyList(), sensiParameters);
        assertEquals(0.499, result.getBranchFlow1SensitivityValue("GEN", "NHV1_NHV2_1", SensitivityVariableType.INJECTION_ACTIVE_POWER), LoadFlowAssert.DELTA_POWER);
        assertEquals(0.499, result.getBranchFlow1SensitivityValue("GEN", "NHV1_NHV2_2", SensitivityVariableType.INJECTION_ACTIVE_POWER), LoadFlowAssert.DELTA_POWER);
        assertEquals(303.166, result.getFunctionReferenceValue("NHV1_NHV2_1", SensitivityFunctionType.BRANCH_ACTIVE_POWER_1), LoadFlowAssert.DELTA_POWER);
        assertEquals(303.166, result.getFunctionReferenceValue("NHV1_NHV2_2", SensitivityFunctionType.BRANCH_ACTIVE_POWER_1), LoadFlowAssert.DELTA_POWER);
        assertEquals(303.166, network.getLine("NHV1_NHV2_1").getTerminal1().getP(), LoadFlowAssert.DELTA_POWER);
        assertEquals(303.166, network.getLine("NHV1_NHV2_2").getTerminal1().getP(), LoadFlowAssert.DELTA_POWER);
        assertEquals(602.290, network.getTwoWindingsTransformer("NHV2_NLOAD").getTerminal1().getP(), LoadFlowAssert.DELTA_POWER);
        assertEquals(-601.419, network.getTwoWindingsTransformer("NHV2_NLOAD").getTerminal2().getP(), LoadFlowAssert.DELTA_POWER);

        network.getVoltageLevel("VLHV2").setNominalV(360);
        runLf(network, sensiParameters.getLoadFlowParameters());
        SensitivityAnalysisResult result2 = sensiRunner.run(network, factors, Collections.emptyList(), Collections.emptyList(), sensiParameters);
        assertEquals(0.499, result2.getBranchFlow1SensitivityValue("GEN", "NHV1_NHV2_1", SensitivityVariableType.INJECTION_ACTIVE_POWER), LoadFlowAssert.DELTA_POWER);
        assertEquals(0.499, result2.getBranchFlow1SensitivityValue("GEN", "NHV1_NHV2_2", SensitivityVariableType.INJECTION_ACTIVE_POWER), LoadFlowAssert.DELTA_POWER);
        assertEquals(303.170, result2.getFunctionReferenceValue("NHV1_NHV2_1", SensitivityFunctionType.BRANCH_ACTIVE_POWER_1), LoadFlowAssert.DELTA_POWER);
        assertEquals(303.170, result2.getFunctionReferenceValue("NHV1_NHV2_2", SensitivityFunctionType.BRANCH_ACTIVE_POWER_1), LoadFlowAssert.DELTA_POWER);
        assertEquals(303.170, network.getLine("NHV1_NHV2_1").getTerminal1().getP(), LoadFlowAssert.DELTA_POWER);
        assertEquals(303.170, network.getLine("NHV1_NHV2_2").getTerminal1().getP(), LoadFlowAssert.DELTA_POWER);
        assertEquals(602.302, network.getTwoWindingsTransformer("NHV2_NLOAD").getTerminal1().getP(), LoadFlowAssert.DELTA_POWER);
        assertEquals(-601.430, network.getTwoWindingsTransformer("NHV2_NLOAD").getTerminal2().getP(), LoadFlowAssert.DELTA_POWER);
    }

    @Test
    void testWithPvPqSwitch() {
        SensitivityAnalysisParameters sensiParameters = createParameters(false, "b1_vl_0", false);
        sensiParameters.getLoadFlowParameters().setBalanceType(LoadFlowParameters.BalanceType.PROPORTIONAL_TO_GENERATION_P_MAX);

        // this network has no G or B, so we should be very close to DC results
        Network network = FourBusNetworkFactory.createBaseNetwork();
        network.getLoad("d2").setQ0(0.4);
        network.getLoad("d3").setQ0(1.6);
        network.getGenerator("g4").newMinMaxReactiveLimits().setMinQ(-0.5).setMaxQ(0.5).add();

        runLf(network, sensiParameters.getLoadFlowParameters());

        List<SensitivityFactor> factors = List.of(createBusVoltagePerTargetV("b3", "g4"));

        SensitivityAnalysisResult result = sensiRunner.run(network, factors, Collections.emptyList(), Collections.emptyList(), sensiParameters);

        assertEquals(1, result.getValues().size());

        assertEquals(0.0, result.getBusVoltageSensitivityValue("g4", "b3", SensitivityVariableType.BUS_TARGET_VOLTAGE));
    }

    @Test
    void testNullBusInjection() {
        Network network = EurostagFactory.fix(EurostagTutorialExample1Factory.create());
        network.getLoad("LOAD").getTerminal().disconnect();

        SensitivityAnalysisParameters sensiParameters = createParameters(false, "VLGEN_0");

        List<SensitivityFactor> factors = List.of(createBranchIntensityPerInjectionIncrease("NHV1_NHV2_1", "LOAD"));

        SensitivityAnalysisResult result = sensiRunner.run(network, factors, Collections.emptyList(), Collections.emptyList(), sensiParameters);

        assertEquals(92.0836, result.getBranchCurrent1FunctionReferenceValue("NHV1_NHV2_1"), LoadFlowAssert.DELTA_I);
    }

    @Test
    void testThreeWindingsTransformerAsFunction() {
        SensitivityAnalysisParameters sensiParameters = createParameters(false, "b1_vl_0", true);
        sensiParameters.getLoadFlowParameters().setBalanceType(LoadFlowParameters.BalanceType.PROPORTIONAL_TO_GENERATION_P_MAX);
        Network network = VoltageControlNetworkFactory.createNetworkWithT3wt();

        // Choosing variable LOAD_4 which is the one connected to the leg 3 of the transformer
        SensitivityFactor factorActivePower1Twt = createTransformerLegFlowPerInjectionIncrease("T3wT", "LOAD_4", ThreeSides.ONE);
        SensitivityFactor factorActivePower2Twt = createTransformerLegFlowPerInjectionIncrease("T3wT", "LOAD_4", ThreeSides.TWO);
        SensitivityFactor factorActivePower3Twt = createTransformerLegFlowPerInjectionIncrease("T3wT", "LOAD_4", ThreeSides.THREE);

        SensitivityFactor factorCurrent1 = createTransformerLegIntensityPerInjectionIncrease("T3wT", "LOAD_4", ThreeSides.ONE);
        SensitivityFactor factorCurrent2 = createTransformerLegIntensityPerInjectionIncrease("T3wT", "LOAD_4", ThreeSides.TWO);
        SensitivityFactor factorCurrent3 = createTransformerLegIntensityPerInjectionIncrease("T3wT", "LOAD_4", ThreeSides.THREE);

        SensitivityFactor factorReactivePower1Twt = createTransformerLegReactiveFlowPerTargetQ("T3wT", "LOAD_4", ThreeSides.ONE);
        SensitivityFactor factorReactivePower2Twt = createTransformerLegReactiveFlowPerTargetQ("T3wT", "LOAD_4", ThreeSides.TWO);
        SensitivityFactor factorReactivePower3Twt = createTransformerLegReactiveFlowPerTargetQ("T3wT", "LOAD_4", ThreeSides.THREE);

        List<SensitivityFactor> factors = List.of(factorActivePower1Twt, factorActivePower2Twt, factorActivePower3Twt,
                factorCurrent1, factorCurrent2, factorCurrent3, factorReactivePower1Twt, factorReactivePower2Twt, factorReactivePower3Twt);
        SensitivityAnalysisResult result = sensiRunner.run(network, factors, Collections.emptyList(), Collections.emptyList(), sensiParameters);

        runAcLf(network);
        // Storing all function reference values
        double pLeg1Before = network.getThreeWindingsTransformer("T3wT").getLeg1().getTerminal().getP();
        double qLeg1Before = network.getThreeWindingsTransformer("T3wT").getLeg1().getTerminal().getQ();
        double iLeg1Before = network.getThreeWindingsTransformer("T3wT").getLeg1().getTerminal().getI();
        double pLeg2Before = network.getThreeWindingsTransformer("T3wT").getLeg2().getTerminal().getP();
        double qLeg2Before = network.getThreeWindingsTransformer("T3wT").getLeg2().getTerminal().getQ();
        double iLeg2Before = network.getThreeWindingsTransformer("T3wT").getLeg2().getTerminal().getI();
        double pLeg3Before = network.getThreeWindingsTransformer("T3wT").getLeg3().getTerminal().getP();
        double qLeg3Before = network.getThreeWindingsTransformer("T3wT").getLeg3().getTerminal().getQ();
        double iLeg3Before = network.getThreeWindingsTransformer("T3wT").getLeg3().getTerminal().getI();

        // Storing all p and i values to check sensitivities to injection active power
        network.getLoad("LOAD_4").setP0(network.getLoad("LOAD_4").getP0() - 0.1); // increasing injection active power (decreasing load consumption)
        runAcLf(network);
        double pLeg1After = network.getThreeWindingsTransformer("T3wT").getLeg1().getTerminal().getP();
        double iLeg1After = network.getThreeWindingsTransformer("T3wT").getLeg1().getTerminal().getI();
        double pLeg2After = network.getThreeWindingsTransformer("T3wT").getLeg2().getTerminal().getP();
        double iLeg2After = network.getThreeWindingsTransformer("T3wT").getLeg2().getTerminal().getI();
        double pLeg3After = network.getThreeWindingsTransformer("T3wT").getLeg3().getTerminal().getP();
        double iLeg3After = network.getThreeWindingsTransformer("T3wT").getLeg3().getTerminal().getI();

        // Storing all q values to check sensitivities to injection reactive power
        network.getLoad("LOAD_4").setP0(network.getLoad("LOAD_4").getP0() + 0.1); // Back to previous P0
        network.getLoad("LOAD_4").setQ0(network.getLoad("LOAD_4").getQ0() - 0.1); // increasing injection reactive power
        runAcLf(network);
        double qLeg1After = network.getThreeWindingsTransformer("T3wT").getLeg1().getTerminal().getQ();
        double qLeg2After = network.getThreeWindingsTransformer("T3wT").getLeg2().getTerminal().getQ();
        double qLeg3After = network.getThreeWindingsTransformer("T3wT").getLeg3().getTerminal().getQ();
        assertEquals(9, result.getValues().size());

        // checking numerically computed function reference values
        assertEquals(43.03, iLeg1Before, LoadFlowAssert.DELTA_I);
        assertEquals(83.91, iLeg2Before, LoadFlowAssert.DELTA_I);
        assertEquals(279.70, iLeg3Before, LoadFlowAssert.DELTA_I);
        assertEquals(10.007, pLeg1Before, LoadFlowAssert.DELTA_POWER);
        assertEquals(-4.999, pLeg2Before, LoadFlowAssert.DELTA_POWER);
        assertEquals(-4.999, pLeg3Before, LoadFlowAssert.DELTA_POWER);
        assertEquals(0.035, qLeg1Before, LoadFlowAssert.DELTA_POWER);
        assertEquals(0., qLeg2Before, LoadFlowAssert.DELTA_POWER);
        assertEquals(0., qLeg3Before, LoadFlowAssert.DELTA_POWER);

        // checking that they are the same as function reference values from sensitivity analysis
        assertEquals(43.03, result.getBranchCurrent1FunctionReferenceValue("T3wT"), LoadFlowAssert.DELTA_I);
        assertEquals(83.91, result.getBranchCurrent2FunctionReferenceValue("T3wT"), LoadFlowAssert.DELTA_I);
        assertEquals(279.70, result.getBranchCurrent3FunctionReferenceValue("T3wT"), LoadFlowAssert.DELTA_I);
        assertEquals(10.007, result.getBranchFlow1FunctionReferenceValue("T3wT"), LoadFlowAssert.DELTA_POWER);
        assertEquals(-4.999, result.getBranchFlow2FunctionReferenceValue("T3wT"), LoadFlowAssert.DELTA_POWER);
        assertEquals(-4.999, result.getBranchFlow3FunctionReferenceValue("T3wT"), LoadFlowAssert.DELTA_POWER);
        assertEquals(0.035, result.getFunctionReferenceValue("T3wT", SensitivityFunctionType.BRANCH_REACTIVE_POWER_1), LoadFlowAssert.DELTA_POWER);
        assertEquals(0., result.getFunctionReferenceValue("T3wT", SensitivityFunctionType.BRANCH_REACTIVE_POWER_2), LoadFlowAssert.DELTA_POWER);
        assertEquals(0., result.getFunctionReferenceValue("T3wT", SensitivityFunctionType.BRANCH_REACTIVE_POWER_3), LoadFlowAssert.DELTA_POWER);

        // checking numerically computed sensitivities
        assertEquals(-4.309, (iLeg1After - iLeg1Before) / 0.1, LoadFlowAssert.DELTA_I);
        assertEquals(-0.010, (iLeg2After - iLeg2Before) / 0.1, LoadFlowAssert.DELTA_I);
        assertEquals(-55.987, (iLeg3After - iLeg3Before) / 0.1, LoadFlowAssert.DELTA_I);
        assertEquals(-1.001, (pLeg1After - pLeg1Before) / 0.1, LoadFlowAssert.DELTA_POWER);
        assertEquals(0., (pLeg2After - pLeg2Before) / 0.1, LoadFlowAssert.DELTA_POWER);
        assertEquals(1., (pLeg3After - pLeg3Before) / 0.1, LoadFlowAssert.DELTA_POWER);
        assertEquals(-1., (qLeg1After - qLeg1Before) / 0.1, LoadFlowAssert.DELTA_POWER);
        assertEquals(0., (qLeg2After - qLeg2Before) / 0.1, LoadFlowAssert.DELTA_POWER);
        assertEquals(1., (qLeg3After - qLeg3Before) / 0.1, LoadFlowAssert.DELTA_POWER);

        // checking that they are the same as sensitivity values from sentivitiy analysis
        assertEquals(-4.309, result.getBranchCurrent1SensitivityValue("LOAD_4", "T3wT", SensitivityVariableType.INJECTION_ACTIVE_POWER), LoadFlowAssert.DELTA_I);
        assertEquals(-0.010, result.getBranchCurrent2SensitivityValue("LOAD_4", "T3wT", SensitivityVariableType.INJECTION_ACTIVE_POWER), LoadFlowAssert.DELTA_I);
        assertEquals(-55.987, result.getBranchCurrent3SensitivityValue("LOAD_4", "T3wT", SensitivityVariableType.INJECTION_ACTIVE_POWER), LoadFlowAssert.DELTA_I);
        assertEquals(-1.001, result.getBranchFlow1SensitivityValue("LOAD_4", "T3wT", SensitivityVariableType.INJECTION_ACTIVE_POWER), LoadFlowAssert.DELTA_POWER);
        assertEquals(0., result.getBranchFlow2SensitivityValue("LOAD_4", "T3wT", SensitivityVariableType.INJECTION_ACTIVE_POWER), LoadFlowAssert.DELTA_POWER);
        assertEquals(1., result.getBranchFlow3SensitivityValue("LOAD_4", "T3wT", SensitivityVariableType.INJECTION_ACTIVE_POWER), LoadFlowAssert.DELTA_POWER);
        assertEquals(-1., result.getSensitivityValue("LOAD_4", "T3wT", SensitivityFunctionType.BRANCH_REACTIVE_POWER_1, SensitivityVariableType.INJECTION_REACTIVE_POWER), LoadFlowAssert.DELTA_POWER);
        assertEquals(0., result.getSensitivityValue("LOAD_4", "T3wT", SensitivityFunctionType.BRANCH_REACTIVE_POWER_2, SensitivityVariableType.INJECTION_REACTIVE_POWER), LoadFlowAssert.DELTA_POWER);
        assertEquals(1., result.getSensitivityValue("LOAD_4", "T3wT", SensitivityFunctionType.BRANCH_REACTIVE_POWER_3, SensitivityVariableType.INJECTION_REACTIVE_POWER), LoadFlowAssert.DELTA_POWER);
    }

    @Test
    void testThreeWindingsTransformerAsVariable() {
        SensitivityAnalysisParameters sensiParameters = createParameters(false, "b1_vl_0", true);
        sensiParameters.getLoadFlowParameters().setBalanceType(LoadFlowParameters.BalanceType.PROPORTIONAL_TO_GENERATION_P_MAX);
        sensiParameters.setAngleFlowSensitivityValueThreshold(0.1);
        Network network = PhaseControlFactory.createNetworkWithT3wt();

        //Add phase tap changer to leg1 and leg3 of the twt for testing purpose
        ThreeWindingsTransformer twt = network.getThreeWindingsTransformer("PS1");
        twt.getLeg1().newPhaseTapChanger()
                .setTapPosition(1)
                .setRegulationTerminal(twt.getLeg1().getTerminal())
                .setRegulationMode(PhaseTapChanger.RegulationMode.CURRENT_LIMITER)
                .setRegulating(false)
                .setRegulationValue(200)
                .beginStep()
                .setAlpha(-5.0)
                .endStep()
                .beginStep()
                .setAlpha(0.0)
                .endStep()
                .beginStep()
                .setAlpha(5)
                .endStep()
                .add();
        twt.getLeg3().newPhaseTapChanger()
                .setTapPosition(1)
                .setRegulationTerminal(twt.getLeg3().getTerminal())
                .setRegulationMode(PhaseTapChanger.RegulationMode.CURRENT_LIMITER)
                .setRegulating(false)
                .setRegulationValue(200)
                .beginStep()
                .setAlpha(-5.0)
                .endStep()
                .beginStep()
                .setAlpha(0.0)
                .endStep()
                .beginStep()
                .setAlpha(5)
                .endStep()
                .add();

        SensitivityFactor factorPhase1 = createBranchFlowPerTransformerLegPSTAngle("L1", "PS1", ThreeSides.ONE);
        SensitivityFactor factorPhase2 = createBranchFlowPerTransformerLegPSTAngle("L1", "PS1", ThreeSides.TWO);
        SensitivityFactor factorPhase3 = createBranchFlowPerTransformerLegPSTAngle("L1", "PS1", ThreeSides.THREE);
        List<SensitivityFactor> factors = List.of(factorPhase1, factorPhase2, factorPhase3);
        SensitivityAnalysisResult result = sensiRunner.run(network, factors, Collections.emptyList(), Collections.emptyList(), sensiParameters);
        assertEquals(2, result.getValues().size());
        assertEquals(-5.421, result.getBranchFlow1SensitivityValue("PS1", "L1", SensitivityVariableType.TRANSFORMER_PHASE_1), LoadFlowAssert.DELTA_POWER);
        assertEquals(5.421, result.getBranchFlow1SensitivityValue("PS1", "L1", SensitivityVariableType.TRANSFORMER_PHASE_2), LoadFlowAssert.DELTA_POWER);
        //Sensitivity value at phase 3 is filtered because it is 0
    }

    @Test
    void testThreeWindingsTransformerNoPhaseShifter() {
        SensitivityAnalysisParameters sensiParameters = createParameters(false, "b1_vl_0", true);
        sensiParameters.getLoadFlowParameters().setBalanceType(LoadFlowParameters.BalanceType.PROPORTIONAL_TO_GENERATION_P_MAX);
        Network network = VoltageControlNetworkFactory.createNetworkWithT3wt();
        SensitivityFactor factorPhase1 = createBranchFlowPerTransformerLegPSTAngle("LINE_12", "T3wT", ThreeSides.ONE);
        List<SensitivityFactor> factors = List.of(factorPhase1);
        List<Contingency> contingencies = Collections.emptyList();
        List<SensitivityVariableSet> variableSets = Collections.emptyList();
        CompletionException e = assertThrows(CompletionException.class, () -> sensiRunner.run(network, factors, contingencies, variableSets, sensiParameters));
        assertTrue(e.getCause() instanceof PowsyblException);
        assertEquals("Three windings transformer 'T3wT' leg on side 'TRANSFORMER_PHASE_1' has no phase tap changer", e.getCause().getMessage());
    }

    @Test
    void testThreeWindingsTransformerError() {
        SensitivityAnalysisParameters sensiParameters = createParameters(false, "b1_vl_0", true);
        sensiParameters.getLoadFlowParameters().setBalanceType(LoadFlowParameters.BalanceType.PROPORTIONAL_TO_GENERATION_P_MAX);
        Network network = VoltageControlNetworkFactory.createNetworkWithT3wt();
        SensitivityFactor factorPhase1 = createBranchFlowPerTransformerLegPSTAngle("LINE_12", "transfo", ThreeSides.ONE);
        List<SensitivityFactor> factors = List.of(factorPhase1);
        List<Contingency> contingencies = Collections.emptyList();
        List<SensitivityVariableSet> variableSets = Collections.emptyList();
        CompletionException e = assertThrows(CompletionException.class, () -> sensiRunner.run(network, factors, contingencies, variableSets, sensiParameters));
        assertTrue(e.getCause() instanceof PowsyblException);
        assertEquals("Three windings transformer 'transfo' not found", e.getCause().getMessage());
    }

    @Test
    void testGenericSensitivityThresholdFiltering() {

        SensitivityAnalysisParameters parameters = new SensitivityAnalysisParameters();
        parameters.setAngleFlowSensitivityValueThreshold(1.0);
        parameters.setFlowFlowSensitivityValueThreshold(1.0);
        parameters.setFlowVoltageSensitivityValueThreshold(1.0);
        parameters.setVoltageVoltageSensitivityValueThreshold(1.0);

        //Angle Flow
        assertTrue(AbstractSensitivityAnalysis.filterSensitivityValue(0.0, SensitivityVariableType.TRANSFORMER_PHASE,
                SensitivityFunctionType.BRANCH_ACTIVE_POWER_1, parameters));
        assertFalse(AbstractSensitivityAnalysis.filterSensitivityValue(2.0, SensitivityVariableType.TRANSFORMER_PHASE,
                SensitivityFunctionType.BRANCH_ACTIVE_POWER_1, parameters));
        assertFalse(AbstractSensitivityAnalysis.filterSensitivityValue(0.0, SensitivityVariableType.TRANSFORMER_PHASE,
                SensitivityFunctionType.BUS_VOLTAGE, parameters));

        //Flow Flow
        assertTrue(AbstractSensitivityAnalysis.filterSensitivityValue(0.0, SensitivityVariableType.INJECTION_ACTIVE_POWER,
                SensitivityFunctionType.BRANCH_ACTIVE_POWER_1, parameters));
        assertFalse(AbstractSensitivityAnalysis.filterSensitivityValue(2.0, SensitivityVariableType.INJECTION_ACTIVE_POWER,
                SensitivityFunctionType.BRANCH_ACTIVE_POWER_1, parameters));
        assertFalse(AbstractSensitivityAnalysis.filterSensitivityValue(0.0, SensitivityVariableType.INJECTION_ACTIVE_POWER,
                SensitivityFunctionType.BUS_VOLTAGE, parameters));

        //Flow Voltage
        assertTrue(AbstractSensitivityAnalysis.filterSensitivityValue(0.0, SensitivityVariableType.BUS_TARGET_VOLTAGE,
                SensitivityFunctionType.BRANCH_CURRENT_1, parameters));
        assertFalse(AbstractSensitivityAnalysis.filterSensitivityValue(2.0, SensitivityVariableType.BUS_TARGET_VOLTAGE,
                SensitivityFunctionType.BRANCH_CURRENT_1, parameters));

        //Voltage Voltage
        assertTrue(AbstractSensitivityAnalysis.filterSensitivityValue(0.0, SensitivityVariableType.BUS_TARGET_VOLTAGE,
                SensitivityFunctionType.BUS_VOLTAGE, parameters));
        assertFalse(AbstractSensitivityAnalysis.filterSensitivityValue(2.0, SensitivityVariableType.BUS_TARGET_VOLTAGE,
                SensitivityFunctionType.BUS_VOLTAGE, parameters));

        //Reactive power based function and variable are not filtered
        assertFalse(AbstractSensitivityAnalysis.filterSensitivityValue(0.0, SensitivityVariableType.INJECTION_REACTIVE_POWER,
                SensitivityFunctionType.BRANCH_REACTIVE_POWER_1, parameters));
        assertFalse(AbstractSensitivityAnalysis.filterSensitivityValue(0.0, SensitivityVariableType.BUS_TARGET_VOLTAGE,
                SensitivityFunctionType.BRANCH_REACTIVE_POWER_1, parameters));
    }

    @Test
    void testWithTieLines() {
        SensitivityAnalysisParameters sensiParameters = createParameters(false, "b1_vl_0", true);
        sensiParameters.getLoadFlowParameters().setBalanceType(LoadFlowParameters.BalanceType.PROPORTIONAL_TO_GENERATION_P_MAX);
        Network network = BoundaryFactory.createWithTieLine();
        List<SensitivityFactor> factors = network.getTieLineStream().map(line -> createBranchFlowPerInjectionIncrease(line.getId(), "g1")).toList();
        SensitivityAnalysisResult result = sensiRunner.run(network, factors, Collections.emptyList(), Collections.emptyList(), sensiParameters);
        assertEquals(1, result.getValues().size());
        assertEquals(35.000, result.getBranchFlow1FunctionReferenceValue("t12"), LoadFlowAssert.DELTA_POWER);
    }

    @Test
    void testWithTieLinesAreaInterchangeControl() {
        SensitivityAnalysisParameters sensiParameters = createParameters(false, "b1_vl_0", true);
        LoadFlowParameters parameters = sensiParameters.getLoadFlowParameters().setBalanceType(LoadFlowParameters.BalanceType.PROPORTIONAL_TO_GENERATION_P_MAX);
        OpenLoadFlowParameters.create(parameters).setAreaInterchangeControl(true);
        Network network = BoundaryFactory.createWithTieLine();
        List<SensitivityFactor> factors = network.getTieLineStream().map(line -> createBranchFlowPerInjectionIncrease(line.getId(), "g1", null, TwoSides.TWO)).toList();
        SensitivityAnalysisResult result = sensiRunner.run(network, factors, Collections.emptyList(), Collections.emptyList(), sensiParameters);
        assertEquals(1, result.getValues().size());
        assertEquals(-35.000, result.getBranchFlow2FunctionReferenceValue("t12"), LoadFlowAssert.DELTA_POWER);
    }

    @Test
    void testReactivePowerAndCurrentPerTargetVSensi() {
        Network network = EurostagFactory.fix(EurostagTutorialExample1Factory.create());

        SensitivityAnalysisParameters sensiParameters = createParameters(false, "NLOAD");

        List<SensitivityFactor> factors = List.of(
                new SensitivityFactor(SensitivityFunctionType.BRANCH_REACTIVE_POWER_1,
                                      "NHV2_NLOAD",
                                      SensitivityVariableType.BUS_TARGET_VOLTAGE,
                                      "GEN",
                                      false,
                                      ContingencyContext.all()),
                new SensitivityFactor(SensitivityFunctionType.BRANCH_REACTIVE_POWER_2,
                                      "NHV2_NLOAD",
                                      SensitivityVariableType.BUS_TARGET_VOLTAGE,
                                      "GEN",
                                      false,
                                      ContingencyContext.all()),
                new SensitivityFactor(SensitivityFunctionType.BRANCH_CURRENT_1,
                                      "NHV2_NLOAD",
                                      SensitivityVariableType.BUS_TARGET_VOLTAGE,
                                      "GEN",
                                      false,
                                      ContingencyContext.all()),
                new SensitivityFactor(SensitivityFunctionType.BRANCH_CURRENT_2,
                                      "NHV2_NLOAD",
                                      SensitivityVariableType.BUS_TARGET_VOLTAGE,
                                      "GEN",
                                      false,
                                      ContingencyContext.all())
        );

        SensitivityAnalysisResult result = sensiRunner.run(network, factors, Collections.emptyList(), Collections.emptyList(), sensiParameters);

        assertEquals(4, result.getValues().size());
        assertEquals(-7.9596, result.getSensitivityValue("GEN", "NHV2_NLOAD", SensitivityFunctionType.BRANCH_REACTIVE_POWER_1, SensitivityVariableType.BUS_TARGET_VOLTAGE), LoadFlowAssert.DELTA_SENSITIVITY_VALUE);
        assertEquals(0.0, result.getSensitivityValue("GEN", "NHV2_NLOAD", SensitivityFunctionType.BRANCH_REACTIVE_POWER_2, SensitivityVariableType.BUS_TARGET_VOLTAGE), LoadFlowAssert.DELTA_SENSITIVITY_VALUE);
        assertEquals(-52.3300, result.getSensitivityValue("GEN", "NHV2_NLOAD", SensitivityFunctionType.BRANCH_CURRENT_1, SensitivityVariableType.BUS_TARGET_VOLTAGE), LoadFlowAssert.DELTA_SENSITIVITY_VALUE);
        assertEquals(-132.3927, result.getSensitivityValue("GEN", "NHV2_NLOAD", SensitivityFunctionType.BRANCH_CURRENT_2, SensitivityVariableType.BUS_TARGET_VOLTAGE), LoadFlowAssert.DELTA_SENSITIVITY_VALUE);

        runAcLf(network);

        // check reference flows are consistents with LF ones
        var twt = network.getTwoWindingsTransformer("NHV2_NLOAD");
        assertReactivePowerEquals(result.getFunctionReferenceValue("NHV2_NLOAD", SensitivityFunctionType.BRANCH_REACTIVE_POWER_1),
                                  twt.getTerminal1());
        assertReactivePowerEquals(result.getFunctionReferenceValue("NHV2_NLOAD", SensitivityFunctionType.BRANCH_REACTIVE_POWER_2),
                                  twt.getTerminal2());
        assertCurrentEquals(result.getFunctionReferenceValue("NHV2_NLOAD", SensitivityFunctionType.BRANCH_CURRENT_1),
                            twt.getTerminal1());
        assertCurrentEquals(result.getFunctionReferenceValue("NHV2_NLOAD", SensitivityFunctionType.BRANCH_CURRENT_2),
                            twt.getTerminal2());

        // check sensi values looks consistent with 2 LF diff
        double q1Before = twt.getTerminal1().getQ();
        double q2Before = twt.getTerminal2().getQ();
        double i1Before = twt.getTerminal1().getI();
        double i2Before = twt.getTerminal2().getI();

        Generator gen = network.getGenerator("GEN");
        gen.setTargetV(gen.getTargetV() + 0.01);

        runAcLf(network);

        // for asserts, accepting 3 significant digits precision to compare with sensitivity values of the sensitivity analysis
        assertEquals(-7.96, (twt.getTerminal1().getQ() - q1Before) / 0.01, 0.01);
        assertEquals(0.0, (twt.getTerminal2().getQ() - q2Before) / 0.01, 0.01);
        assertEquals(-52.3, (twt.getTerminal1().getI() - i1Before) / 0.01, 0.1);
        assertEquals(-132, (twt.getTerminal2().getI() - i2Before) / 0.01, 1.);
    }

    @Test
    void testReactivePowerAndCurrentPerTargetQSensi() {
        Network network = EurostagFactory.fix(EurostagTutorialExample1Factory.create());
        SensitivityAnalysisParameters sensiParameters = createParameters(false, "NLOAD");

        List<SensitivityFactor> factors = List.of(
                createBranchReactivePowerPerTargetQ("NHV1_NHV2_1", "NLOAD", TwoSides.ONE),
                createBranchReactivePowerPerTargetQ("NHV1_NHV2_1", "NLOAD", TwoSides.TWO),
                createBranchIntensityPerTargetQ("NHV1_NHV2_1", "NLOAD", TwoSides.ONE),
                createBranchIntensityPerTargetQ("NHV1_NHV2_1", "NLOAD", TwoSides.TWO)
        );

        SensitivityAnalysisResult result = sensiRunner.run(network, factors, Collections.emptyList(), Collections.emptyList(), sensiParameters);
        assertEquals(4, result.getValues().size());
        assertEquals(-0.6260, result.getSensitivityValue("NLOAD", "NHV1_NHV2_1", SensitivityFunctionType.BRANCH_REACTIVE_POWER_1, SensitivityVariableType.INJECTION_REACTIVE_POWER), LoadFlowAssert.DELTA_SENSITIVITY_VALUE);
        assertEquals(0.5701, result.getSensitivityValue("NLOAD", "NHV1_NHV2_1", SensitivityFunctionType.BRANCH_REACTIVE_POWER_2, SensitivityVariableType.INJECTION_REACTIVE_POWER), LoadFlowAssert.DELTA_SENSITIVITY_VALUE);
        assertEquals(-0.3245, result.getSensitivityValue("NLOAD", "NHV1_NHV2_1", SensitivityFunctionType.BRANCH_CURRENT_1, SensitivityVariableType.INJECTION_REACTIVE_POWER), LoadFlowAssert.DELTA_SENSITIVITY_VALUE);
        assertEquals(-0.4610, result.getSensitivityValue("NLOAD", "NHV1_NHV2_1", SensitivityFunctionType.BRANCH_CURRENT_2, SensitivityVariableType.INJECTION_REACTIVE_POWER), LoadFlowAssert.DELTA_SENSITIVITY_VALUE);

        runAcLf(network);

        // check reference flows are consistents with LF ones
        var line = network.getLine("NHV1_NHV2_1");
        assertReactivePowerEquals(result.getFunctionReferenceValue("NHV1_NHV2_1", SensitivityFunctionType.BRANCH_REACTIVE_POWER_1),
                line.getTerminal1());
        assertReactivePowerEquals(result.getFunctionReferenceValue("NHV1_NHV2_1", SensitivityFunctionType.BRANCH_REACTIVE_POWER_2),
                line.getTerminal2());
        assertCurrentEquals(result.getFunctionReferenceValue("NHV1_NHV2_1", SensitivityFunctionType.BRANCH_CURRENT_1),
                line.getTerminal1());
        assertCurrentEquals(result.getFunctionReferenceValue("NHV1_NHV2_1", SensitivityFunctionType.BRANCH_CURRENT_2),
                line.getTerminal2());

        // check sensi values looks consistent with 2 LF diff
        double q1Before = line.getTerminal1().getQ();
        double q2Before = line.getTerminal2().getQ();
        double i1Before = line.getTerminal1().getI();
        double i2Before = line.getTerminal2().getI();

        Load load = network.getLoad("LOAD");
        load.setQ0(load.getQ0() - 0.1);
        runAcLf(network);

        assertEquals(-0.6260, (line.getTerminal1().getQ() - q1Before) / 0.1, LoadFlowAssert.DELTA_SENSITIVITY_VALUE);
        assertEquals(0.5701, (line.getTerminal2().getQ() - q2Before) / 0.1, LoadFlowAssert.DELTA_SENSITIVITY_VALUE);
        assertEquals(-0.3245, (line.getTerminal1().getI() - i1Before) / 0.1, LoadFlowAssert.DELTA_SENSITIVITY_VALUE);
        assertEquals(-0.4610, (line.getTerminal2().getI() - i2Before) / 0.1, LoadFlowAssert.DELTA_SENSITIVITY_VALUE);
    }

    @Test
    void testUnsupportedVariablesSensiV() {
        Network network = EurostagFactory.fix(EurostagTutorialExample1Factory.create());

        SensitivityAnalysisParameters sensiParameters = createParameters(false, "NLOAD");
        List<Contingency> contingencies = Collections.emptyList();
        List<SensitivityVariableSet> variableSets = Collections.emptyList();

        List<SensitivityFactor> factors = List.of(new SensitivityFactor(SensitivityFunctionType.BRANCH_REACTIVE_POWER_1,
                                                                        "NHV2_NLOAD",
                                                                        SensitivityVariableType.INJECTION_ACTIVE_POWER,
                                                                        "GEN",
                                                                        false,
                                                                        ContingencyContext.all()));

        CompletionException e = assertThrows(CompletionException.class, () -> sensiRunner.run(network, factors, contingencies, variableSets, sensiParameters));
        assertEquals("Variable type INJECTION_ACTIVE_POWER not supported with function type BRANCH_REACTIVE_POWER_1", e.getCause().getMessage());

        List<SensitivityFactor> factors2 = List.of(new SensitivityFactor(SensitivityFunctionType.BUS_VOLTAGE,
                                                  "NLOAD",
                                                  SensitivityVariableType.INJECTION_ACTIVE_POWER,
                                                  "GEN",
                                                  false,
                                                  ContingencyContext.all()));

        e = assertThrows(CompletionException.class, () -> sensiRunner.run(network, factors2, contingencies, variableSets, sensiParameters));
        assertEquals("Variable type INJECTION_ACTIVE_POWER not supported with function type BUS_VOLTAGE", e.getCause().getMessage());
    }

    @Test
    void testWithTieLinesSpecifiedByDanglingLines() {
        SensitivityAnalysisParameters sensiParameters = createParameters(false, "b1_vl_0", true);
        sensiParameters.getLoadFlowParameters().setBalanceType(LoadFlowParameters.BalanceType.PROPORTIONAL_TO_GENERATION_P_MAX);
        Network network = BoundaryFactory.createWithTieLine();
        //BRANCH_ACTIVE_POWER
        List<SensitivityFactor> factors = network.getDanglingLineStream().map(line -> createBranchFlowPerInjectionIncrease(line.getId(), "g1")).collect(Collectors.toList());
        factors.add(createBranchFlowPerInjectionIncrease("t12", "g1", TwoSides.ONE)); // Adding tie line BRANCH_ACTIVE_POWER_1
        factors.add(createBranchFlowPerInjectionIncrease("t12", "g1", null, TwoSides.TWO)); // Adding tie line BRANCH_ACTIVE_POWER_2
        //BRANCH_CURRENT
        factors.addAll(network.getDanglingLineStream().map(line -> createBranchIntensityPerInjectionIncrease(line.getId(), "g1")).toList());
        factors.add(createBranchIntensityPerInjectionIncrease("t12", "g1", TwoSides.ONE)); // Adding tie line BRANCH_CURRENT_1
        factors.add(createBranchIntensityPerInjectionIncrease("t12", "g1", TwoSides.TWO)); // Adding tie line BRANCH_CURRENT_2
        //BRANCH_REACTIVE_POWER
        factors.addAll(network.getDanglingLineStream().map(line -> createBranchReactivePowerPerTargetV(line.getId(), "g1")).toList());
        factors.add(createBranchReactivePowerPerTargetV("t12", "g1", TwoSides.ONE)); // Adding tie line BRANCH_CURRENT_1
        factors.add(createBranchReactivePowerPerTargetV("t12", "g1", TwoSides.TWO)); // Adding tie line BRANCH_CURRENT_2

        List<Contingency> contingencies = Collections.emptyList();
        List<SensitivityVariableSet> variableSets = Collections.emptyList();
        SensitivityAnalysisResult result = sensiRunner.run(network, factors, contingencies, variableSets, sensiParameters);
        assertEquals(12, result.getValues().size());

        // Dangling line h1 side 1 and Tie line t12 side 1 should represent the same sensitivity values
        assertEquals(35.0, result.getBranchFlow1FunctionReferenceValue("h1"), LoadFlowAssert.DELTA_POWER);
        assertEquals(35.0, result.getBranchFlow1FunctionReferenceValue("t12"), LoadFlowAssert.DELTA_POWER);
        assertEquals(0.5, result.getBranchFlow1SensitivityValue("g1", "h1", SensitivityVariableType.INJECTION_ACTIVE_POWER), LoadFlowAssert.DELTA_POWER);
        assertEquals(0.5, result.getBranchFlow1SensitivityValue("g1", "t12", SensitivityVariableType.INJECTION_ACTIVE_POWER), LoadFlowAssert.DELTA_POWER);
        assertEquals(50.518, result.getBranchCurrent1FunctionReferenceValue("h1"), LoadFlowAssert.DELTA_I);
        assertEquals(50.518, result.getBranchCurrent1FunctionReferenceValue("t12"), LoadFlowAssert.DELTA_I);
        assertEquals(0.5, result.getBranchCurrent1SensitivityValue("g1", "h1", SensitivityVariableType.INJECTION_ACTIVE_POWER), LoadFlowAssert.DELTA_I);
        assertEquals(0.5, result.getBranchCurrent1SensitivityValue("g1", "t12", SensitivityVariableType.INJECTION_ACTIVE_POWER), LoadFlowAssert.DELTA_I);
        assertEquals(0.0038, result.getFunctionReferenceValue("h1", SensitivityFunctionType.BRANCH_REACTIVE_POWER_1), LoadFlowAssert.DELTA_POWER);
        assertEquals(0.0038, result.getFunctionReferenceValue("t12", SensitivityFunctionType.BRANCH_REACTIVE_POWER_1), LoadFlowAssert.DELTA_POWER);
        assertEquals(338.983, result.getSensitivityValue("g1", "h1", SensitivityFunctionType.BRANCH_REACTIVE_POWER_1, SensitivityVariableType.BUS_TARGET_VOLTAGE), LoadFlowAssert.DELTA_POWER);
        assertEquals(338.983, result.getSensitivityValue("g1", "t12", SensitivityFunctionType.BRANCH_REACTIVE_POWER_1, SensitivityVariableType.BUS_TARGET_VOLTAGE), LoadFlowAssert.DELTA_POWER);

        // Dangling line h2 side 1 and Tie line t12 side 2 should represent the same sensitivity values
        assertEquals(-35.0, result.getBranchFlow1FunctionReferenceValue("h2"), LoadFlowAssert.DELTA_POWER);
        assertEquals(-35.0, result.getBranchFlow2FunctionReferenceValue("t12"), LoadFlowAssert.DELTA_POWER);
        assertEquals(-0.5, result.getBranchFlow1SensitivityValue("g1", "h2", SensitivityVariableType.INJECTION_ACTIVE_POWER), LoadFlowAssert.DELTA_POWER);
        assertEquals(-0.5, result.getBranchFlow2SensitivityValue("g1", "t12", SensitivityVariableType.INJECTION_ACTIVE_POWER), LoadFlowAssert.DELTA_POWER);
        assertEquals(50.518, result.getBranchCurrent1FunctionReferenceValue("h2"), LoadFlowAssert.DELTA_I);
        assertEquals(50.518, result.getBranchCurrent2FunctionReferenceValue("t12"), LoadFlowAssert.DELTA_I);
        assertEquals(0.5, result.getBranchCurrent1SensitivityValue("g1", "h2", SensitivityVariableType.INJECTION_ACTIVE_POWER), LoadFlowAssert.DELTA_I);
        assertEquals(0.5, result.getBranchCurrent2SensitivityValue("g1", "t12", SensitivityVariableType.INJECTION_ACTIVE_POWER), LoadFlowAssert.DELTA_I);
        assertEquals(-0.0024, result.getFunctionReferenceValue("h2", SensitivityFunctionType.BRANCH_REACTIVE_POWER_1), LoadFlowAssert.DELTA_POWER);
        assertEquals(-0.0024, result.getFunctionReferenceValue("t12", SensitivityFunctionType.BRANCH_REACTIVE_POWER_2), LoadFlowAssert.DELTA_POWER);
        assertEquals(-338.983, result.getSensitivityValue("g1", "h2", SensitivityFunctionType.BRANCH_REACTIVE_POWER_1, SensitivityVariableType.BUS_TARGET_VOLTAGE), LoadFlowAssert.DELTA_POWER);
        assertEquals(-338.983, result.getSensitivityValue("g1", "t12", SensitivityFunctionType.BRANCH_REACTIVE_POWER_2, SensitivityVariableType.BUS_TARGET_VOLTAGE), LoadFlowAssert.DELTA_POWER);
    }

    @Test
    void testFailingLf() {
        Network network = TwoBusNetworkFactory.create();
        network.getLoad("l1").setP0(3.0);
        List<SensitivityFactor> factors = List.of(new SensitivityFactor(SensitivityFunctionType.BRANCH_ACTIVE_POWER_1,
                "l12",
                SensitivityVariableType.INJECTION_ACTIVE_POWER,
                "g1",
                false,
                ContingencyContext.all()));
        List<Contingency> contingencies = Collections.emptyList();
        List<SensitivityVariableSet> variableSets = Collections.emptyList();
        SensitivityAnalysisParameters sensiParameters = createParameters(false, "b1_vl_0");
        sensiParameters.getLoadFlowParameters().setDistributedSlack(true);

        OpenLoadFlowParameters olfParameters = sensiParameters.getLoadFlowParameters().getExtension(OpenLoadFlowParameters.class);
        olfParameters.setMaxNewtonRaphsonIterations(1);
        CompletionException e = assertThrows(CompletionException.class, () -> sensiRunner.run(network, factors, contingencies, variableSets, sensiParameters));
        assertEquals("Initial load flow of base situation ended with solver status MAX_ITERATION_REACHED", e.getCause().getMessage());

        olfParameters.setMaxNewtonRaphsonIterations(10)
                .setSlackBusPMaxMismatch(0.00001)
                .setMaxOuterLoopIterations(1);
        e = assertThrows(CompletionException.class, () -> sensiRunner.run(network, factors, contingencies, variableSets, sensiParameters));
        assertEquals("Initial load flow of base situation ended with outer loop status UNSTABLE", e.getCause().getMessage());
    }

    @Test
    void testComputationInterrupted() {
        Network network = BoundaryFactory.createWithLoad();
        runAcLf(network);

        SensitivityAnalysisParameters sensiParameters = createParameters(false, "vl1_0");

        List<SensitivityFactor> factors = List.of(createBranchFlowPerInjectionIncrease("l1", "dl1"),
            createBranchFlowPerInjectionIncrease("dl1", "load3"));

        List<Contingency> contingencies = List.of(new Contingency("c", new DanglingLineContingency("dl1")));
        AcSensitivityAnalysis analysis = new AcSensitivityAnalysis(new SparseMatrixFactory(),
            new EvenShiloachGraphDecrementalConnectivityFactory<>(),
            sensiParameters);
        SensitivityFactorReader factorReader = new SensitivityFactorModelReader(factors, network);
        SensitivityResultModelWriter resultWriter = new SensitivityResultModelWriter(contingencies);

        LoadFlowParameters loadFlowParameters = sensiParameters.getLoadFlowParameters();
        PropagatedContingencyCreationParameters creationParameters = new PropagatedContingencyCreationParameters()
            .setContingencyPropagation(false)
            .setShuntCompensatorVoltageControlOn(!loadFlowParameters.isDc() && loadFlowParameters.isShuntCompensatorVoltageControlOn())
            .setSlackDistributionOnConformLoad(loadFlowParameters.getBalanceType() == LoadFlowParameters.BalanceType.PROPORTIONAL_TO_CONFORM_LOAD)
            .setHvdcAcEmulation(!loadFlowParameters.isDc() && loadFlowParameters.isHvdcAcEmulation());

        Thread.currentThread().interrupt();
        String variantId = network.getVariantManager().getWorkingVariantId();
        Executor executor = LocalComputationManager.getDefault().getExecutor();
        List<SensitivityVariableSet> noVar = Collections.emptyList();
        OpenSensitivityAnalysisParameters openSensitivityAnalysisParameters = OpenSensitivityAnalysisParameters.getOrDefault(sensiParameters);
        assertThrows(PowsyblException.class, () -> analysis.analyse(network, variantId,
                contingencies, creationParameters, noVar, factorReader, resultWriter, ReportNode.NO_OP,
                openSensitivityAnalysisParameters, executor));
    }

    @Test
    void testRunSyncIsCallable() {
        OpenSensitivityAnalysisProvider p = new OpenSensitivityAnalysisProvider(new SparseMatrixFactory());
        // Make sur that runSync is a Callable. Only CompletableFutureTask.runAsync(Callable) handles correctly thread cancel. Not CompletableFutureTask.runAsync(Runnable)
<<<<<<< HEAD
        Callable t = () -> p.runSync(null, null, null, null, null, null, null, null, null, null);
=======
        Callable t = () -> p.runSync(null, null, null, null, null, null, null, null, null);
>>>>>>> f9379633
        assertFalse(t instanceof Runnable);
    }
}<|MERGE_RESOLUTION|>--- conflicted
+++ resolved
@@ -2008,11 +2008,7 @@
     void testRunSyncIsCallable() {
         OpenSensitivityAnalysisProvider p = new OpenSensitivityAnalysisProvider(new SparseMatrixFactory());
         // Make sur that runSync is a Callable. Only CompletableFutureTask.runAsync(Callable) handles correctly thread cancel. Not CompletableFutureTask.runAsync(Runnable)
-<<<<<<< HEAD
         Callable t = () -> p.runSync(null, null, null, null, null, null, null, null, null, null);
-=======
-        Callable t = () -> p.runSync(null, null, null, null, null, null, null, null, null);
->>>>>>> f9379633
         assertFalse(t instanceof Runnable);
     }
 }