/**
 * Copyright (c) 2020, RTE (http://www.rte-france.com)
 * This Source Code Form is subject to the terms of the Mozilla Public
 * License, v. 2.0. If a copy of the MPL was not distributed with this
 * file, You can obtain one at http://mozilla.org/MPL/2.0/.
 */
package com.powsybl.openloadflow.sensi;

import com.powsybl.commons.PowsyblException;
import com.powsybl.contingency.BranchContingency;
import com.powsybl.contingency.Contingency;
import com.powsybl.contingency.ContingencyContext;
import com.powsybl.contingency.DanglingLineContingency;
import com.powsybl.iidm.network.*;
import com.powsybl.iidm.network.test.EurostagTutorialExample1Factory;
import com.powsybl.iidm.network.test.PhaseShifterTestCaseFactory;
import com.powsybl.loadflow.LoadFlowParameters;
import com.powsybl.openloadflow.dc.equations.DcEquationType;
import com.powsybl.openloadflow.dc.equations.DcVariableType;
import com.powsybl.openloadflow.equations.Equation;
import com.powsybl.openloadflow.equations.EquationSystem;
import com.powsybl.openloadflow.equations.EquationSystemIndex;
import com.powsybl.openloadflow.network.*;
import com.powsybl.openloadflow.network.impl.PropagatedContingency;
import com.powsybl.openloadflow.network.impl.PropagatedContingencyCreationParameters;
import com.powsybl.openloadflow.util.LoadFlowAssert;
import com.powsybl.sensitivity.*;
import org.junit.jupiter.api.Test;
import org.mockito.Mockito;

import java.util.Collections;
import java.util.HashMap;
import java.util.List;
import java.util.Map;
import java.util.concurrent.CompletionException;
import java.util.stream.Collectors;

import static org.junit.jupiter.api.Assertions.*;

/**
 * @author Geoffroy Jamgotchian {@literal <geoffroy.jamgotchian at rte-france.com>}
 */
class DcSensitivityAnalysisTest extends AbstractSensitivityAnalysisTest {

    @Test
    void testEsgTuto() {
        Network network = EurostagTutorialExample1Factory.create();
        runAcLf(network);

        SensitivityAnalysisParameters sensiParameters = createParameters(true, "VLLOAD_0");

        List<SensitivityFactor> factors = createFactorMatrix(network.getGeneratorStream().collect(Collectors.toList()),
                                                             network.getLineStream().collect(Collectors.toList()));

        SensitivityAnalysisResult result = sensiRunner.run(network, factors, Collections.emptyList(), Collections.emptyList(), sensiParameters);

        assertEquals(2, result.getValues().size());
        assertEquals(0.5d, result.getBranchFlow1SensitivityValue("GEN", "NHV1_NHV2_1", SensitivityVariableType.INJECTION_ACTIVE_POWER), LoadFlowAssert.DELTA_POWER);
        assertEquals(0.5d, result.getBranchFlow1SensitivityValue("GEN", "NHV1_NHV2_2", SensitivityVariableType.INJECTION_ACTIVE_POWER), LoadFlowAssert.DELTA_POWER);
    }

    @Test
    void test4buses() {
        Network network = FourBusNetworkFactory.create();
        runDcLf(network);

        Map<String, Double> functionReferenceByLine = new HashMap<>();
        for (Line line : network.getLines()) {
            functionReferenceByLine.put(line.getId(), line.getTerminal1().getP());
        }

        SensitivityAnalysisParameters sensiParameters = createParameters(true, "b3_vl_0");

        List<SensitivityFactor> factors = createFactorMatrix(network.getGeneratorStream().collect(Collectors.toList()),
                                                             network.getBranchStream().collect(Collectors.toList()), Branch.Side.ONE);

        SensitivityAnalysisResult result = sensiRunner.run(network, factors, Collections.emptyList(), Collections.emptyList(), sensiParameters);

        assertEquals(15, result.getValues().size());

        //Check sensitivity values for side one
        assertEquals(0.25d, result.getBranchFlow1SensitivityValue("g1", "l14", SensitivityVariableType.INJECTION_ACTIVE_POWER), LoadFlowAssert.DELTA_POWER);
        assertEquals(0.25d, result.getBranchFlow1SensitivityValue("g1", "l12", SensitivityVariableType.INJECTION_ACTIVE_POWER), LoadFlowAssert.DELTA_POWER);
        assertEquals(0.25d, result.getBranchFlow1SensitivityValue("g1", "l23", SensitivityVariableType.INJECTION_ACTIVE_POWER), LoadFlowAssert.DELTA_POWER);
        assertEquals(-0.25d, result.getBranchFlow1SensitivityValue("g1", "l34", SensitivityVariableType.INJECTION_ACTIVE_POWER), LoadFlowAssert.DELTA_POWER);
        assertEquals(0.5d, result.getBranchFlow1SensitivityValue("g1", "l13", SensitivityVariableType.INJECTION_ACTIVE_POWER), LoadFlowAssert.DELTA_POWER);

        assertEquals(0.125d, result.getBranchFlow1SensitivityValue("g2", "l14", SensitivityVariableType.INJECTION_ACTIVE_POWER), LoadFlowAssert.DELTA_POWER);
        assertEquals(-0.375d, result.getBranchFlow1SensitivityValue("g2", "l12", SensitivityVariableType.INJECTION_ACTIVE_POWER), LoadFlowAssert.DELTA_POWER);
        assertEquals(0.625d, result.getBranchFlow1SensitivityValue("g2", "l23", SensitivityVariableType.INJECTION_ACTIVE_POWER), LoadFlowAssert.DELTA_POWER);
        assertEquals(-0.125d, result.getBranchFlow1SensitivityValue("g2", "l34", SensitivityVariableType.INJECTION_ACTIVE_POWER), LoadFlowAssert.DELTA_POWER);
        assertEquals(0.25d, result.getBranchFlow1SensitivityValue("g2", "l13", SensitivityVariableType.INJECTION_ACTIVE_POWER), LoadFlowAssert.DELTA_POWER);

        assertEquals(-0.375d, result.getBranchFlow1SensitivityValue("g4", "l14", SensitivityVariableType.INJECTION_ACTIVE_POWER), LoadFlowAssert.DELTA_POWER);
        assertEquals(0.125d, result.getBranchFlow1SensitivityValue("g4", "l12", SensitivityVariableType.INJECTION_ACTIVE_POWER), LoadFlowAssert.DELTA_POWER);
        assertEquals(0.125d, result.getBranchFlow1SensitivityValue("g4", "l23", SensitivityVariableType.INJECTION_ACTIVE_POWER), LoadFlowAssert.DELTA_POWER);
        assertEquals(-0.625d, result.getBranchFlow1SensitivityValue("g4", "l34", SensitivityVariableType.INJECTION_ACTIVE_POWER), LoadFlowAssert.DELTA_POWER);
        assertEquals(0.25d, result.getBranchFlow1SensitivityValue("g4", "l13", SensitivityVariableType.INJECTION_ACTIVE_POWER), LoadFlowAssert.DELTA_POWER);

        for (Line line : network.getLines()) {
            assertEquals(functionReferenceByLine.get(line.getId()), result.getBranchFlow1FunctionReferenceValue(line.getId()), LoadFlowAssert.DELTA_POWER);
        }
    }

    @Test
    void test4busesSide2() {
        Network network = FourBusNetworkFactory.create();
        runDcLf(network);

        Map<String, Double> functionReferenceByLine = new HashMap<>();
        for (Line line : network.getLines()) {
            functionReferenceByLine.put(line.getId(), line.getTerminal2().getP());
        }

        SensitivityAnalysisParameters sensiParameters = createParameters(true, "b3_vl_0");

        List<SensitivityFactor> factors = createFactorMatrix(network.getGeneratorStream().collect(Collectors.toList()),
                network.getBranchStream().collect(Collectors.toList()), Branch.Side.TWO);

        SensitivityAnalysisResult result = sensiRunner.run(network, factors, Collections.emptyList(), Collections.emptyList(), sensiParameters);

        assertEquals(15, result.getValues().size());

        //Check sensitivity values for side two
        assertEquals(-0.25d, result.getBranchFlow2SensitivityValue("g1", "l14", SensitivityVariableType.INJECTION_ACTIVE_POWER), LoadFlowAssert.DELTA_POWER);
        assertEquals(-0.25d, result.getBranchFlow2SensitivityValue("g1", "l12", SensitivityVariableType.INJECTION_ACTIVE_POWER), LoadFlowAssert.DELTA_POWER);
        assertEquals(-0.25d, result.getBranchFlow2SensitivityValue("g1", "l23", SensitivityVariableType.INJECTION_ACTIVE_POWER), LoadFlowAssert.DELTA_POWER);
        assertEquals(0.25d, result.getBranchFlow2SensitivityValue("g1", "l34", SensitivityVariableType.INJECTION_ACTIVE_POWER), LoadFlowAssert.DELTA_POWER);
        assertEquals(-0.5d, result.getBranchFlow2SensitivityValue("g1", "l13", SensitivityVariableType.INJECTION_ACTIVE_POWER), LoadFlowAssert.DELTA_POWER);

        assertEquals(-0.125d, result.getBranchFlow2SensitivityValue("g2", "l14", SensitivityVariableType.INJECTION_ACTIVE_POWER), LoadFlowAssert.DELTA_POWER);
        assertEquals(0.375d, result.getBranchFlow2SensitivityValue("g2", "l12", SensitivityVariableType.INJECTION_ACTIVE_POWER), LoadFlowAssert.DELTA_POWER);
        assertEquals(-0.625d, result.getBranchFlow2SensitivityValue("g2", "l23", SensitivityVariableType.INJECTION_ACTIVE_POWER), LoadFlowAssert.DELTA_POWER);
        assertEquals(0.125d, result.getBranchFlow2SensitivityValue("g2", "l34", SensitivityVariableType.INJECTION_ACTIVE_POWER), LoadFlowAssert.DELTA_POWER);
        assertEquals(-0.25d, result.getBranchFlow2SensitivityValue("g2", "l13", SensitivityVariableType.INJECTION_ACTIVE_POWER), LoadFlowAssert.DELTA_POWER);

        assertEquals(0.375d, result.getBranchFlow2SensitivityValue("g4", "l14", SensitivityVariableType.INJECTION_ACTIVE_POWER), LoadFlowAssert.DELTA_POWER);
        assertEquals(-0.125d, result.getBranchFlow2SensitivityValue("g4", "l12", SensitivityVariableType.INJECTION_ACTIVE_POWER), LoadFlowAssert.DELTA_POWER);
        assertEquals(-0.125d, result.getBranchFlow2SensitivityValue("g4", "l23", SensitivityVariableType.INJECTION_ACTIVE_POWER), LoadFlowAssert.DELTA_POWER);
        assertEquals(0.625d, result.getBranchFlow2SensitivityValue("g4", "l34", SensitivityVariableType.INJECTION_ACTIVE_POWER), LoadFlowAssert.DELTA_POWER);
        assertEquals(-0.25d, result.getBranchFlow2SensitivityValue("g4", "l13", SensitivityVariableType.INJECTION_ACTIVE_POWER), LoadFlowAssert.DELTA_POWER);

        for (Line line : network.getLines()) {
            assertEquals(functionReferenceByLine.get(line.getId()), result.getBranchFlow2FunctionReferenceValue(line.getId()), LoadFlowAssert.DELTA_POWER);
        }
    }

    @Test
    void testGeneratorInjection4busesDistributed() {
        // The factors are generators injections
        Network network = FourBusNetworkFactory.create();
        for (Generator generator : network.getGenerators()) {
            generator.setMaxP(generator.getTargetP() + 0.5);
        }
        runDcLf(network);

        SensitivityAnalysisParameters sensiParameters = createParameters(true, "b3_vl_0", true);
        sensiParameters.getLoadFlowParameters().setBalanceType(LoadFlowParameters.BalanceType.PROPORTIONAL_TO_GENERATION_P_MAX);

        List<SensitivityFactor> factors = createFactorMatrix(network.getGeneratorStream().collect(Collectors.toList()),
                                                             network.getBranchStream().collect(Collectors.toList()));

        SensitivityAnalysisResult result = sensiRunner.run(network, factors, Collections.emptyList(), Collections.emptyList(), sensiParameters);

        assertEquals(0.192d, result.getBranchFlow1SensitivityValue("g1", "l14", SensitivityVariableType.INJECTION_ACTIVE_POWER), LoadFlowAssert.DELTA_POWER);
        assertEquals(0.269d, result.getBranchFlow1SensitivityValue("g1", "l12", SensitivityVariableType.INJECTION_ACTIVE_POWER), LoadFlowAssert.DELTA_POWER);
        assertEquals(-0.115d, result.getBranchFlow1SensitivityValue("g1", "l23", SensitivityVariableType.INJECTION_ACTIVE_POWER), LoadFlowAssert.DELTA_POWER);
        assertEquals(0.038d, result.getBranchFlow1SensitivityValue("g1", "l34", SensitivityVariableType.INJECTION_ACTIVE_POWER), LoadFlowAssert.DELTA_POWER);
        assertEquals(0.154d, result.getBranchFlow1SensitivityValue("g1", "l13", SensitivityVariableType.INJECTION_ACTIVE_POWER), LoadFlowAssert.DELTA_POWER);

        assertEquals(0.067d, result.getBranchFlow1SensitivityValue("g2", "l14", SensitivityVariableType.INJECTION_ACTIVE_POWER), LoadFlowAssert.DELTA_POWER);
        assertEquals(-0.356d, result.getBranchFlow1SensitivityValue("g2", "l12", SensitivityVariableType.INJECTION_ACTIVE_POWER), LoadFlowAssert.DELTA_POWER);
        assertEquals(0.260d, result.getBranchFlow1SensitivityValue("g2", "l23", SensitivityVariableType.INJECTION_ACTIVE_POWER), LoadFlowAssert.DELTA_POWER);
        assertEquals(0.163d, result.getBranchFlow1SensitivityValue("g2", "l34", SensitivityVariableType.INJECTION_ACTIVE_POWER), LoadFlowAssert.DELTA_POWER);
        assertEquals(-0.096d, result.getBranchFlow1SensitivityValue("g2", "l13", SensitivityVariableType.INJECTION_ACTIVE_POWER), LoadFlowAssert.DELTA_POWER);

        assertEquals(-0.433d, result.getBranchFlow1SensitivityValue("g4", "l14", SensitivityVariableType.INJECTION_ACTIVE_POWER), LoadFlowAssert.DELTA_POWER);
        assertEquals(0.144d, result.getBranchFlow1SensitivityValue("g4", "l12", SensitivityVariableType.INJECTION_ACTIVE_POWER), LoadFlowAssert.DELTA_POWER);
        assertEquals(-0.24d, result.getBranchFlow1SensitivityValue("g4", "l23", SensitivityVariableType.INJECTION_ACTIVE_POWER), LoadFlowAssert.DELTA_POWER);
        assertEquals(-0.337d, result.getBranchFlow1SensitivityValue("g4", "l34", SensitivityVariableType.INJECTION_ACTIVE_POWER), LoadFlowAssert.DELTA_POWER);
        assertEquals(-0.096d, result.getBranchFlow1SensitivityValue("g4", "l13", SensitivityVariableType.INJECTION_ACTIVE_POWER), LoadFlowAssert.DELTA_POWER);
    }

    @Test
    void testGeneratorInjection4busesDistributed2() {
        // The factors are generators injections
        Network network = FourBusNetworkFactory.create();
        runDcLf(network);

        SensitivityAnalysisParameters sensiParameters = createParameters(true, "b3_vl_0", true);
        sensiParameters.getLoadFlowParameters().setBalanceType(LoadFlowParameters.BalanceType.PROPORTIONAL_TO_GENERATION_P);

        List<SensitivityFactor> factors = createFactorMatrix(network.getGeneratorStream().collect(Collectors.toList()),
                                                             network.getBranchStream().collect(Collectors.toList()));

        SensitivityAnalysisResult result = sensiRunner.run(network, factors, Collections.emptyList(), Collections.emptyList(), sensiParameters);

        assertEquals(15, result.getValues().size());
        assertEquals(0.175d, result.getBranchFlow1SensitivityValue("g1", "l14", SensitivityVariableType.INJECTION_ACTIVE_POWER), LoadFlowAssert.DELTA_POWER);
        assertEquals(0.275d, result.getBranchFlow1SensitivityValue("g1", "l12", SensitivityVariableType.INJECTION_ACTIVE_POWER), LoadFlowAssert.DELTA_POWER);
        assertEquals(-0.125d, result.getBranchFlow1SensitivityValue("g1", "l23", SensitivityVariableType.INJECTION_ACTIVE_POWER), LoadFlowAssert.DELTA_POWER);
        assertEquals(0.025d, result.getBranchFlow1SensitivityValue("g1", "l34", SensitivityVariableType.INJECTION_ACTIVE_POWER), LoadFlowAssert.DELTA_POWER);
        assertEquals(0.15d, result.getBranchFlow1SensitivityValue("g1", "l13", SensitivityVariableType.INJECTION_ACTIVE_POWER), LoadFlowAssert.DELTA_POWER);

        assertEquals(0.05d, result.getBranchFlow1SensitivityValue("g2", "l14", SensitivityVariableType.INJECTION_ACTIVE_POWER), LoadFlowAssert.DELTA_POWER);
        assertEquals(-0.35d, result.getBranchFlow1SensitivityValue("g2", "l12", SensitivityVariableType.INJECTION_ACTIVE_POWER), LoadFlowAssert.DELTA_POWER);
        assertEquals(0.25d, result.getBranchFlow1SensitivityValue("g2", "l23", SensitivityVariableType.INJECTION_ACTIVE_POWER), LoadFlowAssert.DELTA_POWER);
        assertEquals(0.15d, result.getBranchFlow1SensitivityValue("g2", "l34", SensitivityVariableType.INJECTION_ACTIVE_POWER), LoadFlowAssert.DELTA_POWER);
        assertEquals(-0.1d, result.getBranchFlow1SensitivityValue("g2", "l13", SensitivityVariableType.INJECTION_ACTIVE_POWER), LoadFlowAssert.DELTA_POWER);

        assertEquals(-0.450d, result.getBranchFlow1SensitivityValue("g4", "l14", SensitivityVariableType.INJECTION_ACTIVE_POWER), LoadFlowAssert.DELTA_POWER);
        assertEquals(0.15d, result.getBranchFlow1SensitivityValue("g4", "l12", SensitivityVariableType.INJECTION_ACTIVE_POWER), LoadFlowAssert.DELTA_POWER);
        assertEquals(-0.25d, result.getBranchFlow1SensitivityValue("g4", "l23", SensitivityVariableType.INJECTION_ACTIVE_POWER), LoadFlowAssert.DELTA_POWER);
        assertEquals(-0.35d, result.getBranchFlow1SensitivityValue("g4", "l34", SensitivityVariableType.INJECTION_ACTIVE_POWER), LoadFlowAssert.DELTA_POWER);
        assertEquals(-0.1d, result.getBranchFlow1SensitivityValue("g4", "l13", SensitivityVariableType.INJECTION_ACTIVE_POWER), LoadFlowAssert.DELTA_POWER);
    }

    @Test
    void testLoadInjection4busesDistributed() {
        // test injection increase on loads
        Network network = FourBusNetworkFactory.create();
        runDcLf(network);

        SensitivityAnalysisParameters sensiParameters = createParameters(true, "b1_vl_0", true);
        sensiParameters.getLoadFlowParameters().setBalanceType(LoadFlowParameters.BalanceType.PROPORTIONAL_TO_GENERATION_P_MAX);

        List<SensitivityFactor> factors = createFactorMatrix(network.getLoadStream().collect(Collectors.toList()),
                                                             network.getBranchStream().collect(Collectors.toList()));

        SensitivityAnalysisResult result = sensiRunner.run(network, factors, Collections.emptyList(), Collections.emptyList(), sensiParameters);

        assertEquals(10, result.getValues().size());
        assertEquals(0.05d, result.getBranchFlow1SensitivityValue("d2", "l14", SensitivityVariableType.INJECTION_ACTIVE_POWER), LoadFlowAssert.DELTA_POWER);
        assertEquals(-0.35d, result.getBranchFlow1SensitivityValue("d2", "l12", SensitivityVariableType.INJECTION_ACTIVE_POWER), LoadFlowAssert.DELTA_POWER);
        assertEquals(0.25d, result.getBranchFlow1SensitivityValue("d2", "l23", SensitivityVariableType.INJECTION_ACTIVE_POWER), LoadFlowAssert.DELTA_POWER);
        assertEquals(0.15d, result.getBranchFlow1SensitivityValue("d2", "l34", SensitivityVariableType.INJECTION_ACTIVE_POWER), LoadFlowAssert.DELTA_POWER);
        assertEquals(-0.1d, result.getBranchFlow1SensitivityValue("d2", "l13", SensitivityVariableType.INJECTION_ACTIVE_POWER), LoadFlowAssert.DELTA_POWER);

        assertEquals(-0.075d, result.getBranchFlow1SensitivityValue("d3", "l14", SensitivityVariableType.INJECTION_ACTIVE_POWER), LoadFlowAssert.DELTA_POWER);
        assertEquals(0.025d, result.getBranchFlow1SensitivityValue("d3", "l12", SensitivityVariableType.INJECTION_ACTIVE_POWER), LoadFlowAssert.DELTA_POWER);
        assertEquals(-0.375d, result.getBranchFlow1SensitivityValue("d3", "l23", SensitivityVariableType.INJECTION_ACTIVE_POWER), LoadFlowAssert.DELTA_POWER);
        assertEquals(0.275d, result.getBranchFlow1SensitivityValue("d3", "l34", SensitivityVariableType.INJECTION_ACTIVE_POWER), LoadFlowAssert.DELTA_POWER);
        assertEquals(-0.35d, result.getBranchFlow1SensitivityValue("d3", "l13", SensitivityVariableType.INJECTION_ACTIVE_POWER), LoadFlowAssert.DELTA_POWER);
    }

    @Test
    void testSeveralGeneratorsConnectedToTheSameBus() {
        // test injection increase on loads
        Network network = FourBusNetworkFactory.createWithTwoGeneratorsAtBus2();
        runDcLf(network);

        SensitivityAnalysisParameters sensiParameters = createParameters(true, "b1_vl_0", true);
        sensiParameters.getLoadFlowParameters().setBalanceType(LoadFlowParameters.BalanceType.PROPORTIONAL_TO_GENERATION_P_MAX);

        List<SensitivityFactor> factors = createFactorMatrix(network.getLoadStream().collect(Collectors.toList()),
                                                             network.getBranchStream().collect(Collectors.toList()));

        SensitivityAnalysisResult result = sensiRunner.run(network, factors, Collections.emptyList(), Collections.emptyList(), sensiParameters);

        assertEquals(10, result.getValues().size());
        assertEquals(0.045d, result.getBranchFlow1SensitivityValue("d2", "l14", SensitivityVariableType.INJECTION_ACTIVE_POWER), LoadFlowAssert.DELTA_POWER);
        assertEquals(-0.318d, result.getBranchFlow1SensitivityValue("d2", "l12", SensitivityVariableType.INJECTION_ACTIVE_POWER), LoadFlowAssert.DELTA_POWER);
        assertEquals(0.227d, result.getBranchFlow1SensitivityValue("d2", "l23", SensitivityVariableType.INJECTION_ACTIVE_POWER), LoadFlowAssert.DELTA_POWER);
        assertEquals(0.136d, result.getBranchFlow1SensitivityValue("d2", "l34", SensitivityVariableType.INJECTION_ACTIVE_POWER), LoadFlowAssert.DELTA_POWER);
        assertEquals(-0.09d, result.getBranchFlow1SensitivityValue("d2", "l13", SensitivityVariableType.INJECTION_ACTIVE_POWER), LoadFlowAssert.DELTA_POWER);
    }

    @Test
    void testGeneratorInjection4busesDistributedOnLoad() {
        // test injection increase on loads
        Network network = FourBusNetworkFactory.create();
        runDcLf(network);

        SensitivityAnalysisParameters sensiParameters = createParameters(true, "b3_vl_0", true);
        sensiParameters.getLoadFlowParameters().setBalanceType(LoadFlowParameters.BalanceType.PROPORTIONAL_TO_LOAD);

        List<SensitivityFactor> factors = createFactorMatrix(network.getGeneratorStream().collect(Collectors.toList()),
                                                             network.getBranchStream().collect(Collectors.toList()));

        SensitivityAnalysisResult result = sensiRunner.run(network, factors, Collections.emptyList(), Collections.emptyList(), sensiParameters);

        assertEquals(15, result.getValues().size());
        assertEquals(0.225d, result.getBranchFlow1SensitivityValue("g1", "l14", SensitivityVariableType.INJECTION_ACTIVE_POWER), LoadFlowAssert.DELTA_POWER);
        assertEquals(0.325d, result.getBranchFlow1SensitivityValue("g1", "l12", SensitivityVariableType.INJECTION_ACTIVE_POWER), LoadFlowAssert.DELTA_POWER);
        assertEquals(0.125d, result.getBranchFlow1SensitivityValue("g1", "l23", SensitivityVariableType.INJECTION_ACTIVE_POWER), LoadFlowAssert.DELTA_POWER);
        assertEquals(-0.225d, result.getBranchFlow1SensitivityValue("g1", "l34", SensitivityVariableType.INJECTION_ACTIVE_POWER), LoadFlowAssert.DELTA_POWER);
        assertEquals(0.45d, result.getBranchFlow1SensitivityValue("g1", "l13", SensitivityVariableType.INJECTION_ACTIVE_POWER), LoadFlowAssert.DELTA_POWER);

        assertEquals(0.1d, result.getBranchFlow1SensitivityValue("g2", "l14", SensitivityVariableType.INJECTION_ACTIVE_POWER), LoadFlowAssert.DELTA_POWER);
        assertEquals(-0.3d, result.getBranchFlow1SensitivityValue("g2", "l12", SensitivityVariableType.INJECTION_ACTIVE_POWER), LoadFlowAssert.DELTA_POWER);
        assertEquals(0.5d, result.getBranchFlow1SensitivityValue("g2", "l23", SensitivityVariableType.INJECTION_ACTIVE_POWER), LoadFlowAssert.DELTA_POWER);
        assertEquals(-0.1d, result.getBranchFlow1SensitivityValue("g2", "l34", SensitivityVariableType.INJECTION_ACTIVE_POWER), LoadFlowAssert.DELTA_POWER);
        assertEquals(0.2d, result.getBranchFlow1SensitivityValue("g2", "l13", SensitivityVariableType.INJECTION_ACTIVE_POWER), LoadFlowAssert.DELTA_POWER);

        assertEquals(-0.4d, result.getBranchFlow1SensitivityValue("g4", "l14", SensitivityVariableType.INJECTION_ACTIVE_POWER), LoadFlowAssert.DELTA_POWER);
        assertEquals(0.2d, result.getBranchFlow1SensitivityValue("g4", "l12", SensitivityVariableType.INJECTION_ACTIVE_POWER), LoadFlowAssert.DELTA_POWER);
        assertEquals(0d, result.getBranchFlow1SensitivityValue("g4", "l23", SensitivityVariableType.INJECTION_ACTIVE_POWER), LoadFlowAssert.DELTA_POWER);
        assertEquals(-0.6d, result.getBranchFlow1SensitivityValue("g4", "l34", SensitivityVariableType.INJECTION_ACTIVE_POWER), LoadFlowAssert.DELTA_POWER);
        assertEquals(0.2d, result.getBranchFlow1SensitivityValue("g4", "l13", SensitivityVariableType.INJECTION_ACTIVE_POWER), LoadFlowAssert.DELTA_POWER);
    }

    @Test
    void testLoadInjection4busesDistributedOnLoad() {
        // test injection increase on loads
        Network network = FourBusNetworkFactory.create();
        runDcLf(network);
        SensitivityAnalysisParameters sensiParameters = createParameters(true, "b1_vl_0", true);
        sensiParameters.getLoadFlowParameters().setBalanceType(LoadFlowParameters.BalanceType.PROPORTIONAL_TO_LOAD);
        List<SensitivityFactor> factors = createFactorMatrix(network.getLoadStream().collect(Collectors.toList()),
                network.getBranchStream().collect(Collectors.toList()));
        SensitivityAnalysisResult result = sensiRunner.run(network, factors, Collections.emptyList(), Collections.emptyList(), sensiParameters);

        assertEquals(10, result.getValues().size());
        assertEquals(0.1d, result.getBranchFlow1SensitivityValue("d2", "l14", SensitivityVariableType.INJECTION_ACTIVE_POWER), LoadFlowAssert.DELTA_POWER);
        assertEquals(-0.3d, result.getBranchFlow1SensitivityValue("d2", "l12", SensitivityVariableType.INJECTION_ACTIVE_POWER), LoadFlowAssert.DELTA_POWER);
        assertEquals(0.5d, result.getBranchFlow1SensitivityValue("d2", "l23", SensitivityVariableType.INJECTION_ACTIVE_POWER), LoadFlowAssert.DELTA_POWER);
        assertEquals(-0.1d, result.getBranchFlow1SensitivityValue("d2", "l34", SensitivityVariableType.INJECTION_ACTIVE_POWER), LoadFlowAssert.DELTA_POWER);
        assertEquals(0.2d, result.getBranchFlow1SensitivityValue("d2", "l13", SensitivityVariableType.INJECTION_ACTIVE_POWER), LoadFlowAssert.DELTA_POWER);

        assertEquals(-0.025d, result.getBranchFlow1SensitivityValue("d3", "l14", SensitivityVariableType.INJECTION_ACTIVE_POWER), LoadFlowAssert.DELTA_POWER);
        assertEquals(0.075d, result.getBranchFlow1SensitivityValue("d3", "l12", SensitivityVariableType.INJECTION_ACTIVE_POWER), LoadFlowAssert.DELTA_POWER);
        assertEquals(-0.125d, result.getBranchFlow1SensitivityValue("d3", "l23", SensitivityVariableType.INJECTION_ACTIVE_POWER), LoadFlowAssert.DELTA_POWER);
        assertEquals(0.025d, result.getBranchFlow1SensitivityValue("d3", "l34", SensitivityVariableType.INJECTION_ACTIVE_POWER), LoadFlowAssert.DELTA_POWER);
        assertEquals(-0.05d, result.getBranchFlow1SensitivityValue("d3", "l13", SensitivityVariableType.INJECTION_ACTIVE_POWER), LoadFlowAssert.DELTA_POWER);
    }

    @Test
    void test4busesDistributedPartialFactors() {
        // test that the sensitivity computation does not make assumption about the presence of all factors
        Network network = FourBusNetworkFactory.create();
        runDcLf(network);

        SensitivityAnalysisParameters sensiParameters = createParameters(true, "b3_vl_0", true);
        sensiParameters.getLoadFlowParameters().setBalanceType(LoadFlowParameters.BalanceType.PROPORTIONAL_TO_GENERATION_P_MAX);

        List<SensitivityFactor> factors = createFactorMatrix(network.getGeneratorStream().filter(gen -> gen.getId().equals("g1")).collect(Collectors.toList()),
                                                             network.getBranchStream().collect(Collectors.toList()));

        SensitivityAnalysisResult result = sensiRunner.run(network, factors, Collections.emptyList(), Collections.emptyList(), sensiParameters);

        assertEquals(5, result.getValues().size());
        assertEquals(0.175d, result.getBranchFlow1SensitivityValue("g1", "l14", SensitivityVariableType.INJECTION_ACTIVE_POWER), LoadFlowAssert.DELTA_POWER);
        assertEquals(0.275d, result.getBranchFlow1SensitivityValue("g1", "l12", SensitivityVariableType.INJECTION_ACTIVE_POWER), LoadFlowAssert.DELTA_POWER);
        assertEquals(-0.125d, result.getBranchFlow1SensitivityValue("g1", "l23", SensitivityVariableType.INJECTION_ACTIVE_POWER), LoadFlowAssert.DELTA_POWER);
        assertEquals(0.025d, result.getBranchFlow1SensitivityValue("g1", "l34", SensitivityVariableType.INJECTION_ACTIVE_POWER), LoadFlowAssert.DELTA_POWER);
        assertEquals(0.15d, result.getBranchFlow1SensitivityValue("g1", "l13", SensitivityVariableType.INJECTION_ACTIVE_POWER), LoadFlowAssert.DELTA_POWER);
    }

    @Test
    void testLoadInjectionWithoutGenerator() {
        // test injection increase on loads
        Network network = FourBusNetworkFactory.createBaseNetwork();
        runDcLf(network);

        SensitivityAnalysisParameters sensiParameters = createParameters(true, "b1_vl_0", true);
        sensiParameters.getLoadFlowParameters().setBalanceType(LoadFlowParameters.BalanceType.PROPORTIONAL_TO_GENERATION_P_MAX);

        List<SensitivityFactor> factors = createFactorMatrix(network.getLoadStream().collect(Collectors.toList()),
                                                             network.getBranchStream().collect(Collectors.toList()));

        SensitivityAnalysisResult result = sensiRunner.run(network, factors, Collections.emptyList(), Collections.emptyList(), sensiParameters);

        assertEquals(10, result.getValues().size());
        assertEquals(0.083d, result.getBranchFlow1SensitivityValue("d2", "l14", SensitivityVariableType.INJECTION_ACTIVE_POWER), LoadFlowAssert.DELTA_POWER);
        assertEquals(-0.583d, result.getBranchFlow1SensitivityValue("d2", "l12", SensitivityVariableType.INJECTION_ACTIVE_POWER), LoadFlowAssert.DELTA_POWER);
        assertEquals(0.417d, result.getBranchFlow1SensitivityValue("d2", "l23", SensitivityVariableType.INJECTION_ACTIVE_POWER), LoadFlowAssert.DELTA_POWER);
        assertEquals(0.25d, result.getBranchFlow1SensitivityValue("d2", "l34", SensitivityVariableType.INJECTION_ACTIVE_POWER), LoadFlowAssert.DELTA_POWER);
        assertEquals(-0.167d, result.getBranchFlow1SensitivityValue("d2", "l13", SensitivityVariableType.INJECTION_ACTIVE_POWER), LoadFlowAssert.DELTA_POWER);

        assertEquals(-0.0416d, result.getBranchFlow1SensitivityValue("d3", "l14", SensitivityVariableType.INJECTION_ACTIVE_POWER), LoadFlowAssert.DELTA_POWER);
        assertEquals(-0.2083d, result.getBranchFlow1SensitivityValue("d3", "l12", SensitivityVariableType.INJECTION_ACTIVE_POWER), LoadFlowAssert.DELTA_POWER);
        assertEquals(-0.2083d, result.getBranchFlow1SensitivityValue("d3", "l23", SensitivityVariableType.INJECTION_ACTIVE_POWER), LoadFlowAssert.DELTA_POWER);
        assertEquals(0.375d, result.getBranchFlow1SensitivityValue("d3", "l34", SensitivityVariableType.INJECTION_ACTIVE_POWER), LoadFlowAssert.DELTA_POWER);
        assertEquals(-0.416d, result.getBranchFlow1SensitivityValue("d3", "l13", SensitivityVariableType.INJECTION_ACTIVE_POWER), LoadFlowAssert.DELTA_POWER);
    }

    @Test
    void testLoadInjectionOnSlackBusDistributed() {
        Network network = FourBusNetworkFactory.create();
        runDcLf(network);

        SensitivityAnalysisParameters sensiParameters = createParameters(true, "b1_vl_0", true);
        sensiParameters.getLoadFlowParameters().setBalanceType(LoadFlowParameters.BalanceType.PROPORTIONAL_TO_GENERATION_P_MAX);

        List<SensitivityFactor> factors = createFactorMatrix(network.getGeneratorStream().collect(Collectors.toList()),
                                                             network.getBranchStream().collect(Collectors.toList()));

        SensitivityAnalysisResult result = sensiRunner.run(network, factors, Collections.emptyList(), Collections.emptyList(), sensiParameters);

        assertEquals(15, result.getValues().size());
        assertEquals(0.175d, result.getBranchFlow1SensitivityValue("g1", "l14", SensitivityVariableType.INJECTION_ACTIVE_POWER), LoadFlowAssert.DELTA_POWER);
        assertEquals(0.275d, result.getBranchFlow1SensitivityValue("g1", "l12", SensitivityVariableType.INJECTION_ACTIVE_POWER), LoadFlowAssert.DELTA_POWER);
        assertEquals(-0.125d, result.getBranchFlow1SensitivityValue("g1", "l23", SensitivityVariableType.INJECTION_ACTIVE_POWER), LoadFlowAssert.DELTA_POWER);
        assertEquals(0.025d, result.getBranchFlow1SensitivityValue("g1", "l34", SensitivityVariableType.INJECTION_ACTIVE_POWER), LoadFlowAssert.DELTA_POWER);
        assertEquals(0.15d, result.getBranchFlow1SensitivityValue("g1", "l13", SensitivityVariableType.INJECTION_ACTIVE_POWER), LoadFlowAssert.DELTA_POWER);

        assertEquals(0.05d, result.getBranchFlow1SensitivityValue("g2", "l14", SensitivityVariableType.INJECTION_ACTIVE_POWER), LoadFlowAssert.DELTA_POWER);
        assertEquals(-0.35d, result.getBranchFlow1SensitivityValue("g2", "l12", SensitivityVariableType.INJECTION_ACTIVE_POWER), LoadFlowAssert.DELTA_POWER);
        assertEquals(0.25d, result.getBranchFlow1SensitivityValue("g2", "l23", SensitivityVariableType.INJECTION_ACTIVE_POWER), LoadFlowAssert.DELTA_POWER);
        assertEquals(0.15d, result.getBranchFlow1SensitivityValue("g2", "l34", SensitivityVariableType.INJECTION_ACTIVE_POWER), LoadFlowAssert.DELTA_POWER);
        assertEquals(-0.1d, result.getBranchFlow1SensitivityValue("g2", "l13", SensitivityVariableType.INJECTION_ACTIVE_POWER), LoadFlowAssert.DELTA_POWER);

        assertEquals(-0.450d, result.getBranchFlow1SensitivityValue("g4", "l14", SensitivityVariableType.INJECTION_ACTIVE_POWER), LoadFlowAssert.DELTA_POWER);
        assertEquals(0.15d, result.getBranchFlow1SensitivityValue("g4", "l12", SensitivityVariableType.INJECTION_ACTIVE_POWER), LoadFlowAssert.DELTA_POWER);
        assertEquals(-0.25d, result.getBranchFlow1SensitivityValue("g4", "l23", SensitivityVariableType.INJECTION_ACTIVE_POWER), LoadFlowAssert.DELTA_POWER);
        assertEquals(-0.35d, result.getBranchFlow1SensitivityValue("g4", "l34", SensitivityVariableType.INJECTION_ACTIVE_POWER), LoadFlowAssert.DELTA_POWER);
        assertEquals(-0.1d, result.getBranchFlow1SensitivityValue("g4", "l13", SensitivityVariableType.INJECTION_ACTIVE_POWER), LoadFlowAssert.DELTA_POWER);
    }

    @Test
    void testGLSK() {
        Network network = FourBusNetworkFactory.create();
        runDcLf(network);

        SensitivityAnalysisParameters sensiParameters = createParameters(true, "b1_vl_0", false);

        List<WeightedSensitivityVariable> variables = List.of(new WeightedSensitivityVariable("d2", 30f),
                                                              new WeightedSensitivityVariable("g2", 10f),
                                                              new WeightedSensitivityVariable("d3", 50f),
                                                              new WeightedSensitivityVariable("g1", 10f));
        List<SensitivityVariableSet> variableSets = Collections.singletonList(new SensitivityVariableSet("glsk", variables));

        List<SensitivityFactor> factors = network.getBranchStream().map(branch -> createBranchFlowPerLinearGlsk(branch.getId(), "glsk")).collect(Collectors.toList());

        SensitivityAnalysisResult result = sensiRunner.run(network, factors, Collections.emptyList(), variableSets, sensiParameters);

        assertEquals(5, result.getValues().size());
        assertEquals(-7d / 40d, result.getBranchFlow1SensitivityValue("glsk", "l14", SensitivityVariableType.INJECTION_ACTIVE_POWER), LoadFlowAssert.DELTA_POWER);
        assertEquals(-3d / 8d, result.getBranchFlow1SensitivityValue("glsk", "l12", SensitivityVariableType.INJECTION_ACTIVE_POWER), LoadFlowAssert.DELTA_POWER);
        assertEquals(1d / 40d, result.getBranchFlow1SensitivityValue("glsk", "l23", SensitivityVariableType.INJECTION_ACTIVE_POWER), LoadFlowAssert.DELTA_POWER);
        assertEquals(7d / 40d, result.getBranchFlow1SensitivityValue("glsk", "l34", SensitivityVariableType.INJECTION_ACTIVE_POWER), LoadFlowAssert.DELTA_POWER);
        assertEquals(-7d / 20d, result.getBranchFlow1SensitivityValue("glsk", "l13", SensitivityVariableType.INJECTION_ACTIVE_POWER), LoadFlowAssert.DELTA_POWER);
    }

    @Test
    void testGlskOnSlackBusDistributed() {
        Network network = FourBusNetworkFactory.create();
        runDcLf(network);

        SensitivityAnalysisParameters sensiParameters = createParameters(true, "b1_vl_0", true);
        sensiParameters.getLoadFlowParameters().setBalanceType(LoadFlowParameters.BalanceType.PROPORTIONAL_TO_GENERATION_P_MAX);

        List<WeightedSensitivityVariable> variables = List.of(new WeightedSensitivityVariable("d2", 30f),
                                                              new WeightedSensitivityVariable("g2", 10f),
                                                              new WeightedSensitivityVariable("d3", 50f),
                                                              new WeightedSensitivityVariable("g1", 10f));
        List<SensitivityVariableSet> variableSets = Collections.singletonList(new SensitivityVariableSet("glsk", variables));

        List<SensitivityFactor> factors = network.getBranchStream().map(branch -> createBranchFlowPerLinearGlsk(branch.getId(), "glsk")).collect(Collectors.toList());

        SensitivityAnalysisResult result = sensiRunner.run(network, factors, Collections.emptyList(), variableSets, sensiParameters);

        assertEquals(5, result.getValues().size());
        assertEquals(0d, result.getBranchFlow1SensitivityValue("glsk", "l14", SensitivityVariableType.INJECTION_ACTIVE_POWER), LoadFlowAssert.DELTA_POWER);
        assertEquals(-1d / 10d, result.getBranchFlow1SensitivityValue("glsk", "l12", SensitivityVariableType.INJECTION_ACTIVE_POWER), LoadFlowAssert.DELTA_POWER);
        assertEquals(-1d / 10d, result.getBranchFlow1SensitivityValue("glsk", "l23", SensitivityVariableType.INJECTION_ACTIVE_POWER), LoadFlowAssert.DELTA_POWER);
        assertEquals(1d / 5d, result.getBranchFlow1SensitivityValue("glsk", "l34", SensitivityVariableType.INJECTION_ACTIVE_POWER), LoadFlowAssert.DELTA_POWER);
        assertEquals(-1d / 5d, result.getBranchFlow1SensitivityValue("glsk", "l13", SensitivityVariableType.INJECTION_ACTIVE_POWER), LoadFlowAssert.DELTA_POWER);
    }

    @Test
    void testLoadInjectionOnSlackBus() {
        // test injection increase on loads
        Network network = FourBusNetworkFactory.createBaseNetwork();
        runDcLf(network);

        SensitivityAnalysisParameters sensiParameters = createParameters(true, "b2_vl_0", false);

        List<SensitivityFactor> factors = createFactorMatrix(network.getLoadStream().collect(Collectors.toList()),
                                                             network.getBranchStream().collect(Collectors.toList()));

        SensitivityAnalysisResult result = sensiRunner.run(network, factors, Collections.emptyList(), Collections.emptyList(), sensiParameters);

        assertEquals(0.0d, result.getBranchFlow1SensitivityValue("d2", "l13", SensitivityVariableType.INJECTION_ACTIVE_POWER), LoadFlowAssert.DELTA_POWER);
    }

    @Test
    void testVscInjection() {
        // test injection increase on loads
        Network network = HvdcNetworkFactory.createVsc();
        runDcLf(network);

        SensitivityAnalysisParameters sensiParameters = createParameters(true, "vl1_0", false);

        List<SensitivityFactor> factors = network.getBranchStream()
                .map(branch -> createBranchFlowPerInjectionIncrease(branch.getId(), network.getVscConverterStation("cs2").getId()))
                .collect(Collectors.toList());

        SensitivityAnalysisResult result = sensiRunner.run(network, factors, Collections.emptyList(), Collections.emptyList(), sensiParameters);

        assertEquals(-1d, result.getBranchFlow1SensitivityValue("cs2", "l12", SensitivityVariableType.INJECTION_ACTIVE_POWER), LoadFlowAssert.DELTA_POWER);
    }

    @Test
    void testLccInjection() {
        // test injection increase on loads
        Network network = HvdcNetworkFactory.createLcc();
        runDcLf(network);

        SensitivityAnalysisParameters sensiParameters = createParameters(true, "vl1_0", false);

        List<SensitivityFactor> factors = network.getBranchStream()
                .map(branch -> createBranchFlowPerInjectionIncrease(branch.getId(), network.getLccConverterStation("cs2").getId()))
                .collect(Collectors.toList());

        SensitivityAnalysisResult result = sensiRunner.run(network, factors, Collections.emptyList(), Collections.emptyList(), sensiParameters);

        assertEquals(-1d, result.getBranchFlow1SensitivityValue("cs2", "l12", SensitivityVariableType.INJECTION_ACTIVE_POWER), LoadFlowAssert.DELTA_POWER);
    }

    @Test
    void testHvdcSensi() {
        SensitivityAnalysisParameters sensiParameters = createParameters(true, List.of("b1_vl_0", "b4_vl_0"), false);

        // test injection increase on loads
        Network network = HvdcNetworkFactory.createTwoCcLinkedByAHvdcWithGenerators();
        runLf(network, sensiParameters.getLoadFlowParameters());

        Network network1 = HvdcNetworkFactory.createTwoCcLinkedByAHvdcWithGenerators();
        network1.getHvdcLine("hvdc34").setActivePowerSetpoint(network1.getHvdcLine("hvdc34").getActivePowerSetpoint() + SENSI_CHANGE);
        runLf(network1, sensiParameters.getLoadFlowParameters());
        Map<String, Double> loadFlowDiff = network.getLineStream().map(Identifiable::getId)
            .collect(Collectors.toMap(
                lineId -> lineId,
                line -> (network1.getLine(line).getTerminal1().getP() - network.getLine(line).getTerminal1().getP()) / SENSI_CHANGE
            ));

        List<SensitivityFactor> factors = SensitivityFactor.createMatrix(SensitivityFunctionType.BRANCH_ACTIVE_POWER_1, List.of("l12", "l13", "l23"),
                                                                         SensitivityVariableType.HVDC_LINE_ACTIVE_POWER, List.of("hvdc34"),
                                                                         false, ContingencyContext.all());

        SensitivityAnalysisResult result = sensiRunner.run(network, factors, Collections.emptyList(), Collections.emptyList(), sensiParameters);

        assertEquals(loadFlowDiff.get("l12"), result.getBranchFlow1SensitivityValue("hvdc34", "l12", SensitivityVariableType.HVDC_LINE_ACTIVE_POWER), LoadFlowAssert.DELTA_POWER);
        assertEquals(loadFlowDiff.get("l13"), result.getBranchFlow1SensitivityValue("hvdc34", "l13", SensitivityVariableType.HVDC_LINE_ACTIVE_POWER), LoadFlowAssert.DELTA_POWER);
        assertEquals(loadFlowDiff.get("l23"), result.getBranchFlow1SensitivityValue("hvdc34", "l23", SensitivityVariableType.HVDC_LINE_ACTIVE_POWER), LoadFlowAssert.DELTA_POWER);
    }

    @Test
    void testHvdcSensiWithBothSides() {
        SensitivityAnalysisParameters sensiParameters = createParameters(true, "b1_vl_0", false);

        // test injection increase on loads
        Network network = HvdcNetworkFactory.createNetworkWithGenerators();
        runLf(network, sensiParameters.getLoadFlowParameters());

        Network network1 = HvdcNetworkFactory.createNetworkWithGenerators();
        network1.getHvdcLine("hvdc34").setActivePowerSetpoint(network1.getHvdcLine("hvdc34").getActivePowerSetpoint() + SENSI_CHANGE);
        runLf(network1, sensiParameters.getLoadFlowParameters());
        Map<String, Double> loadFlowDiff = network.getLineStream().map(Identifiable::getId)
            .collect(Collectors.toMap(
                lineId -> lineId,
                line -> (network1.getLine(line).getTerminal1().getP() - network.getLine(line).getTerminal1().getP()) / SENSI_CHANGE
            ));

        List<SensitivityFactor> factors = SensitivityFactor.createMatrix(SensitivityFunctionType.BRANCH_ACTIVE_POWER_1, List.of("l12", "l13", "l23", "l25", "l45", "l46", "l56"),
                                                                         SensitivityVariableType.HVDC_LINE_ACTIVE_POWER, List.of("hvdc34"),
                                                                         false, ContingencyContext.all());

        SensitivityAnalysisResult result = sensiRunner.run(network, factors, Collections.emptyList(), Collections.emptyList(), sensiParameters);

        assertEquals(loadFlowDiff.get("l12"), result.getBranchFlow1SensitivityValue("hvdc34", "l12", SensitivityVariableType.HVDC_LINE_ACTIVE_POWER), LoadFlowAssert.DELTA_POWER);
        assertEquals(loadFlowDiff.get("l13"), result.getBranchFlow1SensitivityValue("hvdc34", "l13", SensitivityVariableType.HVDC_LINE_ACTIVE_POWER), LoadFlowAssert.DELTA_POWER);
        assertEquals(loadFlowDiff.get("l23"), result.getBranchFlow1SensitivityValue("hvdc34", "l23", SensitivityVariableType.HVDC_LINE_ACTIVE_POWER), LoadFlowAssert.DELTA_POWER);
        assertEquals(loadFlowDiff.get("l25"), result.getBranchFlow1SensitivityValue("hvdc34", "l25", SensitivityVariableType.HVDC_LINE_ACTIVE_POWER), LoadFlowAssert.DELTA_POWER);
        assertEquals(loadFlowDiff.get("l45"), result.getBranchFlow1SensitivityValue("hvdc34", "l45", SensitivityVariableType.HVDC_LINE_ACTIVE_POWER), LoadFlowAssert.DELTA_POWER);
        assertEquals(loadFlowDiff.get("l46"), result.getBranchFlow1SensitivityValue("hvdc34", "l46", SensitivityVariableType.HVDC_LINE_ACTIVE_POWER), LoadFlowAssert.DELTA_POWER);
        assertEquals(loadFlowDiff.get("l56"), result.getBranchFlow1SensitivityValue("hvdc34", "l56", SensitivityVariableType.HVDC_LINE_ACTIVE_POWER), LoadFlowAssert.DELTA_POWER);
    }

    @Test
    void testHvdcSensiWithBothSidesDistributed() {
        SensitivityAnalysisParameters sensiParameters = createParameters(true, "b1_vl_0", true);

        // test injection increase on loads
        Network network = HvdcNetworkFactory.createNetworkWithGenerators();
        network.getGeneratorStream().forEach(gen -> gen.setMaxP(2 * gen.getMaxP()));
        runLf(network, sensiParameters.getLoadFlowParameters());

        Network network1 = HvdcNetworkFactory.createNetworkWithGenerators();
        network1.getHvdcLine("hvdc34").setActivePowerSetpoint(network1.getHvdcLine("hvdc34").getActivePowerSetpoint() + SENSI_CHANGE);
        network1.getGeneratorStream().forEach(gen -> gen.setMaxP(2 * gen.getMaxP()));
        runLf(network1, sensiParameters.getLoadFlowParameters());
        Map<String, Double> loadFlowDiff = network.getLineStream().map(Identifiable::getId)
            .collect(Collectors.toMap(
                lineId -> lineId,
                line -> (network1.getLine(line).getTerminal1().getP() - network.getLine(line).getTerminal1().getP()) / SENSI_CHANGE
            ));

        List<SensitivityFactor> factors = SensitivityFactor.createMatrix(SensitivityFunctionType.BRANCH_ACTIVE_POWER_1, List.of("l12", "l13", "l23", "l25", "l45", "l46", "l56"),
                                                                         SensitivityVariableType.HVDC_LINE_ACTIVE_POWER, List.of("hvdc34"),
                                                                         false, ContingencyContext.all());

        SensitivityAnalysisResult result = sensiRunner.run(network, factors, Collections.emptyList(), Collections.emptyList(), sensiParameters);

        assertEquals(loadFlowDiff.get("l12"), result.getBranchFlow1SensitivityValue("hvdc34", "l12", SensitivityVariableType.HVDC_LINE_ACTIVE_POWER), LoadFlowAssert.DELTA_POWER);
        assertEquals(loadFlowDiff.get("l13"), result.getBranchFlow1SensitivityValue("hvdc34", "l13", SensitivityVariableType.HVDC_LINE_ACTIVE_POWER), LoadFlowAssert.DELTA_POWER);
        assertEquals(loadFlowDiff.get("l23"), result.getBranchFlow1SensitivityValue("hvdc34", "l23", SensitivityVariableType.HVDC_LINE_ACTIVE_POWER), LoadFlowAssert.DELTA_POWER);
        assertEquals(loadFlowDiff.get("l25"), result.getBranchFlow1SensitivityValue("hvdc34", "l25", SensitivityVariableType.HVDC_LINE_ACTIVE_POWER), LoadFlowAssert.DELTA_POWER);
        assertEquals(loadFlowDiff.get("l45"), result.getBranchFlow1SensitivityValue("hvdc34", "l45", SensitivityVariableType.HVDC_LINE_ACTIVE_POWER), LoadFlowAssert.DELTA_POWER);
        assertEquals(loadFlowDiff.get("l46"), result.getBranchFlow1SensitivityValue("hvdc34", "l46", SensitivityVariableType.HVDC_LINE_ACTIVE_POWER), LoadFlowAssert.DELTA_POWER);
        assertEquals(loadFlowDiff.get("l56"), result.getBranchFlow1SensitivityValue("hvdc34", "l56", SensitivityVariableType.HVDC_LINE_ACTIVE_POWER), LoadFlowAssert.DELTA_POWER);
    }

    @Test
    void testHvdcSensiVsc() {
        SensitivityAnalysisParameters sensiParameters = createParameters(true, List.of("b1_vl_0", "b4_vl_0"), true);

        // test injection increase on loads
        Network network = HvdcNetworkFactory.createTwoCcLinkedByAHvdcVscWithGenerators();
        network.getGeneratorStream().forEach(gen -> gen.setMaxP(2 * gen.getMaxP()));
        runLf(network, sensiParameters.getLoadFlowParameters());

        Network network1 = HvdcNetworkFactory.createTwoCcLinkedByAHvdcVscWithGenerators();
        network1.getHvdcLine("hvdc34").setActivePowerSetpoint(network1.getHvdcLine("hvdc34").getActivePowerSetpoint() + SENSI_CHANGE);
        network1.getGeneratorStream().forEach(gen -> gen.setMaxP(2 * gen.getMaxP()));
        runLf(network1, sensiParameters.getLoadFlowParameters());
        Map<String, Double> loadFlowDiff = network.getLineStream().map(Identifiable::getId)
            .collect(Collectors.toMap(
                lineId -> lineId,
                line -> (network1.getLine(line).getTerminal1().getP() - network.getLine(line).getTerminal1().getP()) / SENSI_CHANGE
            ));

        List<SensitivityFactor> factors = SensitivityFactor.createMatrix(SensitivityFunctionType.BRANCH_ACTIVE_POWER_1, List.of("l12", "l13", "l23"),
                                                                         SensitivityVariableType.HVDC_LINE_ACTIVE_POWER, List.of("hvdc34"),
                                                                         false, ContingencyContext.all());

        SensitivityAnalysisResult result = sensiRunner.run(network, factors, Collections.emptyList(), Collections.emptyList(), sensiParameters);

        assertEquals(loadFlowDiff.get("l12"), result.getBranchFlow1SensitivityValue("hvdc34", "l12", SensitivityVariableType.HVDC_LINE_ACTIVE_POWER), LoadFlowAssert.DELTA_POWER);
        assertEquals(loadFlowDiff.get("l13"), result.getBranchFlow1SensitivityValue("hvdc34", "l13", SensitivityVariableType.HVDC_LINE_ACTIVE_POWER), LoadFlowAssert.DELTA_POWER);
        assertEquals(loadFlowDiff.get("l23"), result.getBranchFlow1SensitivityValue("hvdc34", "l23", SensitivityVariableType.HVDC_LINE_ACTIVE_POWER), LoadFlowAssert.DELTA_POWER);
    }

    @Test
    void testHvdcSensiVsc2() {
        SensitivityAnalysisParameters sensiParameters = createParameters(true, List.of("b1_vl_0", "b4_vl_0"), true);

        // test injection increase on loads
        Network network = HvdcNetworkFactory.createTwoCcLinkedByAHvdcVscWithGenerators();
        network.getHvdcLine("hvdc34").setConvertersMode(HvdcLine.ConvertersMode.SIDE_1_RECTIFIER_SIDE_2_INVERTER);
        network.getGeneratorStream().forEach(gen -> gen.setMaxP(5 * gen.getMaxP()));
        runLf(network, sensiParameters.getLoadFlowParameters());

        Network network1 = HvdcNetworkFactory.createTwoCcLinkedByAHvdcVscWithGenerators();
        network1.getHvdcLine("hvdc34").setConvertersMode(HvdcLine.ConvertersMode.SIDE_1_RECTIFIER_SIDE_2_INVERTER);
        network1.getHvdcLine("hvdc34").setActivePowerSetpoint(network1.getHvdcLine("hvdc34").getActivePowerSetpoint() + SENSI_CHANGE);
        network1.getGeneratorStream().forEach(gen -> gen.setMaxP(5 * gen.getMaxP()));
        runLf(network1, sensiParameters.getLoadFlowParameters());
        Map<String, Double> loadFlowDiff = network.getLineStream().map(Identifiable::getId)
            .collect(Collectors.toMap(
                lineId -> lineId,
                line -> (network1.getLine(line).getTerminal1().getP() - network.getLine(line).getTerminal1().getP()) / SENSI_CHANGE
            ));

        List<SensitivityFactor> factors = SensitivityFactor.createMatrix(SensitivityFunctionType.BRANCH_ACTIVE_POWER_1, List.of("l12", "l13", "l23"),
                SensitivityVariableType.HVDC_LINE_ACTIVE_POWER, List.of("hvdc34"),
                false, ContingencyContext.all());

        SensitivityAnalysisResult result = sensiRunner.run(network, factors, Collections.emptyList(), Collections.emptyList(), sensiParameters);

        assertEquals(loadFlowDiff.get("l12"), result.getBranchFlow1SensitivityValue("hvdc34", "l12", SensitivityVariableType.HVDC_LINE_ACTIVE_POWER), LoadFlowAssert.DELTA_POWER);
        assertEquals(loadFlowDiff.get("l13"), result.getBranchFlow1SensitivityValue("hvdc34", "l13", SensitivityVariableType.HVDC_LINE_ACTIVE_POWER), LoadFlowAssert.DELTA_POWER);
        assertEquals(loadFlowDiff.get("l23"), result.getBranchFlow1SensitivityValue("hvdc34", "l23", SensitivityVariableType.HVDC_LINE_ACTIVE_POWER), LoadFlowAssert.DELTA_POWER);
    }

    @Test
    void testHvdcInjectionNotFound() {
        testHvdcInjectionNotFound(true);
    }

    @Test
    void testHvdcSensiDisconnected() {
        Network network = HvdcNetworkFactory.createTwoCcLinkedByAHvdcWithGenerators();
        HvdcLine hvdc34 = network.getHvdcLine("hvdc34");

        SensitivityAnalysisParameters sensiParameters = createParameters(true, List.of("b1_vl_0", "b4_vl_0"), false);

        SensitivityFactor factor = new SensitivityFactor(
                SensitivityFunctionType.BRANCH_ACTIVE_POWER_1, "l12",
                SensitivityVariableType.HVDC_LINE_ACTIVE_POWER, "hvdc34",
                false, ContingencyContext.all());

        // disconnected both sides
        hvdc34.getConverterStation1().getTerminal().disconnect();
        hvdc34.getConverterStation2().getTerminal().disconnect();
        SensitivityAnalysisResult result = sensiRunner.run(network, List.of(factor), Collections.emptyList(), Collections.emptyList(), sensiParameters);
        assertEquals(0, result.getBranchFlow1SensitivityValue("hvdc34", "l12", SensitivityVariableType.HVDC_LINE_ACTIVE_POWER), LoadFlowAssert.DELTA_POWER);

        // disconnected other side
        hvdc34.getConverterStation1().getTerminal().connect();
        result = sensiRunner.run(network, List.of(factor), Collections.emptyList(), Collections.emptyList(), sensiParameters);
        assertEquals(-0.325, result.getBranchFlow1SensitivityValue("hvdc34", "l12", SensitivityVariableType.HVDC_LINE_ACTIVE_POWER), LoadFlowAssert.DELTA_POWER);

        // disconnected network side
        hvdc34.getConverterStation1().getTerminal().disconnect();
        hvdc34.getConverterStation2().getTerminal().connect();
        result = sensiRunner.run(network, List.of(factor), Collections.emptyList(), Collections.emptyList(), sensiParameters);
        assertEquals(0, result.getBranchFlow1SensitivityValue("hvdc34", "l12", SensitivityVariableType.HVDC_LINE_ACTIVE_POWER), LoadFlowAssert.DELTA_POWER);
    }

    @Test
    void testBalanceTypeNotSupported() {
        // test injection increase on loads
        Network network = FourBusNetworkFactory.create();
        runDcLf(network);

        SensitivityAnalysisParameters sensiParameters = createParameters(true, "b3_vl_0", true);
        sensiParameters.getLoadFlowParameters().setBalanceType(LoadFlowParameters.BalanceType.PROPORTIONAL_TO_CONFORM_LOAD);

        List<SensitivityFactor> factors = createFactorMatrix(network.getLoadStream().collect(Collectors.toList()),
                                                             network.getBranchStream().collect(Collectors.toList()));

        List<Contingency> contingencies = Collections.emptyList();
        List<SensitivityVariableSet> variableSets = Collections.emptyList();

        CompletionException exception = assertThrows(CompletionException.class, () -> sensiRunner.run(network, factors, contingencies, variableSets, sensiParameters));
        assertTrue(exception.getCause() instanceof UnsupportedOperationException);
        assertEquals("Unsupported balance type mode: PROPORTIONAL_TO_CONFORM_LOAD", exception.getCause().getMessage());
    }

    @Test
    void testPhaseShifter() {
        Network network = PhaseShifterTestCaseFactory.create();
        runAcLf(network);

        SensitivityAnalysisParameters sensiParameters = createParameters(true, "VL2_0");

        List<SensitivityFactor> factors = List.of(createBranchFlowPerPSTAngle("L1", "PS1"));

        SensitivityAnalysisResult result = sensiRunner.run(network, factors, Collections.emptyList(), Collections.emptyList(), sensiParameters);

        assertEquals(-6.3d, result.getBranchFlow1SensitivityValue("PS1", "L1", SensitivityVariableType.TRANSFORMER_PHASE), LoadFlowAssert.DELTA_POWER);
    }

    @Test
    void testAdditionalFactors() {
        // test injection increase on loads
        Network network = FourBusNetworkFactory.create();
        runDcLf(network);

        Map<String, Double> functionReferenceByLine = new HashMap<>();
        for (Line line : network.getLines()) {
            functionReferenceByLine.put(line.getId(), line.getTerminal1().getP());
        }

        SensitivityAnalysisParameters sensiParameters = createParameters(true, "b3_vl_0", true);
        sensiParameters.getLoadFlowParameters().setBalanceType(LoadFlowParameters.BalanceType.PROPORTIONAL_TO_LOAD);

        List<SensitivityFactor> factors = List.of(createBranchFlowPerInjectionIncrease("l12", "g1"),
                                                  createBranchFlowPerInjectionIncrease("l13", "g2"));

        SensitivityAnalysisResult result = sensiRunner.run(network, factors, Collections.emptyList(), Collections.emptyList(), sensiParameters);

        assertEquals(2, result.getValues().size());
        assertEquals(0.325d, result.getBranchFlow1SensitivityValue("g1", "l12", SensitivityVariableType.INJECTION_ACTIVE_POWER), LoadFlowAssert.DELTA_POWER);
        assertEquals(0.2d, result.getBranchFlow1SensitivityValue("g2", "l13", SensitivityVariableType.INJECTION_ACTIVE_POWER), LoadFlowAssert.DELTA_POWER);

        assertEquals(functionReferenceByLine.get("l12"), result.getBranchFlow1FunctionReferenceValue("l12"), LoadFlowAssert.DELTA_POWER);
        assertEquals(functionReferenceByLine.get("l13"), result.getBranchFlow1FunctionReferenceValue("l13"), LoadFlowAssert.DELTA_POWER);
    }

    @Test
    void testInjectionNotFoundAdditionalFactor() {
        testInjectionNotFoundAdditionalFactor(true);
    }

    @Test
    void testIntensityCrash() {
        Network network = FourBusNetworkFactory.createWithPhaseTapChangerAndGeneratorAtBus2();

        SensitivityAnalysisParameters sensiParameters = createParameters(true, "b1_vl_0", true);
        sensiParameters.getLoadFlowParameters().setBalanceType(LoadFlowParameters.BalanceType.PROPORTIONAL_TO_GENERATION_P_MAX);

        List<SensitivityFactor> factors = network.getBranchStream().map(branch -> createBranchIntensityPerPSTAngle(branch.getId(), "l23")).collect(Collectors.toList());

        List<Contingency> contingencies = Collections.emptyList();
        List<SensitivityVariableSet> variableSets = Collections.emptyList();

        CompletionException e = assertThrows(CompletionException.class, () -> sensiRunner.run(network, factors, contingencies, variableSets, sensiParameters));
        assertTrue(e.getCause() instanceof PowsyblException);
        assertEquals("Only variables of type TRANSFORMER_PHASE, INJECTION_ACTIVE_POWER and HVDC_LINE_ACTIVE_POWER, and functions of type BRANCH_ACTIVE_POWER_1 and BRANCH_ACTIVE_POWER_2 are yet supported in DC", e.getCause().getMessage());
    }

    @Test
    void testBranchFunctionOutsideMainComponent() {
        testBranchFunctionOutsideMainComponent(true);
    }

    @Test
    void testInjectionOutsideMainComponent() {
        testInjectionOutsideMainComponent(true);
    }

    @Test
    void testPhaseShifterOutsideMainComponent() {
        testPhaseShifterOutsideMainComponent(true);
    }

    @Test
    void testGlskOutsideMainComponent() {
        testGlskOutsideMainComponent(true);
    }

    @Test
    void testGlskAndLineOutsideMainComponent() {
        testGlskAndLineOutsideMainComponent(true);
    }

    @Test
    void testGlskPartiallyOutsideMainComponent() {
        testGlskPartiallyOutsideMainComponent(true);
    }

    @Test
    void testInjectionNotFound() {
        testInjectionNotFound(true);
    }

    @Test
    void testBranchNotFound() {
        testBranchNotFound(true);
    }

    @Test
    void testEmptyFactors() {
        testEmptyFactors(true);
    }

    @Test
    void testGlskNotFound() {
        testGlskInjectionNotFound(true);
    }

    @Test
    void testDanglingLineSensi() {
        Network network = BoundaryFactory.createWithLoad();
        runAcLf(network);

        SensitivityAnalysisParameters sensiParameters = createParameters(true, "vl1_0");

        List<SensitivityFactor> factors = List.of(createBranchFlowPerInjectionIncrease("l1", "dl1"),
                createBranchFlowPerInjectionIncrease("dl1", "load3"));

        // dangling line is connected
        SensitivityAnalysisResult result = sensiRunner.run(network, factors, Collections.emptyList(), Collections.emptyList(), sensiParameters);
        assertEquals(-0.812d, result.getBranchFlow1SensitivityValue("dl1", "l1", SensitivityVariableType.INJECTION_ACTIVE_POWER), LoadFlowAssert.DELTA_POWER);
        assertEquals(91.0, result.getBranchFlow1FunctionReferenceValue("dl1"), LoadFlowAssert.DELTA_POWER);

        // dangling line is connected on base case but will be disconnected by a contingency => 0
        List<Contingency> contingencies = List.of(new Contingency("c", new DanglingLineContingency("dl1")));
        result = sensiRunner.run(network, factors, contingencies, Collections.emptyList(), sensiParameters);
        assertEquals(-0.812d, result.getBranchFlow1SensitivityValue("dl1", "l1", SensitivityVariableType.INJECTION_ACTIVE_POWER), LoadFlowAssert.DELTA_POWER);
        assertEquals(0d, result.getBranchFlow1SensitivityValue("c", "dl1", "l1", SensitivityVariableType.INJECTION_ACTIVE_POWER), LoadFlowAssert.DELTA_POWER);

        // dangling line is disconnected on base case => 0
        network.getDanglingLine("dl1").getTerminal().disconnect();
        result = sensiRunner.run(network, factors, Collections.emptyList(), Collections.emptyList(), sensiParameters);
        assertEquals(0d, result.getBranchFlow1SensitivityValue("dl1", "l1", SensitivityVariableType.INJECTION_ACTIVE_POWER), LoadFlowAssert.DELTA_POWER);
    }

    @Test
    void testContingencyOnOpenLine() {
        Network network = NodeBreakerNetworkFactory.create();
        List<Contingency> contingencies = List.of(new Contingency("c1", new BranchContingency("L1")));

<<<<<<< HEAD
        List<PropagatedContingency> propagatedContingencies = PropagatedContingency.createList(network, contingencies, new LfTopoConfig(), false, new LoadFlowParameters());
=======
        List<PropagatedContingency> propagatedContingencies = PropagatedContingency.createList(network, contingencies, new LfTopoConfig(), new PropagatedContingencyCreationParameters());
>>>>>>> b170839a
        assertEquals(1, propagatedContingencies.size());
    }

    @Test
    void testOpenMonitoredBranch() {
        Network network = EurostagTutorialExample1Factory.create();
        runDcLf(network);
        network.getLine("NHV1_NHV2_1").getTerminal2().disconnect();

        SensitivityAnalysisParameters sensiParameters = createParameters(true, "VLLOAD_0");

        List<WeightedSensitivityVariable> variables = List.of(new WeightedSensitivityVariable("LOAD", 10f));
        List<SensitivityVariableSet> variableSets = List.of(new SensitivityVariableSet("glsk", variables));

        List<SensitivityFactor> factors = List.of(createBranchFlowPerLinearGlsk("NHV1_NHV2_1", "glsk"));

        SensitivityAnalysisResult result = sensiRunner.run(network, factors, Collections.emptyList(), variableSets, sensiParameters);

        assertEquals(0., result.getBranchFlow1SensitivityValue("glsk", "NHV1_NHV2_1", SensitivityVariableType.INJECTION_ACTIVE_POWER), LoadFlowAssert.DELTA_POWER);
        assertEquals(Double.NaN, result.getBranchFlow1FunctionReferenceValue("NHV1_NHV2_1"), LoadFlowAssert.DELTA_POWER);
    }

    @Test
    void testOpenMonitoredBranch2() {
        Network network = EurostagTutorialExample1Factory.create();
        runDcLf(network);
        network.getLine("NHV1_NHV2_1").getTerminal1().disconnect();

        SensitivityAnalysisParameters sensiParameters = createParameters(true, "VLLOAD_0");

        List<WeightedSensitivityVariable> variables = List.of(new WeightedSensitivityVariable("LOAD", 10f));
        List<SensitivityVariableSet> variableSets = List.of(new SensitivityVariableSet("glsk", variables));

        List<SensitivityFactor> factors = List.of(createBranchFlowPerLinearGlsk("NHV1_NHV2_1", "glsk"));

        SensitivityAnalysisResult result = sensiRunner.run(network, factors, Collections.emptyList(), variableSets, sensiParameters);

        assertEquals(0., result.getBranchFlow1SensitivityValue("glsk", "NHV1_NHV2_1", SensitivityVariableType.INJECTION_ACTIVE_POWER), LoadFlowAssert.DELTA_POWER);
        assertEquals(Double.NaN, result.getBranchFlow1FunctionReferenceValue("NHV1_NHV2_1"), LoadFlowAssert.DELTA_POWER);
    }

    @Test
    void nonImpedantBranchTest() {
        Network network = PhaseShifterTestCaseFactory.create();
        network.getLine("L2").setX(0).setR(0);

        SensitivityAnalysisParameters sensiParameters = createParameters(true);

        List<SensitivityVariableSet> variableSets = List.of(new SensitivityVariableSet("glsk", List.of(new WeightedSensitivityVariable("LD2", 10f))));

        List<SensitivityFactor> factors = List.of(createBranchFlowPerLinearGlsk("L2", "glsk"));

        SensitivityAnalysisResult result = sensiRunner.run(network, factors, Collections.emptyList(), variableSets, sensiParameters);

        assertEquals(-0.6666666, result.getBranchFlow1SensitivityValue("glsk", "L2", SensitivityVariableType.INJECTION_ACTIVE_POWER), LoadFlowAssert.DELTA_POWER);
        assertEquals(66.6666, result.getBranchFlow1FunctionReferenceValue("L2"), LoadFlowAssert.DELTA_POWER);
    }

    @Test
    void testConfiguredBusFactor() {
        Network network = EurostagTutorialExample1Factory.create();
        runAcLf(network);

        SensitivityAnalysisParameters sensiParameters = createParameters(true, "VLLOAD_0");

        List<SensitivityFactor> factors = List.of(createBranchFlowPerInjectionIncrease("NHV1_NHV2_1", "GEN"),
                                                  new SensitivityFactor(SensitivityFunctionType.BRANCH_ACTIVE_POWER_1,
                                                                        "NHV1_NHV2_1",
                                                                        SensitivityVariableType.INJECTION_ACTIVE_POWER,
                                                                        "NGEN",
                                                                        false,
                                                                        ContingencyContext.all()));

        SensitivityAnalysisResult result = sensiRunner.run(network, factors, Collections.emptyList(), Collections.emptyList(), sensiParameters);

        assertEquals(2, result.getValues().size());
        assertEquals(result.getBranchFlow1SensitivityValue("GEN", "NHV1_NHV2_1", SensitivityVariableType.INJECTION_ACTIVE_POWER),
                     result.getBranchFlow1SensitivityValue("NGEN", "NHV1_NHV2_1", SensitivityVariableType.INJECTION_ACTIVE_POWER),
                     LoadFlowAssert.DELTA_POWER);
    }

    @Test
    void testConfiguredBusInvalidFactor() {
        Network network = EurostagTutorialExample1Factory.create();
        network.getVoltageLevel("VLGEN").getBusBreakerView().newBus()
                .setId("X")
                .add();
        runAcLf(network);

        SensitivityAnalysisParameters sensiParameters = createParameters(true, "VLLOAD_0");

        List<SensitivityFactor> factors = List.of(new SensitivityFactor(SensitivityFunctionType.BRANCH_ACTIVE_POWER_1,
                                                                        "NHV1_NHV2_1",
                                                                        SensitivityVariableType.INJECTION_ACTIVE_POWER,
                                                                        "X",
                                                                        false,
                                                                        ContingencyContext.all()));

        SensitivityAnalysisResult result = sensiRunner.run(network, factors, Collections.emptyList(), Collections.emptyList(), sensiParameters);

        assertEquals(1, result.getValues().size());
        assertEquals(0, result.getBranchFlow1SensitivityValue("X", "NHV1_NHV2_1", SensitivityVariableType.INJECTION_ACTIVE_POWER), LoadFlowAssert.DELTA_POWER);
    }

    @Test
    void testBusbarSectionFactor() {
        Network network = NodeBreakerNetworkFactory.create();
        runAcLf(network);

        SensitivityAnalysisParameters sensiParameters = createParameters(true, "VL2_0");

        List<SensitivityFactor> factors = List.of(createBranchFlowPerInjectionIncrease("L1", "G"),
                                                  new SensitivityFactor(SensitivityFunctionType.BRANCH_ACTIVE_POWER_1,
                                                                        "L1",
                                                                        SensitivityVariableType.INJECTION_ACTIVE_POWER,
                                                                        "BBS2",
                                                                        false,
                                                                        ContingencyContext.all()));

        SensitivityAnalysisResult result = sensiRunner.run(network, factors, Collections.emptyList(), Collections.emptyList(), sensiParameters);

        assertEquals(2, result.getValues().size());
        assertEquals(result.getBranchFlow1SensitivityValue("G", "L1", SensitivityVariableType.INJECTION_ACTIVE_POWER),
                     result.getBranchFlow1SensitivityValue("BBS2", "L1", SensitivityVariableType.INJECTION_ACTIVE_POWER),
                     LoadFlowAssert.DELTA_POWER);
    }

    @Test
    void testBusbarSectionInvalidFactor() {
        Network network = NodeBreakerNetworkFactory.create();
        network.getVoltageLevel("VL1").getNodeBreakerView().newBusbarSection()
                .setId("X")
                .setNode(100)
                .add();
        runAcLf(network);

        SensitivityAnalysisParameters sensiParameters = createParameters(true, "VL2_0");

        List<SensitivityFactor> factors = List.of(new SensitivityFactor(SensitivityFunctionType.BRANCH_ACTIVE_POWER_1,
                                                                        "L1",
                                                                        SensitivityVariableType.INJECTION_ACTIVE_POWER,
                                                                        "X",
                                                                        false,
                                                                        ContingencyContext.all()));

        SensitivityAnalysisResult result = sensiRunner.run(network, factors, Collections.emptyList(), Collections.emptyList(), sensiParameters);

        assertEquals(1, result.getValues().size());
        assertEquals(0, result.getBranchFlow1SensitivityValue("X", "L1", SensitivityVariableType.INJECTION_ACTIVE_POWER), LoadFlowAssert.DELTA_POWER);
    }

    @Test
    void testWithTieLines() {
        SensitivityAnalysisParameters sensiParameters = createParameters(true, "b1_vl_0", true);
        sensiParameters.getLoadFlowParameters().setBalanceType(LoadFlowParameters.BalanceType.PROPORTIONAL_TO_GENERATION_P_MAX);
        Network network = BoundaryFactory.createWithTieLine();
        List<SensitivityFactor> factors = network.getTieLineStream().map(line -> createBranchFlowPerInjectionIncrease(line.getId(), "h1")).collect(Collectors.toList());
        List<Contingency> contingencies = Collections.emptyList();
        List<SensitivityVariableSet> variableSets = Collections.emptyList();
        CompletionException e = assertThrows(CompletionException.class, () -> sensiRunner.run(network, factors, contingencies, variableSets, sensiParameters));
        assertTrue(e.getCause() instanceof PowsyblException);
        assertEquals("The dangling line h1 is paired: it cannot be a sensitivity variable", e.getCause().getMessage());
    }

    @Test
    void testWithTieLines2() {
        SensitivityAnalysisParameters sensiParameters = createParameters(true, "b1_vl_0", true);
        sensiParameters.getLoadFlowParameters().setBalanceType(LoadFlowParameters.BalanceType.PROPORTIONAL_TO_GENERATION_P_MAX);
        Network network = BoundaryFactory.createWithTieLine();
        List<SensitivityFactor> factors = network.getDanglingLineStream().map(line -> createBranchFlowPerInjectionIncrease(line.getId(), "g1")).collect(Collectors.toList());
        List<Contingency> contingencies = Collections.emptyList();
        List<SensitivityVariableSet> variableSets = Collections.emptyList();
        CompletionException e = assertThrows(CompletionException.class, () -> sensiRunner.run(network, factors, contingencies, variableSets, sensiParameters));
        assertTrue(e.getCause() instanceof PowsyblException);
        assertEquals("Branch, tie line, dangling line or leg of 'h1' not found", e.getCause().getMessage());
    }

    @Test
    void testTooManyFactorsAndContingencies() {
        EquationSystem<DcVariableType, DcEquationType> equationSystem = Mockito.mock(EquationSystem.class);
        EquationSystemIndex<DcVariableType, DcEquationType> equationSystemIndex = Mockito.mock(EquationSystemIndex.class);
        Mockito.when(equationSystem.getIndex()).thenReturn(equationSystemIndex);
        List<Equation<DcVariableType, DcEquationType>> equations = Mockito.mock(List.class);
        Mockito.when(equations.size()).thenReturn(100000);
        Mockito.when(equationSystemIndex.getSortedEquationsToSolve()).thenReturn(equations);
        AbstractSensitivityAnalysis.SensitivityFactorGroupList<DcVariableType, DcEquationType> factorsGroups = Mockito.mock(AbstractSensitivityAnalysis.SensitivityFactorGroupList.class);
        List<AbstractSensitivityAnalysis.SensitivityFactorGroup<DcVariableType, DcEquationType>> factorGroupList = Mockito.mock(List.class);
        Mockito.when(factorGroupList.size()).thenReturn(3333333);
        Mockito.when(factorsGroups.getList()).thenReturn(factorGroupList);
        Map<LfBus, Double> participationByBus = Collections.emptyMap();
        PowsyblException e = assertThrows(PowsyblException.class, () -> AbstractSensitivityAnalysis.initFactorsRhs(equationSystem, factorsGroups, participationByBus));
        assertEquals("Too many factors groups 3333333, maximum is 2684 for a system with 100000 equations", e.getMessage());

        LfNetwork network = Mockito.mock(LfNetwork.class);
        List<DcSensitivityAnalysis.ComputedContingencyElement> contingencyElements = Mockito.mock(List.class);
        Mockito.when(contingencyElements.size()).thenReturn(999999);
        e = assertThrows(PowsyblException.class, () -> DcSensitivityAnalysis.initContingencyRhs(network, equationSystem, contingencyElements));
        assertEquals("Too many contingency elements 999999, maximum is 2684 for a system with 100000 equations", e.getMessage());
    }
}<|MERGE_RESOLUTION|>--- conflicted
+++ resolved
@@ -864,11 +864,7 @@
         Network network = NodeBreakerNetworkFactory.create();
         List<Contingency> contingencies = List.of(new Contingency("c1", new BranchContingency("L1")));
 
-<<<<<<< HEAD
-        List<PropagatedContingency> propagatedContingencies = PropagatedContingency.createList(network, contingencies, new LfTopoConfig(), false, new LoadFlowParameters());
-=======
         List<PropagatedContingency> propagatedContingencies = PropagatedContingency.createList(network, contingencies, new LfTopoConfig(), new PropagatedContingencyCreationParameters());
->>>>>>> b170839a
         assertEquals(1, propagatedContingencies.size());
     }
 
