/**
 * Copyright (c) 2020, RTE (http://www.rte-france.com)
 * This Source Code Form is subject to the terms of the Mozilla Public
 * License, v. 2.0. If a copy of the MPL was not distributed with this
 * file, You can obtain one at http://mozilla.org/MPL/2.0/.
 */
package com.powsybl.openloadflow.sensi.dc;

import com.powsybl.commons.PowsyblException;
import com.powsybl.contingency.BranchContingency;
import com.powsybl.contingency.Contingency;
import com.powsybl.contingency.ContingencyContext;
import com.powsybl.contingency.DanglingLineContingency;
import com.powsybl.iidm.network.*;
import com.powsybl.iidm.network.test.EurostagTutorialExample1Factory;
import com.powsybl.iidm.network.test.PhaseShifterTestCaseFactory;
import com.powsybl.loadflow.LoadFlowParameters;
import com.powsybl.openloadflow.network.*;
import com.powsybl.openloadflow.network.impl.PropagatedContingency;
import com.powsybl.openloadflow.sensi.AbstractSensitivityAnalysisTest;
import com.powsybl.openloadflow.util.LoadFlowAssert;
import com.powsybl.sensitivity.*;
import org.junit.jupiter.api.Test;

import java.util.Collections;
import java.util.HashMap;
import java.util.List;
import java.util.Map;
import java.util.concurrent.CompletionException;
import java.util.stream.Collectors;

import static org.junit.jupiter.api.Assertions.*;

/**
 * @author Geoffroy Jamgotchian <geoffroy.jamgotchian at rte-france.com>
 */
class DcSensitivityAnalysisTest extends AbstractSensitivityAnalysisTest {

    @Test
    void testEsgTuto() {
        Network network = EurostagTutorialExample1Factory.create();
        runAcLf(network);

        SensitivityAnalysisParameters sensiParameters = createParameters(true, "VLLOAD_0");

        List<SensitivityFactor> factors = createFactorMatrix(network.getGeneratorStream().collect(Collectors.toList()),
                                                             network.getLineStream().collect(Collectors.toList()));

        SensitivityAnalysisResult result = sensiRunner.run(network, factors, Collections.emptyList(), Collections.emptyList(), sensiParameters);

        assertEquals(2, result.getValues().size());
        assertEquals(0.5d, result.getBranchFlow1SensitivityValue("GEN", "NHV1_NHV2_1", SensitivityVariableType.INJECTION_ACTIVE_POWER), LoadFlowAssert.DELTA_POWER);
        assertEquals(0.5d, result.getBranchFlow1SensitivityValue("GEN", "NHV1_NHV2_2", SensitivityVariableType.INJECTION_ACTIVE_POWER), LoadFlowAssert.DELTA_POWER);
    }

    @Test
    void test4buses() {
        Network network = FourBusNetworkFactory.create();
        runDcLf(network);

        Map<String, Double> functionReferenceByLine = new HashMap<>();
        for (Line line : network.getLines()) {
            functionReferenceByLine.put(line.getId(), line.getTerminal1().getP());
        }

        SensitivityAnalysisParameters sensiParameters = createParameters(true, "b3_vl_0");

        List<SensitivityFactor> factors = createFactorMatrix(network.getGeneratorStream().collect(Collectors.toList()),
                                                             network.getBranchStream().collect(Collectors.toList()), Branch.Side.ONE);

        SensitivityAnalysisResult result = sensiRunner.run(network, factors, Collections.emptyList(), Collections.emptyList(), sensiParameters);

        assertEquals(15, result.getValues().size());

        //Check sensitivity values for side one
        assertEquals(0.25d, result.getBranchFlow1SensitivityValue("g1", "l14", SensitivityVariableType.INJECTION_ACTIVE_POWER), LoadFlowAssert.DELTA_POWER);
        assertEquals(0.25d, result.getBranchFlow1SensitivityValue("g1", "l12", SensitivityVariableType.INJECTION_ACTIVE_POWER), LoadFlowAssert.DELTA_POWER);
        assertEquals(0.25d, result.getBranchFlow1SensitivityValue("g1", "l23", SensitivityVariableType.INJECTION_ACTIVE_POWER), LoadFlowAssert.DELTA_POWER);
        assertEquals(-0.25d, result.getBranchFlow1SensitivityValue("g1", "l34", SensitivityVariableType.INJECTION_ACTIVE_POWER), LoadFlowAssert.DELTA_POWER);
        assertEquals(0.5d, result.getBranchFlow1SensitivityValue("g1", "l13", SensitivityVariableType.INJECTION_ACTIVE_POWER), LoadFlowAssert.DELTA_POWER);

        assertEquals(0.125d, result.getBranchFlow1SensitivityValue("g2", "l14", SensitivityVariableType.INJECTION_ACTIVE_POWER), LoadFlowAssert.DELTA_POWER);
        assertEquals(-0.375d, result.getBranchFlow1SensitivityValue("g2", "l12", SensitivityVariableType.INJECTION_ACTIVE_POWER), LoadFlowAssert.DELTA_POWER);
        assertEquals(0.625d, result.getBranchFlow1SensitivityValue("g2", "l23", SensitivityVariableType.INJECTION_ACTIVE_POWER), LoadFlowAssert.DELTA_POWER);
        assertEquals(-0.125d, result.getBranchFlow1SensitivityValue("g2", "l34", SensitivityVariableType.INJECTION_ACTIVE_POWER), LoadFlowAssert.DELTA_POWER);
        assertEquals(0.25d, result.getBranchFlow1SensitivityValue("g2", "l13", SensitivityVariableType.INJECTION_ACTIVE_POWER), LoadFlowAssert.DELTA_POWER);

        assertEquals(-0.375d, result.getBranchFlow1SensitivityValue("g4", "l14", SensitivityVariableType.INJECTION_ACTIVE_POWER), LoadFlowAssert.DELTA_POWER);
        assertEquals(0.125d, result.getBranchFlow1SensitivityValue("g4", "l12", SensitivityVariableType.INJECTION_ACTIVE_POWER), LoadFlowAssert.DELTA_POWER);
        assertEquals(0.125d, result.getBranchFlow1SensitivityValue("g4", "l23", SensitivityVariableType.INJECTION_ACTIVE_POWER), LoadFlowAssert.DELTA_POWER);
        assertEquals(-0.625d, result.getBranchFlow1SensitivityValue("g4", "l34", SensitivityVariableType.INJECTION_ACTIVE_POWER), LoadFlowAssert.DELTA_POWER);
        assertEquals(0.25d, result.getBranchFlow1SensitivityValue("g4", "l13", SensitivityVariableType.INJECTION_ACTIVE_POWER), LoadFlowAssert.DELTA_POWER);

        for (Line line : network.getLines()) {
            assertEquals(functionReferenceByLine.get(line.getId()), result.getBranchFlow1FunctionReferenceValue(line.getId()), LoadFlowAssert.DELTA_POWER);
        }
    }

    @Test
    void test4busesSide2() {
        Network network = FourBusNetworkFactory.create();
        runDcLf(network);

        Map<String, Double> functionReferenceByLine = new HashMap<>();
        for (Line line : network.getLines()) {
            functionReferenceByLine.put(line.getId(), line.getTerminal2().getP());
        }

        SensitivityAnalysisParameters sensiParameters = createParameters(true, "b3_vl_0");

        List<SensitivityFactor> factors = createFactorMatrix(network.getGeneratorStream().collect(Collectors.toList()),
                network.getBranchStream().collect(Collectors.toList()), Branch.Side.TWO);

        SensitivityAnalysisResult result = sensiRunner.run(network, factors, Collections.emptyList(), Collections.emptyList(), sensiParameters);

        assertEquals(15, result.getValues().size());

        //Check sensitivity values for side two
        assertEquals(-0.25d, result.getBranchFlow2SensitivityValue("g1", "l14", SensitivityVariableType.INJECTION_ACTIVE_POWER), LoadFlowAssert.DELTA_POWER);
        assertEquals(-0.25d, result.getBranchFlow2SensitivityValue("g1", "l12", SensitivityVariableType.INJECTION_ACTIVE_POWER), LoadFlowAssert.DELTA_POWER);
        assertEquals(-0.25d, result.getBranchFlow2SensitivityValue("g1", "l23", SensitivityVariableType.INJECTION_ACTIVE_POWER), LoadFlowAssert.DELTA_POWER);
        assertEquals(0.25d, result.getBranchFlow2SensitivityValue("g1", "l34", SensitivityVariableType.INJECTION_ACTIVE_POWER), LoadFlowAssert.DELTA_POWER);
        assertEquals(-0.5d, result.getBranchFlow2SensitivityValue("g1", "l13", SensitivityVariableType.INJECTION_ACTIVE_POWER), LoadFlowAssert.DELTA_POWER);

        assertEquals(-0.125d, result.getBranchFlow2SensitivityValue("g2", "l14", SensitivityVariableType.INJECTION_ACTIVE_POWER), LoadFlowAssert.DELTA_POWER);
        assertEquals(0.375d, result.getBranchFlow2SensitivityValue("g2", "l12", SensitivityVariableType.INJECTION_ACTIVE_POWER), LoadFlowAssert.DELTA_POWER);
        assertEquals(-0.625d, result.getBranchFlow2SensitivityValue("g2", "l23", SensitivityVariableType.INJECTION_ACTIVE_POWER), LoadFlowAssert.DELTA_POWER);
        assertEquals(0.125d, result.getBranchFlow2SensitivityValue("g2", "l34", SensitivityVariableType.INJECTION_ACTIVE_POWER), LoadFlowAssert.DELTA_POWER);
        assertEquals(-0.25d, result.getBranchFlow2SensitivityValue("g2", "l13", SensitivityVariableType.INJECTION_ACTIVE_POWER), LoadFlowAssert.DELTA_POWER);

        assertEquals(0.375d, result.getBranchFlow2SensitivityValue("g4", "l14", SensitivityVariableType.INJECTION_ACTIVE_POWER), LoadFlowAssert.DELTA_POWER);
        assertEquals(-0.125d, result.getBranchFlow2SensitivityValue("g4", "l12", SensitivityVariableType.INJECTION_ACTIVE_POWER), LoadFlowAssert.DELTA_POWER);
        assertEquals(-0.125d, result.getBranchFlow2SensitivityValue("g4", "l23", SensitivityVariableType.INJECTION_ACTIVE_POWER), LoadFlowAssert.DELTA_POWER);
        assertEquals(0.625d, result.getBranchFlow2SensitivityValue("g4", "l34", SensitivityVariableType.INJECTION_ACTIVE_POWER), LoadFlowAssert.DELTA_POWER);
        assertEquals(-0.25d, result.getBranchFlow2SensitivityValue("g4", "l13", SensitivityVariableType.INJECTION_ACTIVE_POWER), LoadFlowAssert.DELTA_POWER);

        for (Line line : network.getLines()) {
            assertEquals(functionReferenceByLine.get(line.getId()), result.getBranchFlow2FunctionReferenceValue(line.getId()), LoadFlowAssert.DELTA_POWER);
        }
    }

    @Test
    void testGeneratorInjection4busesDistributed() {
        // The factors are generators injections
        Network network = FourBusNetworkFactory.create();
        for (Generator generator : network.getGenerators()) {
            generator.setMaxP(generator.getTargetP() + 0.5);
        }
        runDcLf(network);

        SensitivityAnalysisParameters sensiParameters = createParameters(true, "b3_vl_0", true);
        sensiParameters.getLoadFlowParameters().setBalanceType(LoadFlowParameters.BalanceType.PROPORTIONAL_TO_GENERATION_P_MAX);

        List<SensitivityFactor> factors = createFactorMatrix(network.getGeneratorStream().collect(Collectors.toList()),
                                                             network.getBranchStream().collect(Collectors.toList()));

        SensitivityAnalysisResult result = sensiRunner.run(network, factors, Collections.emptyList(), Collections.emptyList(), sensiParameters);

        assertEquals(0.192d, result.getBranchFlow1SensitivityValue("g1", "l14", SensitivityVariableType.INJECTION_ACTIVE_POWER), LoadFlowAssert.DELTA_POWER);
        assertEquals(0.269d, result.getBranchFlow1SensitivityValue("g1", "l12", SensitivityVariableType.INJECTION_ACTIVE_POWER), LoadFlowAssert.DELTA_POWER);
        assertEquals(-0.115d, result.getBranchFlow1SensitivityValue("g1", "l23", SensitivityVariableType.INJECTION_ACTIVE_POWER), LoadFlowAssert.DELTA_POWER);
        assertEquals(0.038d, result.getBranchFlow1SensitivityValue("g1", "l34", SensitivityVariableType.INJECTION_ACTIVE_POWER), LoadFlowAssert.DELTA_POWER);
        assertEquals(0.154d, result.getBranchFlow1SensitivityValue("g1", "l13", SensitivityVariableType.INJECTION_ACTIVE_POWER), LoadFlowAssert.DELTA_POWER);

        assertEquals(0.067d, result.getBranchFlow1SensitivityValue("g2", "l14", SensitivityVariableType.INJECTION_ACTIVE_POWER), LoadFlowAssert.DELTA_POWER);
        assertEquals(-0.356d, result.getBranchFlow1SensitivityValue("g2", "l12", SensitivityVariableType.INJECTION_ACTIVE_POWER), LoadFlowAssert.DELTA_POWER);
        assertEquals(0.260d, result.getBranchFlow1SensitivityValue("g2", "l23", SensitivityVariableType.INJECTION_ACTIVE_POWER), LoadFlowAssert.DELTA_POWER);
        assertEquals(0.163d, result.getBranchFlow1SensitivityValue("g2", "l34", SensitivityVariableType.INJECTION_ACTIVE_POWER), LoadFlowAssert.DELTA_POWER);
        assertEquals(-0.096d, result.getBranchFlow1SensitivityValue("g2", "l13", SensitivityVariableType.INJECTION_ACTIVE_POWER), LoadFlowAssert.DELTA_POWER);

        assertEquals(-0.433d, result.getBranchFlow1SensitivityValue("g4", "l14", SensitivityVariableType.INJECTION_ACTIVE_POWER), LoadFlowAssert.DELTA_POWER);
        assertEquals(0.144d, result.getBranchFlow1SensitivityValue("g4", "l12", SensitivityVariableType.INJECTION_ACTIVE_POWER), LoadFlowAssert.DELTA_POWER);
        assertEquals(-0.24d, result.getBranchFlow1SensitivityValue("g4", "l23", SensitivityVariableType.INJECTION_ACTIVE_POWER), LoadFlowAssert.DELTA_POWER);
        assertEquals(-0.337d, result.getBranchFlow1SensitivityValue("g4", "l34", SensitivityVariableType.INJECTION_ACTIVE_POWER), LoadFlowAssert.DELTA_POWER);
        assertEquals(-0.096d, result.getBranchFlow1SensitivityValue("g4", "l13", SensitivityVariableType.INJECTION_ACTIVE_POWER), LoadFlowAssert.DELTA_POWER);
    }

    @Test
    void testGeneratorInjection4busesDistributed2() {
        // The factors are generators injections
        Network network = FourBusNetworkFactory.create();
        runDcLf(network);

        SensitivityAnalysisParameters sensiParameters = createParameters(true, "b3_vl_0", true);
        sensiParameters.getLoadFlowParameters().setBalanceType(LoadFlowParameters.BalanceType.PROPORTIONAL_TO_GENERATION_P);

        List<SensitivityFactor> factors = createFactorMatrix(network.getGeneratorStream().collect(Collectors.toList()),
                                                             network.getBranchStream().collect(Collectors.toList()));

        SensitivityAnalysisResult result = sensiRunner.run(network, factors, Collections.emptyList(), Collections.emptyList(), sensiParameters);

        assertEquals(15, result.getValues().size());
        assertEquals(0.175d, result.getBranchFlow1SensitivityValue("g1", "l14", SensitivityVariableType.INJECTION_ACTIVE_POWER), LoadFlowAssert.DELTA_POWER);
        assertEquals(0.275d, result.getBranchFlow1SensitivityValue("g1", "l12", SensitivityVariableType.INJECTION_ACTIVE_POWER), LoadFlowAssert.DELTA_POWER);
        assertEquals(-0.125d, result.getBranchFlow1SensitivityValue("g1", "l23", SensitivityVariableType.INJECTION_ACTIVE_POWER), LoadFlowAssert.DELTA_POWER);
        assertEquals(0.025d, result.getBranchFlow1SensitivityValue("g1", "l34", SensitivityVariableType.INJECTION_ACTIVE_POWER), LoadFlowAssert.DELTA_POWER);
        assertEquals(0.15d, result.getBranchFlow1SensitivityValue("g1", "l13", SensitivityVariableType.INJECTION_ACTIVE_POWER), LoadFlowAssert.DELTA_POWER);

        assertEquals(0.05d, result.getBranchFlow1SensitivityValue("g2", "l14", SensitivityVariableType.INJECTION_ACTIVE_POWER), LoadFlowAssert.DELTA_POWER);
        assertEquals(-0.35d, result.getBranchFlow1SensitivityValue("g2", "l12", SensitivityVariableType.INJECTION_ACTIVE_POWER), LoadFlowAssert.DELTA_POWER);
        assertEquals(0.25d, result.getBranchFlow1SensitivityValue("g2", "l23", SensitivityVariableType.INJECTION_ACTIVE_POWER), LoadFlowAssert.DELTA_POWER);
        assertEquals(0.15d, result.getBranchFlow1SensitivityValue("g2", "l34", SensitivityVariableType.INJECTION_ACTIVE_POWER), LoadFlowAssert.DELTA_POWER);
        assertEquals(-0.1d, result.getBranchFlow1SensitivityValue("g2", "l13", SensitivityVariableType.INJECTION_ACTIVE_POWER), LoadFlowAssert.DELTA_POWER);

        assertEquals(-0.450d, result.getBranchFlow1SensitivityValue("g4", "l14", SensitivityVariableType.INJECTION_ACTIVE_POWER), LoadFlowAssert.DELTA_POWER);
        assertEquals(0.15d, result.getBranchFlow1SensitivityValue("g4", "l12", SensitivityVariableType.INJECTION_ACTIVE_POWER), LoadFlowAssert.DELTA_POWER);
        assertEquals(-0.25d, result.getBranchFlow1SensitivityValue("g4", "l23", SensitivityVariableType.INJECTION_ACTIVE_POWER), LoadFlowAssert.DELTA_POWER);
        assertEquals(-0.35d, result.getBranchFlow1SensitivityValue("g4", "l34", SensitivityVariableType.INJECTION_ACTIVE_POWER), LoadFlowAssert.DELTA_POWER);
        assertEquals(-0.1d, result.getBranchFlow1SensitivityValue("g4", "l13", SensitivityVariableType.INJECTION_ACTIVE_POWER), LoadFlowAssert.DELTA_POWER);
    }

    @Test
    void testLoadInjection4busesDistributed() {
        // test injection increase on loads
        Network network = FourBusNetworkFactory.create();
        runDcLf(network);

        SensitivityAnalysisParameters sensiParameters = createParameters(true, "b1_vl_0", true);
        sensiParameters.getLoadFlowParameters().setBalanceType(LoadFlowParameters.BalanceType.PROPORTIONAL_TO_GENERATION_P_MAX);

        List<SensitivityFactor> factors = createFactorMatrix(network.getLoadStream().collect(Collectors.toList()),
                                                             network.getBranchStream().collect(Collectors.toList()));

        SensitivityAnalysisResult result = sensiRunner.run(network, factors, Collections.emptyList(), Collections.emptyList(), sensiParameters);

        assertEquals(10, result.getValues().size());
        assertEquals(0.05d, result.getBranchFlow1SensitivityValue("d2", "l14", SensitivityVariableType.INJECTION_ACTIVE_POWER), LoadFlowAssert.DELTA_POWER);
        assertEquals(-0.35d, result.getBranchFlow1SensitivityValue("d2", "l12", SensitivityVariableType.INJECTION_ACTIVE_POWER), LoadFlowAssert.DELTA_POWER);
        assertEquals(0.25d, result.getBranchFlow1SensitivityValue("d2", "l23", SensitivityVariableType.INJECTION_ACTIVE_POWER), LoadFlowAssert.DELTA_POWER);
        assertEquals(0.15d, result.getBranchFlow1SensitivityValue("d2", "l34", SensitivityVariableType.INJECTION_ACTIVE_POWER), LoadFlowAssert.DELTA_POWER);
        assertEquals(-0.1d, result.getBranchFlow1SensitivityValue("d2", "l13", SensitivityVariableType.INJECTION_ACTIVE_POWER), LoadFlowAssert.DELTA_POWER);

        assertEquals(-0.075d, result.getBranchFlow1SensitivityValue("d3", "l14", SensitivityVariableType.INJECTION_ACTIVE_POWER), LoadFlowAssert.DELTA_POWER);
        assertEquals(0.025d, result.getBranchFlow1SensitivityValue("d3", "l12", SensitivityVariableType.INJECTION_ACTIVE_POWER), LoadFlowAssert.DELTA_POWER);
        assertEquals(-0.375d, result.getBranchFlow1SensitivityValue("d3", "l23", SensitivityVariableType.INJECTION_ACTIVE_POWER), LoadFlowAssert.DELTA_POWER);
        assertEquals(0.275d, result.getBranchFlow1SensitivityValue("d3", "l34", SensitivityVariableType.INJECTION_ACTIVE_POWER), LoadFlowAssert.DELTA_POWER);
        assertEquals(-0.35d, result.getBranchFlow1SensitivityValue("d3", "l13", SensitivityVariableType.INJECTION_ACTIVE_POWER), LoadFlowAssert.DELTA_POWER);
    }

    @Test
    void testSeveralGeneratorsConnectedToTheSameBus() {
        // test injection increase on loads
        Network network = FourBusNetworkFactory.createWithTwoGeneratorsAtBus2();
        runDcLf(network);

        SensitivityAnalysisParameters sensiParameters = createParameters(true, "b1_vl_0", true);
        sensiParameters.getLoadFlowParameters().setBalanceType(LoadFlowParameters.BalanceType.PROPORTIONAL_TO_GENERATION_P_MAX);

        List<SensitivityFactor> factors = createFactorMatrix(network.getLoadStream().collect(Collectors.toList()),
                                                             network.getBranchStream().collect(Collectors.toList()));

        SensitivityAnalysisResult result = sensiRunner.run(network, factors, Collections.emptyList(), Collections.emptyList(), sensiParameters);

        assertEquals(10, result.getValues().size());
        assertEquals(0.045d, result.getBranchFlow1SensitivityValue("d2", "l14", SensitivityVariableType.INJECTION_ACTIVE_POWER), LoadFlowAssert.DELTA_POWER);
        assertEquals(-0.318d, result.getBranchFlow1SensitivityValue("d2", "l12", SensitivityVariableType.INJECTION_ACTIVE_POWER), LoadFlowAssert.DELTA_POWER);
        assertEquals(0.227d, result.getBranchFlow1SensitivityValue("d2", "l23", SensitivityVariableType.INJECTION_ACTIVE_POWER), LoadFlowAssert.DELTA_POWER);
        assertEquals(0.136d, result.getBranchFlow1SensitivityValue("d2", "l34", SensitivityVariableType.INJECTION_ACTIVE_POWER), LoadFlowAssert.DELTA_POWER);
        assertEquals(-0.09d, result.getBranchFlow1SensitivityValue("d2", "l13", SensitivityVariableType.INJECTION_ACTIVE_POWER), LoadFlowAssert.DELTA_POWER);
    }

    @Test
    void testGeneratorInjection4busesDistributedOnLoad() {
        // test injection increase on loads
        Network network = FourBusNetworkFactory.create();
        runDcLf(network);

        SensitivityAnalysisParameters sensiParameters = createParameters(true, "b3_vl_0", true);
        sensiParameters.getLoadFlowParameters().setBalanceType(LoadFlowParameters.BalanceType.PROPORTIONAL_TO_LOAD);

        List<SensitivityFactor> factors = createFactorMatrix(network.getGeneratorStream().collect(Collectors.toList()),
                                                             network.getBranchStream().collect(Collectors.toList()));

        SensitivityAnalysisResult result = sensiRunner.run(network, factors, Collections.emptyList(), Collections.emptyList(), sensiParameters);

        assertEquals(15, result.getValues().size());
        assertEquals(0.225d, result.getBranchFlow1SensitivityValue("g1", "l14", SensitivityVariableType.INJECTION_ACTIVE_POWER), LoadFlowAssert.DELTA_POWER);
        assertEquals(0.325d, result.getBranchFlow1SensitivityValue("g1", "l12", SensitivityVariableType.INJECTION_ACTIVE_POWER), LoadFlowAssert.DELTA_POWER);
        assertEquals(0.125d, result.getBranchFlow1SensitivityValue("g1", "l23", SensitivityVariableType.INJECTION_ACTIVE_POWER), LoadFlowAssert.DELTA_POWER);
        assertEquals(-0.225d, result.getBranchFlow1SensitivityValue("g1", "l34", SensitivityVariableType.INJECTION_ACTIVE_POWER), LoadFlowAssert.DELTA_POWER);
        assertEquals(0.45d, result.getBranchFlow1SensitivityValue("g1", "l13", SensitivityVariableType.INJECTION_ACTIVE_POWER), LoadFlowAssert.DELTA_POWER);

        assertEquals(0.1d, result.getBranchFlow1SensitivityValue("g2", "l14", SensitivityVariableType.INJECTION_ACTIVE_POWER), LoadFlowAssert.DELTA_POWER);
        assertEquals(-0.3d, result.getBranchFlow1SensitivityValue("g2", "l12", SensitivityVariableType.INJECTION_ACTIVE_POWER), LoadFlowAssert.DELTA_POWER);
        assertEquals(0.5d, result.getBranchFlow1SensitivityValue("g2", "l23", SensitivityVariableType.INJECTION_ACTIVE_POWER), LoadFlowAssert.DELTA_POWER);
        assertEquals(-0.1d, result.getBranchFlow1SensitivityValue("g2", "l34", SensitivityVariableType.INJECTION_ACTIVE_POWER), LoadFlowAssert.DELTA_POWER);
        assertEquals(0.2d, result.getBranchFlow1SensitivityValue("g2", "l13", SensitivityVariableType.INJECTION_ACTIVE_POWER), LoadFlowAssert.DELTA_POWER);

        assertEquals(-0.4d, result.getBranchFlow1SensitivityValue("g4", "l14", SensitivityVariableType.INJECTION_ACTIVE_POWER), LoadFlowAssert.DELTA_POWER);
        assertEquals(0.2d, result.getBranchFlow1SensitivityValue("g4", "l12", SensitivityVariableType.INJECTION_ACTIVE_POWER), LoadFlowAssert.DELTA_POWER);
        assertEquals(0d, result.getBranchFlow1SensitivityValue("g4", "l23", SensitivityVariableType.INJECTION_ACTIVE_POWER), LoadFlowAssert.DELTA_POWER);
        assertEquals(-0.6d, result.getBranchFlow1SensitivityValue("g4", "l34", SensitivityVariableType.INJECTION_ACTIVE_POWER), LoadFlowAssert.DELTA_POWER);
        assertEquals(0.2d, result.getBranchFlow1SensitivityValue("g4", "l13", SensitivityVariableType.INJECTION_ACTIVE_POWER), LoadFlowAssert.DELTA_POWER);
    }

    @Test
    void testLoadInjection4busesDistributedOnLoad() {
        // test injection increase on loads
        Network network = FourBusNetworkFactory.create();
        runDcLf(network);
        SensitivityAnalysisParameters sensiParameters = createParameters(true, "b1_vl_0", true);
        sensiParameters.getLoadFlowParameters().setBalanceType(LoadFlowParameters.BalanceType.PROPORTIONAL_TO_LOAD);
        List<SensitivityFactor> factors = createFactorMatrix(network.getLoadStream().collect(Collectors.toList()),
                network.getBranchStream().collect(Collectors.toList()));
        SensitivityAnalysisResult result = sensiRunner.run(network, factors, Collections.emptyList(), Collections.emptyList(), sensiParameters);

        assertEquals(10, result.getValues().size());
        assertEquals(0.1d, result.getBranchFlow1SensitivityValue("d2", "l14", SensitivityVariableType.INJECTION_ACTIVE_POWER), LoadFlowAssert.DELTA_POWER);
        assertEquals(-0.3d, result.getBranchFlow1SensitivityValue("d2", "l12", SensitivityVariableType.INJECTION_ACTIVE_POWER), LoadFlowAssert.DELTA_POWER);
        assertEquals(0.5d, result.getBranchFlow1SensitivityValue("d2", "l23", SensitivityVariableType.INJECTION_ACTIVE_POWER), LoadFlowAssert.DELTA_POWER);
        assertEquals(-0.1d, result.getBranchFlow1SensitivityValue("d2", "l34", SensitivityVariableType.INJECTION_ACTIVE_POWER), LoadFlowAssert.DELTA_POWER);
        assertEquals(0.2d, result.getBranchFlow1SensitivityValue("d2", "l13", SensitivityVariableType.INJECTION_ACTIVE_POWER), LoadFlowAssert.DELTA_POWER);

        assertEquals(-0.025d, result.getBranchFlow1SensitivityValue("d3", "l14", SensitivityVariableType.INJECTION_ACTIVE_POWER), LoadFlowAssert.DELTA_POWER);
        assertEquals(0.075d, result.getBranchFlow1SensitivityValue("d3", "l12", SensitivityVariableType.INJECTION_ACTIVE_POWER), LoadFlowAssert.DELTA_POWER);
        assertEquals(-0.125d, result.getBranchFlow1SensitivityValue("d3", "l23", SensitivityVariableType.INJECTION_ACTIVE_POWER), LoadFlowAssert.DELTA_POWER);
        assertEquals(0.025d, result.getBranchFlow1SensitivityValue("d3", "l34", SensitivityVariableType.INJECTION_ACTIVE_POWER), LoadFlowAssert.DELTA_POWER);
        assertEquals(-0.05d, result.getBranchFlow1SensitivityValue("d3", "l13", SensitivityVariableType.INJECTION_ACTIVE_POWER), LoadFlowAssert.DELTA_POWER);
    }

    @Test
    void test4busesDistributedPartialFactors() {
        // test that the sensitivity computation does not make assumption about the presence of all factors
        Network network = FourBusNetworkFactory.create();
        runDcLf(network);

        SensitivityAnalysisParameters sensiParameters = createParameters(true, "b3_vl_0", true);
        sensiParameters.getLoadFlowParameters().setBalanceType(LoadFlowParameters.BalanceType.PROPORTIONAL_TO_GENERATION_P_MAX);

        List<SensitivityFactor> factors = createFactorMatrix(network.getGeneratorStream().filter(gen -> gen.getId().equals("g1")).collect(Collectors.toList()),
                                                             network.getBranchStream().collect(Collectors.toList()));

        SensitivityAnalysisResult result = sensiRunner.run(network, factors, Collections.emptyList(), Collections.emptyList(), sensiParameters);

        assertEquals(5, result.getValues().size());
        assertEquals(0.175d, result.getBranchFlow1SensitivityValue("g1", "l14", SensitivityVariableType.INJECTION_ACTIVE_POWER), LoadFlowAssert.DELTA_POWER);
        assertEquals(0.275d, result.getBranchFlow1SensitivityValue("g1", "l12", SensitivityVariableType.INJECTION_ACTIVE_POWER), LoadFlowAssert.DELTA_POWER);
        assertEquals(-0.125d, result.getBranchFlow1SensitivityValue("g1", "l23", SensitivityVariableType.INJECTION_ACTIVE_POWER), LoadFlowAssert.DELTA_POWER);
        assertEquals(0.025d, result.getBranchFlow1SensitivityValue("g1", "l34", SensitivityVariableType.INJECTION_ACTIVE_POWER), LoadFlowAssert.DELTA_POWER);
        assertEquals(0.15d, result.getBranchFlow1SensitivityValue("g1", "l13", SensitivityVariableType.INJECTION_ACTIVE_POWER), LoadFlowAssert.DELTA_POWER);
    }

    @Test
    void testLoadInjectionWithoutGenerator() {
        // test injection increase on loads
        Network network = FourBusNetworkFactory.createBaseNetwork();
        runDcLf(network);

        SensitivityAnalysisParameters sensiParameters = createParameters(true, "b1_vl_0", true);
        sensiParameters.getLoadFlowParameters().setBalanceType(LoadFlowParameters.BalanceType.PROPORTIONAL_TO_GENERATION_P_MAX);

        List<SensitivityFactor> factors = createFactorMatrix(network.getLoadStream().collect(Collectors.toList()),
                                                             network.getBranchStream().collect(Collectors.toList()));

        SensitivityAnalysisResult result = sensiRunner.run(network, factors, Collections.emptyList(), Collections.emptyList(), sensiParameters);

        assertEquals(10, result.getValues().size());
        assertEquals(0.083d, result.getBranchFlow1SensitivityValue("d2", "l14", SensitivityVariableType.INJECTION_ACTIVE_POWER), LoadFlowAssert.DELTA_POWER);
        assertEquals(-0.583d, result.getBranchFlow1SensitivityValue("d2", "l12", SensitivityVariableType.INJECTION_ACTIVE_POWER), LoadFlowAssert.DELTA_POWER);
        assertEquals(0.417d, result.getBranchFlow1SensitivityValue("d2", "l23", SensitivityVariableType.INJECTION_ACTIVE_POWER), LoadFlowAssert.DELTA_POWER);
        assertEquals(0.25d, result.getBranchFlow1SensitivityValue("d2", "l34", SensitivityVariableType.INJECTION_ACTIVE_POWER), LoadFlowAssert.DELTA_POWER);
        assertEquals(-0.167d, result.getBranchFlow1SensitivityValue("d2", "l13", SensitivityVariableType.INJECTION_ACTIVE_POWER), LoadFlowAssert.DELTA_POWER);

        assertEquals(-0.0416d, result.getBranchFlow1SensitivityValue("d3", "l14", SensitivityVariableType.INJECTION_ACTIVE_POWER), LoadFlowAssert.DELTA_POWER);
        assertEquals(-0.2083d, result.getBranchFlow1SensitivityValue("d3", "l12", SensitivityVariableType.INJECTION_ACTIVE_POWER), LoadFlowAssert.DELTA_POWER);
        assertEquals(-0.2083d, result.getBranchFlow1SensitivityValue("d3", "l23", SensitivityVariableType.INJECTION_ACTIVE_POWER), LoadFlowAssert.DELTA_POWER);
        assertEquals(0.375d, result.getBranchFlow1SensitivityValue("d3", "l34", SensitivityVariableType.INJECTION_ACTIVE_POWER), LoadFlowAssert.DELTA_POWER);
        assertEquals(-0.416d, result.getBranchFlow1SensitivityValue("d3", "l13", SensitivityVariableType.INJECTION_ACTIVE_POWER), LoadFlowAssert.DELTA_POWER);
    }

    @Test
    void testLoadInjectionOnSlackBusDistributed() {
        Network network = FourBusNetworkFactory.create();
        runDcLf(network);

        SensitivityAnalysisParameters sensiParameters = createParameters(true, "b1_vl_0", true);
        sensiParameters.getLoadFlowParameters().setBalanceType(LoadFlowParameters.BalanceType.PROPORTIONAL_TO_GENERATION_P_MAX);

        List<SensitivityFactor> factors = createFactorMatrix(network.getGeneratorStream().collect(Collectors.toList()),
                                                             network.getBranchStream().collect(Collectors.toList()));

        SensitivityAnalysisResult result = sensiRunner.run(network, factors, Collections.emptyList(), Collections.emptyList(), sensiParameters);

        assertEquals(15, result.getValues().size());
        assertEquals(0.175d, result.getBranchFlow1SensitivityValue("g1", "l14", SensitivityVariableType.INJECTION_ACTIVE_POWER), LoadFlowAssert.DELTA_POWER);
        assertEquals(0.275d, result.getBranchFlow1SensitivityValue("g1", "l12", SensitivityVariableType.INJECTION_ACTIVE_POWER), LoadFlowAssert.DELTA_POWER);
        assertEquals(-0.125d, result.getBranchFlow1SensitivityValue("g1", "l23", SensitivityVariableType.INJECTION_ACTIVE_POWER), LoadFlowAssert.DELTA_POWER);
        assertEquals(0.025d, result.getBranchFlow1SensitivityValue("g1", "l34", SensitivityVariableType.INJECTION_ACTIVE_POWER), LoadFlowAssert.DELTA_POWER);
        assertEquals(0.15d, result.getBranchFlow1SensitivityValue("g1", "l13", SensitivityVariableType.INJECTION_ACTIVE_POWER), LoadFlowAssert.DELTA_POWER);

        assertEquals(0.05d, result.getBranchFlow1SensitivityValue("g2", "l14", SensitivityVariableType.INJECTION_ACTIVE_POWER), LoadFlowAssert.DELTA_POWER);
        assertEquals(-0.35d, result.getBranchFlow1SensitivityValue("g2", "l12", SensitivityVariableType.INJECTION_ACTIVE_POWER), LoadFlowAssert.DELTA_POWER);
        assertEquals(0.25d, result.getBranchFlow1SensitivityValue("g2", "l23", SensitivityVariableType.INJECTION_ACTIVE_POWER), LoadFlowAssert.DELTA_POWER);
        assertEquals(0.15d, result.getBranchFlow1SensitivityValue("g2", "l34", SensitivityVariableType.INJECTION_ACTIVE_POWER), LoadFlowAssert.DELTA_POWER);
        assertEquals(-0.1d, result.getBranchFlow1SensitivityValue("g2", "l13", SensitivityVariableType.INJECTION_ACTIVE_POWER), LoadFlowAssert.DELTA_POWER);

        assertEquals(-0.450d, result.getBranchFlow1SensitivityValue("g4", "l14", SensitivityVariableType.INJECTION_ACTIVE_POWER), LoadFlowAssert.DELTA_POWER);
        assertEquals(0.15d, result.getBranchFlow1SensitivityValue("g4", "l12", SensitivityVariableType.INJECTION_ACTIVE_POWER), LoadFlowAssert.DELTA_POWER);
        assertEquals(-0.25d, result.getBranchFlow1SensitivityValue("g4", "l23", SensitivityVariableType.INJECTION_ACTIVE_POWER), LoadFlowAssert.DELTA_POWER);
        assertEquals(-0.35d, result.getBranchFlow1SensitivityValue("g4", "l34", SensitivityVariableType.INJECTION_ACTIVE_POWER), LoadFlowAssert.DELTA_POWER);
        assertEquals(-0.1d, result.getBranchFlow1SensitivityValue("g4", "l13", SensitivityVariableType.INJECTION_ACTIVE_POWER), LoadFlowAssert.DELTA_POWER);
    }

    @Test
    void testGLSK() {
        Network network = FourBusNetworkFactory.create();
        runDcLf(network);

        SensitivityAnalysisParameters sensiParameters = createParameters(true, "b1_vl_0", false);

        List<WeightedSensitivityVariable> variables = List.of(new WeightedSensitivityVariable("d2", 30f),
                                                              new WeightedSensitivityVariable("g2", 10f),
                                                              new WeightedSensitivityVariable("d3", 50f),
                                                              new WeightedSensitivityVariable("g1", 10f));
        List<SensitivityVariableSet> variableSets = Collections.singletonList(new SensitivityVariableSet("glsk", variables));

        List<SensitivityFactor> factors = network.getBranchStream().map(branch -> createBranchFlowPerLinearGlsk(branch.getId(), "glsk")).collect(Collectors.toList());

        SensitivityAnalysisResult result = sensiRunner.run(network, factors, Collections.emptyList(), variableSets, sensiParameters);

        assertEquals(5, result.getValues().size());
        assertEquals(-7d / 40d, result.getBranchFlow1SensitivityValue("glsk", "l14", SensitivityVariableType.INJECTION_ACTIVE_POWER), LoadFlowAssert.DELTA_POWER);
        assertEquals(-3d / 8d, result.getBranchFlow1SensitivityValue("glsk", "l12", SensitivityVariableType.INJECTION_ACTIVE_POWER), LoadFlowAssert.DELTA_POWER);
        assertEquals(1d / 40d, result.getBranchFlow1SensitivityValue("glsk", "l23", SensitivityVariableType.INJECTION_ACTIVE_POWER), LoadFlowAssert.DELTA_POWER);
        assertEquals(7d / 40d, result.getBranchFlow1SensitivityValue("glsk", "l34", SensitivityVariableType.INJECTION_ACTIVE_POWER), LoadFlowAssert.DELTA_POWER);
        assertEquals(-7d / 20d, result.getBranchFlow1SensitivityValue("glsk", "l13", SensitivityVariableType.INJECTION_ACTIVE_POWER), LoadFlowAssert.DELTA_POWER);
    }

    @Test
    void testGlskOnSlackBusDistributed() {
        Network network = FourBusNetworkFactory.create();
        runDcLf(network);

        SensitivityAnalysisParameters sensiParameters = createParameters(true, "b1_vl_0", true);
        sensiParameters.getLoadFlowParameters().setBalanceType(LoadFlowParameters.BalanceType.PROPORTIONAL_TO_GENERATION_P_MAX);

        List<WeightedSensitivityVariable> variables = List.of(new WeightedSensitivityVariable("d2", 30f),
                                                              new WeightedSensitivityVariable("g2", 10f),
                                                              new WeightedSensitivityVariable("d3", 50f),
                                                              new WeightedSensitivityVariable("g1", 10f));
        List<SensitivityVariableSet> variableSets = Collections.singletonList(new SensitivityVariableSet("glsk", variables));

        List<SensitivityFactor> factors = network.getBranchStream().map(branch -> createBranchFlowPerLinearGlsk(branch.getId(), "glsk")).collect(Collectors.toList());

        SensitivityAnalysisResult result = sensiRunner.run(network, factors, Collections.emptyList(), variableSets, sensiParameters);

        assertEquals(5, result.getValues().size());
        assertEquals(0d, result.getBranchFlow1SensitivityValue("glsk", "l14", SensitivityVariableType.INJECTION_ACTIVE_POWER), LoadFlowAssert.DELTA_POWER);
        assertEquals(-1d / 10d, result.getBranchFlow1SensitivityValue("glsk", "l12", SensitivityVariableType.INJECTION_ACTIVE_POWER), LoadFlowAssert.DELTA_POWER);
        assertEquals(-1d / 10d, result.getBranchFlow1SensitivityValue("glsk", "l23", SensitivityVariableType.INJECTION_ACTIVE_POWER), LoadFlowAssert.DELTA_POWER);
        assertEquals(1d / 5d, result.getBranchFlow1SensitivityValue("glsk", "l34", SensitivityVariableType.INJECTION_ACTIVE_POWER), LoadFlowAssert.DELTA_POWER);
        assertEquals(-1d / 5d, result.getBranchFlow1SensitivityValue("glsk", "l13", SensitivityVariableType.INJECTION_ACTIVE_POWER), LoadFlowAssert.DELTA_POWER);
    }

    @Test
    void testLoadInjectionOnSlackBus() {
        // test injection increase on loads
        Network network = FourBusNetworkFactory.createBaseNetwork();
        runDcLf(network);

        SensitivityAnalysisParameters sensiParameters = createParameters(true, "b2_vl_0", false);

        List<SensitivityFactor> factors = createFactorMatrix(network.getLoadStream().collect(Collectors.toList()),
                                                             network.getBranchStream().collect(Collectors.toList()));

        SensitivityAnalysisResult result = sensiRunner.run(network, factors, Collections.emptyList(), Collections.emptyList(), sensiParameters);

        assertEquals(0.0d, result.getBranchFlow1SensitivityValue("d2", "l13", SensitivityVariableType.INJECTION_ACTIVE_POWER), LoadFlowAssert.DELTA_POWER);
    }

    @Test
    void testVscInjection() {
        // test injection increase on loads
        Network network = HvdcNetworkFactory.createVsc();
        runDcLf(network);

        SensitivityAnalysisParameters sensiParameters = createParameters(true, "vl1_0", false);

        List<SensitivityFactor> factors = network.getBranchStream()
                .map(branch -> createBranchFlowPerInjectionIncrease(branch.getId(), network.getVscConverterStation("cs2").getId()))
                .collect(Collectors.toList());

        SensitivityAnalysisResult result = sensiRunner.run(network, factors, Collections.emptyList(), Collections.emptyList(), sensiParameters);

        assertEquals(-1d, result.getBranchFlow1SensitivityValue("cs2", "l12", SensitivityVariableType.INJECTION_ACTIVE_POWER), LoadFlowAssert.DELTA_POWER);
    }

    @Test
    void testLccInjection() {
        // test injection increase on loads
        Network network = HvdcNetworkFactory.createLcc();
        runDcLf(network);

        SensitivityAnalysisParameters sensiParameters = createParameters(true, "vl1_0", false);

        List<SensitivityFactor> factors = network.getBranchStream()
                .map(branch -> createBranchFlowPerInjectionIncrease(branch.getId(), network.getLccConverterStation("cs2").getId()))
                .collect(Collectors.toList());

        SensitivityAnalysisResult result = sensiRunner.run(network, factors, Collections.emptyList(), Collections.emptyList(), sensiParameters);

        assertEquals(-1d, result.getBranchFlow1SensitivityValue("cs2", "l12", SensitivityVariableType.INJECTION_ACTIVE_POWER), LoadFlowAssert.DELTA_POWER);
    }

    @Test
    void testHvdcSensi() {
        SensitivityAnalysisParameters sensiParameters = createParameters(true, List.of("b1_vl_0", "b4_vl_0"), false);

        // test injection increase on loads
        Network network = HvdcNetworkFactory.createTwoCcLinkedByAHvdcWithGenerators();
        runLf(network, sensiParameters.getLoadFlowParameters());

        Network network1 = HvdcNetworkFactory.createTwoCcLinkedByAHvdcWithGenerators();
        network1.getHvdcLine("hvdc34").setActivePowerSetpoint(network1.getHvdcLine("hvdc34").getActivePowerSetpoint() + SENSI_CHANGE);
        runLf(network1, sensiParameters.getLoadFlowParameters());
        Map<String, Double> loadFlowDiff = network.getLineStream().map(Identifiable::getId)
            .collect(Collectors.toMap(
                lineId -> lineId,
                line -> (network1.getLine(line).getTerminal1().getP() - network.getLine(line).getTerminal1().getP()) / SENSI_CHANGE
            ));

        List<SensitivityFactor> factors = SensitivityFactor.createMatrix(SensitivityFunctionType.BRANCH_ACTIVE_POWER_1, List.of("l12", "l13", "l23"),
                                                                         SensitivityVariableType.HVDC_LINE_ACTIVE_POWER, List.of("hvdc34"),
                                                                         false, ContingencyContext.all());

        SensitivityAnalysisResult result = sensiRunner.run(network, factors, Collections.emptyList(), Collections.emptyList(), sensiParameters);

        assertEquals(loadFlowDiff.get("l12"), result.getBranchFlow1SensitivityValue("hvdc34", "l12", SensitivityVariableType.HVDC_LINE_ACTIVE_POWER), LoadFlowAssert.DELTA_POWER);
        assertEquals(loadFlowDiff.get("l13"), result.getBranchFlow1SensitivityValue("hvdc34", "l13", SensitivityVariableType.HVDC_LINE_ACTIVE_POWER), LoadFlowAssert.DELTA_POWER);
        assertEquals(loadFlowDiff.get("l23"), result.getBranchFlow1SensitivityValue("hvdc34", "l23", SensitivityVariableType.HVDC_LINE_ACTIVE_POWER), LoadFlowAssert.DELTA_POWER);
    }

    @Test
    void testHvdcSensiWithBothSides() {
        SensitivityAnalysisParameters sensiParameters = createParameters(true, "b1_vl_0", false);

        // test injection increase on loads
        Network network = HvdcNetworkFactory.createNetworkWithGenerators();
        runLf(network, sensiParameters.getLoadFlowParameters());

        Network network1 = HvdcNetworkFactory.createNetworkWithGenerators();
        network1.getHvdcLine("hvdc34").setActivePowerSetpoint(network1.getHvdcLine("hvdc34").getActivePowerSetpoint() + SENSI_CHANGE);
        runLf(network1, sensiParameters.getLoadFlowParameters());
        Map<String, Double> loadFlowDiff = network.getLineStream().map(Identifiable::getId)
            .collect(Collectors.toMap(
                lineId -> lineId,
                line -> (network1.getLine(line).getTerminal1().getP() - network.getLine(line).getTerminal1().getP()) / SENSI_CHANGE
            ));

        List<SensitivityFactor> factors = SensitivityFactor.createMatrix(SensitivityFunctionType.BRANCH_ACTIVE_POWER_1, List.of("l12", "l13", "l23", "l25", "l45", "l46", "l56"),
                                                                         SensitivityVariableType.HVDC_LINE_ACTIVE_POWER, List.of("hvdc34"),
                                                                         false, ContingencyContext.all());

        SensitivityAnalysisResult result = sensiRunner.run(network, factors, Collections.emptyList(), Collections.emptyList(), sensiParameters);

        assertEquals(loadFlowDiff.get("l12"), result.getBranchFlow1SensitivityValue("hvdc34", "l12", SensitivityVariableType.HVDC_LINE_ACTIVE_POWER), LoadFlowAssert.DELTA_POWER);
        assertEquals(loadFlowDiff.get("l13"), result.getBranchFlow1SensitivityValue("hvdc34", "l13", SensitivityVariableType.HVDC_LINE_ACTIVE_POWER), LoadFlowAssert.DELTA_POWER);
        assertEquals(loadFlowDiff.get("l23"), result.getBranchFlow1SensitivityValue("hvdc34", "l23", SensitivityVariableType.HVDC_LINE_ACTIVE_POWER), LoadFlowAssert.DELTA_POWER);
        assertEquals(loadFlowDiff.get("l25"), result.getBranchFlow1SensitivityValue("hvdc34", "l25", SensitivityVariableType.HVDC_LINE_ACTIVE_POWER), LoadFlowAssert.DELTA_POWER);
        assertEquals(loadFlowDiff.get("l45"), result.getBranchFlow1SensitivityValue("hvdc34", "l45", SensitivityVariableType.HVDC_LINE_ACTIVE_POWER), LoadFlowAssert.DELTA_POWER);
        assertEquals(loadFlowDiff.get("l46"), result.getBranchFlow1SensitivityValue("hvdc34", "l46", SensitivityVariableType.HVDC_LINE_ACTIVE_POWER), LoadFlowAssert.DELTA_POWER);
        assertEquals(loadFlowDiff.get("l56"), result.getBranchFlow1SensitivityValue("hvdc34", "l56", SensitivityVariableType.HVDC_LINE_ACTIVE_POWER), LoadFlowAssert.DELTA_POWER);
    }

    @Test
    void testHvdcSensiWithBothSidesDistributed() {
        SensitivityAnalysisParameters sensiParameters = createParameters(true, "b1_vl_0", true);

        // test injection increase on loads
        Network network = HvdcNetworkFactory.createNetworkWithGenerators();
        network.getGeneratorStream().forEach(gen -> gen.setMaxP(2 * gen.getMaxP()));
        runLf(network, sensiParameters.getLoadFlowParameters());

        Network network1 = HvdcNetworkFactory.createNetworkWithGenerators();
        network1.getHvdcLine("hvdc34").setActivePowerSetpoint(network1.getHvdcLine("hvdc34").getActivePowerSetpoint() + SENSI_CHANGE);
        network1.getGeneratorStream().forEach(gen -> gen.setMaxP(2 * gen.getMaxP()));
        runLf(network1, sensiParameters.getLoadFlowParameters());
        Map<String, Double> loadFlowDiff = network.getLineStream().map(Identifiable::getId)
            .collect(Collectors.toMap(
                lineId -> lineId,
                line -> (network1.getLine(line).getTerminal1().getP() - network.getLine(line).getTerminal1().getP()) / SENSI_CHANGE
            ));

        List<SensitivityFactor> factors = SensitivityFactor.createMatrix(SensitivityFunctionType.BRANCH_ACTIVE_POWER_1, List.of("l12", "l13", "l23", "l25", "l45", "l46", "l56"),
                                                                         SensitivityVariableType.HVDC_LINE_ACTIVE_POWER, List.of("hvdc34"),
                                                                         false, ContingencyContext.all());

        SensitivityAnalysisResult result = sensiRunner.run(network, factors, Collections.emptyList(), Collections.emptyList(), sensiParameters);

        assertEquals(loadFlowDiff.get("l12"), result.getBranchFlow1SensitivityValue("hvdc34", "l12", SensitivityVariableType.HVDC_LINE_ACTIVE_POWER), LoadFlowAssert.DELTA_POWER);
        assertEquals(loadFlowDiff.get("l13"), result.getBranchFlow1SensitivityValue("hvdc34", "l13", SensitivityVariableType.HVDC_LINE_ACTIVE_POWER), LoadFlowAssert.DELTA_POWER);
        assertEquals(loadFlowDiff.get("l23"), result.getBranchFlow1SensitivityValue("hvdc34", "l23", SensitivityVariableType.HVDC_LINE_ACTIVE_POWER), LoadFlowAssert.DELTA_POWER);
        assertEquals(loadFlowDiff.get("l25"), result.getBranchFlow1SensitivityValue("hvdc34", "l25", SensitivityVariableType.HVDC_LINE_ACTIVE_POWER), LoadFlowAssert.DELTA_POWER);
        assertEquals(loadFlowDiff.get("l45"), result.getBranchFlow1SensitivityValue("hvdc34", "l45", SensitivityVariableType.HVDC_LINE_ACTIVE_POWER), LoadFlowAssert.DELTA_POWER);
        assertEquals(loadFlowDiff.get("l46"), result.getBranchFlow1SensitivityValue("hvdc34", "l46", SensitivityVariableType.HVDC_LINE_ACTIVE_POWER), LoadFlowAssert.DELTA_POWER);
        assertEquals(loadFlowDiff.get("l56"), result.getBranchFlow1SensitivityValue("hvdc34", "l56", SensitivityVariableType.HVDC_LINE_ACTIVE_POWER), LoadFlowAssert.DELTA_POWER);
    }

    @Test
    void testHvdcSensiVsc() {
        SensitivityAnalysisParameters sensiParameters = createParameters(true, List.of("b1_vl_0", "b4_vl_0"), true);

        // test injection increase on loads
        Network network = HvdcNetworkFactory.createTwoCcLinkedByAHvdcVscWithGenerators();
        network.getGeneratorStream().forEach(gen -> gen.setMaxP(2 * gen.getMaxP()));
        runLf(network, sensiParameters.getLoadFlowParameters());

        Network network1 = HvdcNetworkFactory.createTwoCcLinkedByAHvdcVscWithGenerators();
        network1.getHvdcLine("hvdc34").setActivePowerSetpoint(network1.getHvdcLine("hvdc34").getActivePowerSetpoint() + SENSI_CHANGE);
        network1.getGeneratorStream().forEach(gen -> gen.setMaxP(2 * gen.getMaxP()));
        runLf(network1, sensiParameters.getLoadFlowParameters());
        Map<String, Double> loadFlowDiff = network.getLineStream().map(Identifiable::getId)
            .collect(Collectors.toMap(
                lineId -> lineId,
                line -> (network1.getLine(line).getTerminal1().getP() - network.getLine(line).getTerminal1().getP()) / SENSI_CHANGE
            ));

        List<SensitivityFactor> factors = SensitivityFactor.createMatrix(SensitivityFunctionType.BRANCH_ACTIVE_POWER_1, List.of("l12", "l13", "l23"),
                                                                         SensitivityVariableType.HVDC_LINE_ACTIVE_POWER, List.of("hvdc34"),
                                                                         false, ContingencyContext.all());

        SensitivityAnalysisResult result = sensiRunner.run(network, factors, Collections.emptyList(), Collections.emptyList(), sensiParameters);

        assertEquals(loadFlowDiff.get("l12"), result.getBranchFlow1SensitivityValue("hvdc34", "l12", SensitivityVariableType.HVDC_LINE_ACTIVE_POWER), LoadFlowAssert.DELTA_POWER);
        assertEquals(loadFlowDiff.get("l13"), result.getBranchFlow1SensitivityValue("hvdc34", "l13", SensitivityVariableType.HVDC_LINE_ACTIVE_POWER), LoadFlowAssert.DELTA_POWER);
        assertEquals(loadFlowDiff.get("l23"), result.getBranchFlow1SensitivityValue("hvdc34", "l23", SensitivityVariableType.HVDC_LINE_ACTIVE_POWER), LoadFlowAssert.DELTA_POWER);
    }

    @Test
    void testHvdcSensiVsc2() {
        SensitivityAnalysisParameters sensiParameters = createParameters(true, List.of("b1_vl_0", "b4_vl_0"), true);

        // test injection increase on loads
        Network network = HvdcNetworkFactory.createTwoCcLinkedByAHvdcVscWithGenerators();
        network.getHvdcLine("hvdc34").setConvertersMode(HvdcLine.ConvertersMode.SIDE_1_RECTIFIER_SIDE_2_INVERTER);
        network.getGeneratorStream().forEach(gen -> gen.setMaxP(5 * gen.getMaxP()));
        runLf(network, sensiParameters.getLoadFlowParameters());

        Network network1 = HvdcNetworkFactory.createTwoCcLinkedByAHvdcVscWithGenerators();
        network1.getHvdcLine("hvdc34").setConvertersMode(HvdcLine.ConvertersMode.SIDE_1_RECTIFIER_SIDE_2_INVERTER);
        network1.getHvdcLine("hvdc34").setActivePowerSetpoint(network1.getHvdcLine("hvdc34").getActivePowerSetpoint() + SENSI_CHANGE);
        network1.getGeneratorStream().forEach(gen -> gen.setMaxP(5 * gen.getMaxP()));
        runLf(network1, sensiParameters.getLoadFlowParameters());
        Map<String, Double> loadFlowDiff = network.getLineStream().map(Identifiable::getId)
            .collect(Collectors.toMap(
                lineId -> lineId,
                line -> (network1.getLine(line).getTerminal1().getP() - network.getLine(line).getTerminal1().getP()) / SENSI_CHANGE
            ));

        List<SensitivityFactor> factors = SensitivityFactor.createMatrix(SensitivityFunctionType.BRANCH_ACTIVE_POWER_1, List.of("l12", "l13", "l23"),
                SensitivityVariableType.HVDC_LINE_ACTIVE_POWER, List.of("hvdc34"),
                false, ContingencyContext.all());

        SensitivityAnalysisResult result = sensiRunner.run(network, factors, Collections.emptyList(), Collections.emptyList(), sensiParameters);

        assertEquals(loadFlowDiff.get("l12"), result.getBranchFlow1SensitivityValue("hvdc34", "l12", SensitivityVariableType.HVDC_LINE_ACTIVE_POWER), LoadFlowAssert.DELTA_POWER);
        assertEquals(loadFlowDiff.get("l13"), result.getBranchFlow1SensitivityValue("hvdc34", "l13", SensitivityVariableType.HVDC_LINE_ACTIVE_POWER), LoadFlowAssert.DELTA_POWER);
        assertEquals(loadFlowDiff.get("l23"), result.getBranchFlow1SensitivityValue("hvdc34", "l23", SensitivityVariableType.HVDC_LINE_ACTIVE_POWER), LoadFlowAssert.DELTA_POWER);
    }

    @Test
    void testHvdcInjectionNotFound() {
        testHvdcInjectionNotFound(true);
    }

    @Test
    void testBalanceTypeNotSupported() {
        // test injection increase on loads
        Network network = FourBusNetworkFactory.create();
        runDcLf(network);

        SensitivityAnalysisParameters sensiParameters = createParameters(true, "b3_vl_0", true);
        sensiParameters.getLoadFlowParameters().setBalanceType(LoadFlowParameters.BalanceType.PROPORTIONAL_TO_CONFORM_LOAD);

        List<SensitivityFactor> factors = createFactorMatrix(network.getLoadStream().collect(Collectors.toList()),
                                                             network.getBranchStream().collect(Collectors.toList()));

        List<Contingency> contingencies = Collections.emptyList();
        List<SensitivityVariableSet> variableSets = Collections.emptyList();

        CompletionException exception = assertThrows(CompletionException.class, () -> sensiRunner.run(network, factors, contingencies, variableSets, sensiParameters));
        assertTrue(exception.getCause() instanceof UnsupportedOperationException);
        assertEquals("Unsupported balance type mode: PROPORTIONAL_TO_CONFORM_LOAD", exception.getCause().getMessage());
    }

    @Test
    void testPhaseShifter() {
        Network network = PhaseShifterTestCaseFactory.create();
        runAcLf(network);

        SensitivityAnalysisParameters sensiParameters = createParameters(true, "VL2_0");

        List<SensitivityFactor> factors = List.of(createBranchFlowPerPSTAngle("L1", "PS1"));

        SensitivityAnalysisResult result = sensiRunner.run(network, factors, Collections.emptyList(), Collections.emptyList(), sensiParameters);

        assertEquals(-6.3d, result.getBranchFlow1SensitivityValue("PS1", "L1", SensitivityVariableType.TRANSFORMER_PHASE), LoadFlowAssert.DELTA_POWER);
    }

    @Test
    void testAdditionalFactors() {
        // test injection increase on loads
        Network network = FourBusNetworkFactory.create();
        runDcLf(network);

        Map<String, Double> functionReferenceByLine = new HashMap<>();
        for (Line line : network.getLines()) {
            functionReferenceByLine.put(line.getId(), line.getTerminal1().getP());
        }

        SensitivityAnalysisParameters sensiParameters = createParameters(true, "b3_vl_0", true);
        sensiParameters.getLoadFlowParameters().setBalanceType(LoadFlowParameters.BalanceType.PROPORTIONAL_TO_LOAD);

        List<SensitivityFactor> factors = List.of(createBranchFlowPerInjectionIncrease("l12", "g1"),
                                                  createBranchFlowPerInjectionIncrease("l13", "g2"));

        SensitivityAnalysisResult result = sensiRunner.run(network, factors, Collections.emptyList(), Collections.emptyList(), sensiParameters);

        assertEquals(2, result.getValues().size());
        assertEquals(0.325d, result.getBranchFlow1SensitivityValue("g1", "l12", SensitivityVariableType.INJECTION_ACTIVE_POWER), LoadFlowAssert.DELTA_POWER);
        assertEquals(0.2d, result.getBranchFlow1SensitivityValue("g2", "l13", SensitivityVariableType.INJECTION_ACTIVE_POWER), LoadFlowAssert.DELTA_POWER);

        assertEquals(functionReferenceByLine.get("l12"), result.getBranchFlow1FunctionReferenceValue("l12"), LoadFlowAssert.DELTA_POWER);
        assertEquals(functionReferenceByLine.get("l13"), result.getBranchFlow1FunctionReferenceValue("l13"), LoadFlowAssert.DELTA_POWER);
    }

    @Test
    void testInjectionNotFoundAdditionalFactor() {
        testInjectionNotFoundAdditionalFactor(true);
    }

    @Test
    void testIntensityCrash() {
        Network network = FourBusNetworkFactory.createWithPhaseTapChangerAndGeneratorAtBus2();

        SensitivityAnalysisParameters sensiParameters = createParameters(true, "b1_vl_0", true);
        sensiParameters.getLoadFlowParameters().setBalanceType(LoadFlowParameters.BalanceType.PROPORTIONAL_TO_GENERATION_P_MAX);

        List<SensitivityFactor> factors = network.getBranchStream().map(branch -> createBranchIntensityPerPSTAngle(branch.getId(), "l23")).collect(Collectors.toList());

        List<Contingency> contingencies = Collections.emptyList();
        List<SensitivityVariableSet> variableSets = Collections.emptyList();

        CompletionException e = assertThrows(CompletionException.class, () -> sensiRunner.run(network, factors, contingencies, variableSets, sensiParameters));
        assertTrue(e.getCause() instanceof PowsyblException);
        assertEquals("Only variables of type TRANSFORMER_PHASE, INJECTION_ACTIVE_POWER and HVDC_LINE_ACTIVE_POWER, and functions of type BRANCH_ACTIVE_POWER_1 and BRANCH_ACTIVE_POWER_2 are yet supported in DC", e.getCause().getMessage());
    }

    @Test
    void testBranchFunctionOutsideMainComponent() {
        testBranchFunctionOutsideMainComponent(true);
    }

    @Test
    void testInjectionOutsideMainComponent() {
        testInjectionOutsideMainComponent(true);
    }

    @Test
    void testPhaseShifterOutsideMainComponent() {
        testPhaseShifterOutsideMainComponent(true);
    }

    @Test
    void testGlskOutsideMainComponent() {
        testGlskOutsideMainComponent(true);
    }

    @Test
    void testGlskAndLineOutsideMainComponent() {
        testGlskAndLineOutsideMainComponent(true);
    }

    @Test
    void testGlskPartiallyOutsideMainComponent() {
        testGlskPartiallyOutsideMainComponent(true);
    }

    @Test
    void testInjectionNotFound() {
        testInjectionNotFound(true);
    }

    @Test
    void testBranchNotFound() {
        testBranchNotFound(true);
    }

    @Test
    void testEmptyFactors() {
        testEmptyFactors(true);
    }

    @Test
    void testGlskNotFound() {
        testGlskInjectionNotFound(true);
    }

    @Test
    void testDanglingLineSensi() {
        Network network = BoundaryFactory.createWithLoad();
        runAcLf(network);

        SensitivityAnalysisParameters sensiParameters = createParameters(true, "vl1_0");

        List<SensitivityFactor> factors = List.of(createBranchFlowPerInjectionIncrease("l1", "dl1"),
                createBranchFlowPerInjectionIncrease("dl1", "load3"));

        // dangling line is connected
        SensitivityAnalysisResult result = sensiRunner.run(network, factors, Collections.emptyList(), Collections.emptyList(), sensiParameters);
        assertEquals(-0.812d, result.getBranchFlow1SensitivityValue("dl1", "l1", SensitivityVariableType.INJECTION_ACTIVE_POWER), LoadFlowAssert.DELTA_POWER);
        assertEquals(91.0, result.getBranchFlow1FunctionReferenceValue("dl1"), LoadFlowAssert.DELTA_POWER);

        // dangling line is connected on base case but will be disconnected by a contingency => 0
        List<Contingency> contingencies = List.of(new Contingency("c", new DanglingLineContingency("dl1")));
        result = sensiRunner.run(network, factors, contingencies, Collections.emptyList(), sensiParameters);
        assertEquals(-0.812d, result.getBranchFlow1SensitivityValue("dl1", "l1", SensitivityVariableType.INJECTION_ACTIVE_POWER), LoadFlowAssert.DELTA_POWER);
        assertEquals(0d, result.getBranchFlow1SensitivityValue("c", "dl1", "l1", SensitivityVariableType.INJECTION_ACTIVE_POWER), LoadFlowAssert.DELTA_POWER);

        // dangling line is disconnected on base case => 0
        network.getDanglingLine("dl1").getTerminal().disconnect();
        result = sensiRunner.run(network, factors, Collections.emptyList(), Collections.emptyList(), sensiParameters);
        assertEquals(0d, result.getBranchFlow1SensitivityValue("dl1", "l1", SensitivityVariableType.INJECTION_ACTIVE_POWER), LoadFlowAssert.DELTA_POWER);
    }

    @Test
    void testContingencyOnOpenLine() {
        Network network = NodeBreakerNetworkFactory.create();
        List<Contingency> contingencies = List.of(new Contingency("c1", new BranchContingency("L1")));

        List<PropagatedContingency> propagatedContingencies = PropagatedContingency.createList(network, contingencies,
<<<<<<< HEAD
                Collections.emptySet(), false, false, false, false, SimpleNominalVoltageMapping.NONE);
=======
                Collections.emptySet(), Collections.emptySet(), false, false, false, false);
>>>>>>> 84d98584
        assertEquals(1, propagatedContingencies.size());
    }

    @Test
    void testOpenMonitoredBranch() {
        Network network = EurostagTutorialExample1Factory.create();
        runDcLf(network);
        network.getLine("NHV1_NHV2_1").getTerminal2().disconnect();

        SensitivityAnalysisParameters sensiParameters = createParameters(true, "VLLOAD_0");

        List<WeightedSensitivityVariable> variables = List.of(new WeightedSensitivityVariable("LOAD", 10f));
        List<SensitivityVariableSet> variableSets = List.of(new SensitivityVariableSet("glsk", variables));

        List<SensitivityFactor> factors = List.of(createBranchFlowPerLinearGlsk("NHV1_NHV2_1", "glsk"));

        SensitivityAnalysisResult result = sensiRunner.run(network, factors, Collections.emptyList(), variableSets, sensiParameters);

        assertEquals(0., result.getBranchFlow1SensitivityValue("glsk", "NHV1_NHV2_1", SensitivityVariableType.INJECTION_ACTIVE_POWER), LoadFlowAssert.DELTA_POWER);
        assertEquals(Double.NaN, result.getBranchFlow1FunctionReferenceValue("NHV1_NHV2_1"), LoadFlowAssert.DELTA_POWER);
    }

    @Test
    void testOpenMonitoredBranch2() {
        Network network = EurostagTutorialExample1Factory.create();
        runDcLf(network);
        network.getLine("NHV1_NHV2_1").getTerminal1().disconnect();

        SensitivityAnalysisParameters sensiParameters = createParameters(true, "VLLOAD_0");

        List<WeightedSensitivityVariable> variables = List.of(new WeightedSensitivityVariable("LOAD", 10f));
        List<SensitivityVariableSet> variableSets = List.of(new SensitivityVariableSet("glsk", variables));

        List<SensitivityFactor> factors = List.of(createBranchFlowPerLinearGlsk("NHV1_NHV2_1", "glsk"));

        SensitivityAnalysisResult result = sensiRunner.run(network, factors, Collections.emptyList(), variableSets, sensiParameters);

        assertEquals(0., result.getBranchFlow1SensitivityValue("glsk", "NHV1_NHV2_1", SensitivityVariableType.INJECTION_ACTIVE_POWER), LoadFlowAssert.DELTA_POWER);
        assertEquals(Double.NaN, result.getBranchFlow1FunctionReferenceValue("NHV1_NHV2_1"), LoadFlowAssert.DELTA_POWER);
    }

    @Test
    void nonImpedantBranchTest() {
        Network network = PhaseShifterTestCaseFactory.create();
        network.getLine("L2").setX(0).setR(0);

        SensitivityAnalysisParameters sensiParameters = createParameters(true);

        List<SensitivityVariableSet> variableSets = List.of(new SensitivityVariableSet("glsk", List.of(new WeightedSensitivityVariable("LD2", 10f))));

        List<SensitivityFactor> factors = List.of(createBranchFlowPerLinearGlsk("L2", "glsk"));

        SensitivityAnalysisResult result = sensiRunner.run(network, factors, Collections.emptyList(), variableSets, sensiParameters);

        assertEquals(-0.6666666, result.getBranchFlow1SensitivityValue("glsk", "L2", SensitivityVariableType.INJECTION_ACTIVE_POWER), LoadFlowAssert.DELTA_POWER);
        assertEquals(66.6666, result.getBranchFlow1FunctionReferenceValue("L2"), LoadFlowAssert.DELTA_POWER);
    }

    @Test
    void testConfiguredBusFactor() {
        Network network = EurostagTutorialExample1Factory.create();
        runAcLf(network);

        SensitivityAnalysisParameters sensiParameters = createParameters(true, "VLLOAD_0");

        List<SensitivityFactor> factors = List.of(createBranchFlowPerInjectionIncrease("NHV1_NHV2_1", "GEN"),
                                                  new SensitivityFactor(SensitivityFunctionType.BRANCH_ACTIVE_POWER_1,
                                                                        "NHV1_NHV2_1",
                                                                        SensitivityVariableType.INJECTION_ACTIVE_POWER,
                                                                        "NGEN",
                                                                        false,
                                                                        ContingencyContext.all()));

        SensitivityAnalysisResult result = sensiRunner.run(network, factors, Collections.emptyList(), Collections.emptyList(), sensiParameters);

        assertEquals(2, result.getValues().size());
        assertEquals(result.getBranchFlow1SensitivityValue("GEN", "NHV1_NHV2_1", SensitivityVariableType.INJECTION_ACTIVE_POWER),
                     result.getBranchFlow1SensitivityValue("NGEN", "NHV1_NHV2_1", SensitivityVariableType.INJECTION_ACTIVE_POWER),
                     LoadFlowAssert.DELTA_POWER);
    }

    @Test
    void testConfiguredBusInvalidFactor() {
        Network network = EurostagTutorialExample1Factory.create();
        network.getVoltageLevel("VLGEN").getBusBreakerView().newBus()
                .setId("X")
                .add();
        runAcLf(network);

        SensitivityAnalysisParameters sensiParameters = createParameters(true, "VLLOAD_0");

        List<SensitivityFactor> factors = List.of(new SensitivityFactor(SensitivityFunctionType.BRANCH_ACTIVE_POWER_1,
                                                                        "NHV1_NHV2_1",
                                                                        SensitivityVariableType.INJECTION_ACTIVE_POWER,
                                                                        "X",
                                                                        false,
                                                                        ContingencyContext.all()));

        SensitivityAnalysisResult result = sensiRunner.run(network, factors, Collections.emptyList(), Collections.emptyList(), sensiParameters);

        assertEquals(1, result.getValues().size());
        assertEquals(0, result.getBranchFlow1SensitivityValue("X", "NHV1_NHV2_1", SensitivityVariableType.INJECTION_ACTIVE_POWER), LoadFlowAssert.DELTA_POWER);
    }

    @Test
    void testBusbarSectionFactor() {
        Network network = NodeBreakerNetworkFactory.create();
        runAcLf(network);

        SensitivityAnalysisParameters sensiParameters = createParameters(true, "VL2_0");

        List<SensitivityFactor> factors = List.of(createBranchFlowPerInjectionIncrease("L1", "G"),
                                                  new SensitivityFactor(SensitivityFunctionType.BRANCH_ACTIVE_POWER_1,
                                                                        "L1",
                                                                        SensitivityVariableType.INJECTION_ACTIVE_POWER,
                                                                        "BBS2",
                                                                        false,
                                                                        ContingencyContext.all()));

        SensitivityAnalysisResult result = sensiRunner.run(network, factors, Collections.emptyList(), Collections.emptyList(), sensiParameters);

        assertEquals(2, result.getValues().size());
        assertEquals(result.getBranchFlow1SensitivityValue("G", "L1", SensitivityVariableType.INJECTION_ACTIVE_POWER),
                     result.getBranchFlow1SensitivityValue("BBS2", "L1", SensitivityVariableType.INJECTION_ACTIVE_POWER),
                     LoadFlowAssert.DELTA_POWER);
    }

    @Test
    void testBusbarSectionInvalidFactor() {
        Network network = NodeBreakerNetworkFactory.create();
        network.getVoltageLevel("VL1").getNodeBreakerView().newBusbarSection()
                .setId("X")
                .setNode(100)
                .add();
        runAcLf(network);

        SensitivityAnalysisParameters sensiParameters = createParameters(true, "VL2_0");

        List<SensitivityFactor> factors = List.of(new SensitivityFactor(SensitivityFunctionType.BRANCH_ACTIVE_POWER_1,
                                                                        "L1",
                                                                        SensitivityVariableType.INJECTION_ACTIVE_POWER,
                                                                        "X",
                                                                        false,
                                                                        ContingencyContext.all()));

        SensitivityAnalysisResult result = sensiRunner.run(network, factors, Collections.emptyList(), Collections.emptyList(), sensiParameters);

        assertEquals(1, result.getValues().size());
        assertEquals(0, result.getBranchFlow1SensitivityValue("X", "L1", SensitivityVariableType.INJECTION_ACTIVE_POWER), LoadFlowAssert.DELTA_POWER);
    }
}<|MERGE_RESOLUTION|>--- conflicted
+++ resolved
@@ -829,11 +829,7 @@
         List<Contingency> contingencies = List.of(new Contingency("c1", new BranchContingency("L1")));
 
         List<PropagatedContingency> propagatedContingencies = PropagatedContingency.createList(network, contingencies,
-<<<<<<< HEAD
-                Collections.emptySet(), false, false, false, false, SimpleNominalVoltageMapping.NONE);
-=======
-                Collections.emptySet(), Collections.emptySet(), false, false, false, false);
->>>>>>> 84d98584
+                Collections.emptySet(), Collections.emptySet(), false, false, false, false, SimpleNominalVoltageMapping.NONE);
         assertEquals(1, propagatedContingencies.size());
     }
 
