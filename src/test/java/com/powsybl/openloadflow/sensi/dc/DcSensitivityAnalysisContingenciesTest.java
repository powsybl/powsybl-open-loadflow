--- conflicted
+++ resolved
@@ -2021,7 +2021,26 @@
     }
 
     @Test
-<<<<<<< HEAD
+    void testLosingALineButBothEndsInMainComponent() {
+        Network network = ConnectedComponentNetworkFactory.createTwoComponentWithGeneratorOnOneSide();
+
+        SensitivityAnalysisParameters sensiParameters = createParameters(true, "b3_vl_0", false);
+
+        List<Contingency> contingencies = List.of(new Contingency("l34+l12", new BranchContingency("l34"), new BranchContingency("l12")));
+
+        List<SensitivityFactor> factors = createFactorMatrix(List.of(network.getGenerator("g3")),
+                List.of(network.getLine("l12")),
+                "l34+l12");
+
+        SensitivityAnalysisResult result = sensiRunner.run(network, factors, contingencies, Collections.emptyList(), sensiParameters);
+
+        assertEquals(1, result.getValues("l34+l12").size());
+
+        assertEquals(0.0, result.getBranchFlow1SensitivityValue("l34+l12", "g3", "l12"), LoadFlowAssert.DELTA_POWER);
+        assertEquals(Double.NaN, result.getBranchFlow1FunctionReferenceValue("l34+l12", "l12"), LoadFlowAssert.DELTA_POWER);
+    }
+
+    @Test
     void testContingencyOnHvdcInAcEmulation() {
         Network network = HvdcNetworkFactory.createWithHvdcInAcEmulation();
         network.getGeneratorStream().forEach(gen -> gen.setMaxP(2 * gen.getMaxP()));
@@ -2058,24 +2077,5 @@
         assertEquals(result2.getBranchFlow1FunctionReferenceValue(null, "l12"), result.getBranchFlow1FunctionReferenceValue("hvdc34", "l12"), LoadFlowAssert.DELTA_POWER);
         assertEquals(result2.getBranchFlow1FunctionReferenceValue(null, "l25"), result.getBranchFlow1FunctionReferenceValue("hvdc34", "l25"), LoadFlowAssert.DELTA_POWER);
         assertEquals(result2.getBranchFlow1FunctionReferenceValue(null, "l56"), result.getBranchFlow1FunctionReferenceValue("hvdc34", "l56"), LoadFlowAssert.DELTA_POWER);
-=======
-    void testLosingALineButBothEndsInMainComponent() {
-        Network network = ConnectedComponentNetworkFactory.createTwoComponentWithGeneratorOnOneSide();
-
-        SensitivityAnalysisParameters sensiParameters = createParameters(true, "b3_vl_0", false);
-
-        List<Contingency> contingencies = List.of(new Contingency("l34+l12", new BranchContingency("l34"), new BranchContingency("l12")));
-
-        List<SensitivityFactor> factors = createFactorMatrix(List.of(network.getGenerator("g3")),
-                List.of(network.getLine("l12")),
-                "l34+l12");
-
-        SensitivityAnalysisResult result = sensiRunner.run(network, factors, contingencies, Collections.emptyList(), sensiParameters);
-
-        assertEquals(1, result.getValues("l34+l12").size());
-
-        assertEquals(0.0, result.getBranchFlow1SensitivityValue("l34+l12", "g3", "l12"), LoadFlowAssert.DELTA_POWER);
-        assertEquals(Double.NaN, result.getBranchFlow1FunctionReferenceValue("l34+l12", "l12"), LoadFlowAssert.DELTA_POWER);
->>>>>>> 4d3e30ed
     }
 }