/**
 * Copyright (c) 2021, RTE (http://www.rte-france.com)
 * This Source Code Form is subject to the terms of the Mozilla Public
 * License, v. 2.0. If a copy of the MPL was not distributed with this
 * file, You can obtain one at http://mozilla.org/MPL/2.0/.
 */
package com.powsybl.openloadflow.sensi.dc;

import com.powsybl.commons.PowsyblException;
import com.powsybl.computation.local.LocalComputationManager;
import com.powsybl.contingency.BranchContingency;
import com.powsybl.contingency.Contingency;
import com.powsybl.contingency.HvdcLineContingency;
import com.powsybl.iidm.network.*;
import com.powsybl.loadflow.LoadFlowParameters;
import com.powsybl.openloadflow.network.ConnectedComponentNetworkFactory;
import com.powsybl.openloadflow.network.FourBusNetworkFactory;
import com.powsybl.openloadflow.network.HvdcNetworkFactory;
import com.powsybl.openloadflow.sensi.AbstractSensitivityAnalysisTest;
import com.powsybl.openloadflow.sensi.SensitivityFactorReader;
import com.powsybl.openloadflow.util.LoadFlowAssert;
import com.powsybl.sensitivity.*;
import com.powsybl.sensitivity.factors.BranchFlowPerInjectionIncrease;
import com.powsybl.sensitivity.factors.BranchFlowPerLinearGlsk;
import com.powsybl.sensitivity.factors.BranchFlowPerPSTAngle;
import com.powsybl.sensitivity.factors.functions.BranchFlow;
import com.powsybl.sensitivity.factors.variables.InjectionIncrease;
import com.powsybl.sensitivity.factors.variables.LinearGlsk;
import com.powsybl.sensitivity.factors.variables.PhaseTapChangerAngle;
import org.apache.commons.lang3.tuple.Pair;
import org.junit.jupiter.api.Test;

import java.util.*;
import java.util.concurrent.CompletionException;
import java.util.function.Function;
import java.util.stream.Collectors;

import static org.junit.jupiter.api.Assertions.*;

/**
 * @author Gael Macherel <gael.macherel at artelys.com>
 */
class DcSensitivityAnalysisContingenciesTest extends AbstractSensitivityAnalysisTest {

    @Test
    void testContingencyWithOneElementAwayFromSlack() {
        Network network = FourBusNetworkFactory.create();
        runDcLf(network);
        SensitivityAnalysisParameters sensiParameters = createParameters(true, "b1_vl_0", true);
        Branch l = network.getBranch("l23");
        List<Contingency> contingencies = List.of(new Contingency(l.getId(), new BranchContingency(l.getId())));
        sensiParameters.getLoadFlowParameters().setBalanceType(LoadFlowParameters.BalanceType.PROPORTIONAL_TO_GENERATION_P_MAX);
        SensitivityFactorsProvider factorsProvider = n -> createFactorMatrix(network.getGeneratorStream().filter(gen -> gen.getId().equals("g2")).collect(Collectors.toList()),
                network.getBranchStream().collect(Collectors.toList()));
        SensitivityAnalysisResult result = sensiProvider.run(network, VariantManagerConstants.INITIAL_VARIANT_ID, factorsProvider, contingencies,
                sensiParameters, LocalComputationManager.getDefault())
                                                        .join();

        assertEquals(5, result.getSensitivityValues().size());
        assertEquals(0.05d, getValue(result, "g2", "l14"), LoadFlowAssert.DELTA_POWER);
        assertEquals(-0.35d, getValue(result, "g2", "l12"), LoadFlowAssert.DELTA_POWER);
        assertEquals(0.25d, getValue(result, "g2", "l23"), LoadFlowAssert.DELTA_POWER);
        assertEquals(0.15d, getValue(result, "g2", "l34"), LoadFlowAssert.DELTA_POWER);
        assertEquals(-0.1d, getValue(result, "g2", "l13"), LoadFlowAssert.DELTA_POWER);

        assertEquals(1, result.getSensitivityValuesContingencies().size());
        assertEquals(5, result.getSensitivityValuesContingencies().get("l23").size());
        assertEquals(2d / 15d, getContingencyValue(result, "l23", "g2", "l14"), LoadFlowAssert.DELTA_POWER);
        assertEquals(-0.6d, getContingencyValue(result, "l23", "g2", "l12"), LoadFlowAssert.DELTA_POWER);
        assertEquals(0d, getContingencyValue(result, "l23", "g2", "l23"), LoadFlowAssert.DELTA_POWER);
        assertEquals(1d / 15d, getContingencyValue(result, "l23", "g2", "l34"), LoadFlowAssert.DELTA_POWER);
        assertEquals(1d / 15d, getContingencyValue(result, "l23", "g2", "l13"), LoadFlowAssert.DELTA_POWER);
    }

    @Test
    void testContingencyWithOneElementAwayOnSlack() {
        //remove a branch connected to slack
        Network network = FourBusNetworkFactory.create();
        runDcLf(network);
        SensitivityAnalysisParameters sensiParameters = createParameters(true, "b1_vl_0", true);
        Branch l = network.getBranch("l12");
        List<Contingency> contingencies = List.of(new Contingency(l.getId(), new BranchContingency(l.getId())));
        sensiParameters.getLoadFlowParameters().setBalanceType(LoadFlowParameters.BalanceType.PROPORTIONAL_TO_GENERATION_P_MAX);
        SensitivityFactorsProvider factorsProvider = n -> createFactorMatrix(network.getGeneratorStream().filter(gen -> gen.getId().equals("g2")).collect(Collectors.toList()),
                network.getBranchStream().collect(Collectors.toList()));
        SensitivityAnalysisResult result = sensiProvider.run(network, VariantManagerConstants.INITIAL_VARIANT_ID, factorsProvider, contingencies,
                sensiParameters, LocalComputationManager.getDefault())
                                                        .join();

        assertEquals(5, result.getSensitivityValues().size());
        assertEquals(0.05d, getValue(result, "g2", "l14"), LoadFlowAssert.DELTA_POWER);
        assertEquals(-0.35d, getValue(result, "g2", "l12"), LoadFlowAssert.DELTA_POWER);
        assertEquals(0.25d, getValue(result, "g2", "l23"), LoadFlowAssert.DELTA_POWER);
        assertEquals(0.15d, getValue(result, "g2", "l34"), LoadFlowAssert.DELTA_POWER);
        assertEquals(-0.1d, getValue(result, "g2", "l13"), LoadFlowAssert.DELTA_POWER);

        assertEquals(1, result.getSensitivityValuesContingencies().size());
        assertEquals(5, result.getSensitivityValuesContingencies().get("l12").size());
        assertEquals(-1d / 15d, getContingencyValue(result, "l12", "g2", "l14"), LoadFlowAssert.DELTA_POWER);
        assertEquals(0d, getContingencyValue(result, "l12", "g2", "l12"), LoadFlowAssert.DELTA_POWER);
        assertEquals(0.6d, getContingencyValue(result, "l12", "g2", "l23"), LoadFlowAssert.DELTA_POWER);
        assertEquals(4d / 15d, getContingencyValue(result, "l12", "g2", "l34"), LoadFlowAssert.DELTA_POWER);
        assertEquals(-1d / 3d, getContingencyValue(result, "l12", "g2", "l13"), LoadFlowAssert.DELTA_POWER);
    }

    @Test
    void testContingencyWithOneElementAwayOnSlackWithAdditionalFactors() {
        //remove a branch connected to slack
        Network network = FourBusNetworkFactory.create();
        runDcLf(network);
        SensitivityAnalysisParameters sensiParameters = createParameters(true, "b1_vl_0", true);
        Branch l = network.getBranch("l12");
        List<Contingency> contingencies = List.of(new Contingency(l.getId(), new BranchContingency(l.getId())));
        sensiParameters.getLoadFlowParameters().setBalanceType(LoadFlowParameters.BalanceType.PROPORTIONAL_TO_GENERATION_P_MAX);
        SensitivityFactorsProvider factorsProvider = new SensitivityFactorsProvider() {
            @Override
            public List<SensitivityFactor> getCommonFactors(Network network) {
                List<SensitivityFactor> commonFactors = new ArrayList<>(1);
                commonFactors.add(new BranchFlowPerInjectionIncrease(new BranchFlow("l13", "l13", "l13"), new InjectionIncrease("g2", "g2", "g2")));
                return commonFactors;
            }

            @Override
            public List<SensitivityFactor> getAdditionalFactors(Network network) {
                List<SensitivityFactor> commonFactors = new ArrayList<>(1);
                commonFactors.add(new BranchFlowPerInjectionIncrease(new BranchFlow("l14", "l14", "l14"), new InjectionIncrease("g2", "g2", "g2")));
                return commonFactors;
            }

            @Override
            public List<SensitivityFactor> getAdditionalFactors(Network network, String contingencyId) {
                List<SensitivityFactor> commonFactors = new ArrayList<>(1);
                commonFactors.add(new BranchFlowPerInjectionIncrease(new BranchFlow("l34", "l34", "l34"), new InjectionIncrease("g2", "g2", "g2")));
                commonFactors.add(new BranchFlowPerInjectionIncrease(new BranchFlow("l12", "l12", "l12"), new InjectionIncrease("g2", "g2", "g2")));
                return commonFactors;
            }
        };
        SensitivityAnalysisResult result = sensiProvider.run(network, VariantManagerConstants.INITIAL_VARIANT_ID, factorsProvider, contingencies,
            sensiParameters, LocalComputationManager.getDefault())
            .join();

        assertEquals(2, result.getSensitivityValues().size());
        assertEquals(0.05d, getValue(result, "g2", "l14"), LoadFlowAssert.DELTA_POWER);
        assertEquals(-0.1d, getValue(result, "g2", "l13"), LoadFlowAssert.DELTA_POWER);

        assertEquals(1, result.getSensitivityValuesContingencies().size());
        assertEquals(3, result.getSensitivityValuesContingencies().get("l12").size());
        assertEquals(0d, getContingencyValue(result, "l12", "g2", "l12"), LoadFlowAssert.DELTA_POWER);
        assertEquals(4d / 15d, getContingencyValue(result, "l12", "g2", "l34"), LoadFlowAssert.DELTA_POWER);
        assertEquals(-1d / 3d, getContingencyValue(result, "l12", "g2", "l13"), LoadFlowAssert.DELTA_POWER);
    }

    @Test
    void testFunctionRefOnOneElement() {
        Network network = FourBusNetworkFactory.create();
        runDcLf(network);
        SensitivityAnalysisParameters sensiParameters = createParameters(true, "b1_vl_0", true);
        Branch l = network.getBranch("l23");
        List<Contingency> contingencies = List.of(new Contingency(l.getId(), new BranchContingency(l.getId())));
        sensiParameters.getLoadFlowParameters().setBalanceType(LoadFlowParameters.BalanceType.PROPORTIONAL_TO_GENERATION_P_MAX);
        SensitivityFactorsProvider factorsProvider = n -> createFactorMatrix(network.getGeneratorStream().filter(gen -> gen.getId().equals("g2")).collect(Collectors.toList()),
                network.getBranchStream().collect(Collectors.toList()));
        SensitivityAnalysisResult result = sensiProvider.run(network, VariantManagerConstants.INITIAL_VARIANT_ID, factorsProvider, contingencies,
                sensiParameters, LocalComputationManager.getDefault())
                                                        .join();

        Network networkDisconnected = FourBusNetworkFactory.create();
        networkDisconnected.getLine("l23").getTerminal1().disconnect();
        networkDisconnected.getLine("l23").getTerminal2().disconnect();
        runDcLf(networkDisconnected);

        for (Line line : networkDisconnected.getLineStream().filter(line -> !Double.isNaN(line.getTerminal1().getP())).collect(Collectors.toList())) {
            assertEquals(line.getTerminal1().getP(), getContingencyFunctionReference(result, line.getId(), "l23"), LoadFlowAssert.DELTA_POWER);
        }
    }

    @Test
    void testFunctionRefOnTwoElement() {
        Network network = FourBusNetworkFactory.create();
        runDcLf(network);
        SensitivityAnalysisParameters sensiParameters = createParameters(true, "b1_vl_0", true);
        List<Contingency> contingencies = List.of(new Contingency("l23+l34", new BranchContingency("l23"), new BranchContingency("l34")));
        sensiParameters.getLoadFlowParameters().setBalanceType(LoadFlowParameters.BalanceType.PROPORTIONAL_TO_GENERATION_P_MAX);
        SensitivityFactorsProvider factorsProvider = n -> createFactorMatrix(network.getGeneratorStream().filter(gen -> gen.getId().equals("g2")).collect(Collectors.toList()),
                network.getBranchStream().collect(Collectors.toList()));
        SensitivityAnalysisResult result = sensiProvider.run(network, VariantManagerConstants.INITIAL_VARIANT_ID, factorsProvider, contingencies,
                sensiParameters, LocalComputationManager.getDefault())
                                                        .join();

        Network networkDisconnected = FourBusNetworkFactory.create();
        networkDisconnected.getLine("l23").getTerminal1().disconnect();
        networkDisconnected.getLine("l23").getTerminal2().disconnect();
        networkDisconnected.getLine("l34").getTerminal1().disconnect();
        networkDisconnected.getLine("l34").getTerminal2().disconnect();

        runDcLf(networkDisconnected);

        for (Line line : networkDisconnected.getLineStream().filter(line -> !Double.isNaN(line.getTerminal1().getP())).collect(Collectors.toList())) {
            assertEquals(line.getTerminal1().getP(), getContingencyFunctionReference(result, line.getId(), "l23+l34"), LoadFlowAssert.DELTA_POWER);
        }
    }

    @Test
    void testContingencyWithTwoElementsAwayFromSlack() {
        Network network = FourBusNetworkFactory.create();
        runDcLf(network);
        SensitivityAnalysisParameters sensiParameters = createParameters(true, "b1_vl_0", true);
        List<Contingency> contingencies = List.of(new Contingency("l23+l34", new BranchContingency("l23"), new BranchContingency("l34")));
        sensiParameters.getLoadFlowParameters().setBalanceType(LoadFlowParameters.BalanceType.PROPORTIONAL_TO_GENERATION_P_MAX);
        SensitivityFactorsProvider factorsProvider = n -> createFactorMatrix(network.getGeneratorStream().filter(gen -> gen.getId().equals("g2")).collect(Collectors.toList()),
                network.getBranchStream().collect(Collectors.toList()));
        SensitivityAnalysisResult result = sensiProvider.run(network, VariantManagerConstants.INITIAL_VARIANT_ID, factorsProvider, contingencies,
                sensiParameters, LocalComputationManager.getDefault())
                                                        .join();

        assertEquals(5, result.getSensitivityValues().size());
        assertEquals(0.05d, getValue(result, "g2", "l14"), LoadFlowAssert.DELTA_POWER);
        assertEquals(-0.35d, getValue(result, "g2", "l12"), LoadFlowAssert.DELTA_POWER);
        assertEquals(0.25d, getValue(result, "g2", "l23"), LoadFlowAssert.DELTA_POWER);
        assertEquals(0.15d, getValue(result, "g2", "l34"), LoadFlowAssert.DELTA_POWER);
        assertEquals(-0.1d, getValue(result, "g2", "l13"), LoadFlowAssert.DELTA_POWER);

        assertEquals(1, result.getSensitivityValuesContingencies().size());
        assertEquals(5, result.getSensitivityValuesContingencies().get("l23+l34").size());
        assertEquals(0.2, getContingencyValue(result, "l23+l34", "g2", "l14"), LoadFlowAssert.DELTA_POWER);
        assertEquals(-0.6d, getContingencyValue(result, "l23+l34", "g2", "l12"), LoadFlowAssert.DELTA_POWER);
        assertEquals(0d, getContingencyValue(result, "l23+l34", "g2", "l23"), LoadFlowAssert.DELTA_POWER);
        assertEquals(0d, getContingencyValue(result, "l23+l34", "g2", "l34"), LoadFlowAssert.DELTA_POWER);
        assertEquals(0d, getContingencyValue(result, "l23+l34", "g2", "l13"), LoadFlowAssert.DELTA_POWER);
    }

    @Test
    void testConnectivityLossOnSingleLine() {
        Network network = ConnectedComponentNetworkFactory.createTwoComponentWithGeneratorAndLoad();
        runDcLf(network);
        SensitivityAnalysisParameters sensiParameters = createParameters(true, "b1_vl_0", false);
        List<Contingency> contingencies = List.of(new Contingency("l34", new BranchContingency("l34")));
        SensitivityFactorsProvider factorsProvider = n -> createFactorMatrix(network.getGeneratorStream().collect(Collectors.toList()),
                network.getBranchStream().collect(Collectors.toList()));
        SensitivityAnalysisResult result = sensiProvider.run(network, VariantManagerConstants.INITIAL_VARIANT_ID, factorsProvider, contingencies,
                sensiParameters, LocalComputationManager.getDefault())
                                                        .join();

        assertEquals(1, result.getSensitivityValuesContingencies().size());
        assertEquals(14, result.getSensitivityValuesContingencies().get("l34").size());
        assertEquals(-2d / 3d, getContingencyValue(result, "l34", "g2", "l12"), LoadFlowAssert.DELTA_POWER);
        assertEquals(1d / 3d, getContingencyValue(result, "l34", "g2", "l23"), LoadFlowAssert.DELTA_POWER);
        assertEquals(-1d / 3d, getContingencyValue(result, "l34", "g2", "l13"), LoadFlowAssert.DELTA_POWER);
        assertEquals(0d, getContingencyValue(result, "l34", "g2", "l34"), LoadFlowAssert.DELTA_POWER);
        assertEquals(0d, getContingencyValue(result, "l34", "g2", "l45"), LoadFlowAssert.DELTA_POWER);
        assertEquals(0d, getContingencyValue(result, "l34", "g2", "l46"), LoadFlowAssert.DELTA_POWER);
        assertEquals(0d, getContingencyValue(result, "l34", "g2", "l56"), LoadFlowAssert.DELTA_POWER);

        assertEquals(0d, getContingencyValue(result, "l34", "g6", "l12"), LoadFlowAssert.DELTA_POWER);
        assertEquals(0d, getContingencyValue(result, "l34", "g6", "l23"), LoadFlowAssert.DELTA_POWER);
        assertEquals(0d, getContingencyValue(result, "l34", "g6", "l13"), LoadFlowAssert.DELTA_POWER);
        assertEquals(0d, getContingencyValue(result, "l34", "g6", "l34"), LoadFlowAssert.DELTA_POWER);
        assertEquals(Double.NaN, getContingencyValue(result, "l34", "g6", "l45"), LoadFlowAssert.DELTA_POWER);
        assertEquals(Double.NaN, getContingencyValue(result, "l34", "g6", "l46"), LoadFlowAssert.DELTA_POWER);
        assertEquals(Double.NaN, getContingencyValue(result, "l34", "g6", "l56"), LoadFlowAssert.DELTA_POWER);
    }

    @Test
    void testConnectivityLossOnSingleLineWithDistributedSlack() {
        Network network = ConnectedComponentNetworkFactory.createTwoComponentWithGeneratorAndLoad();
        runDcLf(network);
        SensitivityAnalysisParameters sensiParameters = createParameters(true, "b1_vl_0", true);
        sensiParameters.getLoadFlowParameters().setBalanceType(LoadFlowParameters.BalanceType.PROPORTIONAL_TO_LOAD);
        List<Contingency> contingencies = List.of(new Contingency("l34", new BranchContingency("l34")));
        SensitivityFactorsProvider factorsProvider = n -> createFactorMatrix(network.getGeneratorStream().collect(Collectors.toList()),
                network.getBranchStream().collect(Collectors.toList()));
        SensitivityAnalysisResult result = sensiProvider.run(network, VariantManagerConstants.INITIAL_VARIANT_ID, factorsProvider, contingencies,
                sensiParameters, LocalComputationManager.getDefault())
                                                        .join();

        assertEquals(1, result.getSensitivityValuesContingencies().size());
        assertEquals(14, result.getSensitivityValuesContingencies().get("l34").size());
        assertEquals(-0.5d, getContingencyValue(result, "l34", "g2", "l12"), LoadFlowAssert.DELTA_POWER);
        assertEquals(0.5d, getContingencyValue(result, "l34", "g2", "l23"), LoadFlowAssert.DELTA_POWER);
        assertEquals(0d, getContingencyValue(result, "l34", "g2", "l13"), LoadFlowAssert.DELTA_POWER);
        assertEquals(0d, getContingencyValue(result, "l34", "g2", "l34"), LoadFlowAssert.DELTA_POWER);
        assertEquals(0d, getContingencyValue(result, "l34", "g2", "l45"), LoadFlowAssert.DELTA_POWER);
        assertEquals(0d, getContingencyValue(result, "l34", "g2", "l46"), LoadFlowAssert.DELTA_POWER);
        assertEquals(0d, getContingencyValue(result, "l34", "g2", "l56"), LoadFlowAssert.DELTA_POWER);

        assertEquals(0d, getContingencyValue(result, "l34", "g6", "l12"), LoadFlowAssert.DELTA_POWER);
        assertEquals(0d, getContingencyValue(result, "l34", "g6", "l23"), LoadFlowAssert.DELTA_POWER);
        assertEquals(0d, getContingencyValue(result, "l34", "g6", "l13"), LoadFlowAssert.DELTA_POWER);
        assertEquals(0d, getContingencyValue(result, "l34", "g6", "l34"), LoadFlowAssert.DELTA_POWER);
        assertEquals(Double.NaN, getContingencyValue(result, "l34", "g6", "l45"), LoadFlowAssert.DELTA_POWER);
        assertEquals(Double.NaN, getContingencyValue(result, "l34", "g6", "l46"), LoadFlowAssert.DELTA_POWER);
        assertEquals(Double.NaN, getContingencyValue(result, "l34", "g6", "l56"), LoadFlowAssert.DELTA_POWER);
    }

    @Test
    void slackRedistributionInAdditionalFactors() {
        Network network = ConnectedComponentNetworkFactory.createTwoComponentWithGeneratorAndLoad();
        runDcLf(network);
        SensitivityAnalysisParameters sensiParameters = createParameters(true, "b1_vl_0", true);
        sensiParameters.getLoadFlowParameters().setBalanceType(LoadFlowParameters.BalanceType.PROPORTIONAL_TO_LOAD);
        List<Contingency> contingencies = List.of(new Contingency("l34", new BranchContingency("l34")));
        SensitivityFactorsProvider factorsProvider = new SensitivityFactorsProvider() {
            Branch branch = network.getBranch("l12");
            @Override
            public List<SensitivityFactor> getCommonFactors(Network network) {
                return createFactorMatrix(network.getGeneratorStream().collect(Collectors.toList()), Collections.singletonList(branch));
            }

            @Override
            public List<SensitivityFactor> getAdditionalFactors(Network network, String contingencyId) {
                return createFactorMatrix(network.getGeneratorStream().collect(Collectors.toList()),
                    network.getBranchStream().filter(b -> !b.equals(branch)).collect(Collectors.toList()));
            }
        };
        SensitivityAnalysisResult result = sensiProvider.run(network, VariantManagerConstants.INITIAL_VARIANT_ID, factorsProvider, contingencies,
            sensiParameters, LocalComputationManager.getDefault())
            .join();

        assertEquals(1, result.getSensitivityValuesContingencies().size());
        assertEquals(14, result.getSensitivityValuesContingencies().get("l34").size());
        assertEquals(-0.5d, getContingencyValue(result, "l34", "g2", "l12"), LoadFlowAssert.DELTA_POWER);
        assertEquals(0.5d, getContingencyValue(result, "l34", "g2", "l23"), LoadFlowAssert.DELTA_POWER);
        assertEquals(0d, getContingencyValue(result, "l34", "g2", "l13"), LoadFlowAssert.DELTA_POWER);
        assertEquals(0d, getContingencyValue(result, "l34", "g2", "l34"), LoadFlowAssert.DELTA_POWER);
        assertEquals(0d, getContingencyValue(result, "l34", "g2", "l45"), LoadFlowAssert.DELTA_POWER);
        assertEquals(0d, getContingencyValue(result, "l34", "g2", "l46"), LoadFlowAssert.DELTA_POWER);
        assertEquals(0d, getContingencyValue(result, "l34", "g2", "l56"), LoadFlowAssert.DELTA_POWER);

        assertEquals(0d, getContingencyValue(result, "l34", "g6", "l12"), LoadFlowAssert.DELTA_POWER);
        assertEquals(0d, getContingencyValue(result, "l34", "g6", "l23"), LoadFlowAssert.DELTA_POWER);
        assertEquals(0d, getContingencyValue(result, "l34", "g6", "l13"), LoadFlowAssert.DELTA_POWER);
        assertEquals(0d, getContingencyValue(result, "l34", "g6", "l34"), LoadFlowAssert.DELTA_POWER);
        assertEquals(Double.NaN, getContingencyValue(result, "l34", "g6", "l45"), LoadFlowAssert.DELTA_POWER);
        assertEquals(Double.NaN, getContingencyValue(result, "l34", "g6", "l46"), LoadFlowAssert.DELTA_POWER);
        assertEquals(Double.NaN, getContingencyValue(result, "l34", "g6", "l56"), LoadFlowAssert.DELTA_POWER);
    }

    @Test
    void testConnectivityLossOnTwoComponentAtATime() {
        Network network = ConnectedComponentNetworkFactory.createThreeCcLinkedByASingleBus();
        runDcLf(network);
        SensitivityAnalysisParameters sensiParameters = createParameters(true, "b1_vl_0", false);
        List<Contingency> contingencies = List.of(new Contingency("l34+l48", new BranchContingency("l34"), new BranchContingency("l48")));
        SensitivityFactorsProvider factorsProvider = n -> createFactorMatrix(network.getGeneratorStream().collect(Collectors.toList()),
                network.getBranchStream().collect(Collectors.toList()));
        SensitivityAnalysisResult result = sensiProvider.run(network, VariantManagerConstants.INITIAL_VARIANT_ID, factorsProvider, contingencies,
                sensiParameters, LocalComputationManager.getDefault())
                                                        .join();

        assertEquals(1, result.getSensitivityValuesContingencies().size());
        assertEquals(36, result.getSensitivityValuesContingencies().get("l34+l48").size());

        assertEquals(-2d / 3d, getContingencyValue(result, "l34+l48", "g2", "l12"), LoadFlowAssert.DELTA_POWER);
        assertEquals(1d / 3d, getContingencyValue(result, "l34+l48", "g2", "l23"), LoadFlowAssert.DELTA_POWER);
        assertEquals(-1d / 3d, getContingencyValue(result, "l34+l48", "g2", "l13"), LoadFlowAssert.DELTA_POWER);
        assertEquals(0d, getContingencyValue(result, "l34+l48", "g2", "l34"), LoadFlowAssert.DELTA_POWER);
        assertEquals(0d, getContingencyValue(result, "l34+l48", "g2", "l45"), LoadFlowAssert.DELTA_POWER);
        assertEquals(0d, getContingencyValue(result, "l34+l48", "g2", "l56"), LoadFlowAssert.DELTA_POWER);
        assertEquals(0d, getContingencyValue(result, "l34+l48", "g2", "l57"), LoadFlowAssert.DELTA_POWER);
        assertEquals(0d, getContingencyValue(result, "l34+l48", "g2", "l67"), LoadFlowAssert.DELTA_POWER);
        assertEquals(0d, getContingencyValue(result, "l34+l48", "g2", "l48"), LoadFlowAssert.DELTA_POWER);
        assertEquals(0d, getContingencyValue(result, "l34+l48", "g2", "l89"), LoadFlowAssert.DELTA_POWER);
        assertEquals(0d, getContingencyValue(result, "l34+l48", "g2", "l810"), LoadFlowAssert.DELTA_POWER);
        assertEquals(0d, getContingencyValue(result, "l34+l48", "g2", "l910"), LoadFlowAssert.DELTA_POWER);

        assertEquals(0d, getContingencyValue(result, "l34+l48", "g6", "l12"), LoadFlowAssert.DELTA_POWER);
        assertEquals(0d, getContingencyValue(result, "l34+l48", "g6", "l23"), LoadFlowAssert.DELTA_POWER);
        assertEquals(0d, getContingencyValue(result, "l34+l48", "g6", "l13"), LoadFlowAssert.DELTA_POWER);
        assertEquals(0d, getContingencyValue(result, "l34+l48", "g6", "l34"), LoadFlowAssert.DELTA_POWER);
        assertEquals(Double.NaN, getContingencyValue(result, "l34+l48", "g6", "l45"), LoadFlowAssert.DELTA_POWER);
        assertEquals(Double.NaN, getContingencyValue(result, "l34+l48", "g6", "l56"), LoadFlowAssert.DELTA_POWER);
        assertEquals(Double.NaN, getContingencyValue(result, "l34+l48", "g6", "l57"), LoadFlowAssert.DELTA_POWER);
        assertEquals(Double.NaN, getContingencyValue(result, "l34+l48", "g6", "l67"), LoadFlowAssert.DELTA_POWER);
        assertEquals(0d, getContingencyValue(result, "l34+l48", "g6", "l48"), LoadFlowAssert.DELTA_POWER);
        assertEquals(0d, getContingencyValue(result, "l34+l48", "g6", "l89"), LoadFlowAssert.DELTA_POWER);
        assertEquals(0d, getContingencyValue(result, "l34+l48", "g6", "l810"), LoadFlowAssert.DELTA_POWER);
        assertEquals(0d, getContingencyValue(result, "l34+l48", "g6", "l910"), LoadFlowAssert.DELTA_POWER);

        assertEquals(0d, getContingencyValue(result, "l34+l48", "g10", "l12"), LoadFlowAssert.DELTA_POWER);
        assertEquals(0d, getContingencyValue(result, "l34+l48", "g10", "l23"), LoadFlowAssert.DELTA_POWER);
        assertEquals(0d, getContingencyValue(result, "l34+l48", "g10", "l13"), LoadFlowAssert.DELTA_POWER);
        assertEquals(0d, getContingencyValue(result, "l34+l48", "g10", "l34"), LoadFlowAssert.DELTA_POWER);
        assertEquals(0d, getContingencyValue(result, "l34+l48", "g10", "l45"), LoadFlowAssert.DELTA_POWER);
        assertEquals(0d, getContingencyValue(result, "l34+l48", "g10", "l56"), LoadFlowAssert.DELTA_POWER);
        assertEquals(0d, getContingencyValue(result, "l34+l48", "g10", "l57"), LoadFlowAssert.DELTA_POWER);
        assertEquals(0d, getContingencyValue(result, "l34+l48", "g10", "l67"), LoadFlowAssert.DELTA_POWER);
        // FIXME: Next line is not working with EvenShiloach, it feels like the connectivity check is wrong (in the predefinedResults definition)
        assertEquals(0d, getContingencyValue(result, "l34+l48", "g10", "l48"), LoadFlowAssert.DELTA_POWER);
        assertEquals(Double.NaN, getContingencyValue(result, "l34+l48", "g10", "l89"), LoadFlowAssert.DELTA_POWER);
        assertEquals(Double.NaN, getContingencyValue(result, "l34+l48", "g10", "l810"), LoadFlowAssert.DELTA_POWER);
        assertEquals(Double.NaN, getContingencyValue(result, "l34+l48", "g10", "l910"), LoadFlowAssert.DELTA_POWER);
    }

    @Test
    void testLosingTheSameConnectivityTwice() {
        Network network = ConnectedComponentNetworkFactory.createTwoConnectedComponentsLinkedByASerieOfTwoBranches();
        runDcLf(network);
        SensitivityAnalysisParameters sensiParameters = createParameters(true, "b1_vl_0", false);
        List<Contingency> contingencies = List.of(new Contingency("l34+l45", new BranchContingency("l34"), new BranchContingency("l45")));
        SensitivityFactorsProvider factorsProvider = n -> createFactorMatrix(network.getGeneratorStream().collect(Collectors.toList()),
                network.getBranchStream().collect(Collectors.toList()));
        SensitivityAnalysisResult result = sensiProvider.run(network, VariantManagerConstants.INITIAL_VARIANT_ID, factorsProvider, contingencies,
                sensiParameters, LocalComputationManager.getDefault())
                                                        .join();

        assertEquals(1, result.getSensitivityValuesContingencies().size());
        assertEquals(16, result.getSensitivityValuesContingencies().get("l34+l45").size());

        assertEquals(-2d / 3d, getContingencyValue(result, "l34+l45", "g2", "l12"), LoadFlowAssert.DELTA_POWER);
        assertEquals(1d / 3d, getContingencyValue(result, "l34+l45", "g2", "l23"), LoadFlowAssert.DELTA_POWER);
        assertEquals(-1d / 3d, getContingencyValue(result, "l34+l45", "g2", "l13"), LoadFlowAssert.DELTA_POWER);
        assertEquals(0d, getContingencyValue(result, "l34+l45", "g2", "l34"), LoadFlowAssert.DELTA_POWER);
        assertEquals(0d, getContingencyValue(result, "l34+l45", "g2", "l45"), LoadFlowAssert.DELTA_POWER);
        assertEquals(0d, getContingencyValue(result, "l34+l45", "g2", "l56"), LoadFlowAssert.DELTA_POWER);
        assertEquals(0d, getContingencyValue(result, "l34+l45", "g2", "l57"), LoadFlowAssert.DELTA_POWER);
        assertEquals(0d, getContingencyValue(result, "l34+l45", "g2", "l67"), LoadFlowAssert.DELTA_POWER);

        assertEquals(0d, getContingencyValue(result, "l34+l45", "g6", "l12"), LoadFlowAssert.DELTA_POWER);
        assertEquals(0d, getContingencyValue(result, "l34+l45", "g6", "l23"), LoadFlowAssert.DELTA_POWER);
        assertEquals(0d, getContingencyValue(result, "l34+l45", "g6", "l13"), LoadFlowAssert.DELTA_POWER);
        assertEquals(0d, getContingencyValue(result, "l34+l45", "g6", "l34"), LoadFlowAssert.DELTA_POWER);
        assertEquals(0d, getContingencyValue(result, "l34+l45", "g6", "l45"), LoadFlowAssert.DELTA_POWER);
        assertEquals(Double.NaN, getContingencyValue(result, "l34+l45", "g6", "l56"), LoadFlowAssert.DELTA_POWER);
        assertEquals(Double.NaN, getContingencyValue(result, "l34+l45", "g6", "l57"), LoadFlowAssert.DELTA_POWER);
        assertEquals(Double.NaN, getContingencyValue(result, "l34+l45", "g6", "l67"), LoadFlowAssert.DELTA_POWER);
    }

    @Test
    void testLosingConnectivityOnTwoBranches() {
        Network network = ConnectedComponentNetworkFactory.createThreeCc();
        runDcLf(network);
        SensitivityAnalysisParameters sensiParameters = createParameters(true, "b1_vl_0", false);
        List<Contingency> contingencies = List.of(new Contingency("l34+l47", new BranchContingency("l34"), new BranchContingency("l47")));
        SensitivityFactorsProvider factorsProvider = n -> createFactorMatrix(network.getGeneratorStream().collect(Collectors.toList()),
                network.getBranchStream().collect(Collectors.toList()));
        SensitivityAnalysisResult result = sensiProvider.run(network, VariantManagerConstants.INITIAL_VARIANT_ID, factorsProvider, contingencies,
                sensiParameters, LocalComputationManager.getDefault())
                                                        .join();

        assertEquals(1, result.getSensitivityValuesContingencies().size());
        assertEquals(33, result.getSensitivityValuesContingencies().get("l34+l47").size());

        assertEquals(-2d / 3d, getContingencyValue(result, "l34+l47", "g2", "l12"), LoadFlowAssert.DELTA_POWER);
        assertEquals(-1d / 3d, getContingencyValue(result, "l34+l47", "g2", "l13"), LoadFlowAssert.DELTA_POWER);
        assertEquals(1d / 3d, getContingencyValue(result, "l34+l47", "g2", "l23"), LoadFlowAssert.DELTA_POWER);
        assertEquals(0d, getContingencyValue(result, "l34+l47", "g2", "l34"), LoadFlowAssert.DELTA_POWER);
        assertEquals(0d, getContingencyValue(result, "l34+l47", "g2", "l45"), LoadFlowAssert.DELTA_POWER);
        assertEquals(0d, getContingencyValue(result, "l34+l47", "g2", "l46"), LoadFlowAssert.DELTA_POWER);
        assertEquals(0d, getContingencyValue(result, "l34+l47", "g2", "l56"), LoadFlowAssert.DELTA_POWER);
        assertEquals(0d, getContingencyValue(result, "l34+l47", "g2", "l78"), LoadFlowAssert.DELTA_POWER);
        assertEquals(0d, getContingencyValue(result, "l34+l47", "g2", "l79"), LoadFlowAssert.DELTA_POWER);
        assertEquals(0d, getContingencyValue(result, "l34+l47", "g2", "l89"), LoadFlowAssert.DELTA_POWER);

        assertEquals(0d, getContingencyValue(result, "l34+l47", "g6", "l12"), LoadFlowAssert.DELTA_POWER);
        assertEquals(0d, getContingencyValue(result, "l34+l47", "g6", "l13"), LoadFlowAssert.DELTA_POWER);
        assertEquals(0d, getContingencyValue(result, "l34+l47", "g6", "l23"), LoadFlowAssert.DELTA_POWER);
        assertEquals(0d, getContingencyValue(result, "l34+l47", "g6", "l34"), LoadFlowAssert.DELTA_POWER);
        assertEquals(Double.NaN, getContingencyValue(result, "l34+l47", "g6", "l45"), LoadFlowAssert.DELTA_POWER);
        assertEquals(Double.NaN, getContingencyValue(result, "l34+l47", "g6", "l46"), LoadFlowAssert.DELTA_POWER);
        assertEquals(Double.NaN, getContingencyValue(result, "l34+l47", "g6", "l56"), LoadFlowAssert.DELTA_POWER);
        assertEquals(0d, getContingencyValue(result, "l34+l47", "g6", "l78"), LoadFlowAssert.DELTA_POWER);
        assertEquals(0d, getContingencyValue(result, "l34+l47", "g6", "l79"), LoadFlowAssert.DELTA_POWER);
        assertEquals(0d, getContingencyValue(result, "l34+l47", "g6", "l89"), LoadFlowAssert.DELTA_POWER);

        assertEquals(0d, getContingencyValue(result, "l34+l47", "g9", "l12"), LoadFlowAssert.DELTA_POWER);
        assertEquals(0d, getContingencyValue(result, "l34+l47", "g9", "l13"), LoadFlowAssert.DELTA_POWER);
        assertEquals(0d, getContingencyValue(result, "l34+l47", "g9", "l23"), LoadFlowAssert.DELTA_POWER);
        assertEquals(0d, getContingencyValue(result, "l34+l47", "g9", "l34"), LoadFlowAssert.DELTA_POWER);
        assertEquals(0d, getContingencyValue(result, "l34+l47", "g9", "l45"), LoadFlowAssert.DELTA_POWER);
        assertEquals(0d, getContingencyValue(result, "l34+l47", "g9", "l46"), LoadFlowAssert.DELTA_POWER);
        assertEquals(0d, getContingencyValue(result, "l34+l47", "g9", "l56"), LoadFlowAssert.DELTA_POWER);
        assertEquals(Double.NaN, getContingencyValue(result, "l34+l47", "g9", "l78"), LoadFlowAssert.DELTA_POWER);
        assertEquals(Double.NaN, getContingencyValue(result, "l34+l47", "g9", "l79"), LoadFlowAssert.DELTA_POWER);
        assertEquals(Double.NaN, getContingencyValue(result, "l34+l47", "g9", "l89"), LoadFlowAssert.DELTA_POWER);
    }

    @Test
    void testLosingAllPossibleCompensations() {
        Network network = ConnectedComponentNetworkFactory.createTwoComponentWithGeneratorOnOneSide();
        runDcLf(network);
        SensitivityAnalysisParameters sensiParameters = createParameters(true, "b1_vl_0", true);
        sensiParameters.getLoadFlowParameters().setBalanceType(LoadFlowParameters.BalanceType.PROPORTIONAL_TO_GENERATION_P_MAX);
        List<Contingency> contingencies = List.of(new Contingency("l34", new BranchContingency("l34")));
        SensitivityFactorsProvider factorsProvider = n -> createFactorMatrix(network.getLoadStream().collect(Collectors.toList()),
                network.getBranchStream().collect(Collectors.toList()));
        SensitivityAnalysisResult result = sensiProvider.run(network, VariantManagerConstants.INITIAL_VARIANT_ID, factorsProvider, contingencies,
                sensiParameters, LocalComputationManager.getDefault()).join();

        assertEquals(0d, getContingencyValue(result, "l34", "d1", "l45"), LoadFlowAssert.DELTA_POWER);
        assertEquals(0d, getContingencyValue(result, "l34", "d1", "l46"), LoadFlowAssert.DELTA_POWER);
        assertEquals(0d, getContingencyValue(result, "l34", "d1", "l56"), LoadFlowAssert.DELTA_POWER);

        assertTrue(Double.isNaN(getContingencyValue(result, "l34", "d5", "l45")));
        assertTrue(Double.isNaN(getContingencyValue(result, "l34", "d5", "l46")));
        assertTrue(Double.isNaN(getContingencyValue(result, "l34", "d5", "l56")));

        assertTrue(Double.isNaN(getContingencyValue(result, "l34", "d6", "l45")));
        assertTrue(Double.isNaN(getContingencyValue(result, "l34", "d6", "l46")));
        assertTrue(Double.isNaN(getContingencyValue(result, "l34", "d6", "l56")));
    }

    @Test
    void testPhaseShifterUnrelatedContingency() {
        Network network = FourBusNetworkFactory.createWithTransfo();
        runDcLf(network);

        SensitivityAnalysisParameters sensiParameters = createParameters(true, "b1_vl_0");
        TwoWindingsTransformer ps1 = network.getTwoWindingsTransformer("l23");
        SensitivityFactorsProvider factorsProvider = n -> {
            List<SensitivityFactor> factors = new LinkedList<>();
            network.getBranches().forEach(branch -> factors.add(new BranchFlowPerPSTAngle(createBranchFlow(branch),
                    new PhaseTapChangerAngle(ps1.getId(), ps1.getNameOrId(), ps1.getId()))));
            return factors;
        };

        List<Contingency> contingencies = List.of(new Contingency("l14", new BranchContingency("l14")));
        SensitivityAnalysisResult result = sensiProvider.run(network, VariantManagerConstants.INITIAL_VARIANT_ID, factorsProvider, contingencies,
                sensiParameters, LocalComputationManager.getDefault())
                                                        .join();

        assertEquals(5, result.getSensitivityValues().size());
        assertEquals(15d / 4d * Math.PI / 180d, getValue(result, "l23", "l12"), LoadFlowAssert.DELTA_POWER);
        assertEquals(-10d / 4d * Math.PI / 180d, getValue(result, "l23", "l13"), LoadFlowAssert.DELTA_POWER);
        assertEquals(-5d / 4d * Math.PI / 180d, getValue(result, "l23", "l14"), LoadFlowAssert.DELTA_POWER);
        assertEquals(15d / 4d * Math.PI / 180d, getValue(result, "l23", "l23"), LoadFlowAssert.DELTA_POWER);
        assertEquals(5d / 4d * Math.PI / 180d, getValue(result, "l23", "l34"), LoadFlowAssert.DELTA_POWER);

        assertEquals(1, result.getSensitivityValuesContingencies().size());
        assertEquals(5, result.getSensitivityValuesContingencies().get("l14").size());

        assertEquals(10d / 3d * Math.PI / 180d, getContingencyValue(result, "l14", "l23", "l12"), LoadFlowAssert.DELTA_POWER);
        assertEquals(-10d / 3d * Math.PI / 180d, getContingencyValue(result, "l14", "l23", "l13"), LoadFlowAssert.DELTA_POWER);
        assertEquals(0d, getContingencyValue(result, "l14", "l23", "l14"), LoadFlowAssert.DELTA_POWER);
        assertEquals(10d / 3d * Math.PI / 180d, getContingencyValue(result, "l14", "l23", "l23"), LoadFlowAssert.DELTA_POWER);
        assertEquals(0d, getContingencyValue(result, "l14", "l23", "l34"), LoadFlowAssert.DELTA_POWER);
    }

    @Test
    void testPhaseShifterConnectivityLoss() {
        Network network = ConnectedComponentNetworkFactory.createTwoCcWithATransformerLinkedByASingleLine();
        runDcLf(network);

        SensitivityAnalysisParameters sensiParameters = createParameters(true, "b1_vl_0");
        TwoWindingsTransformer ps1 = network.getTwoWindingsTransformer("l56");
        SensitivityFactorsProvider factorsProvider = n -> {
            List<SensitivityFactor> factors = new LinkedList<>();
            network.getBranches().forEach(branch -> factors.add(new BranchFlowPerPSTAngle(createBranchFlow(branch),
                    new PhaseTapChangerAngle(ps1.getId(), ps1.getNameOrId(), ps1.getId()))));
            return factors;
        };

        List<Contingency> contingencies = List.of(new Contingency("l34", new BranchContingency("l34")));
        SensitivityAnalysisResult result = sensiProvider.run(network, VariantManagerConstants.INITIAL_VARIANT_ID, factorsProvider, contingencies,
                sensiParameters, LocalComputationManager.getDefault())
                                                        .join();

        assertEquals(1, result.getSensitivityValuesContingencies().size());
        assertEquals(7, result.getSensitivityValuesContingencies().get("l34").size());

        assertEquals(0d, getContingencyValue(result, "l34", "l56", "l12"), LoadFlowAssert.DELTA_POWER);
        assertEquals(0d, getContingencyValue(result, "l34", "l56", "l13"), LoadFlowAssert.DELTA_POWER);
        assertEquals(0d, getContingencyValue(result, "l34", "l56", "l23"), LoadFlowAssert.DELTA_POWER);
        assertEquals(0d, getContingencyValue(result, "l34", "l56", "l34"), LoadFlowAssert.DELTA_POWER);
        assertEquals(Double.NaN, getContingencyValue(result, "l34", "l56", "l45"), LoadFlowAssert.DELTA_POWER);
        assertEquals(Double.NaN, getContingencyValue(result, "l34", "l56", "l46"), LoadFlowAssert.DELTA_POWER);
        assertEquals(Double.NaN, getContingencyValue(result, "l34", "l56", "l56"), LoadFlowAssert.DELTA_POWER);
    }

    @Test
    void testContingencyOnTransformer() {
        Network network = ConnectedComponentNetworkFactory.createTwoCcWithATransformerLinkedByASingleLine();
        runDcLf(network);

        SensitivityAnalysisParameters sensiParameters = createParameters(true, "b1_vl_0");
        TwoWindingsTransformer ps1 = network.getTwoWindingsTransformer("l56");
        SensitivityFactorsProvider factorsProvider = n -> {
            List<SensitivityFactor> factors = new LinkedList<>();
            network.getBranches().forEach(branch -> factors.add(new BranchFlowPerPSTAngle(createBranchFlow(branch),
                    new PhaseTapChangerAngle(ps1.getId(), ps1.getNameOrId(), ps1.getId()))));
            return factors;
        };

        List<Contingency> contingencies = List.of(new Contingency("l56", new BranchContingency("l56")));
        SensitivityAnalysisResult result = sensiProvider.run(network, VariantManagerConstants.INITIAL_VARIANT_ID, factorsProvider, contingencies,
                sensiParameters, LocalComputationManager.getDefault())
                                                        .join();

        assertEquals(1, result.getSensitivityValuesContingencies().size());
        assertEquals(7, result.getSensitivityValuesContingencies().get("l56").size());

        assertEquals(0d, getContingencyValue(result, "l56", "l56", "l12"), LoadFlowAssert.DELTA_POWER);
        assertEquals(0d, getContingencyValue(result, "l56", "l56", "l13"), LoadFlowAssert.DELTA_POWER);
        assertEquals(0d, getContingencyValue(result, "l56", "l56", "l23"), LoadFlowAssert.DELTA_POWER);
        assertEquals(0d, getContingencyValue(result, "l56", "l56", "l34"), LoadFlowAssert.DELTA_POWER);
        assertEquals(0d, getContingencyValue(result, "l56", "l56", "l45"), LoadFlowAssert.DELTA_POWER);
        assertEquals(0d, getContingencyValue(result, "l56", "l56", "l46"), LoadFlowAssert.DELTA_POWER);
        assertEquals(0d, getContingencyValue(result, "l56", "l56", "l56"), LoadFlowAssert.DELTA_POWER);
    }

    @Test
    void testContingencyOnHvdcLcc() {
        Network network = HvdcNetworkFactory.createTwoCcLinkedByAHvdcWithGenerators();

        SensitivityAnalysisParameters sensiParameters = createParameters(true, "b1_vl_0", true);
        SensitivityFactorsProvider factorsProvider = n -> {
            return createFactorMatrix(List.of("g1", "g2").stream().map(network::getGenerator).collect(Collectors.toList()),
                List.of("l12", "l13", "l23").stream().map(network::getBranch).collect(Collectors.toList()));
        };

        List<Contingency> contingencies = List.of(new Contingency("hvdc34", new HvdcLineContingency("hvdc34")));
        SensitivityAnalysisResult result = sensiProvider.run(network, VariantManagerConstants.INITIAL_VARIANT_ID, factorsProvider, contingencies,
            sensiParameters, LocalComputationManager.getDefault())
            .join();

        assertEquals(1, result.getSensitivityValuesContingencies().size());
        List<SensitivityValue> contingencyResult = result.getSensitivityValuesContingencies().get("hvdc34");
        assertEquals(6, contingencyResult.size());
        assertEquals(1d / 3d, getValue(contingencyResult, "g1", "l12"), LoadFlowAssert.DELTA_POWER);
        assertEquals(1d / 6d, getValue(contingencyResult, "g1", "l13"), LoadFlowAssert.DELTA_POWER);
        assertEquals(-1d / 6d, getValue(contingencyResult, "g1", "l23"), LoadFlowAssert.DELTA_POWER);
        assertEquals(-1d / 3d, getValue(contingencyResult, "g2", "l12"), LoadFlowAssert.DELTA_POWER);
        assertEquals(-1d / 6d, getValue(contingencyResult, "g2", "l13"), LoadFlowAssert.DELTA_POWER);
        assertEquals(1d / 6d, getValue(contingencyResult, "g2", "l23"), LoadFlowAssert.DELTA_POWER);

        assertEquals(2d, getFunctionReference(contingencyResult, "l12"), LoadFlowAssert.DELTA_POWER);
        assertEquals(1d, getFunctionReference(contingencyResult, "l13"), LoadFlowAssert.DELTA_POWER);
        assertEquals(-1d, getFunctionReference(contingencyResult, "l23"), LoadFlowAssert.DELTA_POWER);
    }

    @Test
    void testContingencyOnHvdcVsc() {
        Network network = HvdcNetworkFactory.createTwoCcLinkedByAHvdcVscWithGenerators();

        SensitivityAnalysisParameters sensiParameters = createParameters(true, "b1_vl_0", true);
        SensitivityFactorsProvider factorsProvider = n -> {
            return createFactorMatrix(List.of("g1", "g2").stream().map(network::getGenerator).collect(Collectors.toList()),
                List.of("l12", "l13", "l23").stream().map(network::getBranch).collect(Collectors.toList()));
        };

        List<Contingency> contingencies = List.of(new Contingency("hvdc34", new HvdcLineContingency("hvdc34")));
        SensitivityAnalysisResult result = sensiProvider.run(network, VariantManagerConstants.INITIAL_VARIANT_ID, factorsProvider, contingencies,
            sensiParameters, LocalComputationManager.getDefault())
            .join();

        assertEquals(1, result.getSensitivityValuesContingencies().size());
        List<SensitivityValue> contingencyResult = result.getSensitivityValuesContingencies().get("hvdc34");
        assertEquals(6, contingencyResult.size());
        assertEquals(1d / 3d, getValue(contingencyResult, "g1", "l12"), LoadFlowAssert.DELTA_POWER);
        assertEquals(1d / 6d, getValue(contingencyResult, "g1", "l13"), LoadFlowAssert.DELTA_POWER);
        assertEquals(-1d / 6d, getValue(contingencyResult, "g1", "l23"), LoadFlowAssert.DELTA_POWER);
        assertEquals(-1d / 3d, getValue(contingencyResult, "g2", "l12"), LoadFlowAssert.DELTA_POWER);
        assertEquals(-1d / 6d, getValue(contingencyResult, "g2", "l13"), LoadFlowAssert.DELTA_POWER);
        assertEquals(1d / 6d, getValue(contingencyResult, "g2", "l23"), LoadFlowAssert.DELTA_POWER);

        assertEquals(2d, getFunctionReference(contingencyResult, "l12"), LoadFlowAssert.DELTA_POWER);
        assertEquals(1d, getFunctionReference(contingencyResult, "l13"), LoadFlowAssert.DELTA_POWER);
        assertEquals(-1d, getFunctionReference(contingencyResult, "l23"), LoadFlowAssert.DELTA_POWER);
    }

    @Test
    void testContingencyOnHvdcVscDistributedOnLoad() {
        Network network = HvdcNetworkFactory.createTwoCcLinkedByAHvdcVscWithGenerators();

        SensitivityAnalysisParameters sensiParameters = createParameters(true, "b1_vl_0", true);
        sensiParameters.getLoadFlowParameters().setBalanceType(LoadFlowParameters.BalanceType.PROPORTIONAL_TO_LOAD);
        SensitivityFactorsProvider factorsProvider = n -> {
            return createFactorMatrix(List.of("g1", "g2").stream().map(network::getGenerator).collect(Collectors.toList()),
                List.of("l12", "l13", "l23").stream().map(network::getBranch).collect(Collectors.toList()));
        };

        List<Contingency> contingencies = List.of(new Contingency("hvdc34", new HvdcLineContingency("hvdc34")));
        SensitivityAnalysisResult result = sensiProvider.run(network, VariantManagerConstants.INITIAL_VARIANT_ID, factorsProvider, contingencies,
            sensiParameters, LocalComputationManager.getDefault())
            .join();

        assertEquals(1, result.getSensitivityValuesContingencies().size());
        List<SensitivityValue> contingencyResult = result.getSensitivityValuesContingencies().get("hvdc34");
        assertEquals(6, contingencyResult.size());
        assertEquals(2d / 3d, getValue(contingencyResult, "g1", "l12"), LoadFlowAssert.DELTA_POWER);
        assertEquals(1d / 3d, getValue(contingencyResult, "g1", "l13"), LoadFlowAssert.DELTA_POWER);
        assertEquals(-1d / 3d, getValue(contingencyResult, "g1", "l23"), LoadFlowAssert.DELTA_POWER);
        assertEquals(0d, getValue(contingencyResult, "g2", "l12"), LoadFlowAssert.DELTA_POWER);
        assertEquals(0d, getValue(contingencyResult, "g2", "l13"), LoadFlowAssert.DELTA_POWER);
        assertEquals(0d, getValue(contingencyResult, "g2", "l23"), LoadFlowAssert.DELTA_POWER);

        assertEquals(2d / 3d, getFunctionReference(contingencyResult, "l12"), LoadFlowAssert.DELTA_POWER);
        assertEquals(1d / 3d, getFunctionReference(contingencyResult, "l13"), LoadFlowAssert.DELTA_POWER);
        assertEquals(-1d / 3d, getFunctionReference(contingencyResult, "l23"), LoadFlowAssert.DELTA_POWER);
    }

    @Test
    void testContingencyOnHvdcLccWithoutLosingConnectivity() {
        Network network = HvdcNetworkFactory.createNetworkWithGenerators();

        SensitivityAnalysisParameters sensiParameters = createParameters(true, "b1_vl_0", true);
        SensitivityFactorsProvider factorsProvider = n -> {
            return createFactorMatrix(List.of("g1").stream().map(network::getGenerator).collect(Collectors.toList()),
                List.of("l12", "l13", "l23", "l25", "l45", "l46", "l56").stream().map(network::getBranch).collect(Collectors.toList()));
        };

        List<Contingency> contingencies = List.of(new Contingency("hvdc34", new HvdcLineContingency("hvdc34")));
        SensitivityAnalysisResult result = sensiProvider.run(network, VariantManagerConstants.INITIAL_VARIANT_ID, factorsProvider, contingencies,
            sensiParameters, LocalComputationManager.getDefault())
            .join();

        assertEquals(1, result.getSensitivityValuesContingencies().size());
        List<SensitivityValue> contingencyResult = result.getSensitivityValuesContingencies().get("hvdc34");
        assertEquals(7, contingencyResult.size());
        assertEquals(0.5d, getValue(contingencyResult, "g1", "l12"), LoadFlowAssert.DELTA_POWER);
        assertEquals(0.25d, getValue(contingencyResult, "g1", "l13"), LoadFlowAssert.DELTA_POWER);
        assertEquals(-0.25d, getValue(contingencyResult, "g1", "l23"), LoadFlowAssert.DELTA_POWER);
        assertEquals(0.5d, getValue(contingencyResult, "g1", "l25"), LoadFlowAssert.DELTA_POWER);
        assertEquals(-1d / 12d, getValue(contingencyResult, "g1", "l45"), LoadFlowAssert.DELTA_POWER);
        assertEquals(1d / 12d, getValue(contingencyResult, "g1", "l46"), LoadFlowAssert.DELTA_POWER);
        assertEquals(1d / 6d, getValue(contingencyResult, "g1", "l56"), LoadFlowAssert.DELTA_POWER);

        assertEquals(2d / 3d, getFunctionReference(contingencyResult, "l12"), LoadFlowAssert.DELTA_POWER);
        assertEquals(1d / 3d, getFunctionReference(contingencyResult, "l13"), LoadFlowAssert.DELTA_POWER);
        assertEquals(-1d / 3d, getFunctionReference(contingencyResult, "l23"), LoadFlowAssert.DELTA_POWER);
        assertEquals(-2d, getFunctionReference(contingencyResult, "l25"), LoadFlowAssert.DELTA_POWER);
        assertEquals(1d / 3d, getFunctionReference(contingencyResult, "l45"), LoadFlowAssert.DELTA_POWER);
        assertEquals(-1d / 3d, getFunctionReference(contingencyResult, "l46"), LoadFlowAssert.DELTA_POWER);
        assertEquals(-2d / 3d, getFunctionReference(contingencyResult, "l56"), LoadFlowAssert.DELTA_POWER);
    }

    @Test
    void testContingencyOnHvdcLccAndLosingConnectivity() {
        Network network = HvdcNetworkFactory.createNetworkWithGenerators();

        SensitivityAnalysisParameters sensiParameters = createParameters(true, "b1_vl_0", true);
        SensitivityFactorsProvider factorsProvider = n -> {
            return createFactorMatrix(List.of("g1").stream().map(network::getGenerator).collect(Collectors.toList()),
                List.of("l12", "l13", "l23", "l25", "l45", "l46", "l56").stream().map(network::getBranch).collect(Collectors.toList()));
        };

        List<Contingency> contingencies = List.of(new Contingency("hvdc34", new HvdcLineContingency("hvdc34"), new BranchContingency("l25")));
        SensitivityAnalysisResult result = sensiProvider.run(network, VariantManagerConstants.INITIAL_VARIANT_ID, factorsProvider, contingencies,
            sensiParameters, LocalComputationManager.getDefault())
            .join();

        assertEquals(1, result.getSensitivityValuesContingencies().size());
        List<SensitivityValue> contingencyResult = result.getSensitivityValuesContingencies().get("hvdc34");
        assertEquals(7, contingencyResult.size());
        assertEquals(1d / 3d, getValue(contingencyResult, "g1", "l12"), LoadFlowAssert.DELTA_POWER);
        assertEquals(1d / 6d, getValue(contingencyResult, "g1", "l13"), LoadFlowAssert.DELTA_POWER);
        assertEquals(-1d / 6d, getValue(contingencyResult, "g1", "l23"), LoadFlowAssert.DELTA_POWER);
        assertEquals(0d, getValue(contingencyResult, "g1", "l25"), LoadFlowAssert.DELTA_POWER);
        assertEquals(0d, getValue(contingencyResult, "g1", "l45"), LoadFlowAssert.DELTA_POWER);
        assertEquals(0d, getValue(contingencyResult, "g1", "l46"), LoadFlowAssert.DELTA_POWER);
        assertEquals(0d, getValue(contingencyResult, "g1", "l56"), LoadFlowAssert.DELTA_POWER);

        assertEquals(2d, getFunctionReference(contingencyResult, "l12"), LoadFlowAssert.DELTA_POWER);
        assertEquals(1d, getFunctionReference(contingencyResult, "l13"), LoadFlowAssert.DELTA_POWER);
        assertEquals(-1d, getFunctionReference(contingencyResult, "l23"), LoadFlowAssert.DELTA_POWER);
        assertEquals(0d, getFunctionReference(contingencyResult, "l25"), LoadFlowAssert.DELTA_POWER);
        assertEquals(0d, getFunctionReference(contingencyResult, "l45"), LoadFlowAssert.DELTA_POWER);
        assertEquals(0d, getFunctionReference(contingencyResult, "l46"), LoadFlowAssert.DELTA_POWER);
        assertEquals(0d, getFunctionReference(contingencyResult, "l56"), LoadFlowAssert.DELTA_POWER);
    }

    @Test
    void testContingencyOnHvdcLccAndTransformerWithoutLosingConnectivity() {
        Network network = HvdcNetworkFactory.createNetworkWithTransformer();

        SensitivityAnalysisParameters sensiParameters = createParameters(true, "b1_vl_0", true);
        SensitivityFactorsProvider factorsProvider = n -> {
            return createFactorMatrix(List.of("g1", "g2").stream().map(network::getGenerator).collect(Collectors.toList()),
                List.of("l12", "l13", "l23").stream().map(network::getBranch).collect(Collectors.toList()));
        };

        List<Contingency> contingencies = List.of(new Contingency("hvdc34", new HvdcLineContingency("hvdc34"), new BranchContingency("l23")));
        SensitivityAnalysisResult result = sensiProvider.run(network, VariantManagerConstants.INITIAL_VARIANT_ID, factorsProvider, contingencies,
            sensiParameters, LocalComputationManager.getDefault())
            .join();

        assertEquals(1, result.getSensitivityValuesContingencies().size());
        List<SensitivityValue> contingencyResult = result.getSensitivityValuesContingencies().get("hvdc34");
        assertEquals(6, contingencyResult.size());
        assertEquals(0.5d, getValue(contingencyResult, "g1", "l12"), LoadFlowAssert.DELTA_POWER);
        assertEquals(0d, getValue(contingencyResult, "g1", "l13"), LoadFlowAssert.DELTA_POWER);
        assertEquals(0d, getValue(contingencyResult, "g1", "l23"), LoadFlowAssert.DELTA_POWER);
        assertEquals(-0.5d, getValue(contingencyResult, "g2", "l12"), LoadFlowAssert.DELTA_POWER);
        assertEquals(0d, getValue(contingencyResult, "g2", "l13"), LoadFlowAssert.DELTA_POWER);
        assertEquals(0d, getValue(contingencyResult, "g2", "l23"), LoadFlowAssert.DELTA_POWER);

        assertEquals(3d, getFunctionReference(contingencyResult, "l12"), LoadFlowAssert.DELTA_POWER);
        assertEquals(0d, getFunctionReference(contingencyResult, "l13"), LoadFlowAssert.DELTA_POWER);
        assertEquals(0d, getFunctionReference(contingencyResult, "l23"), LoadFlowAssert.DELTA_POWER);
    }

    @Test
    void testContingencyOnHvdcLccAndTransformerAndLosingConnectivity() {
        Network network = HvdcNetworkFactory.createLinkedNetworkWithTransformer();

        SensitivityAnalysisParameters sensiParameters = createParameters(true, "b1_vl_0", true);
        SensitivityFactorsProvider factorsProvider = n -> {
            return createFactorMatrix(List.of("g1").stream().map(network::getGenerator).collect(Collectors.toList()),
                List.of("l12", "l13", "l23", "l25", "l45", "l46", "l56").stream().map(network::getBranch).collect(Collectors.toList()));
        };

        List<Contingency> contingencies = List.of(new Contingency("hvdc34", new HvdcLineContingency("hvdc34"), new BranchContingency("l23"), new BranchContingency("l25")));
        SensitivityAnalysisResult result = sensiProvider.run(network, VariantManagerConstants.INITIAL_VARIANT_ID, factorsProvider, contingencies,
            sensiParameters, LocalComputationManager.getDefault())
            .join();

        assertEquals(1, result.getSensitivityValuesContingencies().size());
        List<SensitivityValue> contingencyResult = result.getSensitivityValuesContingencies().get("hvdc34");
        assertEquals(7, contingencyResult.size());
        assertEquals(0.5d, getValue(contingencyResult, "g1", "l12"), LoadFlowAssert.DELTA_POWER);
        assertEquals(0d, getValue(contingencyResult, "g1", "l13"), LoadFlowAssert.DELTA_POWER);
        assertEquals(0d, getValue(contingencyResult, "g1", "l23"), LoadFlowAssert.DELTA_POWER);
        assertEquals(0d, getValue(contingencyResult, "g1", "l25"), LoadFlowAssert.DELTA_POWER);
        assertEquals(0d, getValue(contingencyResult, "g1", "l45"), LoadFlowAssert.DELTA_POWER);
        assertEquals(0d, getValue(contingencyResult, "g1", "l46"), LoadFlowAssert.DELTA_POWER);
        assertEquals(0d, getValue(contingencyResult, "g1", "l56"), LoadFlowAssert.DELTA_POWER);

        assertEquals(3d, getFunctionReference(contingencyResult, "l12"), LoadFlowAssert.DELTA_POWER);
        assertEquals(0d, getFunctionReference(contingencyResult, "l13"), LoadFlowAssert.DELTA_POWER);
        assertEquals(0d, getFunctionReference(contingencyResult, "l23"), LoadFlowAssert.DELTA_POWER);
        assertEquals(0d, getFunctionReference(contingencyResult, "l25"), LoadFlowAssert.DELTA_POWER);
        assertEquals(0d, getFunctionReference(contingencyResult, "l45"), LoadFlowAssert.DELTA_POWER);
        assertEquals(0d, getFunctionReference(contingencyResult, "l46"), LoadFlowAssert.DELTA_POWER);
        assertEquals(0d, getFunctionReference(contingencyResult, "l56"), LoadFlowAssert.DELTA_POWER);
    }

    @Test
    void testContingencyMultipleLinesBreaksOneContingency() {
        Network network = ConnectedComponentNetworkFactory.createTwoCcLinkedByTwoLines();
        runDcLf(network);
        SensitivityAnalysisParameters sensiParameters = createParameters(true, "b1_vl_0", true);
        sensiParameters.getLoadFlowParameters().setBalanceType(LoadFlowParameters.BalanceType.PROPORTIONAL_TO_LOAD);
        List<Contingency> contingencies = List.of(new Contingency("l24+l35", new BranchContingency("l24"), new BranchContingency("l35")));
        SensitivityFactorsProvider factorsProvider = n -> createFactorMatrix(network.getGeneratorStream().collect(Collectors.toList()),
                network.getBranchStream().collect(Collectors.toList()));
        SensitivityAnalysisResult result = sensiProvider.run(network, VariantManagerConstants.INITIAL_VARIANT_ID, factorsProvider, contingencies,
                sensiParameters, LocalComputationManager.getDefault())
                                                        .join();

        assertEquals(1, result.getSensitivityValuesContingencies().size());
        assertEquals(16, result.getSensitivityValuesContingencies().get("l24+l35").size());
        assertEquals(-0.5d, getContingencyValue(result, "l24+l35", "g2", "l12"), LoadFlowAssert.DELTA_POWER);
        assertEquals(0.5d, getContingencyValue(result, "l24+l35", "g2", "l23"), LoadFlowAssert.DELTA_POWER);
        assertEquals(0d, getContingencyValue(result, "l24+l35", "g2", "l13"), LoadFlowAssert.DELTA_POWER);
        assertEquals(0d, getContingencyValue(result, "l24+l35", "g2", "l24"), LoadFlowAssert.DELTA_POWER);
        assertEquals(0d, getContingencyValue(result, "l24+l35", "g2", "l35"), LoadFlowAssert.DELTA_POWER);
        assertEquals(0d, getContingencyValue(result, "l24+l35", "g2", "l45"), LoadFlowAssert.DELTA_POWER);
        assertEquals(0d, getContingencyValue(result, "l24+l35", "g2", "l46"), LoadFlowAssert.DELTA_POWER);
        assertEquals(0d, getContingencyValue(result, "l24+l35", "g2", "l56"), LoadFlowAssert.DELTA_POWER);

        assertEquals(0d, getContingencyValue(result, "l24+l35", "g6", "l12"), LoadFlowAssert.DELTA_POWER);
        assertEquals(0d, getContingencyValue(result, "l24+l35", "g6", "l23"), LoadFlowAssert.DELTA_POWER);
        assertEquals(0d, getContingencyValue(result, "l24+l35", "g6", "l13"), LoadFlowAssert.DELTA_POWER);
        assertEquals(0d, getContingencyValue(result, "l24+l35", "g6", "l24"), LoadFlowAssert.DELTA_POWER);
        assertEquals(0d, getContingencyValue(result, "l24+l35", "g6", "l35"), LoadFlowAssert.DELTA_POWER);
        assertEquals(Double.NaN, getContingencyValue(result, "l24+l35", "g6", "l45"), LoadFlowAssert.DELTA_POWER);
        assertEquals(Double.NaN, getContingencyValue(result, "l24+l35", "g6", "l46"), LoadFlowAssert.DELTA_POWER);
        assertEquals(Double.NaN, getContingencyValue(result, "l24+l35", "g6", "l56"), LoadFlowAssert.DELTA_POWER);
    }

    @Test
    void testCircularLossOfConnectivity() {
        Network network = ConnectedComponentNetworkFactory.createThreeCircularCc();
        runDcLf(network);
        SensitivityAnalysisParameters sensiParameters = createParameters(true, "b1_vl_0", false);
        sensiParameters.getLoadFlowParameters().setBalanceType(LoadFlowParameters.BalanceType.PROPORTIONAL_TO_LOAD);
        List<Contingency> contingencies = List.of(new Contingency("l34+l27+l58", new BranchContingency("l34"), new BranchContingency("l27"), new BranchContingency("l58")));
        SensitivityFactorsProvider factorsProvider = n -> createFactorMatrix(network.getGeneratorStream().collect(Collectors.toList()),
                network.getBranchStream().collect(Collectors.toList()));
        SensitivityAnalysisResult result = sensiProvider.run(network, VariantManagerConstants.INITIAL_VARIANT_ID, factorsProvider, contingencies,
                sensiParameters, LocalComputationManager.getDefault())
                                                        .join();

        assertEquals(1, result.getSensitivityValuesContingencies().size());
        assertEquals(36, result.getSensitivityValuesContingencies().get("l34+l27+l58").size());
        List<SensitivityValue> contingencyValues = result.getSensitivityValuesContingencies().get("l34+l27+l58");
        assertEquals(-2d / 3d, getContingencyValue(contingencyValues, "g2", "l12"), LoadFlowAssert.DELTA_POWER);
        assertEquals(-1d / 3d, getContingencyValue(contingencyValues, "g2", "l13"), LoadFlowAssert.DELTA_POWER);
        assertEquals(1d / 3d, getContingencyValue(contingencyValues, "g2", "l23"), LoadFlowAssert.DELTA_POWER);
        assertEquals(0d, getContingencyValue(contingencyValues, "g2", "l45"));
        assertEquals(0d, getContingencyValue(contingencyValues, "g2", "l79"));

        // Components that are not linked to slack should be NaN
        assertEquals(Double.NaN, getContingencyValue(contingencyValues, "g6", "l45"));
        assertEquals(Double.NaN, getContingencyValue(contingencyValues, "g9", "l79"));
    }

    @Test
    void testAsymetricLossOnMultipleComponents() {
        Network network = ConnectedComponentNetworkFactory.createAsymetricNetwork();
        runDcLf(network);
        SensitivityAnalysisParameters sensiParameters = createParameters(true, "b1_vl_0", false);
        sensiParameters.getLoadFlowParameters().setBalanceType(LoadFlowParameters.BalanceType.PROPORTIONAL_TO_LOAD);
        List<Contingency> contingencies = List.of(new Contingency("l27+l18+l39+l14", new BranchContingency("l27"), new BranchContingency("l18"), new BranchContingency("l39"), new BranchContingency("l14")));
        SensitivityFactorsProvider factorsProvider = n -> createFactorMatrix(network.getGeneratorStream().collect(Collectors.toList()),
                network.getBranchStream().collect(Collectors.toList()));
        SensitivityAnalysisResult result = sensiProvider.run(network, VariantManagerConstants.INITIAL_VARIANT_ID, factorsProvider, contingencies,
                sensiParameters, LocalComputationManager.getDefault())
                                                        .join();

        assertEquals(1, result.getSensitivityValuesContingencies().size());
        assertEquals(39, result.getSensitivityValuesContingencies().get("l27+l18+l39+l14").size());
        List<SensitivityValue> contingencyValues = result.getSensitivityValuesContingencies().get("l27+l18+l39+l14");
        assertEquals(-2d / 3d, getContingencyValue(contingencyValues, "g2", "l12"), LoadFlowAssert.DELTA_POWER);
        assertEquals(-1d / 3d, getContingencyValue(contingencyValues, "g2", "l13"), LoadFlowAssert.DELTA_POWER);
        assertEquals(0d, getContingencyValue(contingencyValues, "g2", "l14"), LoadFlowAssert.DELTA_POWER);
        assertEquals(0d, getContingencyValue(contingencyValues, "g2", "l18"), LoadFlowAssert.DELTA_POWER);
        assertEquals(1d / 3d, getContingencyValue(contingencyValues, "g2", "l23"), LoadFlowAssert.DELTA_POWER);
        assertEquals(0d, getContingencyValue(contingencyValues, "g2", "l27"), LoadFlowAssert.DELTA_POWER);
        assertEquals(0d, getContingencyValue(contingencyValues, "g2", "l39"), LoadFlowAssert.DELTA_POWER);
        assertEquals(0d, getContingencyValue(contingencyValues, "g2", "l45"), LoadFlowAssert.DELTA_POWER);
        assertEquals(0d, getContingencyValue(contingencyValues, "g2", "l46"), LoadFlowAssert.DELTA_POWER);
        assertEquals(0d, getContingencyValue(contingencyValues, "g2", "l56"), LoadFlowAssert.DELTA_POWER);
        assertEquals(0d, getContingencyValue(contingencyValues, "g2", "l78"), LoadFlowAssert.DELTA_POWER);
        assertEquals(0d, getContingencyValue(contingencyValues, "g2", "l79"), LoadFlowAssert.DELTA_POWER);
        assertEquals(0d, getContingencyValue(contingencyValues, "g2", "l89"), LoadFlowAssert.DELTA_POWER);

        assertEquals(0d, getContingencyValue(contingencyValues, "g6", "l12"), LoadFlowAssert.DELTA_POWER);
        assertEquals(0d, getContingencyValue(contingencyValues, "g6", "l13"), LoadFlowAssert.DELTA_POWER);
        assertEquals(0d, getContingencyValue(contingencyValues, "g6", "l14"), LoadFlowAssert.DELTA_POWER);
        assertEquals(0d, getContingencyValue(contingencyValues, "g6", "l18"), LoadFlowAssert.DELTA_POWER);
        assertEquals(0d, getContingencyValue(contingencyValues, "g6", "l23"), LoadFlowAssert.DELTA_POWER);
        assertEquals(0d, getContingencyValue(contingencyValues, "g6", "l27"), LoadFlowAssert.DELTA_POWER);
        assertEquals(0d, getContingencyValue(contingencyValues, "g6", "l39"), LoadFlowAssert.DELTA_POWER);
        assertEquals(Double.NaN, getContingencyValue(contingencyValues, "g6", "l45"), LoadFlowAssert.DELTA_POWER);
        assertEquals(Double.NaN, getContingencyValue(contingencyValues, "g6", "l46"), LoadFlowAssert.DELTA_POWER);
        assertEquals(Double.NaN, getContingencyValue(contingencyValues, "g6", "l56"), LoadFlowAssert.DELTA_POWER);
        assertEquals(0d, getContingencyValue(contingencyValues, "g6", "l78"), LoadFlowAssert.DELTA_POWER);
        assertEquals(0d, getContingencyValue(contingencyValues, "g6", "l79"), LoadFlowAssert.DELTA_POWER);
        assertEquals(0d, getContingencyValue(contingencyValues, "g6", "l89"), LoadFlowAssert.DELTA_POWER);

        assertEquals(0d, getContingencyValue(contingencyValues, "g9", "l12"), LoadFlowAssert.DELTA_POWER);
        assertEquals(0d, getContingencyValue(contingencyValues, "g9", "l13"), LoadFlowAssert.DELTA_POWER);
        assertEquals(0d, getContingencyValue(contingencyValues, "g9", "l14"), LoadFlowAssert.DELTA_POWER);
        assertEquals(0d, getContingencyValue(contingencyValues, "g9", "l18"), LoadFlowAssert.DELTA_POWER);
        assertEquals(0d, getContingencyValue(contingencyValues, "g9", "l23"), LoadFlowAssert.DELTA_POWER);
        assertEquals(0d, getContingencyValue(contingencyValues, "g9", "l27"), LoadFlowAssert.DELTA_POWER);
        assertEquals(0d, getContingencyValue(contingencyValues, "g9", "l39"), LoadFlowAssert.DELTA_POWER);
        assertEquals(0d, getContingencyValue(contingencyValues, "g9", "l45"), LoadFlowAssert.DELTA_POWER);
        assertEquals(0d, getContingencyValue(contingencyValues, "g9", "l46"), LoadFlowAssert.DELTA_POWER);
        assertEquals(0d, getContingencyValue(contingencyValues, "g9", "l56"), LoadFlowAssert.DELTA_POWER);
        assertEquals(Double.NaN, getContingencyValue(contingencyValues, "g9", "l78"), LoadFlowAssert.DELTA_POWER);
        assertEquals(Double.NaN, getContingencyValue(contingencyValues, "g9", "l79"), LoadFlowAssert.DELTA_POWER);
        assertEquals(Double.NaN, getContingencyValue(contingencyValues, "g9", "l89"), LoadFlowAssert.DELTA_POWER);
    }

    @Test
    void testRemainingGlskFactors() {
        Network network = ConnectedComponentNetworkFactory.createTwoComponentWithGeneratorAndLoad();
        runDcLf(network);
        SensitivityAnalysisParameters sensiParameters = createParameters(true, "b1_vl_0", false);
        List<Contingency> contingencies = List.of(new Contingency("l34", new BranchContingency("l34")));

        Map<String, Float> glskMap = new HashMap<>();
        glskMap.put("g2", 25f);
        glskMap.put("g6", 40f);
        glskMap.put("d3", 35f);
        LinearGlsk linearGlsk = new LinearGlsk("glsk", "glsk", glskMap);
        SensitivityFactorsProvider factorsProvider = n -> network.getBranchStream().map(branch -> new BranchFlowPerLinearGlsk(
            createBranchFlow(branch),
            linearGlsk
        )).collect(Collectors.toList());
        SensitivityAnalysisResult result = sensiProvider.run(network, VariantManagerConstants.INITIAL_VARIANT_ID, factorsProvider, contingencies,
                sensiParameters, LocalComputationManager.getDefault())
                                                        .join();

        assertEquals(1, result.getSensitivityValuesContingencies().size());
        assertEquals(7, result.getSensitivityValuesContingencies().get("l34").size());
        assertEquals(-17d / 36d, getContingencyValue(result, "l34", "glsk", "l12"), LoadFlowAssert.DELTA_POWER);
        assertEquals(-1d / 18d, getContingencyValue(result, "l34", "glsk", "l23"), LoadFlowAssert.DELTA_POWER);
        assertEquals(-19d / 36d, getContingencyValue(result, "l34", "glsk", "l13"), LoadFlowAssert.DELTA_POWER);
        assertEquals(0d, getContingencyValue(result, "l34", "glsk", "l34"), LoadFlowAssert.DELTA_POWER);
        assertEquals(Double.NaN, getContingencyValue(result, "l34", "glsk", "l45"), LoadFlowAssert.DELTA_POWER);
        assertEquals(Double.NaN, getContingencyValue(result, "l34", "glsk", "l46"), LoadFlowAssert.DELTA_POWER);
        assertEquals(Double.NaN, getContingencyValue(result, "l34", "glsk", "l56"), LoadFlowAssert.DELTA_POWER);
    }

    @Test
<<<<<<< HEAD
    void testHvdcSensiRescale() {
        double sensiChange = 10e-4;
        // test injection increase on loads
        Network network = HvdcNetworkFactory.createNetworkWithGenerators();
        network.getGeneratorStream().forEach(gen -> gen.setMaxP(2 * gen.getMaxP()));
        SensitivityAnalysisParameters sensiParameters = createParameters(true, "b1_vl_0", true);

        List<Pair<String, String>> variableAndFunction = List.of(
            Pair.of("hvdc34", "l12"),
            Pair.of("hvdc34", "l13"),
            Pair.of("hvdc34", "l23"),
            Pair.of("hvdc34", "l25"),
            Pair.of("hvdc34", "l45"),
            Pair.of("hvdc34", "l46"),
            Pair.of("hvdc34", "l56")
        );

        Network network1 = HvdcNetworkFactory.createNetworkWithGenerators();
        network1.getGeneratorStream().forEach(gen -> gen.setMaxP(2 * gen.getMaxP()));
        network1.getLine("l25").getTerminal1().disconnect();
        network1.getLine("l25").getTerminal2().disconnect();
        runLf(network1, sensiParameters.getLoadFlowParameters());
        Network network2 = HvdcNetworkFactory.createNetworkWithGenerators();
        network2.getHvdcLine("hvdc34").setActivePowerSetpoint(network1.getHvdcLine("hvdc34").getActivePowerSetpoint() + sensiChange);
        network2.getGeneratorStream().forEach(gen -> gen.setMaxP(2 * gen.getMaxP()));
        network2.getLine("l25").getTerminal1().disconnect();
        network2.getLine("l25").getTerminal2().disconnect();
        runLf(network2, sensiParameters.getLoadFlowParameters());
        Map<String, Double> loadFlowDiff = network.getLineStream().map(line -> line.getId())
            .collect(Collectors.toMap(
                lineId -> lineId,
                line -> (network1.getLine(line).getTerminal1().getP() - network2.getLine(line).getTerminal1().getP()) / sensiChange
            ));

        HvdcWriter hvdcWriter = HvdcWriter.create();
        SensitivityFactorReader reader = createHvdcReader(variableAndFunction);
        sensiProvider.run(network, VariantManagerConstants.INITIAL_VARIANT_ID, Collections.singletonList(new Contingency("l25", new BranchContingency("l25"))),
            sensiParameters, reader, hvdcWriter);

        assertEquals(loadFlowDiff.get("l12"), hvdcWriter.getSensitivityValue(Pair.of("hvdc34", "l12"), "l25"), LoadFlowAssert.DELTA_POWER);
        assertEquals(loadFlowDiff.get("l13"), hvdcWriter.getSensitivityValue(Pair.of("hvdc34", "l13"), "l25"), LoadFlowAssert.DELTA_POWER);
        assertEquals(loadFlowDiff.get("l23"), hvdcWriter.getSensitivityValue(Pair.of("hvdc34", "l23"), "l25"), LoadFlowAssert.DELTA_POWER);
        assertEquals(0d, hvdcWriter.getSensitivityValue(Pair.of("hvdc34", "l25"), "l25"), LoadFlowAssert.DELTA_POWER);
        assertEquals(loadFlowDiff.get("l45"), hvdcWriter.getSensitivityValue(Pair.of("hvdc34", "l45"), "l25"), LoadFlowAssert.DELTA_POWER);
        assertEquals(loadFlowDiff.get("l46"), hvdcWriter.getSensitivityValue(Pair.of("hvdc34", "l46"), "l25"), LoadFlowAssert.DELTA_POWER);
        assertEquals(loadFlowDiff.get("l56"), hvdcWriter.getSensitivityValue(Pair.of("hvdc34", "l56"), "l25"), LoadFlowAssert.DELTA_POWER);
    }

    @Test
    void testNullValue() {
        double sensiChange = 10e-4;
        // test injection increase on loads
        Network network = HvdcNetworkFactory.createNetworkWithGenerators();
        network.getGeneratorStream().forEach(gen -> gen.setMaxP(2 * gen.getMaxP()));
        SensitivityAnalysisParameters sensiParameters = createParameters(true, "b1_vl_0", true);

        List<Pair<String, String>> variableAndFunction = List.of(
            Pair.of("hvdc34", "l12"),
            Pair.of("hvdc34", "l13"),
            Pair.of("hvdc34", "l23"),
            Pair.of("hvdc34", "l25"),
            Pair.of("hvdc34", "l45"),
            Pair.of("hvdc34", "l46"),
            Pair.of("hvdc34", "l56")
        );

        HvdcWriter hvdcWriter = HvdcWriter.create();
        SensitivityFactorReader reader = createHvdcReader(variableAndFunction);
        sensiProvider.run(network, VariantManagerConstants.INITIAL_VARIANT_ID, Collections.singletonList(new Contingency("hvdc34", new HvdcLineContingency("hvdc34"))),
            sensiParameters, reader, hvdcWriter);

        assertEquals(0d, hvdcWriter.getSensitivityValue(Pair.of("hvdc34", "l12"), "hvdc34"), LoadFlowAssert.DELTA_POWER);
        assertEquals(0d, hvdcWriter.getSensitivityValue(Pair.of("hvdc34", "l13"), "hvdc34"), LoadFlowAssert.DELTA_POWER);
        assertEquals(0d, hvdcWriter.getSensitivityValue(Pair.of("hvdc34", "l23"), "hvdc34"), LoadFlowAssert.DELTA_POWER);
        assertEquals(0d, hvdcWriter.getSensitivityValue(Pair.of("hvdc34", "l25"), "hvdc34"), LoadFlowAssert.DELTA_POWER);
        assertEquals(0d, hvdcWriter.getSensitivityValue(Pair.of("hvdc34", "l45"), "hvdc34"), LoadFlowAssert.DELTA_POWER);
        assertEquals(0d, hvdcWriter.getSensitivityValue(Pair.of("hvdc34", "l46"), "hvdc34"), LoadFlowAssert.DELTA_POWER);
        assertEquals(0d, hvdcWriter.getSensitivityValue(Pair.of("hvdc34", "l56"), "hvdc34"), LoadFlowAssert.DELTA_POWER);
=======
    void testRemainingGlskFactorsAdditionalFactors() {
        Network network = ConnectedComponentNetworkFactory.createTwoComponentWithGeneratorAndLoad();
        runDcLf(network);
        SensitivityAnalysisParameters sensiParameters = createParameters(true, "b1_vl_0", false);
        List<Contingency> contingencies = List.of(new Contingency("l34", new BranchContingency("l34")));

        Map<String, Float> glskMap = new HashMap<>();
        glskMap.put("g2", 25f);
        glskMap.put("g6", 40f);
        glskMap.put("d3", 35f);
        LinearGlsk linearGlsk = new LinearGlsk("glsk", "glsk", glskMap);
        SensitivityFactorsProvider factorsProvider = new SensitivityFactorsProvider() {
            @Override
            public List<SensitivityFactor> getCommonFactors(Network network) {
                return Collections.emptyList();
            }

            @Override
            public List<SensitivityFactor> getAdditionalFactors(Network network, String contingencyId) {
                return network.getBranchStream().map(branch -> new BranchFlowPerLinearGlsk(
                    createBranchFlow(branch),
                    linearGlsk
                )).collect(Collectors.toList());
            }
        };
        SensitivityAnalysisResult result = sensiProvider.run(network, VariantManagerConstants.INITIAL_VARIANT_ID, factorsProvider, contingencies,
            sensiParameters, LocalComputationManager.getDefault())
            .join();

        assertEquals(1, result.getSensitivityValuesContingencies().size());
        assertEquals(7, result.getSensitivityValuesContingencies().get("l34").size());
        assertEquals(-17d / 36d, getContingencyValue(result, "l34", "glsk", "l12"), LoadFlowAssert.DELTA_POWER);
        assertEquals(-1d / 18d, getContingencyValue(result, "l34", "glsk", "l23"), LoadFlowAssert.DELTA_POWER);
        assertEquals(-19d / 36d, getContingencyValue(result, "l34", "glsk", "l13"), LoadFlowAssert.DELTA_POWER);
        assertEquals(0d, getContingencyValue(result, "l34", "glsk", "l34"), LoadFlowAssert.DELTA_POWER);
        assertEquals(Double.NaN, getContingencyValue(result, "l34", "glsk", "l45"), LoadFlowAssert.DELTA_POWER);
        assertEquals(Double.NaN, getContingencyValue(result, "l34", "glsk", "l46"), LoadFlowAssert.DELTA_POWER);
        assertEquals(Double.NaN, getContingencyValue(result, "l34", "glsk", "l56"), LoadFlowAssert.DELTA_POWER);
>>>>>>> d29f76e3
    }

    @Test
    void testReconnectingMultipleLinesToRestoreConnectivity() {
        Network network = ConnectedComponentNetworkFactory.createHighlyConnectedNetwork();
        runDcLf(network);
        SensitivityAnalysisParameters sensiParameters = createParameters(true, "b6_vl_0", true);
        sensiParameters.getLoadFlowParameters().setBalanceType(LoadFlowParameters.BalanceType.PROPORTIONAL_TO_LOAD);

        List<SensitivityFactor> factors = new ArrayList<>();
        network.getBranchStream().forEach(branch -> factors.add(new BranchFlowPerInjectionIncrease(
                createBranchFlow(branch),
                new InjectionIncrease("d5", "d5", "d5")
        )));

        SensitivityFactorsProvider factorsProvider = net -> factors;

        List<Contingency> contingencies = List.of(new Contingency(
                "l23+l24+l36+l35+l46",
                new BranchContingency("l23"),
                new BranchContingency("l24"),
                new BranchContingency("l36"),
                new BranchContingency("l35"),
                new BranchContingency("l46")
        ));

        SensitivityAnalysisResult result = sensiProvider.run(network, VariantManagerConstants.INITIAL_VARIANT_ID, factorsProvider, contingencies,
                sensiParameters, LocalComputationManager.getDefault())
                                                        .join();

        assertEquals(1, result.getSensitivityValuesContingencies().size());
        assertEquals(11, result.getSensitivityValuesContingencies().get("l23+l24+l36+l35+l46").size());
        List<SensitivityValue> contingencyValues = result.getSensitivityValuesContingencies().get("l23+l24+l36+l35+l46");
        assertEquals(0d, getContingencyValue(contingencyValues, "d5", "l12"), LoadFlowAssert.DELTA_POWER);
        assertEquals(0d, getContingencyValue(contingencyValues, "d5", "l23"), LoadFlowAssert.DELTA_POWER);
        assertEquals(0d, getContingencyValue(contingencyValues, "d5", "l24"), LoadFlowAssert.DELTA_POWER);
        assertEquals(0d, getContingencyValue(contingencyValues, "d5", "l34"), LoadFlowAssert.DELTA_POWER);
        assertEquals(0d, getContingencyValue(contingencyValues, "d5", "l35"), LoadFlowAssert.DELTA_POWER);
        assertEquals(0d, getContingencyValue(contingencyValues, "d5", "l36"), LoadFlowAssert.DELTA_POWER);
        assertEquals(0d, getContingencyValue(contingencyValues, "d5", "l46"), LoadFlowAssert.DELTA_POWER);
        assertEquals(1d / 4d, getContingencyValue(contingencyValues, "d5", "l56"), LoadFlowAssert.DELTA_POWER);
        assertEquals(1d / 4d, getContingencyValue(contingencyValues, "d5", "l57"), LoadFlowAssert.DELTA_POWER);
        assertEquals(0d, getContingencyValue(contingencyValues, "d5", "l67"), LoadFlowAssert.DELTA_POWER);
        assertEquals(1d / 4d, getContingencyValue(contingencyValues, "d5", "l78"), LoadFlowAssert.DELTA_POWER);
    }

    @Test
    void testFunctionRefWithMultipleReconnections() {
        Network network = ConnectedComponentNetworkFactory.createHighlyConnectedNetwork();
        runDcLf(network);
        SensitivityAnalysisParameters sensiParameters = createParameters(true, "b6_vl_0", true);
        sensiParameters.getLoadFlowParameters().setBalanceType(LoadFlowParameters.BalanceType.PROPORTIONAL_TO_LOAD);

        List<SensitivityFactor> factors = new ArrayList<>();
        network.getBranchStream().forEach(branch -> factors.add(new BranchFlowPerInjectionIncrease(
                createBranchFlow(branch),
                new InjectionIncrease("d5", "d5", "d5")
        )));

        SensitivityFactorsProvider factorsProvider = net -> factors;
        List<String> contingencyBranchesId = Arrays.asList("l23", "l24", "l36", "l35", "l46");
        String contingencyId = String.join("+", contingencyBranchesId);
        List<Contingency> contingencies = List.of(new Contingency(
                contingencyId,
                contingencyBranchesId.stream().map(BranchContingency::new).collect(Collectors.toList())
        ));

        SensitivityAnalysisResult result = sensiProvider.run(network, VariantManagerConstants.INITIAL_VARIANT_ID, factorsProvider, contingencies,
                sensiParameters, LocalComputationManager.getDefault())
                                                        .join();
        Network networkDisconnected = ConnectedComponentNetworkFactory.createHighlyConnectedNetwork();
        contingencyBranchesId.forEach(id -> {
            networkDisconnected.getLine(id).getTerminal1().disconnect();
            networkDisconnected.getLine(id).getTerminal2().disconnect();
        });

        runLf(networkDisconnected, sensiParameters.getLoadFlowParameters());
        List<Line> nonDisconnectedLines = networkDisconnected.getLineStream().filter(line -> !Double.isNaN(line.getTerminal1().getP())).collect(Collectors.toList());
        assertNotEquals(0, nonDisconnectedLines.size());
        for (Line line : nonDisconnectedLines) {
            assertEquals(line.getTerminal1().getP(), getContingencyFunctionReference(result, line.getId(), contingencyId), LoadFlowAssert.DELTA_POWER);
        }
    }

    @Test
    void testFunctionRefWithOneReconnection() {
        Network network = ConnectedComponentNetworkFactory.createHighlyConnectedSingleComponent();
        SensitivityAnalysisParameters sensiParameters = createParameters(true, "b1_vl_0", false);
        sensiParameters.getLoadFlowParameters().setBalanceType(LoadFlowParameters.BalanceType.PROPORTIONAL_TO_LOAD);

        List<SensitivityFactor> factors = new ArrayList<>();
        network.getBranchStream().forEach(branch -> factors.add(new BranchFlowPerInjectionIncrease(
                createBranchFlow(branch),
                new InjectionIncrease("g2", "g2", "g2")
        )));

        SensitivityFactorsProvider factorsProvider = net -> factors;
        List<String> contingencyBranchesId = Arrays.asList("l24", "l35");
        String contingencyId = String.join("+", contingencyBranchesId);
        List<Contingency> contingencies = List.of(new Contingency(
                contingencyId,
                contingencyBranchesId.stream().map(BranchContingency::new).collect(Collectors.toList())
        ));

        SensitivityAnalysisResult result = sensiProvider.run(network, VariantManagerConstants.INITIAL_VARIANT_ID, factorsProvider, contingencies,
                sensiParameters, LocalComputationManager.getDefault())
                                                        .join();

        Network networkDisconnected = ConnectedComponentNetworkFactory.createHighlyConnectedSingleComponent();
        contingencyBranchesId.forEach(id -> {
            networkDisconnected.getLine(id).getTerminal1().disconnect();
            networkDisconnected.getLine(id).getTerminal2().disconnect();
        });

        runLf(networkDisconnected, sensiParameters.getLoadFlowParameters());
        List<Line> nonDisconnectedLines = networkDisconnected.getLineStream().filter(line -> !Double.isNaN(line.getTerminal1().getP())).collect(Collectors.toList());
        assertNotEquals(0, nonDisconnectedLines.size());
        for (Line line : nonDisconnectedLines) {
            assertEquals(line.getTerminal1().getP(), getContingencyFunctionReference(result, line.getId(), contingencyId), LoadFlowAssert.DELTA_POWER);
        }
    }

    @Test
    void testFunctionRefWithSequenceOfConnectivty() {
        // Test that the result if you compute sensitivity manually one by one,
        // or all at once does not change result on function reference
        // (especially if you loose compensation)
        Network network = ConnectedComponentNetworkFactory.createHighlyConnectedNetwork();
        SensitivityAnalysisParameters sensiParameters = createParameters(true, "b6_vl_0", true);
        sensiParameters.getLoadFlowParameters().setBalanceType(LoadFlowParameters.BalanceType.PROPORTIONAL_TO_LOAD);

        String branchId = "l36";
        String injectionId = "g3";
        Branch branch = network.getBranch(branchId);
        List<SensitivityFactor> factors = List.of(new BranchFlowPerInjectionIncrease(
                createBranchFlow(branch),
                new InjectionIncrease(injectionId, injectionId, injectionId)
        ));

        SensitivityFactorsProvider factorsProvider = net -> factors;

        Contingency contingency78 = new Contingency("l78", new BranchContingency("l78"));
        Contingency contingency12 = new Contingency("l12", new BranchContingency("l12"));
        Contingency contingency35and56and57 = new Contingency("l35+l56+l57", new BranchContingency("l35"),  new BranchContingency("l56"),  new BranchContingency("l57"));

        Function<List<Contingency>, SensitivityAnalysisResult> resultProvider = contingencies -> sensiProvider.run(network, VariantManagerConstants.INITIAL_VARIANT_ID, factorsProvider, contingencies, sensiParameters, LocalComputationManager.getDefault()).join();

        SensitivityAnalysisResult result78 = resultProvider.apply(List.of(contingency78));
        SensitivityAnalysisResult result12 = resultProvider.apply(List.of(contingency12));
        SensitivityAnalysisResult result35and56and57 = resultProvider.apply(List.of(contingency35and56and57));
        SensitivityAnalysisResult globalResult = resultProvider.apply(List.of(contingency12, contingency78, contingency35and56and57));

        assertEquals(getContingencyFunctionReference(result78, branchId, "l78"), getContingencyFunctionReference(globalResult, branchId, "l78"), LoadFlowAssert.DELTA_POWER);
        assertEquals(getContingencyFunctionReference(result12, branchId, "l12"), getContingencyFunctionReference(globalResult, branchId, "l12"), LoadFlowAssert.DELTA_POWER);
        assertEquals(getContingencyFunctionReference(result35and56and57, branchId, "l35+l56+l57"), getContingencyFunctionReference(globalResult, branchId, "l35+l56+l57"), LoadFlowAssert.DELTA_POWER);
    }

    @Test
    void testFunctionRefWithAdditionalFactors() {
        // Test that the result if you compute sensitivity manually one by one,
        // or all at once does not change result on function reference
        // (especially if you loose compensation)
        Network network = ConnectedComponentNetworkFactory.createHighlyConnectedNetwork();
        SensitivityAnalysisParameters sensiParameters = createParameters(true, "b6_vl_0", true);
        sensiParameters.getLoadFlowParameters().setBalanceType(LoadFlowParameters.BalanceType.PROPORTIONAL_TO_LOAD);

        String branchId = "l36";
        String injectionId = "g3";
        Branch branch = network.getBranch(branchId);
        List<SensitivityFactor> factors = List.of(new BranchFlowPerInjectionIncrease(
            createBranchFlow(branch),
            new InjectionIncrease(injectionId, injectionId, injectionId)
        ));

        SensitivityFactorsProvider factorsProvider = new SensitivityFactorsProvider() {
            @Override
            public List<SensitivityFactor> getCommonFactors(Network network) {
                return Collections.emptyList();
            }

            @Override
            public List<SensitivityFactor> getAdditionalFactors(Network network, String contingencyId) {
                return factors;
            }
        };

        Contingency contingency78 = new Contingency("l78", new BranchContingency("l78"));
        Contingency contingency12 = new Contingency("l12", new BranchContingency("l12"));
        Contingency contingency35and56and57 = new Contingency("l35+l56+l57", new BranchContingency("l35"),  new BranchContingency("l56"),  new BranchContingency("l57"));

        Function<List<Contingency>, SensitivityAnalysisResult> resultProvider = contingencies -> sensiProvider.run(network, VariantManagerConstants.INITIAL_VARIANT_ID, factorsProvider, contingencies, sensiParameters, LocalComputationManager.getDefault()).join();

        SensitivityAnalysisResult result78 = resultProvider.apply(List.of(contingency78));
        SensitivityAnalysisResult result12 = resultProvider.apply(List.of(contingency12));
        SensitivityAnalysisResult result35and56and57 = resultProvider.apply(List.of(contingency35and56and57));
        SensitivityAnalysisResult globalResult = resultProvider.apply(List.of(contingency12, contingency78, contingency35and56and57));

        assertEquals(getContingencyFunctionReference(result78, branchId, "l78"), getContingencyFunctionReference(globalResult, branchId, "l78"), LoadFlowAssert.DELTA_POWER);
        assertEquals(getContingencyFunctionReference(result12, branchId, "l12"), getContingencyFunctionReference(globalResult, branchId, "l12"), LoadFlowAssert.DELTA_POWER);
        assertEquals(getContingencyFunctionReference(result35and56and57, branchId, "l35+l56+l57"), getContingencyFunctionReference(globalResult, branchId, "l35+l56+l57"), LoadFlowAssert.DELTA_POWER);
    }

    @Test
    void testChangingCompensationThenNot() {
        // Multiple contingencies: one that lose connectivity and change the slack distribution, and others that lose connectivity without changing distribution
        // This allows us to check that changing the compensation has no side effect on the next contingencies
        // The contingency changing distribution must be done before at least one of the other.

        Network network = ConnectedComponentNetworkFactory.createHighlyConnectedNetwork();
        SensitivityAnalysisParameters sensiParameters = createParameters(true, "b6_vl_0", true);
        sensiParameters.getLoadFlowParameters().setBalanceType(LoadFlowParameters.BalanceType.PROPORTIONAL_TO_GENERATION_P_MAX);

        String branchId = "l36";
        String injectionId = "g3";
        Branch branch = network.getBranch(branchId);
        List<SensitivityFactor> factors = List.of(new BranchFlowPerInjectionIncrease(
                createBranchFlow(branch),
                new InjectionIncrease(injectionId, injectionId, injectionId)
        ));

        SensitivityFactorsProvider factorsProvider = net -> factors;

        Contingency contingency78 = new Contingency("l78", new BranchContingency("l78"));
        Contingency contingency12 = new Contingency("l12", new BranchContingency("l12")); // change distribution
        Contingency contingency35and56and57 = new Contingency("l35+l56+l57", new BranchContingency("l35"),  new BranchContingency("l56"),  new BranchContingency("l57"));

        Function<List<Contingency>, SensitivityAnalysisResult> resultProvider = contingencies -> sensiProvider.run(network, VariantManagerConstants.INITIAL_VARIANT_ID, factorsProvider, contingencies, sensiParameters, LocalComputationManager.getDefault()).join();

        SensitivityAnalysisResult result78 = resultProvider.apply(List.of(contingency78));
        SensitivityAnalysisResult result12 = resultProvider.apply(List.of(contingency12));
        SensitivityAnalysisResult result35and56and57 = resultProvider.apply(List.of(contingency35and56and57));
        SensitivityAnalysisResult globalResult = resultProvider.apply(List.of(contingency12, contingency78, contingency35and56and57));

        assertEquals(getContingencyValue(result78, "l78", injectionId, branchId), getContingencyValue(globalResult, "l78", injectionId, branchId), LoadFlowAssert.DELTA_POWER);
        assertEquals(getContingencyValue(result12, "l12", injectionId, branchId), getContingencyValue(globalResult, "l12", injectionId, branchId), LoadFlowAssert.DELTA_POWER);
        assertEquals(getContingencyValue(result35and56and57, "l35+l56+l57", injectionId, branchId), getContingencyValue(globalResult, "l35+l56+l57", injectionId, branchId), LoadFlowAssert.DELTA_POWER);
    }

    @Test
    void testFunctionReferenceWhenLosingATransformer() {
        Network network = ConnectedComponentNetworkFactory.createTwoCcWithATransformerLinkedByASingleLine();

        SensitivityAnalysisParameters sensiParameters = createParameters(true, "b1_vl_0", true);
        SensitivityFactorsProvider factorsProvider = n -> {
            List<SensitivityFactor> factors = new LinkedList<>();
            network.getBranches().forEach(branch -> factors.add(new BranchFlowPerInjectionIncrease(createBranchFlow(branch),
                new InjectionIncrease("g2", "g2", "g2"))));
            return factors;
        };

        List<Contingency> contingencies = List.of(new Contingency("l56", new BranchContingency("l56")));
        SensitivityAnalysisResult result = sensiProvider.run(network, VariantManagerConstants.INITIAL_VARIANT_ID, factorsProvider, contingencies,
            sensiParameters, LocalComputationManager.getDefault())
            .join();

        assertEquals(1, result.getSensitivityValuesContingencies().size());
        assertEquals(7, result.getSensitivityValuesContingencies().get("l56").size());

        assertEquals(-4d / 3d, getContingencyFunctionReference(result, "l12", "l56"), LoadFlowAssert.DELTA_POWER);
        assertEquals(1d / 3d, getContingencyFunctionReference(result, "l13", "l56"), LoadFlowAssert.DELTA_POWER);
        assertEquals(5d / 3d, getContingencyFunctionReference(result, "l23", "l56"), LoadFlowAssert.DELTA_POWER);
        assertEquals(1d, getContingencyFunctionReference(result, "l34", "l56"), LoadFlowAssert.DELTA_POWER);
        assertEquals(2d, getContingencyFunctionReference(result, "l45", "l56"), LoadFlowAssert.DELTA_POWER);
        assertEquals(0d, getContingencyFunctionReference(result, "l56", "l56"), LoadFlowAssert.DELTA_POWER);
        assertEquals(-2d, getContingencyFunctionReference(result, "l46", "l56"), LoadFlowAssert.DELTA_POWER);
    }

    @Test
    void testFunctionReferenceWhenLosingATransformerAndAContingency() {
        Network network = ConnectedComponentNetworkFactory.createThreeCcLinkedByASingleBusWithTransformer();

        SensitivityAnalysisParameters sensiParameters = createParameters(true, "b1_vl_0", true);
        SensitivityFactorsProvider factorsProvider = n -> {
            List<SensitivityFactor> factors = new LinkedList<>();
            network.getBranches().forEach(branch -> factors.add(new BranchFlowPerInjectionIncrease(createBranchFlow(branch),
                new InjectionIncrease("g2", "g2", "g2"))));
            return factors;
        };

        List<Contingency> contingencies = List.of(new Contingency("l48+l67", new BranchContingency("l48"), new BranchContingency("l67")));
        SensitivityAnalysisResult result = sensiProvider.run(network, VariantManagerConstants.INITIAL_VARIANT_ID, factorsProvider, contingencies,
            sensiParameters, LocalComputationManager.getDefault())
            .join();

        assertEquals(1, result.getSensitivityValuesContingencies().size());

        assertEquals(-4d / 3d, getContingencyFunctionReference(result, "l12", "l48+l67"), LoadFlowAssert.DELTA_POWER);
        assertEquals(1d / 3d, getContingencyFunctionReference(result, "l13", "l48+l67"), LoadFlowAssert.DELTA_POWER);
        assertEquals(5d / 3d, getContingencyFunctionReference(result, "l23", "l48+l67"), LoadFlowAssert.DELTA_POWER);
        assertEquals(1d, getContingencyFunctionReference(result, "l34", "l48+l67"), LoadFlowAssert.DELTA_POWER);
        assertEquals(0d, getContingencyFunctionReference(result, "l45", "l48+l67"), LoadFlowAssert.DELTA_POWER);
        assertEquals(-4d, getContingencyFunctionReference(result, "l56", "l48+l67"), LoadFlowAssert.DELTA_POWER);
        assertEquals(2d, getContingencyFunctionReference(result, "l57", "l48+l67"), LoadFlowAssert.DELTA_POWER);
        assertEquals(0d, getContingencyFunctionReference(result, "l89", "l48+l67"), LoadFlowAssert.DELTA_POWER);
        assertEquals(0d, getContingencyFunctionReference(result, "l67", "l48+l67"), LoadFlowAssert.DELTA_POWER);
    }

    @Test
    void testFunctionReferenceWhenLosingATransformerAndAContingencyInAdditionalFactors() {
        Network network = ConnectedComponentNetworkFactory.createThreeCcLinkedByASingleBusWithTransformer();

        SensitivityAnalysisParameters sensiParameters = createParameters(true, "b1_vl_0", true);
        SensitivityFactorsProvider factorsProvider = new SensitivityFactorsProvider() {
            @Override
            public List<SensitivityFactor> getCommonFactors(Network network) {
                return Collections.singletonList(new BranchFlowPerInjectionIncrease(
                    new BranchFlow("l12", "l12", "l12"),
                    new InjectionIncrease("g2", "g2", "g2")
                ));
            }

            @Override
            public List<SensitivityFactor> getAdditionalFactors(Network network, String contingencyId) {
                List<SensitivityFactor> factors = new LinkedList<>();
                network.getBranchStream().filter(branch -> !branch.getId().equals("l12")).forEach(branch -> factors.add(new BranchFlowPerInjectionIncrease(createBranchFlow(branch),
                    new InjectionIncrease("g2", "g2", "g2"))));
                return factors;
            }
        };

        List<Contingency> contingencies = List.of(new Contingency("l48+l67", new BranchContingency("l48"), new BranchContingency("l67")));
        SensitivityAnalysisResult result = sensiProvider.run(network, VariantManagerConstants.INITIAL_VARIANT_ID, factorsProvider, contingencies,
            sensiParameters, LocalComputationManager.getDefault())
            .join();

        assertEquals(1, result.getSensitivityValuesContingencies().size());

        assertEquals(-4d / 3d, getContingencyFunctionReference(result, "l12", "l48+l67"), LoadFlowAssert.DELTA_POWER);
        assertEquals(1d / 3d, getContingencyFunctionReference(result, "l13", "l48+l67"), LoadFlowAssert.DELTA_POWER);
        assertEquals(5d / 3d, getContingencyFunctionReference(result, "l23", "l48+l67"), LoadFlowAssert.DELTA_POWER);
        assertEquals(1d, getContingencyFunctionReference(result, "l34", "l48+l67"), LoadFlowAssert.DELTA_POWER);
        assertEquals(0d, getContingencyFunctionReference(result, "l45", "l48+l67"), LoadFlowAssert.DELTA_POWER);
        assertEquals(-4d, getContingencyFunctionReference(result, "l56", "l48+l67"), LoadFlowAssert.DELTA_POWER);
        assertEquals(2d, getContingencyFunctionReference(result, "l57", "l48+l67"), LoadFlowAssert.DELTA_POWER);
        assertEquals(0d, getContingencyFunctionReference(result, "l89", "l48+l67"), LoadFlowAssert.DELTA_POWER);
        assertEquals(0d, getContingencyFunctionReference(result, "l67", "l48+l67"), LoadFlowAssert.DELTA_POWER);
    }

    @Test
    void testFunctionReferenceWhenLosingConnectivityOnATransformer() {
        Network network = ConnectedComponentNetworkFactory.createTwoCcLinkedByATransformer();

        SensitivityAnalysisParameters sensiParameters = createParameters(true, "b1_vl_0");
        SensitivityFactorsProvider factorsProvider = n -> {
            List<SensitivityFactor> factors = new LinkedList<>();
            network.getBranches().forEach(branch -> factors.add(new BranchFlowPerInjectionIncrease(createBranchFlow(branch),
                new InjectionIncrease("g2", "g2", "g2"))));
            return factors;
        };

        List<Contingency> contingencies = List.of(new Contingency("l34", new BranchContingency("l34")));
        SensitivityAnalysisResult result = sensiProvider.run(network, VariantManagerConstants.INITIAL_VARIANT_ID, factorsProvider, contingencies,
            sensiParameters, LocalComputationManager.getDefault())
            .join();

        assertEquals(1, result.getSensitivityValuesContingencies().size());
        assertEquals(7, result.getSensitivityValuesContingencies().get("l34").size());

        assertEquals(-5d / 3d, getContingencyFunctionReference(result, "l12", "l34"), LoadFlowAssert.DELTA_POWER);
        assertEquals(-1d / 3d, getContingencyFunctionReference(result, "l13", "l34"), LoadFlowAssert.DELTA_POWER);
        assertEquals(4d / 3d, getContingencyFunctionReference(result, "l23", "l34"), LoadFlowAssert.DELTA_POWER);
    }

    @Test
    void testInjectionNotFoundAdditionalFactorContingency() {
        testInjectionNotFoundAdditionalFactorContingency(true);
    }

    @Test
    void testFunctionReferenceWhenLosingATransformerThenLosingAConnectivityBreakingContingency() {
        Network network = ConnectedComponentNetworkFactory.createThreeCcLinkedByASingleBusWithTransformer();

        SensitivityAnalysisParameters sensiParameters = createParameters(true, "b1_vl_0", true);
        SensitivityFactorsProvider factorsProvider = n -> {
            List<SensitivityFactor> factors = new LinkedList<>();
            factors.add(new BranchFlowPerInjectionIncrease(new BranchFlow("l56", "l56", "l56"),
                new InjectionIncrease("g2", "g2", "g2")));
            return factors;
        };
        Contingency transformerContingency = new Contingency("l67", new BranchContingency("l67")); // losing a transformer
        Contingency connectivityLosingContingency = new Contingency("l48", new BranchContingency("l48")); // losing connectivty

        SensitivityAnalysisResult resultBoth = sensiProvider.run(network, VariantManagerConstants.INITIAL_VARIANT_ID, factorsProvider, List.of(transformerContingency, connectivityLosingContingency),
            sensiParameters, LocalComputationManager.getDefault())
            .join();

        SensitivityAnalysisResult resultLosingConnectivityAlone = sensiProvider.run(network, VariantManagerConstants.INITIAL_VARIANT_ID, factorsProvider, List.of(connectivityLosingContingency),
            sensiParameters, LocalComputationManager.getDefault())
            .join();

        SensitivityAnalysisResult resultLosingTransformerAlone = sensiProvider.run(network, VariantManagerConstants.INITIAL_VARIANT_ID, factorsProvider, List.of(transformerContingency),
            sensiParameters, LocalComputationManager.getDefault())
            .join();

        assertEquals(getContingencyFunctionReference(resultLosingConnectivityAlone, "l56", "l48"), getContingencyFunctionReference(resultBoth, "l56", "l48"), LoadFlowAssert.DELTA_POWER);
        assertEquals(getContingencyFunctionReference(resultLosingTransformerAlone, "l56", "l67"), getContingencyFunctionReference(resultBoth, "l56", "l67"), LoadFlowAssert.DELTA_POWER);
    }

    @Test
    void testContingencyOnAWrongHvdc() {
        Network network = HvdcNetworkFactory.createTwoCcLinkedByAHvdcVscWithGenerators();

        SensitivityAnalysisParameters sensiParameters = createParameters(true, "b1_vl_0", true);
        SensitivityFactorsProvider factorsProvider = n -> {
            return createFactorMatrix(List.of("g1", "g2").stream().map(network::getGenerator).collect(Collectors.toList()),
                List.of("l12", "l13", "l23").stream().map(network::getBranch).collect(Collectors.toList()));
        };

        List<Contingency> contingencies = List.of(new Contingency("hvdc34", new HvdcLineContingency("wrong")));
        CompletionException e = assertThrows(CompletionException.class, () -> sensiProvider.run(network, VariantManagerConstants.INITIAL_VARIANT_ID, factorsProvider, contingencies,
            sensiParameters, LocalComputationManager.getDefault())
            .join());
        assertTrue(e.getCause() instanceof PowsyblException);
        assertEquals("HVDC line 'wrong' not found", e.getCause().getMessage());
    }

    @Test
    void testContingencyWithDisconnectedBranch() {
        Network network = ConnectedComponentNetworkFactory.createTwoCcLinkedByTwoLines();
        runDcLf(network);
        SensitivityAnalysisParameters sensiParameters = createParameters(true, "b1_vl_0", true);
        sensiParameters.getLoadFlowParameters().setBalanceType(LoadFlowParameters.BalanceType.PROPORTIONAL_TO_LOAD);
        List<Contingency> contingencies = List.of(new Contingency("l45", new BranchContingency("l45")));
        SensitivityFactorsProvider factorsProvider = n -> List.of(new BranchFlowPerInjectionIncrease(new BranchFlow("l46", "l46", "l46"),
                new InjectionIncrease("g2", "g2", "g2")));
        SensitivityAnalysisResult result = sensiProvider.run(network, VariantManagerConstants.INITIAL_VARIANT_ID, factorsProvider, contingencies,
                sensiParameters, LocalComputationManager.getDefault())
                .join();

        // different sensitivity for (g2, l46) on base case and after contingency l45
        assertEquals(0.133d, getValue(result, "g2", "l46"), LoadFlowAssert.DELTA_POWER);
        assertEquals(0.4d, getContingencyValue(result, "l45", "g2", "l46"), LoadFlowAssert.DELTA_POWER);

        // we open l45 at both sides
        Line l45 = network.getLine("l45");
        l45.getTerminal1().disconnect();
        l45.getTerminal2().disconnect();
        runDcLf(network);

        result = sensiProvider.run(network, VariantManagerConstants.INITIAL_VARIANT_ID, factorsProvider, contingencies,
                sensiParameters, LocalComputationManager.getDefault())
                .join();

        // we now have as expected the sensitivity for (g2, l46) on base case and after contingency l45
        // because l45 is already open on base case
        assertEquals(0.4d, getValue(result, "g2", "l46"), LoadFlowAssert.DELTA_POWER);
        assertEquals(0.4d, getContingencyValue(result, "l45", "g2", "l46"), LoadFlowAssert.DELTA_POWER);
    }

    @Test
    void testFunctionDisconnectedBranchSide1() {
        Network network = ConnectedComponentNetworkFactory.createTwoCcLinkedByTwoLines();
        Line l45 = network.getLine("l45");
        l45.getTerminal1().disconnect();
        runDcLf(network);
        SensitivityAnalysisParameters sensiParameters = createParameters(true, "b1_vl_0", true);
        sensiParameters.getLoadFlowParameters().setBalanceType(LoadFlowParameters.BalanceType.PROPORTIONAL_TO_LOAD);
        SensitivityFactorsProvider factorsProvider = n -> List.of(new BranchFlowPerInjectionIncrease(new BranchFlow("l45", "l45", "l45"),
                new InjectionIncrease("g2", "g2", "g2")));
        SensitivityAnalysisResult result = sensiProvider.run(network, VariantManagerConstants.INITIAL_VARIANT_ID, factorsProvider, Collections.emptyList(),
                sensiParameters, LocalComputationManager.getDefault())
                .join();
        assertEquals(1, result.getSensitivityValues().size());
        // sensitivity on an open branch is zero
        assertEquals(0, getValue(result, "g2", "l45"), LoadFlowAssert.DELTA_POWER);
    }

    @Test
    void testFunctionDisconnectedBranchSide2() {
        Network network = ConnectedComponentNetworkFactory.createTwoCcLinkedByTwoLines();
        Line l45 = network.getLine("l45");
        l45.getTerminal2().disconnect();
        runDcLf(network);
        SensitivityAnalysisParameters sensiParameters = createParameters(true, "b1_vl_0", true);
        sensiParameters.getLoadFlowParameters().setBalanceType(LoadFlowParameters.BalanceType.PROPORTIONAL_TO_LOAD);
        SensitivityFactorsProvider factorsProvider = n -> List.of(new BranchFlowPerInjectionIncrease(new BranchFlow("l45", "l45", "l45"),
                new InjectionIncrease("g2", "g2", "g2")));
        SensitivityAnalysisResult result = sensiProvider.run(network, VariantManagerConstants.INITIAL_VARIANT_ID, factorsProvider, Collections.emptyList(),
                sensiParameters, LocalComputationManager.getDefault())
                .join();
        assertEquals(1, result.getSensitivityValues().size());
        // sensitivity on an open branch is zero
        assertEquals(0, getValue(result, "g2", "l45"), LoadFlowAssert.DELTA_POWER);
    }

    @Test
    void testFunctionDisconnectedBranchBothSides() {
        Network network = ConnectedComponentNetworkFactory.createTwoCcLinkedByTwoLines();
        Line l45 = network.getLine("l45");
        l45.getTerminal1().disconnect();
        l45.getTerminal2().disconnect();
        runDcLf(network);
        SensitivityAnalysisParameters sensiParameters = createParameters(true, "b1_vl_0", true);
        sensiParameters.getLoadFlowParameters().setBalanceType(LoadFlowParameters.BalanceType.PROPORTIONAL_TO_LOAD);
        SensitivityFactorsProvider factorsProvider = n -> List.of(new BranchFlowPerInjectionIncrease(new BranchFlow("l45", "l45", "l45"),
                new InjectionIncrease("g2", "g2", "g2")));
        SensitivityAnalysisResult result = sensiProvider.run(network, VariantManagerConstants.INITIAL_VARIANT_ID, factorsProvider, Collections.emptyList(),
                sensiParameters, LocalComputationManager.getDefault())
                .join();
        assertEquals(1, result.getSensitivityValues().size());
        // sensitivity on an open branch is zero
        assertEquals(0, getValue(result, "g2", "l45"), LoadFlowAssert.DELTA_POWER);
    }
}<|MERGE_RESOLUTION|>--- conflicted
+++ resolved
@@ -975,7 +975,47 @@
     }
 
     @Test
-<<<<<<< HEAD
+    void testRemainingGlskFactorsAdditionalFactors() {
+        Network network = ConnectedComponentNetworkFactory.createTwoComponentWithGeneratorAndLoad();
+        runDcLf(network);
+        SensitivityAnalysisParameters sensiParameters = createParameters(true, "b1_vl_0", false);
+        List<Contingency> contingencies = List.of(new Contingency("l34", new BranchContingency("l34")));
+
+        Map<String, Float> glskMap = new HashMap<>();
+        glskMap.put("g2", 25f);
+        glskMap.put("g6", 40f);
+        glskMap.put("d3", 35f);
+        LinearGlsk linearGlsk = new LinearGlsk("glsk", "glsk", glskMap);
+        SensitivityFactorsProvider factorsProvider = new SensitivityFactorsProvider() {
+            @Override
+            public List<SensitivityFactor> getCommonFactors(Network network) {
+                return Collections.emptyList();
+            }
+
+            @Override
+            public List<SensitivityFactor> getAdditionalFactors(Network network, String contingencyId) {
+                return network.getBranchStream().map(branch -> new BranchFlowPerLinearGlsk(
+                    createBranchFlow(branch),
+                    linearGlsk
+                )).collect(Collectors.toList());
+            }
+        };
+        SensitivityAnalysisResult result = sensiProvider.run(network, VariantManagerConstants.INITIAL_VARIANT_ID, factorsProvider, contingencies,
+            sensiParameters, LocalComputationManager.getDefault())
+            .join();
+
+        assertEquals(1, result.getSensitivityValuesContingencies().size());
+        assertEquals(7, result.getSensitivityValuesContingencies().get("l34").size());
+        assertEquals(-17d / 36d, getContingencyValue(result, "l34", "glsk", "l12"), LoadFlowAssert.DELTA_POWER);
+        assertEquals(-1d / 18d, getContingencyValue(result, "l34", "glsk", "l23"), LoadFlowAssert.DELTA_POWER);
+        assertEquals(-19d / 36d, getContingencyValue(result, "l34", "glsk", "l13"), LoadFlowAssert.DELTA_POWER);
+        assertEquals(0d, getContingencyValue(result, "l34", "glsk", "l34"), LoadFlowAssert.DELTA_POWER);
+        assertEquals(Double.NaN, getContingencyValue(result, "l34", "glsk", "l45"), LoadFlowAssert.DELTA_POWER);
+        assertEquals(Double.NaN, getContingencyValue(result, "l34", "glsk", "l46"), LoadFlowAssert.DELTA_POWER);
+        assertEquals(Double.NaN, getContingencyValue(result, "l34", "glsk", "l56"), LoadFlowAssert.DELTA_POWER);
+    }
+
+    @Test
     void testHvdcSensiRescale() {
         double sensiChange = 10e-4;
         // test injection increase on loads
@@ -1054,46 +1094,6 @@
         assertEquals(0d, hvdcWriter.getSensitivityValue(Pair.of("hvdc34", "l45"), "hvdc34"), LoadFlowAssert.DELTA_POWER);
         assertEquals(0d, hvdcWriter.getSensitivityValue(Pair.of("hvdc34", "l46"), "hvdc34"), LoadFlowAssert.DELTA_POWER);
         assertEquals(0d, hvdcWriter.getSensitivityValue(Pair.of("hvdc34", "l56"), "hvdc34"), LoadFlowAssert.DELTA_POWER);
-=======
-    void testRemainingGlskFactorsAdditionalFactors() {
-        Network network = ConnectedComponentNetworkFactory.createTwoComponentWithGeneratorAndLoad();
-        runDcLf(network);
-        SensitivityAnalysisParameters sensiParameters = createParameters(true, "b1_vl_0", false);
-        List<Contingency> contingencies = List.of(new Contingency("l34", new BranchContingency("l34")));
-
-        Map<String, Float> glskMap = new HashMap<>();
-        glskMap.put("g2", 25f);
-        glskMap.put("g6", 40f);
-        glskMap.put("d3", 35f);
-        LinearGlsk linearGlsk = new LinearGlsk("glsk", "glsk", glskMap);
-        SensitivityFactorsProvider factorsProvider = new SensitivityFactorsProvider() {
-            @Override
-            public List<SensitivityFactor> getCommonFactors(Network network) {
-                return Collections.emptyList();
-            }
-
-            @Override
-            public List<SensitivityFactor> getAdditionalFactors(Network network, String contingencyId) {
-                return network.getBranchStream().map(branch -> new BranchFlowPerLinearGlsk(
-                    createBranchFlow(branch),
-                    linearGlsk
-                )).collect(Collectors.toList());
-            }
-        };
-        SensitivityAnalysisResult result = sensiProvider.run(network, VariantManagerConstants.INITIAL_VARIANT_ID, factorsProvider, contingencies,
-            sensiParameters, LocalComputationManager.getDefault())
-            .join();
-
-        assertEquals(1, result.getSensitivityValuesContingencies().size());
-        assertEquals(7, result.getSensitivityValuesContingencies().get("l34").size());
-        assertEquals(-17d / 36d, getContingencyValue(result, "l34", "glsk", "l12"), LoadFlowAssert.DELTA_POWER);
-        assertEquals(-1d / 18d, getContingencyValue(result, "l34", "glsk", "l23"), LoadFlowAssert.DELTA_POWER);
-        assertEquals(-19d / 36d, getContingencyValue(result, "l34", "glsk", "l13"), LoadFlowAssert.DELTA_POWER);
-        assertEquals(0d, getContingencyValue(result, "l34", "glsk", "l34"), LoadFlowAssert.DELTA_POWER);
-        assertEquals(Double.NaN, getContingencyValue(result, "l34", "glsk", "l45"), LoadFlowAssert.DELTA_POWER);
-        assertEquals(Double.NaN, getContingencyValue(result, "l34", "glsk", "l46"), LoadFlowAssert.DELTA_POWER);
-        assertEquals(Double.NaN, getContingencyValue(result, "l34", "glsk", "l56"), LoadFlowAssert.DELTA_POWER);
->>>>>>> d29f76e3
     }
 
     @Test
