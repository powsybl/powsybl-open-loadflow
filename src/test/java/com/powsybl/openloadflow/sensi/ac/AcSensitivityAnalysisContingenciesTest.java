/**
 * Copyright (c) 2020, RTE (http://www.rte-france.com)
 * This Source Code Form is subject to the terms of the Mozilla Public
 * License, v. 2.0. If a copy of the MPL was not distributed with this
 * file, You can obtain one at http://mozilla.org/MPL/2.0/.
 */
package com.powsybl.openloadflow.sensi.ac;

import com.powsybl.commons.reporter.Reporter;
import com.powsybl.computation.local.LocalComputationManager;
import com.powsybl.contingency.BranchContingency;
import com.powsybl.contingency.Contingency;
import com.powsybl.contingency.DanglingLineContingency;
import com.powsybl.contingency.HvdcLineContingency;
import com.powsybl.iidm.network.IdBasedBusRef;
import com.powsybl.iidm.network.Line;
import com.powsybl.iidm.network.Network;
import com.powsybl.iidm.network.VariantManagerConstants;
import com.powsybl.loadflow.LoadFlowParameters;
import com.powsybl.openloadflow.OpenLoadFlowParameters;
import com.powsybl.openloadflow.network.ConnectedComponentNetworkFactory;
import com.powsybl.openloadflow.network.DanglingLineFactory;
import com.powsybl.openloadflow.network.FourBusNetworkFactory;
import com.powsybl.openloadflow.network.HvdcNetworkFactory;
import com.powsybl.openloadflow.network.NodeBreakerNetworkFactory;
import com.powsybl.openloadflow.sensi.AbstractSensitivityAnalysisTest;
import com.powsybl.openloadflow.util.LoadFlowAssert;
import com.powsybl.sensitivity.*;
import com.powsybl.sensitivity.factors.BranchFlowPerInjectionIncrease;
import com.powsybl.sensitivity.factors.BranchFlowPerLinearGlsk;
import com.powsybl.sensitivity.factors.BranchFlowPerPSTAngle;
import com.powsybl.sensitivity.factors.BusVoltagePerTargetV;
import com.powsybl.sensitivity.factors.functions.BusVoltage;
import com.powsybl.sensitivity.factors.functions.BranchFlow;
import com.powsybl.sensitivity.factors.variables.InjectionIncrease;
import com.powsybl.sensitivity.factors.variables.LinearGlsk;
import com.powsybl.sensitivity.factors.variables.PhaseTapChangerAngle;
import com.powsybl.sensitivity.factors.variables.TargetVoltage;
import org.apache.commons.lang3.NotImplementedException;
import org.junit.jupiter.api.Test;

import java.util.*;
import java.util.concurrent.CompletionException;
import java.util.stream.Collectors;

import static org.junit.jupiter.api.Assertions.*;

/**
 * @author Geoffroy Jamgotchian <geoffroy.jamgotchian at rte-france.com>
 */
class AcSensitivityAnalysisContingenciesTest extends AbstractSensitivityAnalysisTest {

    @Test
    void test4BusesSensi() {
        Network network = FourBusNetworkFactory.create();
        SensitivityAnalysisParameters sensiParameters = createParameters(false, "b1_vl_0", true);
        sensiParameters.getLoadFlowParameters().setBalanceType(LoadFlowParameters.BalanceType.PROPORTIONAL_TO_GENERATION_P_MAX);
        runLf(network, sensiParameters.getLoadFlowParameters());

        SensitivityFactorsProvider factorsProvider = n -> createFactorMatrix(network.getGeneratorStream().collect(Collectors.toList()),
            network.getBranchStream().collect(Collectors.toList()));
        List<Contingency> contingencyList = Collections.singletonList(new Contingency("l23", new BranchContingency("l23")));
        SensitivityAnalysisResult result = sensiProvider.run(network, VariantManagerConstants.INITIAL_VARIANT_ID, factorsProvider, contingencyList,
            sensiParameters, LocalComputationManager.getDefault())
            .join();

        assertEquals(15, result.getSensitivityValues().size());
        List<SensitivityValue> contingencyResult = result.getSensitivityValuesContingencies().get("l23");
        assertEquals(-0.5409d, getContingencyValue(contingencyResult, "g4", "l14"), LoadFlowAssert.DELTA_POWER);
        assertEquals(0.4000d, getContingencyValue(contingencyResult, "g4", "l12"), LoadFlowAssert.DELTA_POWER);
        assertEquals(0d, getContingencyValue(contingencyResult, "g4", "l23"), LoadFlowAssert.DELTA_POWER);
        assertEquals(-0.2591d, getContingencyValue(contingencyResult, "g4", "l34"), LoadFlowAssert.DELTA_POWER);
        assertEquals(-0.2591d, getContingencyValue(contingencyResult, "g4", "l13"), LoadFlowAssert.DELTA_POWER);

        assertEquals(0.1352d, getContingencyValue(contingencyResult, "g1", "l14"), LoadFlowAssert.DELTA_POWER);
        assertEquals(0.4000d, getContingencyValue(contingencyResult, "g1", "l12"), LoadFlowAssert.DELTA_POWER);
        assertEquals(0d, getContingencyValue(contingencyResult, "g1", "l23"), LoadFlowAssert.DELTA_POWER);
        assertEquals(0.0648d, getContingencyValue(contingencyResult, "g1", "l34"), LoadFlowAssert.DELTA_POWER);
        assertEquals(0.0648d, getContingencyValue(contingencyResult, "g1", "l13"), LoadFlowAssert.DELTA_POWER);

        assertEquals(0.1352d, getContingencyValue(contingencyResult, "g2", "l14"), LoadFlowAssert.DELTA_POWER);
        assertEquals(-0.6000d, getContingencyValue(contingencyResult, "g2", "l12"), LoadFlowAssert.DELTA_POWER);
        assertEquals(0d, getContingencyValue(contingencyResult, "g2", "l23"), LoadFlowAssert.DELTA_POWER);
        assertEquals(0.0648d, getContingencyValue(contingencyResult, "g2", "l34"), LoadFlowAssert.DELTA_POWER);
        assertEquals(0.0648d, getContingencyValue(contingencyResult, "g2", "l13"), LoadFlowAssert.DELTA_POWER);
    }

    @Test
    void test4BusesSensiAdditionalFactor() {
        Network network = FourBusNetworkFactory.create();
        SensitivityAnalysisParameters sensiParameters = createParameters(false, "b1_vl_0", true);
        sensiParameters.getLoadFlowParameters().setBalanceType(LoadFlowParameters.BalanceType.PROPORTIONAL_TO_GENERATION_P_MAX);
        runLf(network, sensiParameters.getLoadFlowParameters());

        SensitivityFactorsProvider factorsProvider = new SensitivityFactorsProvider() {
            @Override
            public List<SensitivityFactor> getCommonFactors(Network network) {
                return Collections.emptyList();
            }

            @Override
            public List<SensitivityFactor> getAdditionalFactors(Network network, String contingencyId) {
                return createFactorMatrix(network.getGeneratorStream().collect(Collectors.toList()),
                    network.getBranchStream().collect(Collectors.toList()));
            }
        };
        List<Contingency> contingencyList = Collections.singletonList(new Contingency("l23", new BranchContingency("l23")));
        SensitivityAnalysisResult result = sensiProvider.run(network, VariantManagerConstants.INITIAL_VARIANT_ID, factorsProvider, contingencyList,
            sensiParameters, LocalComputationManager.getDefault())
            .join();

        List<SensitivityValue> contingencyResult = result.getSensitivityValuesContingencies().get("l23");
        assertEquals(15, contingencyResult.size());

        assertEquals(-0.5409d, getContingencyValue(contingencyResult, "g4", "l14"), LoadFlowAssert.DELTA_POWER);
        assertEquals(0.4000d, getContingencyValue(contingencyResult, "g4", "l12"), LoadFlowAssert.DELTA_POWER);
        assertEquals(0d, getContingencyValue(contingencyResult, "g4", "l23"), LoadFlowAssert.DELTA_POWER);
        assertEquals(-0.2591d, getContingencyValue(contingencyResult, "g4", "l34"), LoadFlowAssert.DELTA_POWER);
        assertEquals(-0.2591d, getContingencyValue(contingencyResult, "g4", "l13"), LoadFlowAssert.DELTA_POWER);

        assertEquals(0.1352d, getContingencyValue(contingencyResult, "g1", "l14"), LoadFlowAssert.DELTA_POWER);
        assertEquals(0.4000d, getContingencyValue(contingencyResult, "g1", "l12"), LoadFlowAssert.DELTA_POWER);
        assertEquals(0d, getContingencyValue(contingencyResult, "g1", "l23"), LoadFlowAssert.DELTA_POWER);
        assertEquals(0.0648d, getContingencyValue(contingencyResult, "g1", "l34"), LoadFlowAssert.DELTA_POWER);
        assertEquals(0.0648d, getContingencyValue(contingencyResult, "g1", "l13"), LoadFlowAssert.DELTA_POWER);

        assertEquals(0.1352d, getContingencyValue(contingencyResult, "g2", "l14"), LoadFlowAssert.DELTA_POWER);
        assertEquals(-0.6000d, getContingencyValue(contingencyResult, "g2", "l12"), LoadFlowAssert.DELTA_POWER);
        assertEquals(0d, getContingencyValue(contingencyResult, "g2", "l23"), LoadFlowAssert.DELTA_POWER);
        assertEquals(0.0648d, getContingencyValue(contingencyResult, "g2", "l34"), LoadFlowAssert.DELTA_POWER);
        assertEquals(0.0648d, getContingencyValue(contingencyResult, "g2", "l13"), LoadFlowAssert.DELTA_POWER);
    }

    @Test
    void test4BusesFunctionReference() {
        Network network = FourBusNetworkFactory.create();
        SensitivityAnalysisParameters sensiParameters = createParameters(false, "b1_vl_0", true);
        sensiParameters.getLoadFlowParameters().setBalanceType(LoadFlowParameters.BalanceType.PROPORTIONAL_TO_GENERATION_P_MAX);
        runLf(network, sensiParameters.getLoadFlowParameters());

        SensitivityFactorsProvider factorsProvider = n -> createFactorMatrix(network.getGeneratorStream().collect(Collectors.toList()),
            network.getBranchStream().collect(Collectors.toList()));
        List<Contingency> contingencyList = Collections.singletonList(new Contingency("l23", new BranchContingency("l23")));
        SensitivityAnalysisResult result = sensiProvider.run(network, VariantManagerConstants.INITIAL_VARIANT_ID, factorsProvider, contingencyList,
            sensiParameters, LocalComputationManager.getDefault())
            .join();

        List<SensitivityValue> contingencyResult = result.getSensitivityValuesContingencies().get("l23");

        assertEquals(0.6761d, getFunctionReference(contingencyResult, "l14"), LoadFlowAssert.DELTA_POWER);
        assertEquals(-1.0d, getFunctionReference(contingencyResult, "l12"), LoadFlowAssert.DELTA_POWER);
        assertEquals(0d, getFunctionReference(contingencyResult, "l23"), LoadFlowAssert.DELTA_POWER);
        assertEquals(-1.676d, getFunctionReference(contingencyResult, "l34"), LoadFlowAssert.DELTA_POWER);
        assertEquals(2.324d, getFunctionReference(contingencyResult, "l13"), LoadFlowAssert.DELTA_POWER);
    }

    @Test
    void test4busesLoosingATransfo() {
        Network network = FourBusNetworkFactory.createWithTransfoCompensed();
        SensitivityAnalysisParameters sensiParameters = createParameters(false, "b1_vl_0", true);
        sensiParameters.getLoadFlowParameters().setBalanceType(LoadFlowParameters.BalanceType.PROPORTIONAL_TO_GENERATION_P_MAX);
        runLf(network, sensiParameters.getLoadFlowParameters());

        SensitivityFactorsProvider factorsProvider = n -> createFactorMatrix(network.getGeneratorStream().collect(Collectors.toList()),
            network.getBranchStream().collect(Collectors.toList()));
        List<Contingency> contingencyList = Collections.singletonList(new Contingency("l23", new BranchContingency("l23")));
        SensitivityAnalysisResult result = sensiProvider.run(network, VariantManagerConstants.INITIAL_VARIANT_ID, factorsProvider, contingencyList,
            sensiParameters, LocalComputationManager.getDefault())
            .join();
        assertEquals(15, result.getSensitivityValues().size());
        List<SensitivityValue> contingencyResult = result.getSensitivityValuesContingencies().get("l23");
        assertEquals(-0.5409d, getValue(contingencyResult, "g4", "l14"), LoadFlowAssert.DELTA_POWER);
        assertEquals(0.400d, getValue(contingencyResult, "g4", "l12"), LoadFlowAssert.DELTA_POWER);
        assertEquals(0d, getValue(contingencyResult, "g4", "l23"), LoadFlowAssert.DELTA_POWER);
        assertEquals(-0.2591d, getValue(contingencyResult, "g4", "l34"), LoadFlowAssert.DELTA_POWER);
        assertEquals(-0.2591d, getValue(contingencyResult, "g4", "l13"), LoadFlowAssert.DELTA_POWER);

        assertEquals(0.1352d, getValue(contingencyResult, "g1", "l14"), LoadFlowAssert.DELTA_POWER);
        assertEquals(0.4000d, getValue(contingencyResult, "g1", "l12"), LoadFlowAssert.DELTA_POWER);
        assertEquals(0d, getValue(contingencyResult, "g1", "l23"), LoadFlowAssert.DELTA_POWER);
        assertEquals(0.0648d, getValue(contingencyResult, "g1", "l34"), LoadFlowAssert.DELTA_POWER);
        assertEquals(0.0648d, getValue(contingencyResult, "g1", "l13"), LoadFlowAssert.DELTA_POWER);

        assertEquals(0.1352d, getValue(contingencyResult, "g2", "l14"), LoadFlowAssert.DELTA_POWER);
        assertEquals(-0.600d, getValue(contingencyResult, "g2", "l12"), LoadFlowAssert.DELTA_POWER);
        assertEquals(0d, getValue(contingencyResult, "g2", "l23"), LoadFlowAssert.DELTA_POWER);
        assertEquals(0.0648d, getValue(contingencyResult, "g2", "l34"), LoadFlowAssert.DELTA_POWER);
        assertEquals(0.0648d, getValue(contingencyResult, "g2", "l13"), LoadFlowAssert.DELTA_POWER);
    }

    @Test
    void test4busesLoosingATransfoFunctionRef() {
        Network network = FourBusNetworkFactory.createWithTransfoCompensed();
        SensitivityAnalysisParameters sensiParameters = createParameters(false, "b1_vl_0", true);
        sensiParameters.getLoadFlowParameters().setBalanceType(LoadFlowParameters.BalanceType.PROPORTIONAL_TO_GENERATION_P_MAX);
        runLf(network, sensiParameters.getLoadFlowParameters());

        SensitivityFactorsProvider factorsProvider = n -> createFactorMatrix(network.getGeneratorStream().collect(Collectors.toList()),
            network.getBranchStream().collect(Collectors.toList()));
        List<Contingency> contingencyList = Collections.singletonList(new Contingency("l23", new BranchContingency("l23")));
        SensitivityAnalysisResult result = sensiProvider.run(network, VariantManagerConstants.INITIAL_VARIANT_ID, factorsProvider, contingencyList,
            sensiParameters, LocalComputationManager.getDefault())
            .join();
        assertEquals(15, result.getSensitivityValues().size());
        List<SensitivityValue> contingencyResult = result.getSensitivityValuesContingencies().get("l23");
        assertEquals(0.6761d, getFunctionReference(contingencyResult, "l14"), LoadFlowAssert.DELTA_POWER);
        assertEquals(-1.0d, getFunctionReference(contingencyResult, "l12"), LoadFlowAssert.DELTA_POWER);
        assertEquals(0d, getFunctionReference(contingencyResult, "l23"), LoadFlowAssert.DELTA_POWER);
        assertEquals(-1.676d, getFunctionReference(contingencyResult, "l34"), LoadFlowAssert.DELTA_POWER);
        assertEquals(2.324d, getFunctionReference(contingencyResult, "l13"), LoadFlowAssert.DELTA_POWER);
    }

    @Test
    void test4busesPhaseShift() {
        Network network = FourBusNetworkFactory.createWithTransfoCompensed();
        SensitivityAnalysisParameters sensiParameters = createParameters(false, "b1_vl_0", true);
        sensiParameters.getLoadFlowParameters().setBalanceType(LoadFlowParameters.BalanceType.PROPORTIONAL_TO_GENERATION_P_MAX);
        runLf(network, sensiParameters.getLoadFlowParameters());

        SensitivityFactorsProvider factorsProvider = n -> network.getBranchStream()
            .map(AcSensitivityAnalysisContingenciesTest::createBranchFlow)
            .map(branchFlow -> new BranchFlowPerPSTAngle(branchFlow, new PhaseTapChangerAngle("l23", "l23", "l23"))).collect(Collectors.toList());
        List<Contingency> contingencyList = Collections.singletonList(new Contingency("l34", new BranchContingency("l34")));

        SensitivityAnalysisResult result = sensiProvider.run(network, VariantManagerConstants.INITIAL_VARIANT_ID, factorsProvider, contingencyList,
            sensiParameters, LocalComputationManager.getDefault())
            .join();

        assertEquals(5, result.getSensitivityValues().size());
        List<SensitivityValue> contingencyValues = result.getSensitivityValuesContingencies().get("l34");
        assertEquals(0d, getContingencyValue(contingencyValues, "l23", "l14"), LoadFlowAssert.DELTA_POWER);
        assertEquals(0.0564d, getContingencyValue(contingencyValues, "l23", "l12"), LoadFlowAssert.DELTA_POWER);
        assertEquals(0d, getContingencyValue(contingencyValues, "l23", "l34"), LoadFlowAssert.DELTA_POWER);
        assertEquals(-0.0564d, getContingencyValue(contingencyValues, "l23", "l13"), LoadFlowAssert.DELTA_POWER);
        assertEquals(0.0564d, getContingencyValue(contingencyValues, "l23", "l23"), LoadFlowAssert.DELTA_POWER);
    }

    @Test
    void test4busesFunctionReferenceWithTransformer() {
        Network network = FourBusNetworkFactory.createWithTransfoCompensed();
        SensitivityAnalysisParameters sensiParameters = createParameters(false, "b1_vl_0", true);
        sensiParameters.getLoadFlowParameters().setBalanceType(LoadFlowParameters.BalanceType.PROPORTIONAL_TO_GENERATION_P_MAX);
        runLf(network, sensiParameters.getLoadFlowParameters());

        SensitivityFactorsProvider factorsProvider = n -> network.getBranchStream()
            .map(AcSensitivityAnalysisContingenciesTest::createBranchFlow)
            .map(branchFlow -> new BranchFlowPerPSTAngle(branchFlow, new PhaseTapChangerAngle("l23", "l23", "l23"))).collect(Collectors.toList());
        List<Contingency> contingencyList = Collections.singletonList(new Contingency("l34", new BranchContingency("l34")));

        SensitivityAnalysisResult result = sensiProvider.run(network, VariantManagerConstants.INITIAL_VARIANT_ID, factorsProvider, contingencyList,
            sensiParameters, LocalComputationManager.getDefault())
            .join();

        assertEquals(5, result.getSensitivityValues().size());
        List<SensitivityValue> contingencyValues = result.getSensitivityValuesContingencies().get("l34");
        assertEquals(-1.0d, getFunctionReference(contingencyValues, "l14"), LoadFlowAssert.DELTA_POWER);
        assertEquals(0.7319d, getFunctionReference(contingencyValues, "l12"), LoadFlowAssert.DELTA_POWER);
        assertEquals(0d, getFunctionReference(contingencyValues, "l34"), LoadFlowAssert.DELTA_POWER);
        assertEquals(2.268d, getFunctionReference(contingencyValues, "l13"), LoadFlowAssert.DELTA_POWER);
        assertEquals(1.7319d, getFunctionReference(contingencyValues, "l23"), LoadFlowAssert.DELTA_POWER);
    }

    @Test
    void test4busesFunctionReferenceWithTransformerInAdditionalFactors() {
        Network network = FourBusNetworkFactory.createWithTransfoCompensed();
        SensitivityAnalysisParameters sensiParameters = createParameters(false, "b1_vl_0", true);
        sensiParameters.getLoadFlowParameters().setBalanceType(LoadFlowParameters.BalanceType.PROPORTIONAL_TO_GENERATION_P_MAX);
        runLf(network, sensiParameters.getLoadFlowParameters());

        SensitivityFactorsProvider factorsProvider = new SensitivityFactorsProvider() {
            @Override
            public List<SensitivityFactor> getCommonFactors(Network network) {
                return Collections.emptyList();
            }

            @Override
            public List<SensitivityFactor> getAdditionalFactors(Network network, String contingencyId) {
                return network.getBranchStream()
                    .map(AcSensitivityAnalysisContingenciesTest::createBranchFlow)
                    .map(branchFlow -> new BranchFlowPerPSTAngle(branchFlow, new PhaseTapChangerAngle("l23", "l23", "l23"))).collect(Collectors.toList());
            }
        };

        List<Contingency> contingencyList = Collections.singletonList(new Contingency("l34", new BranchContingency("l34")));

        SensitivityAnalysisResult result = sensiProvider.run(network, VariantManagerConstants.INITIAL_VARIANT_ID, factorsProvider, contingencyList,
            sensiParameters, LocalComputationManager.getDefault())
            .join();

        List<SensitivityValue> contingencyValues = result.getSensitivityValuesContingencies().get("l34");
        assertEquals(5, contingencyValues.size());
        assertEquals(-1.0d, getFunctionReference(contingencyValues, "l14"), LoadFlowAssert.DELTA_POWER);
        assertEquals(0.7319d, getFunctionReference(contingencyValues, "l12"), LoadFlowAssert.DELTA_POWER);
        assertEquals(0d, getFunctionReference(contingencyValues, "l34"), LoadFlowAssert.DELTA_POWER);
        assertEquals(2.268d, getFunctionReference(contingencyValues, "l13"), LoadFlowAssert.DELTA_POWER);
        assertEquals(1.7319d, getFunctionReference(contingencyValues, "l23"), LoadFlowAssert.DELTA_POWER);
    }

    @Test
    void testMultipleContingencies() {
        Network network = FourBusNetworkFactory.createWithTransfoCompensed();
        SensitivityAnalysisParameters sensiParameters = createParameters(false, "b1_vl_0", true);
        sensiParameters.getLoadFlowParameters().setBalanceType(LoadFlowParameters.BalanceType.PROPORTIONAL_TO_GENERATION_P_MAX);
        runLf(network, sensiParameters.getLoadFlowParameters());

        SensitivityFactorsProvider factorsProvider = n -> createFactorMatrix(Collections.singletonList(network.getGenerator("g2")),
            network.getBranchStream().collect(Collectors.toList()));
        List<Contingency> contingencyList = List.of(new Contingency("l23", new BranchContingency("l23")), new Contingency("l34", new BranchContingency("l34")));

        SensitivityAnalysisResult result = sensiProvider.run(network, VariantManagerConstants.INITIAL_VARIANT_ID, factorsProvider, contingencyList,
            sensiParameters, LocalComputationManager.getDefault())
            .join();

        List<SensitivityValue> l34values = result.getSensitivityValuesContingencies().get("l34");
        List<SensitivityValue> l23values = result.getSensitivityValuesContingencies().get("l23");
        assertEquals(0.1352d, getValue(l23values, "g2", "l14"), LoadFlowAssert.DELTA_POWER);
        assertEquals(-0.600d, getValue(l23values, "g2", "l12"), LoadFlowAssert.DELTA_POWER);
        assertEquals(0d, getValue(l23values, "g2", "l23"), LoadFlowAssert.DELTA_POWER);
        assertEquals(0.0648d, getValue(l23values, "g2", "l34"), LoadFlowAssert.DELTA_POWER);
        assertEquals(0.0648d, getValue(l23values, "g2", "l13"), LoadFlowAssert.DELTA_POWER);

        assertEquals(0.2d, getValue(l34values, "g2", "l14"), LoadFlowAssert.DELTA_POWER);
        assertEquals(-0.4056d, getValue(l34values, "g2", "l12"), LoadFlowAssert.DELTA_POWER);
        assertEquals(0.1944d, getValue(l34values, "g2", "l23"), LoadFlowAssert.DELTA_POWER);
        assertEquals(0d, getValue(l34values, "g2", "l34"), LoadFlowAssert.DELTA_POWER);
        assertEquals(-0.1944d, getValue(l34values, "g2", "l13"), LoadFlowAssert.DELTA_POWER);
    }

    @Test
    void testMultipleContingenciesAdditionalFactors() {
        Network network = FourBusNetworkFactory.createWithTransfoCompensed();
        SensitivityAnalysisParameters sensiParameters = createParameters(false, "b1_vl_0", true);
        sensiParameters.getLoadFlowParameters().setBalanceType(LoadFlowParameters.BalanceType.PROPORTIONAL_TO_GENERATION_P_MAX);
        runLf(network, sensiParameters.getLoadFlowParameters());
        InjectionIncrease injectionIncrease = new InjectionIncrease("g2", "g2", "g2");
        SensitivityFactorsProvider factorsProvider = new SensitivityFactorsProvider() {
            @Override
            public List<SensitivityFactor> getCommonFactors(Network network) {
                return Collections.singletonList(new BranchFlowPerInjectionIncrease(
                    new BranchFlow("l14", "l14", "l14"),
                    injectionIncrease
                ));
            }

            @Override
            public List<SensitivityFactor> getAdditionalFactors(Network network, String contingencyId) {
                List<SensitivityFactor> factors = new ArrayList<>();
                if (contingencyId.equals("l23")) {
                    factors.add(new BranchFlowPerInjectionIncrease(new BranchFlow("l23", "l23", "l23"), injectionIncrease));
                    factors.add(new BranchFlowPerInjectionIncrease(new BranchFlow("l12", "l12", "l12"), injectionIncrease));
                } else if (contingencyId.equals("l34")) {
                    factors.add(new BranchFlowPerInjectionIncrease(new BranchFlow("l23", "l23", "l23"), injectionIncrease));
                    factors.add(new BranchFlowPerInjectionIncrease(new BranchFlow("l34", "l34", "l34"), injectionIncrease));
                    factors.add(new BranchFlowPerInjectionIncrease(new BranchFlow("l12", "l12", "l12"), injectionIncrease));
                }
                return factors;
            }
        };
        List<Contingency> contingencyList = List.of(new Contingency("l23", new BranchContingency("l23")), new Contingency("l34", new BranchContingency("l34")));

        SensitivityAnalysisResult result = sensiProvider.run(network, VariantManagerConstants.INITIAL_VARIANT_ID, factorsProvider, contingencyList,
            sensiParameters, LocalComputationManager.getDefault())
            .join();

        List<SensitivityValue> l34values = result.getSensitivityValuesContingencies().get("l34");
        List<SensitivityValue> l23values = result.getSensitivityValuesContingencies().get("l23");
        assertEquals(4, l34values.size());
        assertEquals(3, l23values.size());

        assertEquals(0.1352d, getValue(l23values, "g2", "l14"), LoadFlowAssert.DELTA_POWER);
        assertEquals(-0.600d, getValue(l23values, "g2", "l12"), LoadFlowAssert.DELTA_POWER);
        assertEquals(0d, getValue(l23values, "g2", "l23"), LoadFlowAssert.DELTA_POWER);

        assertEquals(0.2d, getValue(l34values, "g2", "l14"), LoadFlowAssert.DELTA_POWER);
        assertEquals(-0.4056d, getValue(l34values, "g2", "l12"), LoadFlowAssert.DELTA_POWER);
        assertEquals(0.1944d, getValue(l34values, "g2", "l23"), LoadFlowAssert.DELTA_POWER);
        assertEquals(0d, getValue(l34values, "g2", "l34"), LoadFlowAssert.DELTA_POWER);
    }

    @Test
    void testContingencyWithMultipleBranches() {
        Network network = FourBusNetworkFactory.createWithTransfoCompensed();
        SensitivityAnalysisParameters sensiParameters = createParameters(false, "b1_vl_0", true);
        sensiParameters.getLoadFlowParameters().setBalanceType(LoadFlowParameters.BalanceType.PROPORTIONAL_TO_GENERATION_P_MAX);
        runLf(network, sensiParameters.getLoadFlowParameters());

        SensitivityFactorsProvider factorsProvider = n -> createFactorMatrix(Collections.singletonList(network.getGenerator("g2")),
            network.getBranchStream().collect(Collectors.toList()));
        List<Contingency> contingencyList = List.of(new Contingency("l23+l34", new BranchContingency("l23"),  new BranchContingency("l34")));

        SensitivityAnalysisResult result = sensiProvider.run(network, VariantManagerConstants.INITIAL_VARIANT_ID, factorsProvider, contingencyList,
            sensiParameters, LocalComputationManager.getDefault())
            .join();

        List<SensitivityValue> contingencyResult = result.getSensitivityValuesContingencies().get("l23+l34");
        assertEquals(0.2d, getValue(contingencyResult, "g2", "l14"), LoadFlowAssert.DELTA_POWER);
        assertEquals(-0.600d, getValue(contingencyResult, "g2", "l12"), LoadFlowAssert.DELTA_POWER);
        assertEquals(0d, getValue(contingencyResult, "g2", "l23"), LoadFlowAssert.DELTA_POWER);
        assertEquals(0d, getValue(contingencyResult, "g2", "l34"), LoadFlowAssert.DELTA_POWER);
        assertEquals(0d, getValue(contingencyResult, "g2", "l13"), LoadFlowAssert.DELTA_POWER);
    }

    @Test
    void testConnectivityLossOnSingleLine() {
        Network network = ConnectedComponentNetworkFactory.createTwoComponentWithGeneratorOnOneSide();
        SensitivityAnalysisParameters sensiParameters = createParameters(false, "b1_vl_0", true);
        sensiParameters.getLoadFlowParameters().setBalanceType(LoadFlowParameters.BalanceType.PROPORTIONAL_TO_GENERATION_P_MAX);
        List<Contingency> contingencies = List.of(new Contingency("l34", new BranchContingency("l34")));
        SensitivityFactorsProvider factorsProvider = n -> createFactorMatrix(network.getGeneratorStream().collect(Collectors.toList()),
            network.getBranchStream().collect(Collectors.toList()));
        SensitivityAnalysisResult result = sensiProvider.run(network, VariantManagerConstants.INITIAL_VARIANT_ID, factorsProvider, contingencies,
            sensiParameters, LocalComputationManager.getDefault())
            .join();

        assertEquals(1, result.getSensitivityValuesContingencies().size());
        assertEquals(14, result.getSensitivityValuesContingencies().get("l34").size());
        assertEquals(-0.1324d, getContingencyValue(result, "l34", "g2", "l12"), LoadFlowAssert.DELTA_POWER);
        assertEquals(0.2676d, getContingencyValue(result, "l34", "g2", "l23"), LoadFlowAssert.DELTA_POWER);
        assertEquals(0.1324d, getContingencyValue(result, "l34", "g2", "l13"), LoadFlowAssert.DELTA_POWER);
        assertEquals(0d, getContingencyValue(result, "l34", "g2", "l34"), LoadFlowAssert.DELTA_POWER);
        assertEquals(0d, getContingencyValue(result, "l34", "g2", "l45"), LoadFlowAssert.DELTA_POWER);
        assertEquals(0d, getContingencyValue(result, "l34", "g2", "l46"), LoadFlowAssert.DELTA_POWER);
        assertEquals(0d, getContingencyValue(result, "l34", "g2", "l56"), LoadFlowAssert.DELTA_POWER);

        assertEquals(0.1986d, getContingencyValue(result, "l34", "g3", "l12"), LoadFlowAssert.DELTA_POWER);
        assertEquals(-0.4013d, getContingencyValue(result, "l34", "g3", "l23"), LoadFlowAssert.DELTA_POWER);
        assertEquals(-0.1986d, getContingencyValue(result, "l34", "g3", "l13"), LoadFlowAssert.DELTA_POWER);
        assertEquals(0d, getContingencyValue(result, "l34", "g3", "l34"), LoadFlowAssert.DELTA_POWER);
        assertEquals(0d, getContingencyValue(result, "l34", "g3", "l45"), LoadFlowAssert.DELTA_POWER);
        assertEquals(0d, getContingencyValue(result, "l34", "g3", "l46"), LoadFlowAssert.DELTA_POWER);
        assertEquals(0d, getContingencyValue(result, "l34", "g3", "l56"), LoadFlowAssert.DELTA_POWER);
    }

    @Test
    void testContingencyMultipleLinesBreaksOneContingency() {
        Network network = ConnectedComponentNetworkFactory.createTwoCcLinkedByTwoLinesWithAdditionnalGens();
        SensitivityAnalysisParameters sensiParameters = createParameters(false, "b1_vl_0", true);
        sensiParameters.getLoadFlowParameters().setBalanceType(LoadFlowParameters.BalanceType.PROPORTIONAL_TO_GENERATION_P_MAX);
        List<Contingency> contingencies = List.of(new Contingency("l24+l35", new BranchContingency("l24"), new BranchContingency("l35")));
        SensitivityFactorsProvider factorsProvider = n -> createFactorMatrix(network.getGeneratorStream().collect(Collectors.toList()),
            network.getBranchStream().collect(Collectors.toList()));
        SensitivityAnalysisResult result = sensiProvider.run(network, VariantManagerConstants.INITIAL_VARIANT_ID, factorsProvider, contingencies,
            sensiParameters, LocalComputationManager.getDefault())
            .join();

        assertEquals(1, result.getSensitivityValuesContingencies().size());
        assertEquals(24, result.getSensitivityValuesContingencies().get("l24+l35").size());
        List<SensitivityValue> contingencyResult = result.getSensitivityValuesContingencies().get("l24+l35");
        assertEquals(-0.1331d, getValue(contingencyResult, "g2", "l12"), LoadFlowAssert.DELTA_POWER);
        assertEquals(0.2669d, getValue(contingencyResult, "g2", "l23"), LoadFlowAssert.DELTA_POWER);
        assertEquals(0.1331d, getValue(contingencyResult, "g2", "l13"), LoadFlowAssert.DELTA_POWER);
        assertEquals(0d, getValue(contingencyResult, "g2", "l24"), LoadFlowAssert.DELTA_POWER);
        assertEquals(0d, getValue(contingencyResult, "g2", "l35"), LoadFlowAssert.DELTA_POWER);
        assertEquals(0d, getValue(contingencyResult, "g2", "l45"), LoadFlowAssert.DELTA_POWER);
        assertEquals(0d, getValue(contingencyResult, "g2", "l46"), LoadFlowAssert.DELTA_POWER);
        assertEquals(0d, getValue(contingencyResult, "g2", "l56"), LoadFlowAssert.DELTA_POWER);

        assertEquals(0.1997d, getValue(contingencyResult, "g3", "l12"), LoadFlowAssert.DELTA_POWER);
        assertEquals(-0.4003d, getValue(contingencyResult, "g3", "l23"), LoadFlowAssert.DELTA_POWER);
        assertEquals(-0.1997d, getValue(contingencyResult, "g3", "l13"), LoadFlowAssert.DELTA_POWER);
        assertEquals(0d, getValue(contingencyResult, "g3", "l24"), LoadFlowAssert.DELTA_POWER);
        assertEquals(0d, getValue(contingencyResult, "g3", "l35"), LoadFlowAssert.DELTA_POWER);
        assertEquals(0d, getValue(contingencyResult, "g3", "l45"), LoadFlowAssert.DELTA_POWER);
        assertEquals(0d, getValue(contingencyResult, "g3", "l46"), LoadFlowAssert.DELTA_POWER);
        assertEquals(0d, getValue(contingencyResult, "g3", "l56"), LoadFlowAssert.DELTA_POWER);

        assertEquals(0d, getValue(contingencyResult, "g6", "l12"), LoadFlowAssert.DELTA_POWER);
        assertEquals(0d, getValue(contingencyResult, "g6", "l23"), LoadFlowAssert.DELTA_POWER);
        assertEquals(0d, getValue(contingencyResult, "g6", "l13"), LoadFlowAssert.DELTA_POWER);
        assertEquals(0d, getValue(contingencyResult, "g6", "l24"), LoadFlowAssert.DELTA_POWER);
        assertEquals(0d, getValue(contingencyResult, "g6", "l35"), LoadFlowAssert.DELTA_POWER);
        assertEquals(Double.NaN, getValue(contingencyResult, "g6", "l45"), LoadFlowAssert.DELTA_POWER);
        assertEquals(Double.NaN, getValue(contingencyResult, "g6", "l46"), LoadFlowAssert.DELTA_POWER);
        assertEquals(Double.NaN, getValue(contingencyResult, "g6", "l56"), LoadFlowAssert.DELTA_POWER);
    }

    @Test
    void testGlskRescale() {
        Network network = ConnectedComponentNetworkFactory.createTwoComponentWithGeneratorAndLoad();
        SensitivityAnalysisParameters sensiParameters = createParameters(false, "b1_vl_0", true);
        sensiParameters.getLoadFlowParameters().setBalanceType(LoadFlowParameters.BalanceType.PROPORTIONAL_TO_LOAD);
        List<Contingency> contingencies = List.of(new Contingency("l34", new BranchContingency("l34")));
        Map<String, Float> glskMap = new HashMap<>();
        glskMap.put("g2", 0.4f);
        glskMap.put("g6", 0.6f);
        LinearGlsk glsk = new LinearGlsk("glsk", "glsk", glskMap);
        SensitivityFactorsProvider factorsProvider = n -> network.getBranchStream()
            .map(AbstractSensitivityAnalysisTest::createBranchFlow)
            .map(branchFlow -> new BranchFlowPerLinearGlsk(branchFlow, glsk))
            .collect(Collectors.toList());
        SensitivityAnalysisResult result = sensiProvider.run(network, VariantManagerConstants.INITIAL_VARIANT_ID, factorsProvider, contingencies,
            sensiParameters, LocalComputationManager.getDefault())
            .join();

        assertEquals(1, result.getSensitivityValuesContingencies().size());
        assertEquals(7, result.getSensitivityValuesContingencies().get("l34").size());
        assertEquals(-0.5d, getContingencyValue(result, "l34", "glsk", "l12"), LoadFlowAssert.DELTA_POWER);
        assertEquals(0.5d, getContingencyValue(result, "l34", "glsk", "l23"), LoadFlowAssert.DELTA_POWER);
        assertEquals(0d, getContingencyValue(result, "l34", "glsk", "l13"), LoadFlowAssert.DELTA_POWER);
        assertEquals(0d, getContingencyValue(result, "l34", "glsk", "l34"), LoadFlowAssert.DELTA_POWER);
        assertEquals(Double.NaN, getContingencyValue(result, "l34", "glsk", "l45"), LoadFlowAssert.DELTA_POWER);
        assertEquals(Double.NaN, getContingencyValue(result, "l34", "glsk", "l46"), LoadFlowAssert.DELTA_POWER);
        assertEquals(Double.NaN, getContingencyValue(result, "l34", "glsk", "l56"), LoadFlowAssert.DELTA_POWER);
    }

    @Test
    void testGlskRescaleAdditionalFactor() {
        Network network = ConnectedComponentNetworkFactory.createTwoComponentWithGeneratorAndLoad();
        SensitivityAnalysisParameters sensiParameters = createParameters(false, "b1_vl_0", true);
        sensiParameters.getLoadFlowParameters().setBalanceType(LoadFlowParameters.BalanceType.PROPORTIONAL_TO_LOAD);
        List<Contingency> contingencies = List.of(new Contingency("l34", new BranchContingency("l34")));
        Map<String, Float> glskMap = new HashMap<>();
        glskMap.put("g2", 0.4f);
        glskMap.put("g6", 0.6f);
        LinearGlsk glsk = new LinearGlsk("glsk", "glsk", glskMap);
        SensitivityFactorsProvider factorsProvider = new SensitivityFactorsProvider() {
            @Override
            public List<SensitivityFactor> getCommonFactors(Network network) {
                return Collections.emptyList();
            }

            @Override
            public List<SensitivityFactor> getAdditionalFactors(Network network, String contingencyId) {
                return network.getBranchStream()
                    .map(AbstractSensitivityAnalysisTest::createBranchFlow)
                    .map(branchFlow -> new BranchFlowPerLinearGlsk(branchFlow, glsk))
                    .collect(Collectors.toList());
            }
        };
        SensitivityAnalysisResult result = sensiProvider.run(network, VariantManagerConstants.INITIAL_VARIANT_ID, factorsProvider, contingencies,
            sensiParameters, LocalComputationManager.getDefault())
            .join();

        assertEquals(1, result.getSensitivityValuesContingencies().size());
        assertEquals(7, result.getSensitivityValuesContingencies().get("l34").size());
        assertEquals(-0.5d, getContingencyValue(result, "l34", "glsk", "l12"), LoadFlowAssert.DELTA_POWER);
        assertEquals(0.5d, getContingencyValue(result, "l34", "glsk", "l23"), LoadFlowAssert.DELTA_POWER);
        assertEquals(0d, getContingencyValue(result, "l34", "glsk", "l13"), LoadFlowAssert.DELTA_POWER);
        assertEquals(0d, getContingencyValue(result, "l34", "glsk", "l34"), LoadFlowAssert.DELTA_POWER);
        assertEquals(Double.NaN, getContingencyValue(result, "l34", "glsk", "l45"), LoadFlowAssert.DELTA_POWER);
        assertEquals(Double.NaN, getContingencyValue(result, "l34", "glsk", "l46"), LoadFlowAssert.DELTA_POWER);
        assertEquals(Double.NaN, getContingencyValue(result, "l34", "glsk", "l56"), LoadFlowAssert.DELTA_POWER);
    }

    @Test
    void testInjectionNotFoundAdditionalFactorContingency() {
        testInjectionNotFoundAdditionalFactorContingency(false);
    }

    @Test
    void testBusVoltagePerTargetV() {
        Network network = ConnectedComponentNetworkFactory.createThreeCcLinkedByASingleBus();
        SensitivityAnalysisParameters sensiParameters = createParameters(false, "b1_vl_0", true);
        sensiParameters.getLoadFlowParameters().setBalanceType(LoadFlowParameters.BalanceType.PROPORTIONAL_TO_GENERATION_P_MAX);
        List<String> busIds = new ArrayList<>(10);
        for (int i = 1; i <= 10; i++) {
            busIds.add("b" + i);
        }
        List<Contingency> contingencies = Collections.singletonList(new Contingency("l45", new BranchContingency("l45")));
        TargetVoltage targetVoltage = new TargetVoltage("g2", "g2", "g2");
        SensitivityFactorsProvider factorsProvider = n -> busIds.stream()
            .map(bus -> new BusVoltage(bus, bus, new IdBasedBusRef(bus)))
            .map(busVoltage -> new BusVoltagePerTargetV(busVoltage, targetVoltage))
            .collect(Collectors.toList());

        SensitivityAnalysisResult result = sensiProvider.run(network, VariantManagerConstants.INITIAL_VARIANT_ID, factorsProvider, contingencies,
            sensiParameters, LocalComputationManager.getDefault())
            .join();

        List<SensitivityValue> contingencyValue = result.getSensitivityValuesContingencies().get("l45");
        assertEquals(0.916d, getValue(contingencyValue, "g2", busIds.get(0)), LoadFlowAssert.DELTA_V); // 0 on the slack
        assertEquals(1d, getValue(contingencyValue, "g2", busIds.get(1)), LoadFlowAssert.DELTA_V); // 1 on itself
        assertEquals(0.8133d, getValue(contingencyValue, "g2", busIds.get(2)), LoadFlowAssert.DELTA_V);
        assertEquals(0.512d, getValue(contingencyValue, "g2", busIds.get(3)), LoadFlowAssert.DELTA_V);
        assertEquals(0d, getValue(contingencyValue, "g2", busIds.get(4)), LoadFlowAssert.DELTA_V); // disconnected
        assertEquals(0d, getValue(contingencyValue, "g2", busIds.get(5)), LoadFlowAssert.DELTA_V); // disconnected
        assertEquals(0d, getValue(contingencyValue, "g2", busIds.get(6)), LoadFlowAssert.DELTA_V); // disconnected
        assertEquals(0.209d, getValue(contingencyValue, "g2", busIds.get(7)), LoadFlowAssert.DELTA_V);
        assertEquals(0.1062d, getValue(contingencyValue, "g2", busIds.get(8)), LoadFlowAssert.DELTA_V);
        assertEquals(0d, getValue(contingencyValue, "g2", busIds.get(9)), LoadFlowAssert.DELTA_V); // no impact on a pv
    }

    @Test
    void testBusVoltagePerTargetVFunctionRef() {
        Network network = ConnectedComponentNetworkFactory.createThreeCcLinkedByASingleBus();
        SensitivityAnalysisParameters sensiParameters = createParameters(false, "b1_vl_0", true);
        sensiParameters.getLoadFlowParameters().setBalanceType(LoadFlowParameters.BalanceType.PROPORTIONAL_TO_GENERATION_P_MAX);
        List<String> busIds = new ArrayList<>(10);
        for (int i = 1; i <= 10; i++) {
            busIds.add("b" + i);
        }
        List<Contingency> contingencies = Collections.singletonList(new Contingency("l45", new BranchContingency("l45")));
        TargetVoltage targetVoltage = new TargetVoltage("g2", "g2", "g2");
        SensitivityFactorsProvider factorsProvider = n -> busIds.stream()
            .map(bus -> new BusVoltage(bus, bus, new IdBasedBusRef(bus)))
            .map(busVoltage -> new BusVoltagePerTargetV(busVoltage, targetVoltage))
            .collect(Collectors.toList());

        SensitivityAnalysisResult result = sensiProvider.run(network, VariantManagerConstants.INITIAL_VARIANT_ID, factorsProvider, contingencies,
            sensiParameters, LocalComputationManager.getDefault())
            .join();

        List<SensitivityValue> contingencyValue = result.getSensitivityValuesContingencies().get("l45");
        assertEquals(0.993d, getFunctionReference(contingencyValue, busIds.get(0)), LoadFlowAssert.DELTA_V);
        assertEquals(1d, getFunctionReference(contingencyValue, busIds.get(1)), LoadFlowAssert.DELTA_V);
        assertEquals(0.992d, getFunctionReference(contingencyValue, busIds.get(2)), LoadFlowAssert.DELTA_V);
        assertEquals(0.988d, getFunctionReference(contingencyValue, busIds.get(3)), LoadFlowAssert.DELTA_V);
        assertEquals(0d, getFunctionReference(contingencyValue, busIds.get(4)), LoadFlowAssert.DELTA_V); // disconnected
        assertEquals(0d, getFunctionReference(contingencyValue, busIds.get(5)), LoadFlowAssert.DELTA_V); // disconnected
        assertEquals(0d, getFunctionReference(contingencyValue, busIds.get(6)), LoadFlowAssert.DELTA_V); // disconnected
        assertEquals(0.987d, getFunctionReference(contingencyValue, busIds.get(7)), LoadFlowAssert.DELTA_V);
        assertEquals(0.989d, getFunctionReference(contingencyValue, busIds.get(8)), LoadFlowAssert.DELTA_V);
        assertEquals(1d, getFunctionReference(contingencyValue, busIds.get(9)), LoadFlowAssert.DELTA_V);

    }

    @Test
    void testContingencyOnHvdc() {
        Network network = HvdcNetworkFactory.createTwoCcLinkedByAHvdcVscWithGenerators();

        SensitivityAnalysisParameters sensiParameters = createParameters(false, "b1_vl_0", true);
        SensitivityFactorsProvider factorsProvider = n -> {
            return createFactorMatrix(List.of("g1", "g2").stream().map(network::getGenerator).collect(Collectors.toList()),
                List.of("l12", "l13", "l23").stream().map(network::getBranch).collect(Collectors.toList()));
        };

        List<Contingency> contingencies = List.of(new Contingency("hvdc34", new HvdcLineContingency("hvdc34")));
        CompletionException e = assertThrows(CompletionException.class, () -> sensiProvider.run(network, VariantManagerConstants.INITIAL_VARIANT_ID, factorsProvider, contingencies,
            sensiParameters, LocalComputationManager.getDefault())
            .join());
        assertTrue(e.getCause() instanceof NotImplementedException);
        assertEquals("Contingencies on a DC line are not yet supported in AC mode.", e.getCause().getMessage());
    }

    @Test
<<<<<<< HEAD
    void testContingencyPropagationLfSwitch() {
        Network network = NodeBreakerNetworkFactory.create3Bars();
        SensitivityAnalysisParameters sensiParameters = createParameters(false);
        sensiParameters.getLoadFlowParameters().setBalanceType(LoadFlowParameters.BalanceType.PROPORTIONAL_TO_GENERATION_P_MAX);
        runLf(network, sensiParameters.getLoadFlowParameters());

        SensitivityFactorsProvider factorsProvider = n -> createFactorMatrix(network.getGeneratorStream().collect(Collectors.toList()),
                network.getBranchStream().collect(Collectors.toList()));
        List<Contingency> contingencyList = Collections.singletonList(new Contingency("L2", new BranchContingency("L2")));
        SensitivityAnalysisResult result = sensiProvider.run(network, VariantManagerConstants.INITIAL_VARIANT_ID, factorsProvider, contingencyList,
                sensiParameters, LocalComputationManager.getDefault())
                .join();

        //Flow is around 200 on all lines
        result.getSensitivityValues()
            .forEach(v -> assertEquals(200, v.getFunctionReference(), 5));

        // Propagating contingency on L2 encounters a coupler, which is not (yet) supported in sensitivity analysis
        assertTrue(result.getSensitivityValuesContingencies().isEmpty());
=======
    void testDanglingLineContingencyDistributedSlackOnLoads() {
        Network network = DanglingLineFactory.createWithLoad();
        SensitivityAnalysisParameters sensiParameters = createParameters(false, "vl3_0", true);
        sensiParameters.getLoadFlowParameters().setBalanceType(LoadFlowParameters.BalanceType.PROPORTIONAL_TO_LOAD);
        SensitivityFactorsProvider factorsProvider = n -> List.of(new BranchFlowPerInjectionIncrease(new BranchFlow("l1", "l1", "l1"),
                new InjectionIncrease("g1", "g1", "g1")));
        List<Contingency> contingencies = List.of(new Contingency("dl1", new DanglingLineContingency("dl1")));
        SensitivityAnalysisResult result = sensiProvider.run(network, VariantManagerConstants.INITIAL_VARIANT_ID, factorsProvider, contingencies,
                sensiParameters, LocalComputationManager.getDefault())
                .join();
        assertEquals(1, result.getSensitivityValues().size());
        assertEquals(0.3697, getValue(result, "g1", "l1"), LoadFlowAssert.DELTA_SENSITIVITY_VALUE);
        assertEquals(75.272, getFunctionReference(result, "l1"), LoadFlowAssert.DELTA_POWER);
        assertEquals(0.3695, getContingencyValue(result, "dl1", "g1", "l1"), LoadFlowAssert.DELTA_SENSITIVITY_VALUE);
        assertEquals(36.794, getContingencyFunctionReference(result, "l1", "dl1"), LoadFlowAssert.DELTA_POWER);

        network.getDanglingLine("dl1").getTerminal().disconnect();
        Line l1 = network.getLine("l1");
        LoadFlowParameters parameters = sensiParameters.getLoadFlowParameters();
        parameters.getExtension(OpenLoadFlowParameters.class).setSlackBusPMaxMismatch(0.001);
        runLf(network, parameters, Reporter.NO_OP);
        double initialP = l1.getTerminal1().getP();
        assertEquals(36.795, initialP, LoadFlowAssert.DELTA_POWER);
        network.getGenerator("g1").setTargetP(network.getGenerator("g1").getTargetP() + 1);
        runLf(network, sensiParameters.getLoadFlowParameters(), Reporter.NO_OP);
        double finalP = l1.getTerminal1().getP();
        assertEquals(37.164, finalP, LoadFlowAssert.DELTA_POWER);
        assertEquals(0.3695, finalP - initialP, LoadFlowAssert.DELTA_SENSITIVITY_VALUE);
    }

    @Test
    void testDanglingLineContingencyDistributedSlackOnGenerators() {
        Network network = DanglingLineFactory.createWithLoad();
        SensitivityAnalysisParameters sensiParameters = createParameters(false, "vl1_0", true);
        sensiParameters.getLoadFlowParameters().setBalanceType(LoadFlowParameters.BalanceType.PROPORTIONAL_TO_GENERATION_P_MAX);
        SensitivityFactorsProvider factorsProvider2 = n -> List.of(new BranchFlowPerInjectionIncrease(new BranchFlow("l1", "l1", "l1"),
                new InjectionIncrease("load3", "load3", "load3")));
        List<Contingency> contingencies = List.of(new Contingency("dl1", new DanglingLineContingency("dl1")));
        SensitivityAnalysisResult result = sensiProvider.run(network, VariantManagerConstants.INITIAL_VARIANT_ID, factorsProvider2, contingencies,
                sensiParameters, LocalComputationManager.getDefault())
                .join();
        assertEquals(1, result.getSensitivityValues().size());
        assertEquals(-0.3704, getValue(result, "load3", "l1"), LoadFlowAssert.DELTA_SENSITIVITY_VALUE);
        assertEquals(75.336, getFunctionReference(result, "l1"), LoadFlowAssert.DELTA_POWER);
        assertEquals(-0.3704, getContingencyValue(result, "dl1", "load3", "l1"), LoadFlowAssert.DELTA_SENSITIVITY_VALUE);
        assertEquals(3.0071, getContingencyFunctionReference(result, "l1", "dl1"), LoadFlowAssert.DELTA_POWER);

        network.getDanglingLine("dl1").getTerminal().disconnect();
        Line l1 = network.getLine("l1");
        LoadFlowParameters parameters = sensiParameters.getLoadFlowParameters();
        parameters.getExtension(OpenLoadFlowParameters.class).setSlackBusPMaxMismatch(0.001);
        runLf(network, parameters, Reporter.NO_OP);
        double initialP = l1.getTerminal1().getP();
        assertEquals(3.0071, initialP, LoadFlowAssert.DELTA_POWER);
        network.getLoad("load3").setP0(network.getLoad("load3").getP0() + 1);
        runLf(network, sensiParameters.getLoadFlowParameters(), Reporter.NO_OP);
        double finalP = l1.getTerminal1().getP();
        assertEquals(3.3775, finalP, LoadFlowAssert.DELTA_POWER);
        assertEquals(-0.3704, initialP - finalP, LoadFlowAssert.DELTA_SENSITIVITY_VALUE);
>>>>>>> 1b505c12
    }
}<|MERGE_RESOLUTION|>--- conflicted
+++ resolved
@@ -633,7 +633,6 @@
     }
 
     @Test
-<<<<<<< HEAD
     void testContingencyPropagationLfSwitch() {
         Network network = NodeBreakerNetworkFactory.create3Bars();
         SensitivityAnalysisParameters sensiParameters = createParameters(false);
@@ -641,11 +640,11 @@
         runLf(network, sensiParameters.getLoadFlowParameters());
 
         SensitivityFactorsProvider factorsProvider = n -> createFactorMatrix(network.getGeneratorStream().collect(Collectors.toList()),
-                network.getBranchStream().collect(Collectors.toList()));
+            network.getBranchStream().collect(Collectors.toList()));
         List<Contingency> contingencyList = Collections.singletonList(new Contingency("L2", new BranchContingency("L2")));
         SensitivityAnalysisResult result = sensiProvider.run(network, VariantManagerConstants.INITIAL_VARIANT_ID, factorsProvider, contingencyList,
-                sensiParameters, LocalComputationManager.getDefault())
-                .join();
+            sensiParameters, LocalComputationManager.getDefault())
+            .join();
 
         //Flow is around 200 on all lines
         result.getSensitivityValues()
@@ -653,7 +652,9 @@
 
         // Propagating contingency on L2 encounters a coupler, which is not (yet) supported in sensitivity analysis
         assertTrue(result.getSensitivityValuesContingencies().isEmpty());
-=======
+    }
+
+    @Test
     void testDanglingLineContingencyDistributedSlackOnLoads() {
         Network network = DanglingLineFactory.createWithLoad();
         SensitivityAnalysisParameters sensiParameters = createParameters(false, "vl3_0", true);
@@ -713,6 +714,5 @@
         double finalP = l1.getTerminal1().getP();
         assertEquals(3.3775, finalP, LoadFlowAssert.DELTA_POWER);
         assertEquals(-0.3704, initialP - finalP, LoadFlowAssert.DELTA_SENSITIVITY_VALUE);
->>>>>>> 1b505c12
     }
 }