--- conflicted
+++ resolved
@@ -736,7 +736,23 @@
     }
 
     @Test
-<<<<<<< HEAD
+    void test4busesPhaseShiftIntensityFunctionReference() {
+        Network network = FourBusNetworkFactory.createWithPhaseTapChangerAndGeneratorAtBus2();
+
+        SensitivityAnalysisParameters sensiParameters = createParameters(false, "b1_vl_0", true);
+        sensiParameters.getLoadFlowParameters().setBalanceType(LoadFlowParameters.BalanceType.PROPORTIONAL_TO_GENERATION_P_MAX);
+
+        List<SensitivityFactor> factors = network.getBranchStream().map(branch -> createBranchIntensityPerPSTAngle(branch.getId(), "l23")).collect(Collectors.toList());
+
+        List<Contingency> contingencies = List.of(new Contingency("l23", new BranchContingency("l23")));
+
+        SensitivityAnalysisResult result = sensiRunner.run(network, factors, contingencies, Collections.emptyList(), sensiParameters);
+
+        assertEquals(Double.NaN, result.getFunctionReferenceValue("l23", "l23", SensitivityFunctionType.BRANCH_CURRENT_1), LoadFlowAssert.DELTA_POWER);
+        assertEquals(0.0, result.getBranchCurrent1SensitivityValue("l23", "l23", "l12"), LoadFlowAssert.DELTA_POWER);
+    }
+
+    @Test
     void testTrivialContingencyOnGenerator() {
         Network network = ConnectedComponentNetworkFactory.createTwoCcLinkedByTwoLines();
 
@@ -837,21 +853,11 @@
 
         List<SensitivityFactor> factors = createFactorMatrix(Stream.of("g2").map(network::getGenerator).collect(Collectors.toList()),
                 Stream.of("l12", "l13").map(network::getBranch).collect(Collectors.toList()));
-=======
-    void test4busesPhaseShiftIntensityFunctionReference() {
-        Network network = FourBusNetworkFactory.createWithPhaseTapChangerAndGeneratorAtBus2();
-
-        SensitivityAnalysisParameters sensiParameters = createParameters(false, "b1_vl_0", true);
-        sensiParameters.getLoadFlowParameters().setBalanceType(LoadFlowParameters.BalanceType.PROPORTIONAL_TO_GENERATION_P_MAX);
-
-        List<SensitivityFactor> factors = network.getBranchStream().map(branch -> createBranchIntensityPerPSTAngle(branch.getId(), "l23")).collect(Collectors.toList());
->>>>>>> a7cd47b0
 
         List<Contingency> contingencies = List.of(new Contingency("l23", new BranchContingency("l23")));
 
         SensitivityAnalysisResult result = sensiRunner.run(network, factors, contingencies, Collections.emptyList(), sensiParameters);
 
-<<<<<<< HEAD
         network.getLine("l23").getTerminal1().disconnect();
         network.getLine("l23").getTerminal2().disconnect();
         SensitivityAnalysisResult result2 = sensiRunner.run(network, factors, Collections.emptyList(), Collections.emptyList(), sensiParameters);
@@ -927,9 +933,5 @@
         assertEquals(result2.getBranchFlow1FunctionReferenceValue(null, "l12"), result.getBranchFlow1FunctionReferenceValue("hvdc34", "l12"), LoadFlowAssert.DELTA_POWER);
         assertEquals(result2.getBranchFlow1FunctionReferenceValue(null, "l13"), result.getBranchFlow1FunctionReferenceValue("hvdc34", "l13"), LoadFlowAssert.DELTA_POWER);
         assertEquals(result2.getBranchFlow1FunctionReferenceValue(null, "l23"), result.getBranchFlow1FunctionReferenceValue("hvdc34", "l23"), LoadFlowAssert.DELTA_POWER);
-=======
-        assertEquals(Double.NaN, result.getFunctionReferenceValue("l23", "l23", SensitivityFunctionType.BRANCH_CURRENT_1), LoadFlowAssert.DELTA_POWER);
-        assertEquals(0.0, result.getBranchCurrent1SensitivityValue("l23", "l23", "l12"), LoadFlowAssert.DELTA_POWER);
->>>>>>> a7cd47b0
     }
 }