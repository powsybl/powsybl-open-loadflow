--- conflicted
+++ resolved
@@ -632,12 +632,8 @@
 
     @Test
     void testDanglingLineContingencyDistributedSlackOnLoads() {
-<<<<<<< HEAD
-        Network network = DanglingLineFactory.createWithLoad();
-
-=======
         Network network = BoundaryFactory.createWithLoad();
->>>>>>> 74a7a516
+
         SensitivityAnalysisParameters sensiParameters = createParameters(false, "vl3_0", true);
         sensiParameters.getLoadFlowParameters().setBalanceType(LoadFlowParameters.BalanceType.PROPORTIONAL_TO_LOAD);
 
@@ -674,12 +670,8 @@
 
     @Test
     void testDanglingLineContingencyDistributedSlackOnGenerators() {
-<<<<<<< HEAD
-        Network network = DanglingLineFactory.createWithLoad();
-
-=======
         Network network = BoundaryFactory.createWithLoad();
->>>>>>> 74a7a516
+
         SensitivityAnalysisParameters sensiParameters = createParameters(false, "vl1_0", true);
         sensiParameters.getLoadFlowParameters().setBalanceType(LoadFlowParameters.BalanceType.PROPORTIONAL_TO_GENERATION_P_MAX);
 
