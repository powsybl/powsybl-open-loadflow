--- conflicted
+++ resolved
@@ -28,10 +28,6 @@
 import com.powsybl.sensitivity.factors.BusVoltagePerTargetV;
 import com.powsybl.sensitivity.factors.functions.BranchFlow;
 import com.powsybl.sensitivity.factors.functions.BusVoltage;
-<<<<<<< HEAD
-import com.powsybl.sensitivity.factors.functions.BranchFlow;
-=======
->>>>>>> 93ab43a4
 import com.powsybl.sensitivity.factors.variables.InjectionIncrease;
 import com.powsybl.sensitivity.factors.variables.LinearGlsk;
 import com.powsybl.sensitivity.factors.variables.PhaseTapChangerAngle;
@@ -262,11 +258,7 @@
 
     @Test
     void test4busesFunctionReferenceWithTransformerInAdditionalFactors() {
-<<<<<<< HEAD
         Network network = FourBusNetworkFactory.createWithPhaseTapChangerAndGeneratorAtBus2();
-=======
-        Network network = FourBusNetworkFactory.createWithTransfoCompensed();
->>>>>>> 93ab43a4
         SensitivityAnalysisParameters sensiParameters = createParameters(false, "b1_vl_0", true);
         sensiParameters.getLoadFlowParameters().setBalanceType(LoadFlowParameters.BalanceType.PROPORTIONAL_TO_GENERATION_P_MAX);
         runLf(network, sensiParameters.getLoadFlowParameters());
@@ -332,11 +324,7 @@
 
     @Test
     void testMultipleContingenciesAdditionalFactors() {
-<<<<<<< HEAD
         Network network = FourBusNetworkFactory.createWithPhaseTapChangerAndGeneratorAtBus2();
-=======
-        Network network = FourBusNetworkFactory.createWithTransfoCompensed();
->>>>>>> 93ab43a4
         SensitivityAnalysisParameters sensiParameters = createParameters(false, "b1_vl_0", true);
         sensiParameters.getLoadFlowParameters().setBalanceType(LoadFlowParameters.BalanceType.PROPORTIONAL_TO_GENERATION_P_MAX);
         runLf(network, sensiParameters.getLoadFlowParameters());
