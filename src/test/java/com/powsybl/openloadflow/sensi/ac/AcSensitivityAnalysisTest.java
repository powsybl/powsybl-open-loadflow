/**
 * Copyright (c) 2020, RTE (http://www.rte-france.com)
 * This Source Code Form is subject to the terms of the Mozilla Public
 * License, v. 2.0. If a copy of the MPL was not distributed with this
 * file, You can obtain one at http://mozilla.org/MPL/2.0/.
 */
package com.powsybl.openloadflow.sensi.ac;

import com.powsybl.commons.PowsyblException;
import com.powsybl.contingency.Contingency;
import com.powsybl.contingency.ContingencyContext;
import com.powsybl.contingency.DanglingLineContingency;
import com.powsybl.iidm.network.*;
import com.powsybl.iidm.network.extensions.HvdcAngleDroopActivePowerControlAdder;
import com.powsybl.iidm.network.test.EurostagTutorialExample1Factory;
import com.powsybl.loadflow.LoadFlowParameters;
import com.powsybl.openloadflow.OpenLoadFlowParameters;
import com.powsybl.openloadflow.network.*;
import com.powsybl.openloadflow.sensi.AbstractSensitivityAnalysisTest;
import com.powsybl.openloadflow.util.LoadFlowAssert;
import com.powsybl.sensitivity.*;
import org.junit.jupiter.api.Test;

import java.util.ArrayList;
import java.util.Collections;
import java.util.List;
import java.util.Map;
import java.util.concurrent.CompletionException;
import java.util.function.Function;
import java.util.stream.Collectors;

import static org.junit.jupiter.api.Assertions.*;

/**
 * @author Geoffroy Jamgotchian <geoffroy.jamgotchian at rte-france.com>
 */
class AcSensitivityAnalysisTest extends AbstractSensitivityAnalysisTest {

    @Test
    void testEsgTuto() {
        Network network = EurostagTutorialExample1Factory.create();
        runAcLf(network);

        SensitivityAnalysisParameters sensiParameters = createParameters(false, "VLLOAD_0");
        sensiParameters.getLoadFlowParameters().setVoltageInitMode(LoadFlowParameters.VoltageInitMode.PREVIOUS_VALUES);

        List<SensitivityFactor> factors = createFactorMatrix(network.getGeneratorStream().collect(Collectors.toList()),
                                                             network.getLineStream().collect(Collectors.toList()));

        SensitivityAnalysisResult result = sensiRunner.run(network, factors, Collections.emptyList(), Collections.emptyList(), sensiParameters);

        assertEquals(2, result.getValues().size());
        assertEquals(0.498d, result.getBranchFlow1SensitivityValue("GEN", "NHV1_NHV2_1"), LoadFlowAssert.DELTA_POWER);
        assertEquals(0.498d, result.getBranchFlow1SensitivityValue("GEN", "NHV1_NHV2_2"), LoadFlowAssert.DELTA_POWER);
    }

    @Test
    void test4buses() {
        SensitivityAnalysisParameters sensiParameters = createParameters(false, "b1_vl_0", false);
        sensiParameters.getLoadFlowParameters().setBalanceType(LoadFlowParameters.BalanceType.PROPORTIONAL_TO_GENERATION_P_MAX);

        // this network has no G or B, so we should be very close to DC results
        Network network = FourBusNetworkFactory.createBaseNetwork();
        runLf(network, sensiParameters.getLoadFlowParameters());

        List<SensitivityFactor> factors = createFactorMatrix(List.of(network.getGenerator("g4")),
                                                             network.getBranchStream().collect(Collectors.toList()));

        SensitivityAnalysisResult result = sensiRunner.run(network, factors, Collections.emptyList(), Collections.emptyList(), sensiParameters);

        assertEquals(5, result.getValues().size());

        assertEquals(-0.632d, result.getBranchFlow1SensitivityValue("g4", "l14"), LoadFlowAssert.DELTA_POWER);
        assertEquals(-0.122d, result.getBranchFlow1SensitivityValue("g4", "l12"), LoadFlowAssert.DELTA_POWER);
        assertEquals(-0.122d, result.getBranchFlow1SensitivityValue("g4", "l23"), LoadFlowAssert.DELTA_POWER);
        assertEquals(-0.368d, result.getBranchFlow1SensitivityValue("g4", "l34"), LoadFlowAssert.DELTA_POWER);
        assertEquals(-0.245d, result.getBranchFlow1SensitivityValue("g4", "l13"), LoadFlowAssert.DELTA_POWER);
    }

    @Test
    void test4busesDistributed() {
        SensitivityAnalysisParameters sensiParameters = createParameters(false, "b1_vl_0", true);
        sensiParameters.getLoadFlowParameters().setBalanceType(LoadFlowParameters.BalanceType.PROPORTIONAL_TO_GENERATION_P_MAX);

        // this network has no G or B, so we should be very close to DC results
        Network network = FourBusNetworkFactory.create();
        runLf(network, sensiParameters.getLoadFlowParameters());

        List<SensitivityFactor> factors = createFactorMatrix(network.getGeneratorStream().collect(Collectors.toList()),
                                                             network.getBranchStream().collect(Collectors.toList()));

        SensitivityAnalysisResult result = sensiRunner.run(network, factors, Collections.emptyList(), Collections.emptyList(), sensiParameters);

        assertEquals(15, result.getValues().size());

        assertEquals(-0.453d, result.getBranchFlow1SensitivityValue("g4", "l14"), LoadFlowAssert.DELTA_POWER);
        assertEquals(0.152d, result.getBranchFlow1SensitivityValue("g4", "l12"), LoadFlowAssert.DELTA_POWER);
        assertEquals(-0.248d, result.getBranchFlow1SensitivityValue("g4", "l23"), LoadFlowAssert.DELTA_POWER);
        assertEquals(-0.347d, result.getBranchFlow1SensitivityValue("g4", "l34"), LoadFlowAssert.DELTA_POWER);
        assertEquals(-0.099d, result.getBranchFlow1SensitivityValue("g4", "l13"), LoadFlowAssert.DELTA_POWER);

        assertEquals(0.175d, result.getBranchFlow1SensitivityValue("g1", "l14"), LoadFlowAssert.DELTA_POWER);
        assertEquals(0.276, result.getBranchFlow1SensitivityValue("g1", "l12"), LoadFlowAssert.DELTA_POWER);
        assertEquals(-0.123d, result.getBranchFlow1SensitivityValue("g1", "l23"), LoadFlowAssert.DELTA_POWER);
        assertEquals(0.024d, result.getBranchFlow1SensitivityValue("g1", "l34"), LoadFlowAssert.DELTA_POWER);
        assertEquals(0.147d, result.getBranchFlow1SensitivityValue("g1", "l13"), LoadFlowAssert.DELTA_POWER);

        assertEquals(0.051d, result.getBranchFlow1SensitivityValue("g2", "l14"), LoadFlowAssert.DELTA_POWER);
        assertEquals(-0.352d, result.getBranchFlow1SensitivityValue("g2", "l12"), LoadFlowAssert.DELTA_POWER);
        assertEquals(0.247d, result.getBranchFlow1SensitivityValue("g2", "l23"), LoadFlowAssert.DELTA_POWER);
        assertEquals(0.149d, result.getBranchFlow1SensitivityValue("g2", "l34"), LoadFlowAssert.DELTA_POWER);
        assertEquals(-0.099d, result.getBranchFlow1SensitivityValue("g2", "l13"), LoadFlowAssert.DELTA_POWER);
    }

    @Test
    void test4busesDistributedSide2() {
        SensitivityAnalysisParameters sensiParameters = createParameters(false, "b1_vl_0", true);
        sensiParameters.getLoadFlowParameters().setBalanceType(LoadFlowParameters.BalanceType.PROPORTIONAL_TO_GENERATION_P_MAX);

        // this network has no G or B, so we should be very close to DC results
        Network network = FourBusNetworkFactory.create();
        runLf(network, sensiParameters.getLoadFlowParameters());

        List<SensitivityFactor> factors = createFactorMatrix(network.getGeneratorStream().collect(Collectors.toList()),
                network.getBranchStream().collect(Collectors.toList()), null, Branch.Side.TWO);

        SensitivityAnalysisResult result = sensiRunner.run(network, factors, Collections.emptyList(), Collections.emptyList(), sensiParameters);

        assertEquals(15, result.getValues().size());

        assertEquals(0.45328d, result.getBranchFlow2SensitivityValue("g4", "l14"), LoadFlowAssert.DELTA_POWER);
        assertEquals(-0.1518d, result.getBranchFlow2SensitivityValue("g4", "l12"), LoadFlowAssert.DELTA_POWER);
        assertEquals(0.24819d, result.getBranchFlow2SensitivityValue("g4", "l23"), LoadFlowAssert.DELTA_POWER);
        assertEquals(0.3467d, result.getBranchFlow2SensitivityValue("g4", "l34"), LoadFlowAssert.DELTA_POWER);
        assertEquals(0.0986d, result.getBranchFlow2SensitivityValue("g4", "l13"), LoadFlowAssert.DELTA_POWER);

        assertEquals(-0.1757d, result.getBranchFlow2SensitivityValue("g1", "l14"), LoadFlowAssert.DELTA_POWER);
        assertEquals(-0.2765, result.getBranchFlow2SensitivityValue("g1", "l12"), LoadFlowAssert.DELTA_POWER);
        assertEquals(0.1235d, result.getBranchFlow2SensitivityValue("g1", "l23"), LoadFlowAssert.DELTA_POWER);
        assertEquals(-0.02434d, result.getBranchFlow2SensitivityValue("g1", "l34"), LoadFlowAssert.DELTA_POWER);
        assertEquals(-0.1478d, result.getBranchFlow2SensitivityValue("g1", "l13"), LoadFlowAssert.DELTA_POWER);

        assertEquals(-0.25116d, result.getBranchFlow2FunctionReferenceValue("l14"), LoadFlowAssert.DELTA_POWER);
        assertEquals(-0.25116d, result.getBranchFlow2FunctionReferenceValue("l12"), LoadFlowAssert.DELTA_POWER);
        assertEquals(-1.2510d, result.getBranchFlow2FunctionReferenceValue("l23"), LoadFlowAssert.DELTA_POWER);
        assertEquals(1.2510d, result.getBranchFlow2FunctionReferenceValue("l34"), LoadFlowAssert.DELTA_POWER);
        assertEquals(-1.4975d, result.getBranchFlow2FunctionReferenceValue("l13"), LoadFlowAssert.DELTA_POWER);
    }

    @Test
    void test4busesGlsk() {
        SensitivityAnalysisParameters sensiParameters = createParameters(false, "b1_vl_0", true);
        sensiParameters.getLoadFlowParameters().setBalanceType(LoadFlowParameters.BalanceType.PROPORTIONAL_TO_GENERATION_P_MAX);

        // this network has no G or B, so we should be very close to DC results
        Network network = FourBusNetworkFactory.create();
        runLf(network, sensiParameters.getLoadFlowParameters());

        List<WeightedSensitivityVariable> variables = List.of(new WeightedSensitivityVariable("g1", 0.25f),
                                                              new WeightedSensitivityVariable("g4", 0.25f),
                                                              new WeightedSensitivityVariable("d2", 0.5f));
        List<SensitivityVariableSet> variableSets = List.of(new SensitivityVariableSet("glsk", variables));

        List<SensitivityFactor> factors = network.getBranchStream()
            .map(branch -> createBranchFlowPerLinearGlsk(branch.getId(), "glsk"))
            .collect(Collectors.toList());

        SensitivityAnalysisResult result = sensiRunner.run(network, factors, Collections.emptyList(), variableSets, sensiParameters);

        assertEquals(5, result.getValues().size());

        assertEquals(-0.044d, result.getBranchFlow1SensitivityValue("glsk", "l14"), LoadFlowAssert.DELTA_POWER);
        assertEquals(-0.069d, result.getBranchFlow1SensitivityValue("glsk", "l12"), LoadFlowAssert.DELTA_POWER);
        assertEquals(0.031d, result.getBranchFlow1SensitivityValue("glsk", "l23"), LoadFlowAssert.DELTA_POWER);
        assertEquals(-0.006d, result.getBranchFlow1SensitivityValue("glsk", "l34"), LoadFlowAssert.DELTA_POWER);
        assertEquals(-0.037d, result.getBranchFlow1SensitivityValue("glsk", "l13"), LoadFlowAssert.DELTA_POWER);
    }

    @Test
    void test4busesWithTransfoInjection() {
        SensitivityAnalysisParameters sensiParameters = createParameters(false, "b1_vl_0", true);
        sensiParameters.getLoadFlowParameters().setBalanceType(LoadFlowParameters.BalanceType.PROPORTIONAL_TO_GENERATION_P_MAX);

        Network network = FourBusNetworkFactory.createWithPhaseTapChangerAndGeneratorAtBus2();
        runLf(network, sensiParameters.getLoadFlowParameters());

        List<SensitivityFactor> factors = createFactorMatrix(network.getGeneratorStream().collect(Collectors.toList()),
                                                             network.getBranchStream().collect(Collectors.toList()));

        SensitivityAnalysisResult result = sensiRunner.run(network, factors, Collections.emptyList(), Collections.emptyList(), sensiParameters);

        assertEquals(15, result.getValues().size());

        assertEquals(-0.453d, result.getBranchFlow1SensitivityValue("g4", "l14"), LoadFlowAssert.DELTA_POWER);
        assertEquals(0.151d, result.getBranchFlow1SensitivityValue("g4", "l12"), LoadFlowAssert.DELTA_POWER);
        assertEquals(-0.248d, result.getBranchFlow1SensitivityValue("g4", "l23"), LoadFlowAssert.DELTA_POWER);
        assertEquals(-0.346d, result.getBranchFlow1SensitivityValue("g4", "l34"), LoadFlowAssert.DELTA_POWER);
        assertEquals(-0.098d, result.getBranchFlow1SensitivityValue("g4", "l13"), LoadFlowAssert.DELTA_POWER);

        assertEquals(0.175d, result.getBranchFlow1SensitivityValue("g1", "l14"), LoadFlowAssert.DELTA_POWER);
        assertEquals(0.276d, result.getBranchFlow1SensitivityValue("g1", "l12"), LoadFlowAssert.DELTA_POWER);
        assertEquals(-0.123d, result.getBranchFlow1SensitivityValue("g1", "l23"), LoadFlowAssert.DELTA_POWER);
        assertEquals(0.024d, result.getBranchFlow1SensitivityValue("g1", "l34"), LoadFlowAssert.DELTA_POWER);
        assertEquals(0.147d, result.getBranchFlow1SensitivityValue("g1", "l13"), LoadFlowAssert.DELTA_POWER);

        assertEquals(0.051d, result.getBranchFlow1SensitivityValue("g2", "l14"), LoadFlowAssert.DELTA_POWER);
        assertEquals(-0.352d, result.getBranchFlow1SensitivityValue("g2", "l12"), LoadFlowAssert.DELTA_POWER);
        assertEquals(0.247d, result.getBranchFlow1SensitivityValue("g2", "l23"), LoadFlowAssert.DELTA_POWER);
        assertEquals(0.149d, result.getBranchFlow1SensitivityValue("g2", "l34"), LoadFlowAssert.DELTA_POWER);
        assertEquals(-0.098d, result.getBranchFlow1SensitivityValue("g2", "l13"), LoadFlowAssert.DELTA_POWER);
    }

    @Test
    void test4busesPhaseShift() {
        SensitivityAnalysisParameters sensiParameters = createParameters(false, "b1_vl_0", true);
        sensiParameters.getLoadFlowParameters().setBalanceType(LoadFlowParameters.BalanceType.PROPORTIONAL_TO_GENERATION_P_MAX);

        Network network = FourBusNetworkFactory.createWithPhaseTapChangerAndGeneratorAtBus2();
        runLf(network, sensiParameters.getLoadFlowParameters());

        List<SensitivityFactor> factors = network.getBranchStream().map(branch -> createBranchFlowPerPSTAngle(branch.getId(), "l23")).collect(Collectors.toList());

        SensitivityAnalysisResult result = sensiRunner.run(network, factors, Collections.emptyList(), Collections.emptyList(), sensiParameters);

        assertEquals(5, result.getValues().size());

        assertEquals(-0.0217d, result.getBranchFlow1SensitivityValue("l23", "l14"), LoadFlowAssert.DELTA_POWER);
        assertEquals(0.0647d, result.getBranchFlow1SensitivityValue("l23", "l12"), LoadFlowAssert.DELTA_POWER);
        assertEquals(0.0217d, result.getBranchFlow1SensitivityValue("l23", "l34"), LoadFlowAssert.DELTA_POWER);
        assertEquals(-0.0429d, result.getBranchFlow1SensitivityValue("l23", "l13"), LoadFlowAssert.DELTA_POWER);
        assertEquals(0.0647d, result.getBranchFlow1SensitivityValue("l23", "l23"), LoadFlowAssert.DELTA_POWER);
    }

    @Test
    void test4busesOpenPhaseShifterOnPower() {
        SensitivityAnalysisParameters sensiParameters = createParameters(false, "b1_vl_0", true);
        sensiParameters.getLoadFlowParameters().setBalanceType(LoadFlowParameters.BalanceType.PROPORTIONAL_TO_GENERATION_P_MAX);

        Network network = FourBusNetworkFactory.createWithPhaseTapChangerAndGeneratorAtBus2();
        runLf(network, sensiParameters.getLoadFlowParameters());

        network.getBranch("l23").getTerminal1().disconnect();

        List<SensitivityFactor> factors = List.of(createBranchFlowPerPSTAngle("l14", "l23"));

        SensitivityAnalysisResult result = sensiRunner.run(network, factors, Collections.emptyList(), Collections.emptyList(), sensiParameters);

        assertEquals(1, result.getValues().size());
        assertEquals(0, result.getBranchFlow1SensitivityValue("l23", "l14"), LoadFlowAssert.DELTA_ANGLE);

        network.getBranch("l23").getTerminal1().connect();
        network.getBranch("l23").getTerminal2().disconnect();

        SensitivityAnalysisResult result2 = sensiRunner.run(network, factors, Collections.emptyList(), Collections.emptyList(), sensiParameters);

        assertEquals(1, result2.getValues().size());
        assertEquals(0, result2.getBranchFlow1SensitivityValue("l23", "l14"), LoadFlowAssert.DELTA_ANGLE);
    }

    @Test
    void test4busesOpenPhaseShifterOnCurrent() {
        SensitivityAnalysisParameters sensiParameters = createParameters(false, "b1_vl_0", true);
        sensiParameters.getLoadFlowParameters().setBalanceType(LoadFlowParameters.BalanceType.PROPORTIONAL_TO_GENERATION_P_MAX);

        Network network = FourBusNetworkFactory.createWithPhaseTapChangerAndGeneratorAtBus2();
        runLf(network, sensiParameters.getLoadFlowParameters());

        network.getBranch("l23").getTerminal1().disconnect();

        List<SensitivityFactor> factors = List.of(createBranchFlowPerPSTAngle("l14", "l23"));

        SensitivityAnalysisResult result = sensiRunner.run(network, factors, Collections.emptyList(), Collections.emptyList(), sensiParameters);

        assertEquals(1, result.getValues().size());
        assertEquals(0, result.getBranchFlow1SensitivityValue("l23", "l14"), LoadFlowAssert.DELTA_ANGLE);

        network.getBranch("l23").getTerminal1().connect();
        network.getBranch("l23").getTerminal2().disconnect();

        SensitivityAnalysisResult result2 = sensiRunner.run(network, factors, Collections.emptyList(), Collections.emptyList(), sensiParameters);

        assertEquals(1, result2.getValues().size());
        assertEquals(0, result2.getBranchFlow1SensitivityValue("l23", "l14"), LoadFlowAssert.DELTA_ANGLE);
    }

    @Test
    void test4busesFunctionReference() {
        SensitivityAnalysisParameters sensiParameters = createParameters(false, "b1_vl_0", true);
        sensiParameters.getLoadFlowParameters().setBalanceType(LoadFlowParameters.BalanceType.PROPORTIONAL_TO_GENERATION_P_MAX);

        Network network = FourBusNetworkFactory.create();
        runLf(network, sensiParameters.getLoadFlowParameters());

        List<SensitivityFactor> factors = createFactorMatrix(network.getGeneratorStream().collect(Collectors.toList()),
                                                             network.getBranchStream().collect(Collectors.toList()));

        SensitivityAnalysisResult result = sensiRunner.run(network, factors, Collections.emptyList(), Collections.emptyList(), sensiParameters);

        assertEquals(15, result.getValues().size());

        assertEquals(0.2512d, result.getBranchFlow1FunctionReferenceValue("l14"), LoadFlowAssert.DELTA_POWER);
        assertEquals(0.2512d, result.getBranchFlow1FunctionReferenceValue("l12"), LoadFlowAssert.DELTA_POWER);
        assertEquals(1.2512d, result.getBranchFlow1FunctionReferenceValue("l23"), LoadFlowAssert.DELTA_POWER);
        assertEquals(-1.2512d, result.getBranchFlow1FunctionReferenceValue("l34"), LoadFlowAssert.DELTA_POWER);
        assertEquals(1.4976d, result.getBranchFlow1FunctionReferenceValue("l13"), LoadFlowAssert.DELTA_POWER);
    }

    @Test
    void test4busesFunctionReferenceWithTransformer() {
        Network network = FourBusNetworkFactory.createWithPhaseTapChangerAndGeneratorAtBus2();

        SensitivityAnalysisParameters sensiParameters = createParameters(false, "b1_vl_0", true);
        sensiParameters.getLoadFlowParameters().setBalanceType(LoadFlowParameters.BalanceType.PROPORTIONAL_TO_GENERATION_P_MAX);
        sensiParameters.getLoadFlowParameters().setVoltageInitMode(LoadFlowParameters.VoltageInitMode.DC_VALUES);

        List<SensitivityFactor> factors = network.getBranchStream().map(branch -> createBranchFlowPerPSTAngle(branch.getId(), "l23")).collect(Collectors.toList());

        SensitivityAnalysisResult result = sensiRunner.run(network, factors, Collections.emptyList(), Collections.emptyList(), sensiParameters);

        assertEquals(5, result.getValues().size());

        assertEquals(0.2296d, result.getBranchFlow1FunctionReferenceValue("l14"), LoadFlowAssert.DELTA_POWER);
        assertEquals(0.3154d, result.getBranchFlow1FunctionReferenceValue("l12"), LoadFlowAssert.DELTA_POWER);
        assertEquals(-1.2296d, result.getBranchFlow1FunctionReferenceValue("l34"), LoadFlowAssert.DELTA_POWER);
        assertEquals(1.4549d, result.getBranchFlow1FunctionReferenceValue("l13"), LoadFlowAssert.DELTA_POWER);
        assertEquals(1.3154d, result.getBranchFlow1FunctionReferenceValue("l23"), LoadFlowAssert.DELTA_POWER);
    }

    @Test
    void test4busesPhaseShiftIntensity() {
        Network network = FourBusNetworkFactory.createWithPhaseTapChangerAndGeneratorAtBus2();

        SensitivityAnalysisParameters sensiParameters = createParameters(false, "b1_vl_0", true);
        sensiParameters.getLoadFlowParameters().setBalanceType(LoadFlowParameters.BalanceType.PROPORTIONAL_TO_GENERATION_P_MAX);

        List<SensitivityFactor> factorsSide1 = network.getBranchStream().map(branch -> createBranchIntensityPerPSTAngle(branch.getId(), "l23", Branch.Side.ONE)).collect(Collectors.toList());
        List<SensitivityFactor> factorsSide2 = network.getBranchStream().map(branch -> createBranchIntensityPerPSTAngle(branch.getId(), "l23", Branch.Side.TWO)).collect(Collectors.toList());

        List<SensitivityFactor> factors = new ArrayList<>();
        factors.addAll(factorsSide1);
        factors.addAll(factorsSide2);

        SensitivityAnalysisResult result = sensiRunner.run(network, factors, Collections.emptyList(), Collections.emptyList(), sensiParameters);

        assertEquals(10, result.getValues().size());

        //Check values for side 1 using generic and function type specific api
        assertEquals(37.6799d, result.getSensitivityValue("l23", "l23", SensitivityFunctionType.BRANCH_CURRENT_1), LoadFlowAssert.DELTA_I);
        assertEquals(-12.5507d, result.getBranchCurrent1SensitivityValue("l23", "l14"), LoadFlowAssert.DELTA_I);
        assertEquals(37.3710d, result.getBranchCurrent1SensitivityValue("l23", "l12"), LoadFlowAssert.DELTA_I);
        assertEquals(-12.6565d, result.getBranchCurrent1SensitivityValue("l23", "l34"), LoadFlowAssert.DELTA_I);
        assertEquals(-25.0905d, result.getBranchCurrent1SensitivityValue("l23", "l13"), LoadFlowAssert.DELTA_I);

        //Check values for side 2 using generic and function type specific api
        assertEquals(-161.8233d, result.getSensitivityValue("l23", "l23", SensitivityFunctionType.BRANCH_CURRENT_2), LoadFlowAssert.DELTA_I);
        assertEquals(-12.5509d, result.getBranchCurrent2SensitivityValue("l23", "l14"), LoadFlowAssert.DELTA_I);
        assertEquals(37.3727d, result.getBranchCurrent2SensitivityValue("l23", "l12"), LoadFlowAssert.DELTA_I);
        assertEquals(-12.6567d, result.getBranchCurrent2SensitivityValue("l23", "l34"), LoadFlowAssert.DELTA_I);
        assertEquals(-25.0917d, result.getBranchCurrent2SensitivityValue("l23", "l13"), LoadFlowAssert.DELTA_I);
    }

    @Test
    void test4busesPhaseShiftIntensityFunctionReference() {
        Network network = FourBusNetworkFactory.createWithPhaseTapChangerAndGeneratorAtBus2();

        SensitivityAnalysisParameters sensiParameters = createParameters(false, "b1_vl_0", true);
        sensiParameters.getLoadFlowParameters().setBalanceType(LoadFlowParameters.BalanceType.PROPORTIONAL_TO_GENERATION_P_MAX);

        List<SensitivityFactor> factors = network.getBranchStream().map(branch -> createBranchIntensityPerPSTAngle(branch.getId(), "l23")).collect(Collectors.toList());

        SensitivityAnalysisResult result = sensiRunner.run(network, factors, Collections.emptyList(), Collections.emptyList(), sensiParameters);

        assertEquals(5, result.getValues().size());
        assertEquals(766.4654d, result.getBranchCurrent1FunctionReferenceValue("l23"), LoadFlowAssert.DELTA_I);
        assertEquals(132.5631d, result.getBranchCurrent1FunctionReferenceValue("l14"), LoadFlowAssert.DELTA_I);
        assertEquals(182.1272d, result.getBranchCurrent1FunctionReferenceValue("l12"), LoadFlowAssert.DELTA_I);
        assertEquals(716.5036d, result.getBranchCurrent1FunctionReferenceValue("l34"), LoadFlowAssert.DELTA_I);
        assertEquals(847.8542d, result.getBranchCurrent1FunctionReferenceValue("l13"), LoadFlowAssert.DELTA_I);
    }

    @Test
    void testBusVoltagePerTargetVRemoteControl() {
        Network network = VoltageControlNetworkFactory.createWithGeneratorRemoteControl();

        SensitivityAnalysisParameters sensiParameters = createParameters(false, "vl1_0", true);
        sensiParameters.getLoadFlowParameters().setBalanceType(LoadFlowParameters.BalanceType.PROPORTIONAL_TO_GENERATION_P_MAX);

        List<SensitivityFactor> factors = network.getBusBreakerView().getBusStream()
                .map(bus -> createBusVoltagePerTargetV(bus.getId(), "g1"))
                .collect(Collectors.toList());

        SensitivityAnalysisResult result = sensiRunner.run(network, factors, Collections.emptyList(), Collections.emptyList(), sensiParameters);

        assertEquals(4, result.getValues().size());
        assertEquals(0.04997d, result.getBusVoltageSensitivityValue("g1", "b1"), LoadFlowAssert.DELTA_V);
        assertEquals(0.0507d,  result.getBusVoltageSensitivityValue("g1", "b2"), LoadFlowAssert.DELTA_V);
        assertEquals(0.0525d,  result.getBusVoltageSensitivityValue("g1", "b3"), LoadFlowAssert.DELTA_V);
        assertEquals(1d,  result.getBusVoltageSensitivityValue("g1", "b4"), LoadFlowAssert.DELTA_V);
    }

    @Test
    void testBusVoltagePerTargetV() {
        Network network = FourBusNetworkFactory.create();

        SensitivityAnalysisParameters sensiParameters = createParameters(false, "b1_vl_0", true);
        sensiParameters.getLoadFlowParameters().setBalanceType(LoadFlowParameters.BalanceType.PROPORTIONAL_TO_GENERATION_P_MAX);

        List<SensitivityFactor> factors = network.getBusBreakerView().getBusStream()
                .map(bus -> createBusVoltagePerTargetV(bus.getId(), "g2"))
                .collect(Collectors.toList());

        SensitivityAnalysisResult result = sensiRunner.run(network, factors, Collections.emptyList(), Collections.emptyList(), sensiParameters);

        assertEquals(4, result.getValues().size());
        assertEquals(0d, result.getBusVoltageSensitivityValue("g2", "b1"), LoadFlowAssert.DELTA_V); // no impact on a pv
        assertEquals(1d,  result.getBusVoltageSensitivityValue("g2", "b2"), LoadFlowAssert.DELTA_V); // 1 on itself
        assertEquals(0.3423d,  result.getBusVoltageSensitivityValue("g2", "b3"), LoadFlowAssert.DELTA_V); // value obtained by running two loadflow with a very small difference on targetV for bus2
        assertEquals(0d,  result.getBusVoltageSensitivityValue("g2", "b4"), LoadFlowAssert.DELTA_V);
    }

    @Test
    void testBusVoltagePerTargetVTwt() {
        Network network = VoltageControlNetworkFactory.createNetworkWithT2wt();

        Substation substation4 = network.newSubstation()
                .setId("SUBSTATION4")
                .setCountry(Country.FR)
                .add();
        VoltageLevel vl4 = substation4.newVoltageLevel()
                .setId("VL_4")
                .setNominalV(33.0)
                .setLowVoltageLimit(0.0)
                .setHighVoltageLimit(100.0)
                .setTopologyKind(TopologyKind.BUS_BREAKER)
                .add();
        vl4.getBusBreakerView().newBus()
                .setId("BUS_4")
                .add();
        vl4.newLoad()
                .setId("LOAD_4")
                .setBus("BUS_4")
                .setQ0(0)
                .setP0(10)
                .add();
        network.newLine()
                .setId("LINE_34")
                .setVoltageLevel1("VL_3")
                .setVoltageLevel2("VL_4")
                .setBus1("BUS_3")
                .setBus2("BUS_4")
                .setR(1.05)
                .setX(10.0)
                .setG1(0.0000005)
                .setG2(0.)
                .setB1(0.)
                .setB2(0.)
                .add();

        TwoWindingsTransformer t2wt = network.getTwoWindingsTransformer("T2wT");
        t2wt.getRatioTapChanger()
                .setTargetDeadband(0)
                .setRegulating(true)
                .setTapPosition(0)
                .setRegulationTerminal(t2wt.getTerminal2())
                .setTargetV(34.0);

        SensitivityAnalysisParameters sensiParameters = createParameters(false, "VL_1_0", true);

        List<SensitivityFactor> factors = network.getBusBreakerView().getBusStream()
                .map(bus -> createBusVoltagePerTargetV(bus.getId(), "T2wT"))
                .collect(Collectors.toList());

        SensitivityAnalysisResult result = sensiRunner.run(network, factors, Collections.emptyList(), Collections.emptyList(), sensiParameters);

        assertEquals(4, result.getValues().size());
        assertEquals(0d, result.getBusVoltageSensitivityValue("T2wT", "BUS_1"), LoadFlowAssert.DELTA_V);
        assertEquals(0.035205d,  result.getBusVoltageSensitivityValue("T2wT", "BUS_2"), LoadFlowAssert.DELTA_V);
        assertEquals(1d,  result.getBusVoltageSensitivityValue("T2wT", "BUS_3"), LoadFlowAssert.DELTA_V);
        assertEquals(1.055117d,  result.getBusVoltageSensitivityValue("T2wT", "BUS_4"), LoadFlowAssert.DELTA_V);
    }

    @Test
    void testBusVoltagePerTargetVVsc() {
        Network network = HvdcNetworkFactory.createVsc();

        SensitivityAnalysisParameters sensiParameters = createParameters(false, "vl1_0", true);
        sensiParameters.getLoadFlowParameters().setBalanceType(LoadFlowParameters.BalanceType.PROPORTIONAL_TO_GENERATION_P_MAX);

        List<SensitivityFactor> factors = network.getBusBreakerView().getBusStream()
                .map(bus -> createBusVoltagePerTargetV(bus.getId(), "cs2"))
                .collect(Collectors.toList());

        SensitivityAnalysisResult result = sensiRunner.run(network, factors, Collections.emptyList(), Collections.emptyList(), sensiParameters);

        assertEquals(0d, result.getBusVoltageSensitivityValue("cs2", "b1"), LoadFlowAssert.DELTA_V);
        assertEquals(1d, result.getBusVoltageSensitivityValue("cs2", "b2"), LoadFlowAssert.DELTA_V);
    }

    @Test
    void testBusVoltagePerTarget3wt() {
        Network network = VoltageControlNetworkFactory.createNetworkWithT3wt();
        ThreeWindingsTransformer t3wt = network.getThreeWindingsTransformer("T3wT");
        t3wt.getLeg2().getRatioTapChanger()
                .setTargetDeadband(0)
                .setRegulating(true)
                .setTapPosition(0)
                .setRegulationTerminal(t3wt.getLeg2().getTerminal())
                .setTargetV(28.);

        SensitivityAnalysisParameters sensiParameters = createParameters(false, "VL_1_0", true);
        sensiParameters.getLoadFlowParameters().setBalanceType(LoadFlowParameters.BalanceType.PROPORTIONAL_TO_GENERATION_P_MAX);

        List<SensitivityFactor> factors = network.getBusBreakerView().getBusStream()
                .map(bus -> createBusVoltagePerTargetV(bus.getId(), "T3wT"))
                .collect(Collectors.toList());

        SensitivityAnalysisResult result = sensiRunner.run(network, factors, Collections.emptyList(), Collections.emptyList(), sensiParameters);

        assertEquals(4, result.getValues().size());
        assertEquals(0d, result.getBusVoltageSensitivityValue("T3wT", "BUS_1"), LoadFlowAssert.DELTA_V);
        assertEquals(0d,  result.getBusVoltageSensitivityValue("T3wT", "BUS_2"), LoadFlowAssert.DELTA_V);
        assertEquals(1d,  result.getBusVoltageSensitivityValue("T3wT", "BUS_3"), LoadFlowAssert.DELTA_V);
        assertEquals(0d,  result.getBusVoltageSensitivityValue("T3wT", "BUS_4"), LoadFlowAssert.DELTA_V);
    }

    @Test
    void testBusVoltagePerTargetVFunctionRef() {
        SensitivityAnalysisParameters sensiParameters = createParameters(false, "VLGEN_0", true);
        sensiParameters.getLoadFlowParameters().setBalanceType(LoadFlowParameters.BalanceType.PROPORTIONAL_TO_GENERATION_P_MAX);

        Network network = EurostagFactory.fix(EurostagTutorialExample1Factory.create());
        runLf(network, sensiParameters.getLoadFlowParameters());

        List<SensitivityFactor> factors = network.getBusBreakerView().getBusStream()
                .map(bus -> createBusVoltagePerTargetV(bus.getId(), "GEN"))
                .collect(Collectors.toList());

        SensitivityAnalysisResult result = sensiRunner.run(network, factors, Collections.emptyList(), Collections.emptyList(), sensiParameters);

        Function<String, Double> getV = busId -> network.getBusView().getBus(busId).getV();
        assertEquals(getV.apply("VLGEN_0"), result.getBusVoltageFunctionReferenceValue("NGEN"), LoadFlowAssert.DELTA_V);
        assertEquals(getV.apply("VLHV1_0"), result.getBusVoltageFunctionReferenceValue("NHV1"), LoadFlowAssert.DELTA_V);
        assertEquals(getV.apply("VLHV2_0"), result.getBusVoltageFunctionReferenceValue("NHV2"), LoadFlowAssert.DELTA_V);
        assertEquals(getV.apply("VLLOAD_0"), result.getBusVoltageFunctionReferenceValue("NLOAD"), LoadFlowAssert.DELTA_V);
    }

    @Test
    void testAdditionnalFactors() {
        SensitivityAnalysisParameters sensiParameters = createParameters(false, "b1_vl_0", true);
        sensiParameters.getLoadFlowParameters().setBalanceType(LoadFlowParameters.BalanceType.PROPORTIONAL_TO_GENERATION_P_MAX);

        Network network = FourBusNetworkFactory.createWithPhaseTapChangerAndGeneratorAtBus2();
        runLf(network, sensiParameters.getLoadFlowParameters());

        List<SensitivityFactor> factors = network.getBranchStream().map(branch -> createBranchFlowPerPSTAngle(branch.getId(), "l23")).collect(Collectors.toList());

        SensitivityAnalysisResult result = sensiRunner.run(network, factors, Collections.emptyList(), Collections.emptyList(), sensiParameters);

        assertEquals(5, result.getValues().size());

        assertEquals(0.2296d, result.getBranchFlow1FunctionReferenceValue("l14"), LoadFlowAssert.DELTA_POWER);
        assertEquals(0.3154d, result.getBranchFlow1FunctionReferenceValue("l12"), LoadFlowAssert.DELTA_POWER);
        assertEquals(-1.2296d, result.getBranchFlow1FunctionReferenceValue("l34"), LoadFlowAssert.DELTA_POWER);
        assertEquals(1.4549d, result.getBranchFlow1FunctionReferenceValue("l13"), LoadFlowAssert.DELTA_POWER);
        assertEquals(1.3154d, result.getBranchFlow1FunctionReferenceValue("l23"), LoadFlowAssert.DELTA_POWER);
    }

    @Test
    void testInjectionNotFoundAdditionalFactor() {
        testInjectionNotFoundAdditionalFactor(false);
    }

    @Test
    void testTargetVOnPqNode() {
        // asking a target v on a load should crash
        Network network = FourBusNetworkFactory.create();

        SensitivityAnalysisParameters sensiParameters = createParameters(false, "b1_vl_0", true);
        sensiParameters.getLoadFlowParameters().setBalanceType(LoadFlowParameters.BalanceType.PROPORTIONAL_TO_GENERATION_P_MAX);

        List<SensitivityFactor> factors = network.getBusBreakerView().getBusStream()
                .map(bus -> createBusVoltagePerTargetV(bus.getId(), "d3"))
                .collect(Collectors.toList());

        List<Contingency> contingencies = Collections.emptyList();
        List<SensitivityVariableSet> variableSets = Collections.emptyList();
        CompletionException e = assertThrows(CompletionException.class, () -> sensiRunner.run(network, factors, contingencies, variableSets, sensiParameters));
        assertTrue(e.getCause() instanceof PowsyblException);
        assertEquals("Regulating terminal for 'd3' not found", e.getCause().getMessage());
    }

    @Test
    void testTargetVOnAbsentTerminal() {
        Network network = FourBusNetworkFactory.create();
        SensitivityAnalysisParameters sensiParameters = createParameters(false, "b1_vl_0", true);
        sensiParameters.getLoadFlowParameters().setBalanceType(LoadFlowParameters.BalanceType.PROPORTIONAL_TO_GENERATION_P_MAX);

        List<SensitivityFactor> factors = network.getBusBreakerView().getBusStream()
                .map(bus -> createBusVoltagePerTargetV(bus.getId(), "a"))
                .collect(Collectors.toList());

        List<Contingency> contingencies = Collections.emptyList();

        List<SensitivityVariableSet> variableSets = Collections.emptyList();

        CompletionException e = assertThrows(CompletionException.class, () -> sensiRunner.run(network, factors, contingencies, variableSets, sensiParameters));
        assertTrue(e.getCause() instanceof PowsyblException);
        assertEquals("Regulating terminal for 'a' not found", e.getCause().getMessage());
    }

    @Test
    void testTargetVOnNotRegulatingTwt() {
        Network network = FourBusNetworkFactory.createWithPhaseTapChangerAndGeneratorAtBus2();

        SensitivityAnalysisParameters sensiParameters = createParameters(false, "b1_vl_0", true);
        sensiParameters.getLoadFlowParameters().setBalanceType(LoadFlowParameters.BalanceType.PROPORTIONAL_TO_GENERATION_P_MAX);

        List<SensitivityFactor> factors = network.getBusBreakerView().getBusStream()
                .map(bus -> createBusVoltagePerTargetV(bus.getId(), "l23"))
                .collect(Collectors.toList());

        List<Contingency> contingencies = Collections.emptyList();

        List<SensitivityVariableSet> variableSets = Collections.emptyList();

        CompletionException e = assertThrows(CompletionException.class, () -> sensiRunner.run(network, factors, contingencies, variableSets, sensiParameters));
        assertTrue(e.getCause() instanceof PowsyblException);
        assertEquals("Regulating terminal for 'l23' not found", e.getCause().getMessage());
    }

    @Test
    void testBusVoltageOnAbsentBus() {
        Network network = FourBusNetworkFactory.create();
        SensitivityAnalysisParameters sensiParameters = createParameters(false, "b1_vl_0", true);
        sensiParameters.getLoadFlowParameters().setBalanceType(LoadFlowParameters.BalanceType.PROPORTIONAL_TO_GENERATION_P_MAX);

        List<SensitivityFactor> factors = Collections.singletonList(createBusVoltagePerTargetV("id", "g2"));

        List<Contingency> contingencies = Collections.emptyList();

        List<SensitivityVariableSet> variableSets = Collections.emptyList();

        CompletionException e = assertThrows(CompletionException.class, () -> sensiRunner.run(network, factors, contingencies, variableSets, sensiParameters));

        assertTrue(e.getCause() instanceof PowsyblException);

        assertEquals("The bus ref for 'id' cannot be resolved.", e.getCause().getMessage());
    }

    @Test
    void testHvdcSensi() {
        SensitivityAnalysisParameters sensiParameters = createParameters(false, "b1_vl_0", false);
        sensiParameters.getLoadFlowParameters().getExtension(OpenLoadFlowParameters.class).setSlackBusSelectionMode(SlackBusSelectionMode.MOST_MESHED);

        // test active power setpoint increase on an HVDC line
        Network network = HvdcNetworkFactory.createNetworkWithGenerators2();
        runLf(network, sensiParameters.getLoadFlowParameters());

        Network network1 = HvdcNetworkFactory.createNetworkWithGenerators2();
        network1.getHvdcLine("hvdc34").setActivePowerSetpoint(network1.getHvdcLine("hvdc34").getActivePowerSetpoint() + SENSI_CHANGE);

        runLf(network1, sensiParameters.getLoadFlowParameters());
        Map<String, Double> loadFlowDiff = network.getLineStream().map(Identifiable::getId)
            .collect(Collectors.toMap(
                lineId -> lineId,
                line -> (network1.getLine(line).getTerminal1().getP() - network.getLine(line).getTerminal1().getP()) / SENSI_CHANGE
            ));

        List<SensitivityFactor> factors = SensitivityFactor.createMatrix(SensitivityFunctionType.BRANCH_ACTIVE_POWER_1, List.of("l12", "l13", "l23"),
                                                                         SensitivityVariableType.HVDC_LINE_ACTIVE_POWER, List.of("hvdc34"),
                                                                         false, ContingencyContext.all());

        SensitivityAnalysisResult result = sensiRunner.run(network, factors, Collections.emptyList(), Collections.emptyList(), sensiParameters);

        assertEquals(loadFlowDiff.get("l12"), result.getBranchFlow1SensitivityValue("hvdc34", "l12"), LoadFlowAssert.DELTA_POWER);
        assertEquals(loadFlowDiff.get("l13"), result.getBranchFlow1SensitivityValue("hvdc34", "l13"), LoadFlowAssert.DELTA_POWER);
        assertEquals(loadFlowDiff.get("l23"), result.getBranchFlow1SensitivityValue("hvdc34", "l23"), LoadFlowAssert.DELTA_POWER);
    }

    @Test
    void testHvdcSensiWithLCCs() {
        // test active power setpoint increase on a HVDC line
        // FIXME
        // Note that in case of LCC converter stations, in AC, an increase of the setpoint of the HDVC line is not equivalent to
        // running two LFs and comparing the differences as we don't change Q at LCCs when we change P.
        SensitivityAnalysisParameters sensiParameters = createParameters(false, "b1_vl_0", false);
        sensiParameters.getLoadFlowParameters().getExtension(OpenLoadFlowParameters.class).setSlackBusSelectionMode(SlackBusSelectionMode.MOST_MESHED);
        Network network = HvdcNetworkFactory.createNetworkWithGenerators();
        runLf(network, sensiParameters.getLoadFlowParameters());

        Network network1 = HvdcNetworkFactory.createNetworkWithGenerators();
        network1.getHvdcLine("hvdc34").setActivePowerSetpoint(network1.getHvdcLine("hvdc34").getActivePowerSetpoint() + SENSI_CHANGE);

        runLf(network1, sensiParameters.getLoadFlowParameters());
        Map<String, Double> loadFlowDiff = network.getLineStream().map(Identifiable::getId)
            .collect(Collectors.toMap(
                lineId -> lineId,
                line -> (network1.getLine(line).getTerminal1().getP() - network.getLine(line).getTerminal1().getP()) / SENSI_CHANGE
            ));

        List<SensitivityFactor> factors = SensitivityFactor.createMatrix(SensitivityFunctionType.BRANCH_ACTIVE_POWER_1, List.of("l12", "l13", "l23"),
                                                                         SensitivityVariableType.HVDC_LINE_ACTIVE_POWER, List.of("hvdc34"),
                                                                         false, ContingencyContext.all());

        SensitivityAnalysisResult result = sensiRunner.run(network, factors, Collections.emptyList(), Collections.emptyList(), sensiParameters);

<<<<<<< HEAD
        assertEquals(0.36218, loadFlowDiff.get("l12"), LoadFlowAssert.DELTA_POWER);
        assertEquals(-0.35967, loadFlowDiff.get("l13"), LoadFlowAssert.DELTA_POWER);
        assertEquals(-0.61191, loadFlowDiff.get("l23"), LoadFlowAssert.DELTA_POWER);

        assertEquals(0.341889, result.getSensitivityValue("hvdc34", "l12"), LoadFlowAssert.DELTA_POWER);
        assertEquals(-0.341889, result.getSensitivityValue("hvdc34", "l13"), LoadFlowAssert.DELTA_POWER);
        assertEquals(-0.63611, result.getSensitivityValue("hvdc34", "l23"), LoadFlowAssert.DELTA_POWER);
=======
        assertEquals(-0.341889, result.getBranchFlow1SensitivityValue("hvdc34", "l12"), LoadFlowAssert.DELTA_POWER);
        assertEquals(0.341889, result.getBranchFlow1SensitivityValue("hvdc34", "l13"), LoadFlowAssert.DELTA_POWER);
        assertEquals(0.63611, result.getBranchFlow1SensitivityValue("hvdc34", "l23"), LoadFlowAssert.DELTA_POWER);
>>>>>>> adc78005
    }

    @Test
    void testHvdcSensiWithBothSides() {
        // test injection increase on loads
        Network network = HvdcNetworkFactory.createNetworkWithGenerators2();

        SensitivityAnalysisParameters sensiParameters = createParameters(false, "b1_vl_0", false);
        runLf(network, sensiParameters.getLoadFlowParameters());

        Network network1 = HvdcNetworkFactory.createNetworkWithGenerators2();
        network1.getHvdcLine("hvdc34").setActivePowerSetpoint(network1.getHvdcLine("hvdc34").getActivePowerSetpoint() + SENSI_CHANGE);
        runLf(network1, sensiParameters.getLoadFlowParameters());
        Map<String, Double> loadFlowDiff = network.getLineStream().map(Identifiable::getId)
            .collect(Collectors.toMap(
                lineId -> lineId,
                line -> (network1.getLine(line).getTerminal1().getP() - network.getLine(line).getTerminal1().getP()) / SENSI_CHANGE
            ));

        List<SensitivityFactor> factors = SensitivityFactor.createMatrix(SensitivityFunctionType.BRANCH_ACTIVE_POWER_1, List.of("l12", "l13", "l23", "l25", "l45", "l46", "l56"),
                                                                         SensitivityVariableType.HVDC_LINE_ACTIVE_POWER, List.of("hvdc34"),
                                                                         false, ContingencyContext.all());

        SensitivityAnalysisResult result = sensiRunner.run(network, factors, Collections.emptyList(), Collections.emptyList(), sensiParameters);

        assertEquals(loadFlowDiff.get("l12"), result.getBranchFlow1SensitivityValue("hvdc34", "l12"), LoadFlowAssert.DELTA_POWER);
        assertEquals(loadFlowDiff.get("l13"), result.getBranchFlow1SensitivityValue("hvdc34", "l13"), LoadFlowAssert.DELTA_POWER);
        assertEquals(loadFlowDiff.get("l23"), result.getBranchFlow1SensitivityValue("hvdc34", "l23"), LoadFlowAssert.DELTA_POWER);
        assertEquals(loadFlowDiff.get("l25"), result.getBranchFlow1SensitivityValue("hvdc34", "l25"), LoadFlowAssert.DELTA_POWER);
        assertEquals(loadFlowDiff.get("l45"), result.getBranchFlow1SensitivityValue("hvdc34", "l45"), LoadFlowAssert.DELTA_POWER);
        assertEquals(loadFlowDiff.get("l46"), result.getBranchFlow1SensitivityValue("hvdc34", "l46"), LoadFlowAssert.DELTA_POWER);
        assertEquals(loadFlowDiff.get("l56"), result.getBranchFlow1SensitivityValue("hvdc34", "l56"), LoadFlowAssert.DELTA_POWER);
    }

    @Test
    void testHvdcSensiWithBothSidesDistributed() {
        SensitivityAnalysisParameters sensiParameters = createParameters(false, "b1_vl_0", true);
        sensiParameters.getLoadFlowParameters().getExtension(OpenLoadFlowParameters.class).setSlackBusPMaxMismatch(0.01);

        Network network = HvdcNetworkFactory.createNetworkWithGenerators2();
        network.getGeneratorStream().forEach(gen -> gen.setMaxP(2 * gen.getMaxP()));
        runLf(network, sensiParameters.getLoadFlowParameters());

        Network network1 = HvdcNetworkFactory.createNetworkWithGenerators2();
        network1.getGeneratorStream().forEach(gen -> gen.setMaxP(2 * gen.getMaxP()));
        network1.getHvdcLine("hvdc34").setActivePowerSetpoint(network1.getHvdcLine("hvdc34").getActivePowerSetpoint() + SENSI_CHANGE);
        runLf(network1, sensiParameters.getLoadFlowParameters());
        Map<String, Double> loadFlowDiff = network.getLineStream().map(Identifiable::getId)
            .collect(Collectors.toMap(
                lineId -> lineId,
                line -> (network1.getLine(line).getTerminal1().getP() - network.getLine(line).getTerminal1().getP()) / SENSI_CHANGE
            ));

        List<SensitivityFactor> factors = SensitivityFactor.createMatrix(SensitivityFunctionType.BRANCH_ACTIVE_POWER_1, List.of("l12", "l13", "l23", "l25", "l45", "l46", "l56"),
                                                                         SensitivityVariableType.HVDC_LINE_ACTIVE_POWER, List.of("hvdc34"),
                                                                         false, ContingencyContext.all());

        SensitivityAnalysisResult result = sensiRunner.run(network, factors, Collections.emptyList(), Collections.emptyList(), sensiParameters);

        assertEquals(loadFlowDiff.get("l12"), result.getBranchFlow1SensitivityValue("hvdc34", "l12"), LoadFlowAssert.DELTA_POWER);
        assertEquals(loadFlowDiff.get("l13"), result.getBranchFlow1SensitivityValue("hvdc34", "l13"), LoadFlowAssert.DELTA_POWER);
        assertEquals(loadFlowDiff.get("l23"), result.getBranchFlow1SensitivityValue("hvdc34", "l23"), LoadFlowAssert.DELTA_POWER);
        assertEquals(loadFlowDiff.get("l25"), result.getBranchFlow1SensitivityValue("hvdc34", "l25"), LoadFlowAssert.DELTA_POWER);
        assertEquals(loadFlowDiff.get("l45"), result.getBranchFlow1SensitivityValue("hvdc34", "l45"), LoadFlowAssert.DELTA_POWER);
        assertEquals(loadFlowDiff.get("l46"), result.getBranchFlow1SensitivityValue("hvdc34", "l46"), LoadFlowAssert.DELTA_POWER);
        assertEquals(loadFlowDiff.get("l56"), result.getBranchFlow1SensitivityValue("hvdc34", "l56"), LoadFlowAssert.DELTA_POWER);
    }

    @Test
    void testHvdcSensiWithBothSidesDistributed2() {
        SensitivityAnalysisParameters sensiParameters = createParameters(false, "b1_vl_0", true);
        sensiParameters.getLoadFlowParameters().getExtension(OpenLoadFlowParameters.class).setSlackBusPMaxMismatch(0.01);

        Network network = HvdcNetworkFactory.createNetworkWithGenerators2();
        network.getGeneratorStream().forEach(gen -> gen.setMaxP(2 * gen.getMaxP()));
        runLf(network, sensiParameters.getLoadFlowParameters());

        Network network1 = HvdcNetworkFactory.createNetworkWithGenerators2();
        network1.getGeneratorStream().forEach(gen -> gen.setMaxP(2 * gen.getMaxP()));
        network1.getGenerator("g1").setTargetP(network1.getGenerator("g1").getTargetP() + SENSI_CHANGE);
        runLf(network1, sensiParameters.getLoadFlowParameters());
        Map<String, Double> loadFlowDiff = network.getLineStream().map(Identifiable::getId)
            .collect(Collectors.toMap(
                lineId -> lineId,
                line -> (network1.getLine(line).getTerminal1().getP() - network.getLine(line).getTerminal1().getP()) / SENSI_CHANGE
            ));

        List<SensitivityFactor> factors = SensitivityFactor.createMatrix(SensitivityFunctionType.BRANCH_ACTIVE_POWER, List.of("l12", "l13", "l23", "l25", "l45", "l46", "l56"),
                SensitivityVariableType.INJECTION_ACTIVE_POWER, List.of("g1"),
                false, ContingencyContext.all());

        SensitivityAnalysisResult result = sensiRunner.run(network, factors, Collections.emptyList(), Collections.emptyList(), sensiParameters);

        assertEquals(loadFlowDiff.get("l12"), result.getSensitivityValue("g1", "l12"), LoadFlowAssert.DELTA_POWER);
        assertEquals(loadFlowDiff.get("l13"), result.getSensitivityValue("g1", "l13"), LoadFlowAssert.DELTA_POWER);
        assertEquals(loadFlowDiff.get("l23"), result.getSensitivityValue("g1", "l23"), LoadFlowAssert.DELTA_POWER);
        assertEquals(loadFlowDiff.get("l25"), result.getSensitivityValue("g1", "l25"), LoadFlowAssert.DELTA_POWER);
        assertEquals(loadFlowDiff.get("l45"), result.getSensitivityValue("g1", "l45"), LoadFlowAssert.DELTA_POWER);
        assertEquals(loadFlowDiff.get("l46"), result.getSensitivityValue("g1", "l46"), LoadFlowAssert.DELTA_POWER);
        assertEquals(loadFlowDiff.get("l56"), result.getSensitivityValue("g1", "l56"), LoadFlowAssert.DELTA_POWER);
    }

    @Test
    void testHvdcInjectionNotFound() {
        testHvdcInjectionNotFound(false);
    }

    @Test
    void disconnectedGeneratorShouldBeSkipped() {
        Network network = FourBusNetworkFactory.create();

        SensitivityAnalysisParameters sensiParameters = createParameters(false, "b1_vl_0", true);
        sensiParameters.getLoadFlowParameters().setBalanceType(LoadFlowParameters.BalanceType.PROPORTIONAL_TO_GENERATION_P_MAX);

        //Disconnect g4 generator
        network.getGenerator("g4").getTerminal().disconnect();

        // FIXME: using getBusBreakerView in AbstractSensitivityAnalysis.checkBus -> make this test passed

        List<SensitivityFactor> factors = Collections.singletonList(createBusVoltagePerTargetV("b1", "g4"));

        SensitivityAnalysisResult result = sensiRunner.run(network, factors, Collections.emptyList(), Collections.emptyList(), sensiParameters);

        assertEquals(1, result.getValues().size());
        assertEquals(0d, result.getBusVoltageSensitivityValue("g4", "b1"));
    }

    @Test
    void testBranchFunctionOutsideMainComponent() {
        testBranchFunctionOutsideMainComponent(false);
    }

    @Test
    void testInjectionOutsideMainComponent() {
        testInjectionOutsideMainComponent(false);
    }

    @Test
    void testPhaseShifterOutsideMainComponent() {
        testPhaseShifterOutsideMainComponent(false);
    }

    @Test
    void testGlskOutsideMainComponent() {
        testGlskOutsideMainComponent(false);
    }

    @Test
    void testGlskAndLineOutsideMainComponent() {
        testGlskAndLineOutsideMainComponent(false);
    }

    @Test
    void testGlskPartiallyOutsideMainComponent() {
        testGlskPartiallyOutsideMainComponent(false);
    }

    @Test
    void testInjectionNotFound() {
        testInjectionNotFound(false);
    }

    @Test
    void testBranchNotFound() {
        testBranchNotFound(false);
    }

    @Test
    void testEmptyFactors() {
        testEmptyFactors(false);
    }

    @Test
    void testDanglingLineSensi() {
        Network network = BoundaryFactory.createWithLoad();
        runAcLf(network);

        SensitivityAnalysisParameters sensiParameters = createParameters(false, "vl1_0");
        List<SensitivityFactor> factors = List.of(createBranchFlowPerInjectionIncrease("l1", "dl1"));

        // dangling line is connected
        SensitivityAnalysisResult result = sensiRunner.run(network, factors, Collections.emptyList(), Collections.emptyList(), sensiParameters);
        assertEquals(-0.903d, result.getBranchFlow1SensitivityValue("dl1", "l1"), LoadFlowAssert.DELTA_POWER);

        // dangling line is connected on base case but will be disconnected by a contingency => 0
        List<Contingency> contingencies = List.of(new Contingency("c", new DanglingLineContingency("dl1")));
        result = sensiRunner.run(network, factors, contingencies, Collections.emptyList(), sensiParameters);
        assertEquals(-0.903d, result.getBranchFlow1SensitivityValue("dl1", "l1"), LoadFlowAssert.DELTA_POWER);
        assertEquals(0d, result.getBranchFlow1SensitivityValue("c", "dl1", "l1"), LoadFlowAssert.DELTA_POWER);

        // dangling line is disconnected on base case => 0
        network.getDanglingLine("dl1").getTerminal().disconnect();
        result = sensiRunner.run(network, factors, Collections.emptyList(), Collections.emptyList(), sensiParameters);
        assertEquals(0d, result.getBranchFlow1SensitivityValue("dl1", "l1"), LoadFlowAssert.DELTA_POWER);
    }

    @Test
    void testWithHvdcAcEmulation() {
        Network network = HvdcNetworkFactory.createWithHvdcInAcEmulation();
        network.getHvdcLine("hvdc34").newExtension(HvdcAngleDroopActivePowerControlAdder.class)
                .withDroop(180)
                .withP0(0.f)
                .withEnabled(true)
                .add();

        LoadFlowParameters parameters = new LoadFlowParameters();
        parameters.setBalanceType(LoadFlowParameters.BalanceType.PROPORTIONAL_TO_GENERATION_P_MAX);
        OpenLoadFlowParameters.create(parameters)
                .setSlackBusSelectionMode(SlackBusSelectionMode.MOST_MESHED)
                .setHvdcAcEmulation(true);

        SensitivityAnalysisParameters sensiParameters = createParameters(false);
        List<SensitivityFactor> factors = List.of(createBranchFlowPerInjectionIncrease("l25", "d2"));

        SensitivityAnalysisResult result = sensiRunner.run(network, factors, Collections.emptyList(), Collections.emptyList(), sensiParameters);
        assertEquals(0.499, result.getBranchFlow1SensitivityValue("d2", "l25"), LoadFlowAssert.DELTA_POWER);
    }
}<|MERGE_RESOLUTION|>--- conflicted
+++ resolved
@@ -704,19 +704,13 @@
 
         SensitivityAnalysisResult result = sensiRunner.run(network, factors, Collections.emptyList(), Collections.emptyList(), sensiParameters);
 
-<<<<<<< HEAD
         assertEquals(0.36218, loadFlowDiff.get("l12"), LoadFlowAssert.DELTA_POWER);
         assertEquals(-0.35967, loadFlowDiff.get("l13"), LoadFlowAssert.DELTA_POWER);
         assertEquals(-0.61191, loadFlowDiff.get("l23"), LoadFlowAssert.DELTA_POWER);
 
-        assertEquals(0.341889, result.getSensitivityValue("hvdc34", "l12"), LoadFlowAssert.DELTA_POWER);
-        assertEquals(-0.341889, result.getSensitivityValue("hvdc34", "l13"), LoadFlowAssert.DELTA_POWER);
-        assertEquals(-0.63611, result.getSensitivityValue("hvdc34", "l23"), LoadFlowAssert.DELTA_POWER);
-=======
-        assertEquals(-0.341889, result.getBranchFlow1SensitivityValue("hvdc34", "l12"), LoadFlowAssert.DELTA_POWER);
-        assertEquals(0.341889, result.getBranchFlow1SensitivityValue("hvdc34", "l13"), LoadFlowAssert.DELTA_POWER);
-        assertEquals(0.63611, result.getBranchFlow1SensitivityValue("hvdc34", "l23"), LoadFlowAssert.DELTA_POWER);
->>>>>>> adc78005
+        assertEquals(0.341889, result.getBranchFlow1SensitivityValue("hvdc34", "l12"), LoadFlowAssert.DELTA_POWER);
+        assertEquals(-0.341889, result.getBranchFlow1SensitivityValue("hvdc34", "l13"), LoadFlowAssert.DELTA_POWER);
+        assertEquals(-0.63611, result.getBranchFlow1SensitivityValue("hvdc34", "l23"), LoadFlowAssert.DELTA_POWER);
     }
 
     @Test
@@ -804,19 +798,19 @@
                 line -> (network1.getLine(line).getTerminal1().getP() - network.getLine(line).getTerminal1().getP()) / SENSI_CHANGE
             ));
 
-        List<SensitivityFactor> factors = SensitivityFactor.createMatrix(SensitivityFunctionType.BRANCH_ACTIVE_POWER, List.of("l12", "l13", "l23", "l25", "l45", "l46", "l56"),
+        List<SensitivityFactor> factors = SensitivityFactor.createMatrix(SensitivityFunctionType.BRANCH_ACTIVE_POWER_1, List.of("l12", "l13", "l23", "l25", "l45", "l46", "l56"),
                 SensitivityVariableType.INJECTION_ACTIVE_POWER, List.of("g1"),
                 false, ContingencyContext.all());
 
         SensitivityAnalysisResult result = sensiRunner.run(network, factors, Collections.emptyList(), Collections.emptyList(), sensiParameters);
 
-        assertEquals(loadFlowDiff.get("l12"), result.getSensitivityValue("g1", "l12"), LoadFlowAssert.DELTA_POWER);
-        assertEquals(loadFlowDiff.get("l13"), result.getSensitivityValue("g1", "l13"), LoadFlowAssert.DELTA_POWER);
-        assertEquals(loadFlowDiff.get("l23"), result.getSensitivityValue("g1", "l23"), LoadFlowAssert.DELTA_POWER);
-        assertEquals(loadFlowDiff.get("l25"), result.getSensitivityValue("g1", "l25"), LoadFlowAssert.DELTA_POWER);
-        assertEquals(loadFlowDiff.get("l45"), result.getSensitivityValue("g1", "l45"), LoadFlowAssert.DELTA_POWER);
-        assertEquals(loadFlowDiff.get("l46"), result.getSensitivityValue("g1", "l46"), LoadFlowAssert.DELTA_POWER);
-        assertEquals(loadFlowDiff.get("l56"), result.getSensitivityValue("g1", "l56"), LoadFlowAssert.DELTA_POWER);
+        assertEquals(loadFlowDiff.get("l12"), result.getBranchFlow1SensitivityValue("g1", "l12"), LoadFlowAssert.DELTA_POWER);
+        assertEquals(loadFlowDiff.get("l13"), result.getBranchFlow1SensitivityValue("g1", "l13"), LoadFlowAssert.DELTA_POWER);
+        assertEquals(loadFlowDiff.get("l23"), result.getBranchFlow1SensitivityValue("g1", "l23"), LoadFlowAssert.DELTA_POWER);
+        assertEquals(loadFlowDiff.get("l25"), result.getBranchFlow1SensitivityValue("g1", "l25"), LoadFlowAssert.DELTA_POWER);
+        assertEquals(loadFlowDiff.get("l45"), result.getBranchFlow1SensitivityValue("g1", "l45"), LoadFlowAssert.DELTA_POWER);
+        assertEquals(loadFlowDiff.get("l46"), result.getBranchFlow1SensitivityValue("g1", "l46"), LoadFlowAssert.DELTA_POWER);
+        assertEquals(loadFlowDiff.get("l56"), result.getBranchFlow1SensitivityValue("g1", "l56"), LoadFlowAssert.DELTA_POWER);
     }
 
     @Test
