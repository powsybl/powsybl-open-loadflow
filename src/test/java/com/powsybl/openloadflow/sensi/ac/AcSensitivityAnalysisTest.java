/**
 * Copyright (c) 2020, RTE (http://www.rte-france.com)
 * This Source Code Form is subject to the terms of the Mozilla Public
 * License, v. 2.0. If a copy of the MPL was not distributed with this
 * file, You can obtain one at http://mozilla.org/MPL/2.0/.
 */
package com.powsybl.openloadflow.sensi.ac;

import com.powsybl.commons.PowsyblException;
import com.powsybl.computation.local.LocalComputationManager;
import com.powsybl.contingency.Contingency;
import com.powsybl.contingency.DanglingLineContingency;
import com.powsybl.iidm.network.Branch;
import com.powsybl.iidm.network.IdBasedBusRef;
import com.powsybl.iidm.network.Network;
import com.powsybl.iidm.network.VariantManagerConstants;
import com.powsybl.iidm.network.test.EurostagTutorialExample1Factory;
import com.powsybl.loadflow.LoadFlowParameters;
<<<<<<< HEAD
import com.powsybl.openloadflow.network.FourBusNetworkFactory;
import com.powsybl.openloadflow.network.HvdcNetworkFactory;
import com.powsybl.openloadflow.network.VoltageControlNetworkFactory;
import com.powsybl.openloadflow.sensi.AbstractSensitivityAnalysisTest;
=======
import com.powsybl.openloadflow.OpenLoadFlowParameters;
import com.powsybl.openloadflow.network.*;
import com.powsybl.openloadflow.sensi.*;
>>>>>>> 93ab43a4
import com.powsybl.openloadflow.util.LoadFlowAssert;
import com.powsybl.sensitivity.SensitivityAnalysisParameters;
import com.powsybl.sensitivity.SensitivityAnalysisResult;
import com.powsybl.sensitivity.SensitivityFactor;
import com.powsybl.sensitivity.SensitivityFactorsProvider;
import com.powsybl.sensitivity.factors.BranchFlowPerLinearGlsk;
import com.powsybl.sensitivity.factors.BranchFlowPerPSTAngle;
import com.powsybl.sensitivity.factors.BranchIntensityPerPSTAngle;
import com.powsybl.sensitivity.factors.BusVoltagePerTargetV;
import com.powsybl.sensitivity.factors.functions.BranchFlow;
import com.powsybl.sensitivity.factors.functions.BusVoltage;
import com.powsybl.sensitivity.factors.variables.LinearGlsk;
import com.powsybl.sensitivity.factors.variables.PhaseTapChangerAngle;
import com.powsybl.sensitivity.factors.variables.TargetVoltage;
import org.junit.jupiter.api.Test;

import java.util.Collections;
import java.util.HashMap;
import java.util.List;
import java.util.Map;
import java.util.concurrent.CompletionException;
import java.util.function.Function;
import java.util.stream.Collectors;

import static org.junit.jupiter.api.Assertions.*;

/**
 * @author Geoffroy Jamgotchian <geoffroy.jamgotchian at rte-france.com>
 */
class AcSensitivityAnalysisTest extends AbstractSensitivityAnalysisTest {

    @Test
    void testEsgTuto() {
        Network network = EurostagTutorialExample1Factory.create();
        runAcLf(network);

        SensitivityAnalysisParameters sensiParameters = createParameters(false, "VLLOAD_0");
        sensiParameters.getLoadFlowParameters().setVoltageInitMode(LoadFlowParameters.VoltageInitMode.PREVIOUS_VALUES);
        SensitivityFactorsProvider factorsProvider = n -> createFactorMatrix(network.getGeneratorStream().collect(Collectors.toList()),
                network.getLineStream().collect(Collectors.toList()));
        SensitivityAnalysisResult result = sensiProvider.run(network, VariantManagerConstants.INITIAL_VARIANT_ID, factorsProvider, Collections.emptyList(),
                sensiParameters, LocalComputationManager.getDefault())
                .join();

        assertEquals(2, result.getSensitivityValues().size());
        assertEquals(0.498d, getValue(result, "GEN", "NHV1_NHV2_1"), LoadFlowAssert.DELTA_POWER);
        assertEquals(0.498d, getValue(result, "GEN", "NHV1_NHV2_2"), LoadFlowAssert.DELTA_POWER);
    }

    @Test
    void test4buses() {
        // this network has no G or B, so we should be very close to DC results
        Network network = FourBusNetworkFactory.createBaseNetwork();
        SensitivityAnalysisParameters sensiParameters = createParameters(false, "b1_vl_0", false);
        sensiParameters.getLoadFlowParameters().setBalanceType(LoadFlowParameters.BalanceType.PROPORTIONAL_TO_GENERATION_P_MAX);
        runLf(network, sensiParameters.getLoadFlowParameters());

        SensitivityFactorsProvider factorsProvider = n -> createFactorMatrix(Collections.singletonList(network.getGenerator("g4")),
            network.getBranchStream().collect(Collectors.toList()));
        SensitivityAnalysisResult result = sensiProvider.run(network, VariantManagerConstants.INITIAL_VARIANT_ID, factorsProvider, Collections.emptyList(),
            sensiParameters, LocalComputationManager.getDefault())
            .join();

        assertEquals(5, result.getSensitivityValues().size());

        assertEquals(-0.632d, getValue(result, "g4", "l14"), LoadFlowAssert.DELTA_POWER);
        assertEquals(-0.122d, getValue(result, "g4", "l12"), LoadFlowAssert.DELTA_POWER);
        assertEquals(-0.122d, getValue(result, "g4", "l23"), LoadFlowAssert.DELTA_POWER);
        assertEquals(-0.368d, getValue(result, "g4", "l34"), LoadFlowAssert.DELTA_POWER);
        assertEquals(-0.245d, getValue(result, "g4", "l13"), LoadFlowAssert.DELTA_POWER);
    }

    @Test
    void test4busesDistributed() {
        // this network has no G or B, so we should be very close to DC results
        Network network = FourBusNetworkFactory.create();
        SensitivityAnalysisParameters sensiParameters = createParameters(false, "b1_vl_0", true);
        sensiParameters.getLoadFlowParameters().setBalanceType(LoadFlowParameters.BalanceType.PROPORTIONAL_TO_GENERATION_P_MAX);
        runLf(network, sensiParameters.getLoadFlowParameters());

        SensitivityFactorsProvider factorsProvider = n -> createFactorMatrix(network.getGeneratorStream().collect(Collectors.toList()),
            network.getBranchStream().collect(Collectors.toList()));
        SensitivityAnalysisResult result = sensiProvider.run(network, VariantManagerConstants.INITIAL_VARIANT_ID, factorsProvider, Collections.emptyList(),
            sensiParameters, LocalComputationManager.getDefault())
            .join();

        assertEquals(15, result.getSensitivityValues().size());

        assertEquals(-0.453d, getValue(result, "g4", "l14"), LoadFlowAssert.DELTA_POWER);
        assertEquals(0.152d, getValue(result, "g4", "l12"), LoadFlowAssert.DELTA_POWER);
        assertEquals(-0.248d, getValue(result, "g4", "l23"), LoadFlowAssert.DELTA_POWER);
        assertEquals(-0.347d, getValue(result, "g4", "l34"), LoadFlowAssert.DELTA_POWER);
        assertEquals(-0.099d, getValue(result, "g4", "l13"), LoadFlowAssert.DELTA_POWER);

        assertEquals(0.175d, getValue(result, "g1", "l14"), LoadFlowAssert.DELTA_POWER);
        assertEquals(0.276, getValue(result, "g1", "l12"), LoadFlowAssert.DELTA_POWER);
        assertEquals(-0.123d, getValue(result, "g1", "l23"), LoadFlowAssert.DELTA_POWER);
        assertEquals(0.024d, getValue(result, "g1", "l34"), LoadFlowAssert.DELTA_POWER);
        assertEquals(0.147d, getValue(result, "g1", "l13"), LoadFlowAssert.DELTA_POWER);

        assertEquals(0.051d, getValue(result, "g2", "l14"), LoadFlowAssert.DELTA_POWER);
        assertEquals(-0.352d, getValue(result, "g2", "l12"), LoadFlowAssert.DELTA_POWER);
        assertEquals(0.247d, getValue(result, "g2", "l23"), LoadFlowAssert.DELTA_POWER);
        assertEquals(0.149d, getValue(result, "g2", "l34"), LoadFlowAssert.DELTA_POWER);
        assertEquals(-0.099d, getValue(result, "g2", "l13"), LoadFlowAssert.DELTA_POWER);
    }

    @Test
    void test4busesGlsk() {
        // this network has no G or B, so we should be very close to DC results
        Network network = FourBusNetworkFactory.create();
        SensitivityAnalysisParameters sensiParameters = createParameters(false, "b1_vl_0", true);
        sensiParameters.getLoadFlowParameters().setBalanceType(LoadFlowParameters.BalanceType.PROPORTIONAL_TO_GENERATION_P_MAX);
        runLf(network, sensiParameters.getLoadFlowParameters());

        Map<String, Float> glskMap = new HashMap<>();
        glskMap.put("g1", 0.25f);
        glskMap.put("g4", 0.25f);
        glskMap.put("d2", 0.5f);
        SensitivityFactorsProvider factorsProvider = n -> network.getBranchStream()
            .map(Branch::getId)
            .map(id -> new BranchFlow(id, id, id))
            .map(branchFlow -> new BranchFlowPerLinearGlsk(branchFlow, new LinearGlsk("glsk", "glsk", glskMap)))
            .collect(Collectors.toList());
        SensitivityAnalysisResult result = sensiProvider.run(network, VariantManagerConstants.INITIAL_VARIANT_ID, factorsProvider, Collections.emptyList(),
            sensiParameters, LocalComputationManager.getDefault())
            .join();

        assertEquals(5, result.getSensitivityValues().size());

        assertEquals(-0.044d, getValue(result, "glsk", "l14"), LoadFlowAssert.DELTA_POWER);
        assertEquals(-0.069d, getValue(result, "glsk", "l12"), LoadFlowAssert.DELTA_POWER);
        assertEquals(0.031d, getValue(result, "glsk", "l23"), LoadFlowAssert.DELTA_POWER);
        assertEquals(-0.006d, getValue(result, "glsk", "l34"), LoadFlowAssert.DELTA_POWER);
        assertEquals(-0.037d, getValue(result, "glsk", "l13"), LoadFlowAssert.DELTA_POWER);
    }

    @Test
    void test4busesWithTransfoInjection() {
        Network network = FourBusNetworkFactory.createWithPhaseTapChangerAndGeneratorAtBus2();
        SensitivityAnalysisParameters sensiParameters = createParameters(false, "b1_vl_0", true);
        sensiParameters.getLoadFlowParameters().setBalanceType(LoadFlowParameters.BalanceType.PROPORTIONAL_TO_GENERATION_P_MAX);
        runLf(network, sensiParameters.getLoadFlowParameters());

        SensitivityFactorsProvider factorsProvider = n -> createFactorMatrix(network.getGeneratorStream().collect(Collectors.toList()),
            network.getBranchStream().collect(Collectors.toList()));
        SensitivityAnalysisResult result = sensiProvider.run(network, VariantManagerConstants.INITIAL_VARIANT_ID, factorsProvider, Collections.emptyList(),
            sensiParameters, LocalComputationManager.getDefault())
            .join();

        assertEquals(15, result.getSensitivityValues().size());

        assertEquals(-0.453d, getValue(result, "g4", "l14"), LoadFlowAssert.DELTA_POWER);
        assertEquals(0.151d, getValue(result, "g4", "l12"), LoadFlowAssert.DELTA_POWER);
        assertEquals(-0.248d, getValue(result, "g4", "l23"), LoadFlowAssert.DELTA_POWER);
        assertEquals(-0.346d, getValue(result, "g4", "l34"), LoadFlowAssert.DELTA_POWER);
        assertEquals(-0.098d, getValue(result, "g4", "l13"), LoadFlowAssert.DELTA_POWER);

        assertEquals(0.175d, getValue(result, "g1", "l14"), LoadFlowAssert.DELTA_POWER);
        assertEquals(0.276d, getValue(result, "g1", "l12"), LoadFlowAssert.DELTA_POWER);
        assertEquals(-0.123d, getValue(result, "g1", "l23"), LoadFlowAssert.DELTA_POWER);
        assertEquals(0.024d, getValue(result, "g1", "l34"), LoadFlowAssert.DELTA_POWER);
        assertEquals(0.147d, getValue(result, "g1", "l13"), LoadFlowAssert.DELTA_POWER);

        assertEquals(0.051d, getValue(result, "g2", "l14"), LoadFlowAssert.DELTA_POWER);
        assertEquals(-0.352d, getValue(result, "g2", "l12"), LoadFlowAssert.DELTA_POWER);
        assertEquals(0.247d, getValue(result, "g2", "l23"), LoadFlowAssert.DELTA_POWER);
        assertEquals(0.149d, getValue(result, "g2", "l34"), LoadFlowAssert.DELTA_POWER);
        assertEquals(-0.098d, getValue(result, "g2", "l13"), LoadFlowAssert.DELTA_POWER);
    }

    @Test
    void test4busesPhaseShift() {
        Network network = FourBusNetworkFactory.createWithPhaseTapChangerAndGeneratorAtBus2();
        SensitivityAnalysisParameters sensiParameters = createParameters(false, "b1_vl_0", true);
        sensiParameters.getLoadFlowParameters().setBalanceType(LoadFlowParameters.BalanceType.PROPORTIONAL_TO_GENERATION_P_MAX);
        runLf(network, sensiParameters.getLoadFlowParameters());

        SensitivityFactorsProvider factorsProvider = n -> network.getBranchStream()
            .map(AcSensitivityAnalysisTest::createBranchFlow)
            .map(branchFlow -> new BranchFlowPerPSTAngle(branchFlow, new PhaseTapChangerAngle("l23", "l23", "l23"))).collect(Collectors.toList());
        SensitivityAnalysisResult result = sensiProvider.run(network, VariantManagerConstants.INITIAL_VARIANT_ID, factorsProvider, Collections.emptyList(),
            sensiParameters, LocalComputationManager.getDefault())
            .join();

        assertEquals(5, result.getSensitivityValues().size());

        assertEquals(-0.0217d, getValue(result, "l23", "l14"), LoadFlowAssert.DELTA_POWER);
        assertEquals(0.0647d, getValue(result, "l23", "l12"), LoadFlowAssert.DELTA_POWER);
        assertEquals(0.0217d, getValue(result, "l23", "l34"), LoadFlowAssert.DELTA_POWER);
        assertEquals(-0.0429d, getValue(result, "l23", "l13"), LoadFlowAssert.DELTA_POWER);
        assertEquals(0.0647d, getValue(result, "l23", "l23"), LoadFlowAssert.DELTA_POWER);
    }

    @Test
    void test4busesFunctionReference() {
        Network network = FourBusNetworkFactory.create();
        SensitivityAnalysisParameters sensiParameters = createParameters(false, "b1_vl_0", true);
        sensiParameters.getLoadFlowParameters().setBalanceType(LoadFlowParameters.BalanceType.PROPORTIONAL_TO_GENERATION_P_MAX);
        runLf(network, sensiParameters.getLoadFlowParameters());

        SensitivityFactorsProvider factorsProvider = n -> createFactorMatrix(network.getGeneratorStream().collect(Collectors.toList()),
            network.getBranchStream().collect(Collectors.toList()));
        SensitivityAnalysisResult result = sensiProvider.run(network, VariantManagerConstants.INITIAL_VARIANT_ID, factorsProvider, Collections.emptyList(),
            sensiParameters, LocalComputationManager.getDefault())
            .join();

        assertEquals(15, result.getSensitivityValues().size());

        assertEquals(0.2512d, getFunctionReference(result, "l14"), LoadFlowAssert.DELTA_POWER);
        assertEquals(0.2512d, getFunctionReference(result, "l12"), LoadFlowAssert.DELTA_POWER);
        assertEquals(1.2512d, getFunctionReference(result, "l23"), LoadFlowAssert.DELTA_POWER);
        assertEquals(-1.2512d, getFunctionReference(result, "l34"), LoadFlowAssert.DELTA_POWER);
        assertEquals(1.4976d, getFunctionReference(result, "l13"), LoadFlowAssert.DELTA_POWER);
    }

    @Test
    void test4busesFunctionReferenceWithTransformer() {
        Network network = FourBusNetworkFactory.createWithPhaseTapChangerAndGeneratorAtBus2();
        SensitivityAnalysisParameters sensiParameters = createParameters(false, "b1_vl_0", true);
        sensiParameters.getLoadFlowParameters().setBalanceType(LoadFlowParameters.BalanceType.PROPORTIONAL_TO_GENERATION_P_MAX);
        sensiParameters.getLoadFlowParameters().setVoltageInitMode(LoadFlowParameters.VoltageInitMode.DC_VALUES);
        SensitivityFactorsProvider factorsProvider = n -> network.getBranchStream()
            .map(AcSensitivityAnalysisTest::createBranchFlow)
            .map(branchFlow -> new BranchFlowPerPSTAngle(branchFlow, new PhaseTapChangerAngle("l23", "l23", "l23"))).collect(Collectors.toList());
        SensitivityAnalysisResult result = sensiProvider.run(network, VariantManagerConstants.INITIAL_VARIANT_ID, factorsProvider, Collections.emptyList(),
            sensiParameters, LocalComputationManager.getDefault())
            .join();

        assertEquals(5, result.getSensitivityValues().size());

        assertEquals(0.2296d, getFunctionReference(result, "l14"), LoadFlowAssert.DELTA_POWER);
        assertEquals(0.3154d, getFunctionReference(result, "l12"), LoadFlowAssert.DELTA_POWER);
        assertEquals(-1.2296d, getFunctionReference(result, "l34"), LoadFlowAssert.DELTA_POWER);
        assertEquals(1.4549d, getFunctionReference(result, "l13"), LoadFlowAssert.DELTA_POWER);
        assertEquals(1.3154d, getFunctionReference(result, "l23"), LoadFlowAssert.DELTA_POWER);
    }

    @Test
    void test4busesPhaseShiftIntensity() {
        Network network = FourBusNetworkFactory.createWithPhaseTapChangerAndGeneratorAtBus2();
        SensitivityAnalysisParameters sensiParameters = createParameters(false, "b1_vl_0", true);
        sensiParameters.getLoadFlowParameters().setBalanceType(LoadFlowParameters.BalanceType.PROPORTIONAL_TO_GENERATION_P_MAX);

        SensitivityFactorsProvider factorsProvider = n -> network.getBranchStream()
            .map(AcSensitivityAnalysisTest::createBranchIntensity)
            .map(branchIntensity -> new BranchIntensityPerPSTAngle(branchIntensity, new PhaseTapChangerAngle("l23", "l23", "l23"))).collect(Collectors.toList());
        SensitivityAnalysisResult result = sensiProvider.run(network, VariantManagerConstants.INITIAL_VARIANT_ID, factorsProvider, Collections.emptyList(),
            sensiParameters, LocalComputationManager.getDefault())
            .join();

        assertEquals(5, result.getSensitivityValues().size());

        assertEquals(37.6799d, getValue(result, "l23", "l23"), LoadFlowAssert.DELTA_I);
        assertEquals(-12.5507d, getValue(result, "l23", "l14"), LoadFlowAssert.DELTA_I);
        assertEquals(37.3710d, getValue(result, "l23", "l12"), LoadFlowAssert.DELTA_I);
        assertEquals(-12.6565d, getValue(result, "l23", "l34"), LoadFlowAssert.DELTA_I);
        assertEquals(-25.0905d, getValue(result, "l23", "l13"), LoadFlowAssert.DELTA_I);
    }

    @Test
    void test4busesPhaseShiftIntensityFunctionReference() {
        Network network = FourBusNetworkFactory.createWithPhaseTapChangerAndGeneratorAtBus2();
        SensitivityAnalysisParameters sensiParameters = createParameters(false, "b1_vl_0", true);
        sensiParameters.getLoadFlowParameters().setBalanceType(LoadFlowParameters.BalanceType.PROPORTIONAL_TO_GENERATION_P_MAX);

        SensitivityFactorsProvider factorsProvider = n -> network.getBranchStream()
            .map(AcSensitivityAnalysisTest::createBranchIntensity)
            .map(branchIntensity -> new BranchIntensityPerPSTAngle(branchIntensity, new PhaseTapChangerAngle("l23", "l23", "l23"))).collect(Collectors.toList());
        SensitivityAnalysisResult result = sensiProvider.run(network, VariantManagerConstants.INITIAL_VARIANT_ID, factorsProvider, Collections.emptyList(),
            sensiParameters, LocalComputationManager.getDefault())
            .join();

        assertEquals(5, result.getSensitivityValues().size());
        assertEquals(766.4654d, getFunctionReference(result, "l23"), LoadFlowAssert.DELTA_I);
        assertEquals(132.5631d, getFunctionReference(result, "l14"), LoadFlowAssert.DELTA_I);
        assertEquals(182.1272d, getFunctionReference(result, "l12"), LoadFlowAssert.DELTA_I);
        assertEquals(716.5036d, getFunctionReference(result, "l34"), LoadFlowAssert.DELTA_I);
        assertEquals(847.8542d, getFunctionReference(result, "l13"), LoadFlowAssert.DELTA_I);
    }

    @Test
    void testBusVoltagePerTargetVRemoteControl() {
        Network network = VoltageControlNetworkFactory.createWithGeneratorRemoteControl();
        SensitivityAnalysisParameters sensiParameters = createParameters(false, "vl1_0", true);
        sensiParameters.getLoadFlowParameters().setBalanceType(LoadFlowParameters.BalanceType.PROPORTIONAL_TO_GENERATION_P_MAX);

        TargetVoltage targetVoltage = new TargetVoltage("g1", "g1", "g1");
        SensitivityFactorsProvider factorsProvider = n -> network.getBusBreakerView().getBusStream()
                .map(bus -> new BusVoltage(bus.getId(), bus.getId(), new IdBasedBusRef(bus.getId())))
                .map(busVoltage -> new BusVoltagePerTargetV(busVoltage, targetVoltage))
                .collect(Collectors.toList());

        SensitivityAnalysisResult result = sensiProvider.run(network, VariantManagerConstants.INITIAL_VARIANT_ID, factorsProvider, Collections.emptyList(),
            sensiParameters, LocalComputationManager.getDefault())
            .join();

        assertEquals(4, result.getSensitivityValues().size());
        assertEquals(0.04997d, getValue(result, "g1", "b1"), LoadFlowAssert.DELTA_V);
        assertEquals(0.0507d,  getValue(result, "g1", "b2"), LoadFlowAssert.DELTA_V);
        assertEquals(0.0525d,  getValue(result, "g1", "b3"), LoadFlowAssert.DELTA_V);
        assertEquals(1d,  getValue(result, "g1", "b4"), LoadFlowAssert.DELTA_V);
    }

    @Test
    void testBusVoltagePerTargetV() {
        Network network = FourBusNetworkFactory.create();
        SensitivityAnalysisParameters sensiParameters = createParameters(false, "b1_vl_0", true);
        sensiParameters.getLoadFlowParameters().setBalanceType(LoadFlowParameters.BalanceType.PROPORTIONAL_TO_GENERATION_P_MAX);

        TargetVoltage targetVoltage = new TargetVoltage("g2", "g2", "g2");
        SensitivityFactorsProvider factorsProvider = n -> network.getBusBreakerView().getBusStream()
                .map(bus -> new BusVoltage(bus.getId(), bus.getId(), new IdBasedBusRef(bus.getId())))
                .map(busVoltage -> new BusVoltagePerTargetV(busVoltage, targetVoltage))
                .collect(Collectors.toList());

        SensitivityAnalysisResult result = sensiProvider.run(network, VariantManagerConstants.INITIAL_VARIANT_ID, factorsProvider, Collections.emptyList(),
                sensiParameters, LocalComputationManager.getDefault())
                .join();

        assertEquals(4, result.getSensitivityValues().size());
        assertEquals(0d, getValue(result, "g2", "b1"), LoadFlowAssert.DELTA_V); // no impact on a pv
        assertEquals(1d,  getValue(result, "g2", "b2"), LoadFlowAssert.DELTA_V); // 1 on itself
        assertEquals(0.3423d,  getValue(result, "g2", "b3"), LoadFlowAssert.DELTA_V); // value obtained by running two loadflow with a very small difference on targetV for bus2
        assertEquals(0d,  getValue(result, "g2", "b4"), LoadFlowAssert.DELTA_V);
    }

    @Test
    void testBusVoltagePerTargetVTwt() {
        Network network = VoltageControlNetworkFactory.createNetworkWithT2wt();
        TwoWindingsTransformer t2wt = network.getTwoWindingsTransformer("T2wT");
        t2wt.getRatioTapChanger()
                .setTargetDeadband(0)
                .setRegulating(true)
                .setTapPosition(0)
                .setRegulationTerminal(t2wt.getTerminal2())
                .setTargetV(34.0);

        SensitivityAnalysisParameters sensiParameters = createParameters(false, "VL_1_0", true);
        sensiParameters.getLoadFlowParameters().setBalanceType(LoadFlowParameters.BalanceType.PROPORTIONAL_TO_GENERATION_P_MAX);

        TargetVoltage targetVoltage = new TargetVoltage("T2wT", "T2wT", "T2wT");
        SensitivityFactorsProvider factorsProvider = n -> network.getBusBreakerView().getBusStream()
            .map(bus -> new BusVoltage(bus.getId(), bus.getId(), new IdBasedBusRef(bus.getId())))
            .map(busVoltage -> new BusVoltagePerTargetV(busVoltage, targetVoltage))
            .collect(Collectors.toList());
        SensitivityAnalysisResult result = sensiProvider.run(network, VariantManagerConstants.INITIAL_VARIANT_ID, factorsProvider, Collections.emptyList(),
            sensiParameters, LocalComputationManager.getDefault())
            .join();

        assertEquals(3, result.getSensitivityValues().size());
        assertEquals(0d, getValue(result, "T2wT", "BUS_1"), LoadFlowAssert.DELTA_V);
        assertEquals(0d,  getValue(result, "T2wT", "BUS_2"), LoadFlowAssert.DELTA_V);
        assertEquals(1d,  getValue(result, "T2wT", "BUS_3"), LoadFlowAssert.DELTA_V);
    }

    @Test
    void testBusVoltagePerTargetVVsc() {
        Network network = HvdcNetworkFactory.createVsc();
        SensitivityAnalysisParameters sensiParameters = createParameters(false, "vl1_0", true);
        sensiParameters.getLoadFlowParameters().setBalanceType(LoadFlowParameters.BalanceType.PROPORTIONAL_TO_GENERATION_P_MAX);
        TargetVoltage targetVoltage = new TargetVoltage("cs2", "cs2", "cs2");
        SensitivityFactorsProvider factorsProvider = n -> network.getBusBreakerView().getBusStream()
            .map(bus -> new BusVoltage(bus.getId(), bus.getId(), new IdBasedBusRef(bus.getId())))
            .map(busVoltage -> new BusVoltagePerTargetV(busVoltage, targetVoltage))
            .collect(Collectors.toList());
        SensitivityAnalysisResult result = sensiProvider.run(network, VariantManagerConstants.INITIAL_VARIANT_ID, factorsProvider, Collections.emptyList(),
            sensiParameters, LocalComputationManager.getDefault())
            .join();

        assertEquals(0d, getValue(result, "cs2", "b1"), LoadFlowAssert.DELTA_V);
        assertEquals(1d, getValue(result, "cs2", "b2"), LoadFlowAssert.DELTA_V);
    }

    @Test
    void testBusVoltagePerTarget3wt() {
        Network network = VoltageControlNetworkFactory.createNetworkWithT3wt();
        ThreeWindingsTransformer t3wt = network.getThreeWindingsTransformer("T3wT");
        t3wt.getLeg2().getRatioTapChanger()
                .setTargetDeadband(0)
                .setRegulating(true)
                .setTapPosition(0)
                .setRegulationTerminal(t3wt.getLeg2().getTerminal())
                .setTargetV(28.);
        SensitivityAnalysisParameters sensiParameters = createParameters(false, "VL_1_0", true);
        sensiParameters.getLoadFlowParameters().setBalanceType(LoadFlowParameters.BalanceType.PROPORTIONAL_TO_GENERATION_P_MAX);

        TargetVoltage targetVoltage = new TargetVoltage("T3wT", "T3wT", "T3wT");
        SensitivityFactorsProvider factorsProvider = n -> network.getBusBreakerView().getBusStream()
            .map(bus -> new BusVoltage(bus.getId(), bus.getId(), new IdBasedBusRef(bus.getId())))
            .map(busVoltage -> new BusVoltagePerTargetV(busVoltage, targetVoltage))
            .collect(Collectors.toList());
        SensitivityAnalysisResult result = sensiProvider.run(network, VariantManagerConstants.INITIAL_VARIANT_ID, factorsProvider, Collections.emptyList(),
            sensiParameters, LocalComputationManager.getDefault())
            .join();

        assertEquals(4, result.getSensitivityValues().size());
        assertEquals(0d, getValue(result, "T3wT", "BUS_1"), LoadFlowAssert.DELTA_V);
        assertEquals(0d,  getValue(result, "T3wT", "BUS_2"), LoadFlowAssert.DELTA_V);
        assertEquals(1d,  getValue(result, "T3wT", "BUS_3"), LoadFlowAssert.DELTA_V);
        assertEquals(0d,  getValue(result, "T3wT", "BUS_4"), LoadFlowAssert.DELTA_V);
    }

    @Test
    void testBusVoltagePerTargetVFunctionRef() {
        Network network = EurostagTutorialExample1Factory.create();
        SensitivityAnalysisParameters sensiParameters = createParameters(false, "VLGEN_0", true);
        sensiParameters.getLoadFlowParameters().setBalanceType(LoadFlowParameters.BalanceType.PROPORTIONAL_TO_GENERATION_P_MAX);

        TargetVoltage targetVoltage = new TargetVoltage("GEN", "GEN", "GEN");
        SensitivityFactorsProvider factorsProvider = n -> network.getBusBreakerView().getBusStream()
            .map(bus -> new BusVoltage(bus.getId(), bus.getId(), new IdBasedBusRef(bus.getId())))
            .map(busVoltage -> new BusVoltagePerTargetV(busVoltage, targetVoltage))
            .collect(Collectors.toList());

        SensitivityAnalysisResult result = sensiProvider.run(network, VariantManagerConstants.INITIAL_VARIANT_ID, factorsProvider, Collections.emptyList(),
            sensiParameters, LocalComputationManager.getDefault())
            .join();
        runLf(network, sensiParameters.getLoadFlowParameters());
        Function<String, Double> getV = busId -> network.getBusView().getBus(busId).getV();
        assertEquals(getV.apply("VLGEN_0"), getFunctionReference(result, "NGEN"), LoadFlowAssert.DELTA_V);
        assertEquals(getV.apply("VLHV1_0"), getFunctionReference(result, "NHV1"), LoadFlowAssert.DELTA_V);
        assertEquals(getV.apply("VLHV2_0"), getFunctionReference(result, "NHV2"), LoadFlowAssert.DELTA_V);
        assertEquals(getV.apply("VLLOAD_0"), getFunctionReference(result, "NLOAD"), LoadFlowAssert.DELTA_V);
    }

    @Test
    void testAdditionnalFactors() {
        Network network = FourBusNetworkFactory.createWithTransfoCompensed();
        SensitivityAnalysisParameters sensiParameters = createParameters(false, "b1_vl_0", true);
        sensiParameters.getLoadFlowParameters().setBalanceType(LoadFlowParameters.BalanceType.PROPORTIONAL_TO_GENERATION_P_MAX);
        runLf(network, sensiParameters.getLoadFlowParameters());
        SensitivityFactorsProvider factorsProvider = new SensitivityFactorsProvider() {
            @Override
            public List<SensitivityFactor> getCommonFactors(Network network) {
                return Collections.emptyList();
            }

            @Override
            public List<SensitivityFactor> getAdditionalFactors(Network network) {
                return network.getBranchStream()
                    .map(AcSensitivityAnalysisTest::createBranchFlow)
                    .map(branchFlow -> new BranchFlowPerPSTAngle(branchFlow, new PhaseTapChangerAngle("l23", "l23", "l23"))).collect(Collectors.toList());
            }
        };

        SensitivityAnalysisResult result = sensiProvider.run(network, VariantManagerConstants.INITIAL_VARIANT_ID, factorsProvider, Collections.emptyList(),
            sensiParameters, LocalComputationManager.getDefault())
            .join();

        assertEquals(5, result.getSensitivityValues().size());

        assertEquals(0.2296d, getFunctionReference(result, "l14"), LoadFlowAssert.DELTA_POWER);
        assertEquals(0.3154d, getFunctionReference(result, "l12"), LoadFlowAssert.DELTA_POWER);
        assertEquals(-1.2296d, getFunctionReference(result, "l34"), LoadFlowAssert.DELTA_POWER);
        assertEquals(1.4549d, getFunctionReference(result, "l13"), LoadFlowAssert.DELTA_POWER);
        assertEquals(1.3154d, getFunctionReference(result, "l23"), LoadFlowAssert.DELTA_POWER);
    }

    @Test
    void testInjectionNotFoundAdditionalFactor() {
        testInjectionNotFoundAdditionalFactor(false);
    }

    @Test
    void testAdditionnalFactors() {
        Network network = FourBusNetworkFactory.createWithPhaseTapChangerAndGeneratorAtBus2();
        SensitivityAnalysisParameters sensiParameters = createParameters(false, "b1_vl_0", true);
        sensiParameters.getLoadFlowParameters().setBalanceType(LoadFlowParameters.BalanceType.PROPORTIONAL_TO_GENERATION_P_MAX);
        runLf(network, sensiParameters.getLoadFlowParameters());
        SensitivityFactorsProvider factorsProvider = new SensitivityFactorsProvider() {
            @Override
            public List<SensitivityFactor> getCommonFactors(Network network) {
                return Collections.emptyList();
            }

            @Override
            public List<SensitivityFactor> getAdditionalFactors(Network network) {
                return network.getBranchStream()
                    .map(AcSensitivityAnalysisTest::createBranchFlow)
                    .map(branchFlow -> new BranchFlowPerPSTAngle(branchFlow, new PhaseTapChangerAngle("l23", "l23", "l23"))).collect(Collectors.toList());
            }
        };

        SensitivityAnalysisResult result = sensiProvider.run(network, VariantManagerConstants.INITIAL_VARIANT_ID, factorsProvider, Collections.emptyList(),
            sensiParameters, LocalComputationManager.getDefault())
            .join();

        assertEquals(5, result.getSensitivityValues().size());

        assertEquals(0.2296d, getFunctionReference(result, "l14"), LoadFlowAssert.DELTA_POWER);
        assertEquals(0.3154d, getFunctionReference(result, "l12"), LoadFlowAssert.DELTA_POWER);
        assertEquals(-1.2296d, getFunctionReference(result, "l34"), LoadFlowAssert.DELTA_POWER);
        assertEquals(1.4549d, getFunctionReference(result, "l13"), LoadFlowAssert.DELTA_POWER);
        assertEquals(1.3154d, getFunctionReference(result, "l23"), LoadFlowAssert.DELTA_POWER);
    }

    @Test
    void testInjectionNotFoundAdditionalFactor() {
        testInjectionNotFoundAdditionalFactor(false);
    }

    @Test
    void testTargetVOnPqNode() {
        // asking a target v on a load should crash
        Network network = FourBusNetworkFactory.create();
        SensitivityAnalysisParameters sensiParameters = createParameters(false, "b1_vl_0", true);
        sensiParameters.getLoadFlowParameters().setBalanceType(LoadFlowParameters.BalanceType.PROPORTIONAL_TO_GENERATION_P_MAX);

        TargetVoltage targetVoltage = new TargetVoltage("d3", "d3", "d3");
        SensitivityFactorsProvider factorsProvider = n -> network.getBusBreakerView().getBusStream()
            .map(bus -> new BusVoltage(bus.getId(), bus.getId(), new IdBasedBusRef(bus.getId())))
            .map(busVoltage -> new BusVoltagePerTargetV(busVoltage, targetVoltage))
            .collect(Collectors.toList());
        CompletionException e = assertThrows(CompletionException.class, () -> sensiProvider.run(network, VariantManagerConstants.INITIAL_VARIANT_ID, factorsProvider, Collections.emptyList(),
            sensiParameters, LocalComputationManager.getDefault())
            .join());

        assertTrue(e.getCause() instanceof PowsyblException);

        assertEquals("Regulating terminal for 'd3' not found", e.getCause().getMessage());
    }

    @Test
    void testTargetVOnAbsentTerminal() {
        Network network = FourBusNetworkFactory.create();
        SensitivityAnalysisParameters sensiParameters = createParameters(false, "b1_vl_0", true);
        sensiParameters.getLoadFlowParameters().setBalanceType(LoadFlowParameters.BalanceType.PROPORTIONAL_TO_GENERATION_P_MAX);

        TargetVoltage targetVoltage = new TargetVoltage("a", "a", "a");
        SensitivityFactorsProvider factorsProvider = n -> network.getBusBreakerView().getBusStream()
            .map(bus -> new BusVoltage(bus.getId(), bus.getId(), new IdBasedBusRef(bus.getId())))
            .map(busVoltage -> new BusVoltagePerTargetV(busVoltage, targetVoltage))
            .collect(Collectors.toList());
        CompletionException e = assertThrows(CompletionException.class, () -> sensiProvider.run(network, VariantManagerConstants.INITIAL_VARIANT_ID, factorsProvider, Collections.emptyList(),
            sensiParameters, LocalComputationManager.getDefault())
            .join());

        assertTrue(e.getCause() instanceof PowsyblException);

        assertEquals("Regulating terminal for 'a' not found", e.getCause().getMessage());
    }

    @Test
    void testTargetVOnNotRegulatingTwt() {
        Network network = FourBusNetworkFactory.createWithPhaseTapChangerAndGeneratorAtBus2();
        SensitivityAnalysisParameters sensiParameters = createParameters(false, "b1_vl_0", true);
        sensiParameters.getLoadFlowParameters().setBalanceType(LoadFlowParameters.BalanceType.PROPORTIONAL_TO_GENERATION_P_MAX);

        TargetVoltage targetVoltage = new TargetVoltage("l23", "l23", "l23");
        SensitivityFactorsProvider factorsProvider = n -> network.getBusBreakerView().getBusStream()
            .map(bus -> new BusVoltage(bus.getId(), bus.getId(), new IdBasedBusRef(bus.getId())))
            .map(busVoltage -> new BusVoltagePerTargetV(busVoltage, targetVoltage))
            .collect(Collectors.toList());
        CompletionException e = assertThrows(CompletionException.class, () -> sensiProvider.run(network, VariantManagerConstants.INITIAL_VARIANT_ID, factorsProvider, Collections.emptyList(),
            sensiParameters, LocalComputationManager.getDefault())
            .join());

        assertTrue(e.getCause() instanceof PowsyblException);

        assertEquals("Regulating terminal for 'l23' not found", e.getCause().getMessage());
    }

    @Test
    void testBusVoltageOnAbsentBus() {
        Network network = FourBusNetworkFactory.create();
        SensitivityAnalysisParameters sensiParameters = createParameters(false, "b1_vl_0", true);
        sensiParameters.getLoadFlowParameters().setBalanceType(LoadFlowParameters.BalanceType.PROPORTIONAL_TO_GENERATION_P_MAX);

        TargetVoltage targetVoltage = new TargetVoltage("g2", "g2", "g2");
        BusVoltage busVoltage = new BusVoltage("id", "id", new IdBasedBusRef("id"));
        SensitivityFactorsProvider factorsProvider = n -> Collections.singletonList(new BusVoltagePerTargetV(busVoltage, targetVoltage));
        CompletionException e = assertThrows(CompletionException.class, () -> sensiProvider.run(network, VariantManagerConstants.INITIAL_VARIANT_ID, factorsProvider, Collections.emptyList(),
            sensiParameters, LocalComputationManager.getDefault())
            .join());

        assertTrue(e.getCause() instanceof PowsyblException);

        assertEquals("The bus ref for 'id' cannot be resolved.", e.getCause().getMessage());
    }

    @Test
    void testHvdcSensi() {
        double sensiChange = 10e-4;
        // test active power setpoint increase on an HVDC line
        Network network = HvdcNetworkFactory.createNetworkWithGenerators2();
        SensitivityAnalysisParameters sensiParameters = createParameters(false, "b1_vl_0", false);
        sensiParameters.getLoadFlowParameters().getExtension(OpenLoadFlowParameters.class).setSlackBusSelectionMode(SlackBusSelectionMode.MOST_MESHED);
        runLf(network, sensiParameters.getLoadFlowParameters());
        Network network1 = HvdcNetworkFactory.createNetworkWithGenerators2();
        network1.getHvdcLine("hvdc34").setActivePowerSetpoint(network1.getHvdcLine("hvdc34").getActivePowerSetpoint() + sensiChange);

        runLf(network1, sensiParameters.getLoadFlowParameters());
        Map<String, Double> loadFlowDiff = network.getLineStream().map(line -> line.getId())
            .collect(Collectors.toMap(
                lineId -> lineId,
                line -> (network.getLine(line).getTerminal1().getP() - network1.getLine(line).getTerminal1().getP()) / sensiChange
            ));

        ContingencyContext contingencyContext = ContingencyContext.createAllContingencyContext();
        List<SensitivityFactor2> factors = SensitivityFactor2.createMatrix(SensitivityFunctionType.BRANCH_ACTIVE_POWER, List.of("l12", "l13", "l23"),
                                                                           SensitivityVariableType.HVDC_LINE_ACTIVE_POWER, List.of("hvdc34"), false, contingencyContext);
        SensitivityAnalysisResult2 result = sensiProvider.run(HvdcNetworkFactory.createNetworkWithGenerators2(), Collections.emptyList(), Collections.emptyList(),
                sensiParameters, factors);

        assertEquals(loadFlowDiff.get("l12"), result.getValue(null, "l12", "hvdc34").getValue(), LoadFlowAssert.DELTA_POWER);
        assertEquals(loadFlowDiff.get("l13"), result.getValue(null, "l13", "hvdc34").getValue(), LoadFlowAssert.DELTA_POWER);
        assertEquals(loadFlowDiff.get("l23"), result.getValue(null, "l23", "hvdc34").getValue(), LoadFlowAssert.DELTA_POWER);
    }

    @Test
    void testHvdcSensiWithLCCs() {
        // test active power setpoint increase on a HVDC line
        // FIXME
        // Note that in case of LCC converter stations, in AC, an increase of the setpoint of the HDVC line is not equivalent to
        // running two LFs and comparing the differences as we don't change Q at LCCs when we change P.
        Network network = HvdcNetworkFactory.createNetworkWithGenerators();
        SensitivityAnalysisParameters sensiParameters = createParameters(false, "b1_vl_0", false);
        sensiParameters.getLoadFlowParameters().getExtension(OpenLoadFlowParameters.class).setSlackBusSelectionMode(SlackBusSelectionMode.MOST_MESHED);
        ContingencyContext contingencyContext = ContingencyContext.createAllContingencyContext();
        List<SensitivityFactor2> factors = SensitivityFactor2.createMatrix(SensitivityFunctionType.BRANCH_ACTIVE_POWER, List.of("l12", "l13", "l23"),
                                                                           SensitivityVariableType.HVDC_LINE_ACTIVE_POWER, List.of("hvdc34"), false, contingencyContext);
        SensitivityAnalysisResult2 result = sensiProvider.run(HvdcNetworkFactory.createNetworkWithGenerators(), Collections.emptyList(), Collections.emptyList(),
                sensiParameters, factors);

        assertEquals(-0.346002, result.getValue(null, "l12", "hvdc34").getValue(), LoadFlowAssert.DELTA_POWER);
        assertEquals(0.346002, result.getValue(null, "l13", "hvdc34").getValue(), LoadFlowAssert.DELTA_POWER);
        assertEquals(0.642998, result.getValue(null, "l23", "hvdc34").getValue(), LoadFlowAssert.DELTA_POWER);
    }

    @Test
    void testHvdcSensiWithBothSides() {
        double sensiChange = 10e-4;
        // test injection increase on loads
        Network network = HvdcNetworkFactory.createNetworkWithGenerators2();
        SensitivityAnalysisParameters sensiParameters = createParameters(false, "b1_vl_0", false);
        runLf(network, sensiParameters.getLoadFlowParameters());
        Network network1 = HvdcNetworkFactory.createNetworkWithGenerators2();
        network1.getHvdcLine("hvdc34").setActivePowerSetpoint(network1.getHvdcLine("hvdc34").getActivePowerSetpoint() + sensiChange);
        runLf(network1, sensiParameters.getLoadFlowParameters());
        Map<String, Double> loadFlowDiff = network.getLineStream().map(line -> line.getId())
            .collect(Collectors.toMap(
                lineId -> lineId,
                line -> (network.getLine(line).getTerminal1().getP() - network1.getLine(line).getTerminal1().getP()) / sensiChange
            ));

        ContingencyContext contingencyContext = ContingencyContext.createAllContingencyContext();
        List<SensitivityFactor2> factors = SensitivityFactor2.createMatrix(SensitivityFunctionType.BRANCH_ACTIVE_POWER, List.of("l12", "l13", "l23", "l25", "l45", "l46", "l56"),
                                                                           SensitivityVariableType.HVDC_LINE_ACTIVE_POWER, List.of("hvdc34"), false, contingencyContext);
        SensitivityAnalysisResult2 result = sensiProvider.run(network, Collections.emptyList(), Collections.emptyList(), sensiParameters, factors);

        assertEquals(loadFlowDiff.get("l12"), result.getValue(null, "l12", "hvdc34").getValue(), LoadFlowAssert.DELTA_POWER);
        assertEquals(loadFlowDiff.get("l13"), result.getValue(null, "l13", "hvdc34").getValue(), LoadFlowAssert.DELTA_POWER);
        assertEquals(loadFlowDiff.get("l23"), result.getValue(null, "l23", "hvdc34").getValue(), LoadFlowAssert.DELTA_POWER);
        assertEquals(loadFlowDiff.get("l25"), result.getValue(null, "l25", "hvdc34").getValue(), LoadFlowAssert.DELTA_POWER);
        assertEquals(loadFlowDiff.get("l45"), result.getValue(null, "l45", "hvdc34").getValue(), LoadFlowAssert.DELTA_POWER);
        assertEquals(loadFlowDiff.get("l46"), result.getValue(null, "l46", "hvdc34").getValue(), LoadFlowAssert.DELTA_POWER);
        assertEquals(loadFlowDiff.get("l56"), result.getValue(null, "l56", "hvdc34").getValue(), LoadFlowAssert.DELTA_POWER);
    }

    @Test
    void testHvdcSensiWithBothSidesDistributed() {
        double sensiChange = 10e-4;
        Network network = HvdcNetworkFactory.createNetworkWithGenerators2();
        network.getGeneratorStream().forEach(gen -> gen.setMaxP(2 * gen.getMaxP()));
        SensitivityAnalysisParameters sensiParameters = createParameters(false, "b1_vl_0", true);
        sensiParameters.getLoadFlowParameters().getExtension(OpenLoadFlowParameters.class).setSlackBusPMaxMismatch(0.01);

        runLf(network, sensiParameters.getLoadFlowParameters());
        Network network1 = HvdcNetworkFactory.createNetworkWithGenerators2();
        network1.getGeneratorStream().forEach(gen -> gen.setMaxP(2 * gen.getMaxP()));
        network1.getHvdcLine("hvdc34").setActivePowerSetpoint(network1.getHvdcLine("hvdc34").getActivePowerSetpoint() + sensiChange);
        runLf(network1, sensiParameters.getLoadFlowParameters());
        Map<String, Double> loadFlowDiff = network.getLineStream().map(line -> line.getId())
            .collect(Collectors.toMap(
                lineId -> lineId,
                line -> (network.getLine(line).getTerminal1().getP() - network1.getLine(line).getTerminal1().getP()) / sensiChange
            ));
        ContingencyContext contingencyContext = ContingencyContext.createAllContingencyContext();
        List<SensitivityFactor2> factors = SensitivityFactor2.createMatrix(SensitivityFunctionType.BRANCH_ACTIVE_POWER, List.of("l12", "l13", "l23", "l25", "l45", "l46", "l56"),
                                                                           SensitivityVariableType.HVDC_LINE_ACTIVE_POWER, List.of("hvdc34"), false, contingencyContext);
        SensitivityAnalysisResult2 result = sensiProvider.run(network, Collections.emptyList(), Collections.emptyList(), sensiParameters, factors);

        assertEquals(loadFlowDiff.get("l12"), result.getValue(null, "l12", "hvdc34").getValue(), LoadFlowAssert.DELTA_POWER);
        assertEquals(loadFlowDiff.get("l13"), result.getValue(null, "l13", "hvdc34").getValue(), LoadFlowAssert.DELTA_POWER);
        assertEquals(loadFlowDiff.get("l23"), result.getValue(null, "l23", "hvdc34").getValue(), LoadFlowAssert.DELTA_POWER);
        assertEquals(loadFlowDiff.get("l25"), result.getValue(null, "l25", "hvdc34").getValue(), LoadFlowAssert.DELTA_POWER);
        assertEquals(loadFlowDiff.get("l45"), result.getValue(null, "l45", "hvdc34").getValue(), LoadFlowAssert.DELTA_POWER);
        assertEquals(loadFlowDiff.get("l46"), result.getValue(null, "l46", "hvdc34").getValue(), LoadFlowAssert.DELTA_POWER);
        assertEquals(loadFlowDiff.get("l56"), result.getValue(null, "l56", "hvdc34").getValue(), LoadFlowAssert.DELTA_POWER);
    }

    @Test
    void testHvdcInjectionNotFound() {
        testHvdcInjectionNotFound(false);
    }

    @Test
    void disconnectedGeneratorShouldBeSkipped() {
        Network network = FourBusNetworkFactory.create();
        SensitivityAnalysisParameters sensiParameters = createParameters(false, "b1_vl_0", true);
        sensiParameters.getLoadFlowParameters().setBalanceType(LoadFlowParameters.BalanceType.PROPORTIONAL_TO_GENERATION_P_MAX);
        //Disconnect g4 generator
        network.getGenerator("g4").getTerminal().disconnect();

        TargetVoltage targetVoltage = new TargetVoltage("g4", "g4", "g4");
        BusVoltage busVoltage = new BusVoltage("b1", "b1", new IdBasedBusRef("b1"));
        SensitivityFactorsProvider factorsProvider = n -> Collections.singletonList(new BusVoltagePerTargetV(busVoltage, targetVoltage));
        SensitivityAnalysisResult result = sensiProvider.run(network, VariantManagerConstants.INITIAL_VARIANT_ID, factorsProvider, Collections.emptyList(),
            sensiParameters, LocalComputationManager.getDefault())
            .join();
        assertEquals(1, result.getSensitivityValues().size());
        assertEquals(0d, getValue(result, "g4", "b1"));
    }

    @Test
    void testBranchFunctionOutsideMainComponent() {
        testBranchFunctionOutsideMainComponent(false);
    }

    @Test
    void testInjectionOutsideMainComponent() {
        testInjectionOutsideMainComponent(false);
    }

    @Test
    void testPhaseShifterOutsideMainComponent() {
        testPhaseShifterOutsideMainComponent(false);
    }

    @Test
    void testGlskOutsideMainComponent() {
        testGlskOutsideMainComponent(false);
    }

    @Test
    void testGlskPartiallyOutsideMainComponent() {
        testGlskPartiallyOutsideMainComponent(false);
    }

    @Test
    void testInjectionNotFound() {
        testInjectionNotFound(false);
    }

    @Test
    void testBranchNotFound() {
        testBranchNotFound(false);
    }

    @Test
    void testEmptyFactors() {
        testEmptyFactors(false);
    }

    @Test
    void testDanglingLineSensi() {
        Network network = DanglingLineFactory.createWithLoad();
        runAcLf(network);

        SensitivityAnalysisParameters sensiParameters = createParameters(false, "vl1_0");
        List<SensitivityFactor2> factors = List.of(new SensitivityFactor2(SensitivityFunctionType.BRANCH_ACTIVE_POWER, "l1",
                SensitivityVariableType.INJECTION_ACTIVE_POWER, "dl1",
                false, ContingencyContext.createAllContingencyContext()));

        // dangling line is connected
        SensitivityAnalysisResult2 result = sensiProvider.run(network, Collections.emptyList(), Collections.emptyList(), sensiParameters, factors);
        assertEquals(-0.903d, result.getValue(null, "l1", "dl1").getValue(), LoadFlowAssert.DELTA_POWER);

        // dangling line is connected on base case but will be disconnected by a contingency => 0
        List<Contingency> contingencies = List.of(new Contingency("c", new DanglingLineContingency("dl1")));
        result = sensiProvider.run(network, contingencies, Collections.emptyList(), sensiParameters, factors);
        assertEquals(-0.903d, result.getValue(null, "l1", "dl1").getValue(), LoadFlowAssert.DELTA_POWER);
        assertEquals(0d, result.getValue("c", "l1", "dl1").getValue(), LoadFlowAssert.DELTA_POWER);

        // dangling line is disconnected on base case => 0
        network.getDanglingLine("dl1").getTerminal().disconnect();
        result = sensiProvider.run(network, Collections.emptyList(), Collections.emptyList(), sensiParameters, factors);
        assertEquals(0d, result.getValue(null, "l1", "dl1").getValue(), LoadFlowAssert.DELTA_POWER);
    }
}<|MERGE_RESOLUTION|>--- conflicted
+++ resolved
@@ -10,22 +10,12 @@
 import com.powsybl.computation.local.LocalComputationManager;
 import com.powsybl.contingency.Contingency;
 import com.powsybl.contingency.DanglingLineContingency;
-import com.powsybl.iidm.network.Branch;
-import com.powsybl.iidm.network.IdBasedBusRef;
-import com.powsybl.iidm.network.Network;
-import com.powsybl.iidm.network.VariantManagerConstants;
+import com.powsybl.iidm.network.*;
 import com.powsybl.iidm.network.test.EurostagTutorialExample1Factory;
 import com.powsybl.loadflow.LoadFlowParameters;
-<<<<<<< HEAD
-import com.powsybl.openloadflow.network.FourBusNetworkFactory;
-import com.powsybl.openloadflow.network.HvdcNetworkFactory;
-import com.powsybl.openloadflow.network.VoltageControlNetworkFactory;
-import com.powsybl.openloadflow.sensi.AbstractSensitivityAnalysisTest;
-=======
 import com.powsybl.openloadflow.OpenLoadFlowParameters;
 import com.powsybl.openloadflow.network.*;
 import com.powsybl.openloadflow.sensi.*;
->>>>>>> 93ab43a4
 import com.powsybl.openloadflow.util.LoadFlowAssert;
 import com.powsybl.sensitivity.SensitivityAnalysisParameters;
 import com.powsybl.sensitivity.SensitivityAnalysisResult;
@@ -40,6 +30,7 @@
 import com.powsybl.sensitivity.factors.variables.LinearGlsk;
 import com.powsybl.sensitivity.factors.variables.PhaseTapChangerAngle;
 import com.powsybl.sensitivity.factors.variables.TargetVoltage;
+import org.apache.commons.lang3.NotImplementedException;
 import org.junit.jupiter.api.Test;
 
 import java.util.Collections;
@@ -365,21 +356,19 @@
                 .setTargetV(34.0);
 
         SensitivityAnalysisParameters sensiParameters = createParameters(false, "VL_1_0", true);
-        sensiParameters.getLoadFlowParameters().setBalanceType(LoadFlowParameters.BalanceType.PROPORTIONAL_TO_GENERATION_P_MAX);
-
         TargetVoltage targetVoltage = new TargetVoltage("T2wT", "T2wT", "T2wT");
         SensitivityFactorsProvider factorsProvider = n -> network.getBusBreakerView().getBusStream()
             .map(bus -> new BusVoltage(bus.getId(), bus.getId(), new IdBasedBusRef(bus.getId())))
             .map(busVoltage -> new BusVoltagePerTargetV(busVoltage, targetVoltage))
             .collect(Collectors.toList());
-        SensitivityAnalysisResult result = sensiProvider.run(network, VariantManagerConstants.INITIAL_VARIANT_ID, factorsProvider, Collections.emptyList(),
-            sensiParameters, LocalComputationManager.getDefault())
-            .join();
-
-        assertEquals(3, result.getSensitivityValues().size());
-        assertEquals(0d, getValue(result, "T2wT", "BUS_1"), LoadFlowAssert.DELTA_V);
-        assertEquals(0d,  getValue(result, "T2wT", "BUS_2"), LoadFlowAssert.DELTA_V);
-        assertEquals(1d,  getValue(result, "T2wT", "BUS_3"), LoadFlowAssert.DELTA_V);
+
+        CompletionException e = assertThrows(CompletionException.class, () -> sensiProvider.run(network, VariantManagerConstants.INITIAL_VARIANT_ID, factorsProvider, Collections.emptyList(),
+            sensiParameters, LocalComputationManager.getDefault())
+            .join());
+
+        assertTrue(e.getCause() instanceof NotImplementedException);
+
+        assertEquals("[T2wT] Bus target voltage on two windings transformer is not managed yet", e.getCause().getMessage());
     }
 
     @Test
@@ -418,15 +407,13 @@
             .map(bus -> new BusVoltage(bus.getId(), bus.getId(), new IdBasedBusRef(bus.getId())))
             .map(busVoltage -> new BusVoltagePerTargetV(busVoltage, targetVoltage))
             .collect(Collectors.toList());
-        SensitivityAnalysisResult result = sensiProvider.run(network, VariantManagerConstants.INITIAL_VARIANT_ID, factorsProvider, Collections.emptyList(),
-            sensiParameters, LocalComputationManager.getDefault())
-            .join();
-
-        assertEquals(4, result.getSensitivityValues().size());
-        assertEquals(0d, getValue(result, "T3wT", "BUS_1"), LoadFlowAssert.DELTA_V);
-        assertEquals(0d,  getValue(result, "T3wT", "BUS_2"), LoadFlowAssert.DELTA_V);
-        assertEquals(1d,  getValue(result, "T3wT", "BUS_3"), LoadFlowAssert.DELTA_V);
-        assertEquals(0d,  getValue(result, "T3wT", "BUS_4"), LoadFlowAssert.DELTA_V);
+        CompletionException e = assertThrows(CompletionException.class, () -> sensiProvider.run(network, VariantManagerConstants.INITIAL_VARIANT_ID, factorsProvider, Collections.emptyList(),
+            sensiParameters, LocalComputationManager.getDefault())
+            .join());
+
+        assertTrue(e.getCause() instanceof NotImplementedException);
+
+        assertEquals("[T3wT] Bus target voltage on three windings transformer is not managed yet", e.getCause().getMessage());
     }
 
     @Test
@@ -450,44 +437,6 @@
         assertEquals(getV.apply("VLHV1_0"), getFunctionReference(result, "NHV1"), LoadFlowAssert.DELTA_V);
         assertEquals(getV.apply("VLHV2_0"), getFunctionReference(result, "NHV2"), LoadFlowAssert.DELTA_V);
         assertEquals(getV.apply("VLLOAD_0"), getFunctionReference(result, "NLOAD"), LoadFlowAssert.DELTA_V);
-    }
-
-    @Test
-    void testAdditionnalFactors() {
-        Network network = FourBusNetworkFactory.createWithTransfoCompensed();
-        SensitivityAnalysisParameters sensiParameters = createParameters(false, "b1_vl_0", true);
-        sensiParameters.getLoadFlowParameters().setBalanceType(LoadFlowParameters.BalanceType.PROPORTIONAL_TO_GENERATION_P_MAX);
-        runLf(network, sensiParameters.getLoadFlowParameters());
-        SensitivityFactorsProvider factorsProvider = new SensitivityFactorsProvider() {
-            @Override
-            public List<SensitivityFactor> getCommonFactors(Network network) {
-                return Collections.emptyList();
-            }
-
-            @Override
-            public List<SensitivityFactor> getAdditionalFactors(Network network) {
-                return network.getBranchStream()
-                    .map(AcSensitivityAnalysisTest::createBranchFlow)
-                    .map(branchFlow -> new BranchFlowPerPSTAngle(branchFlow, new PhaseTapChangerAngle("l23", "l23", "l23"))).collect(Collectors.toList());
-            }
-        };
-
-        SensitivityAnalysisResult result = sensiProvider.run(network, VariantManagerConstants.INITIAL_VARIANT_ID, factorsProvider, Collections.emptyList(),
-            sensiParameters, LocalComputationManager.getDefault())
-            .join();
-
-        assertEquals(5, result.getSensitivityValues().size());
-
-        assertEquals(0.2296d, getFunctionReference(result, "l14"), LoadFlowAssert.DELTA_POWER);
-        assertEquals(0.3154d, getFunctionReference(result, "l12"), LoadFlowAssert.DELTA_POWER);
-        assertEquals(-1.2296d, getFunctionReference(result, "l34"), LoadFlowAssert.DELTA_POWER);
-        assertEquals(1.4549d, getFunctionReference(result, "l13"), LoadFlowAssert.DELTA_POWER);
-        assertEquals(1.3154d, getFunctionReference(result, "l23"), LoadFlowAssert.DELTA_POWER);
-    }
-
-    @Test
-    void testInjectionNotFoundAdditionalFactor() {
-        testInjectionNotFoundAdditionalFactor(false);
     }
 
     @Test
