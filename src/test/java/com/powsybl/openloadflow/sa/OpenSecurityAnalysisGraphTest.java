--- conflicted
+++ resolved
@@ -162,11 +162,7 @@
 
         // try to find all switches impacted by at least one contingency
         Set<Switch> allSwitchesToOpen = new HashSet<>();
-<<<<<<< HEAD
-        List<PropagatedContingency> propagatedContingencies = PropagatedContingency.createList(network, contingencies, allSwitchesToOpen, false, false, false, true, SimpleNominalVoltageMapping.NONE);
-=======
-        List<PropagatedContingency> propagatedContingencies = PropagatedContingency.createList(network, contingencies, allSwitchesToOpen, Collections.emptySet(), true, false, false, false);
->>>>>>> 84d98584
+        List<PropagatedContingency> propagatedContingencies = PropagatedContingency.createList(network, contingencies, allSwitchesToOpen, Collections.emptySet(), true, false, false, false, SimpleNominalVoltageMapping.NONE);
 
         LfNetworkParameters networkParameters = new LfNetworkParameters()
                 .setConnectivityFactory(connectivityFactory)
