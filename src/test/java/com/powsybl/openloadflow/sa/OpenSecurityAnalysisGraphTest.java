--- conflicted
+++ resolved
@@ -158,11 +158,7 @@
             lfParameters, lfParametersExt, matrixFactory, connectivityFactory, Reporter.NO_OP, true, false);
 
         // create networks including all necessary switches
-<<<<<<< HEAD
-        List<LfNetwork> lfNetworks = securityAnalysis.createNetworks(allSwitchesToOpen, Collections.emptySet(), acParameters.getNetworkParameters(), Reporter.NO_OP);
-=======
-        List<LfNetwork> lfNetworks = Networks.load(network, acParameters.getNetworkParameters(), allSwitchesToOpen, Reporter.NO_OP);
->>>>>>> f83364f1
+        List<LfNetwork> lfNetworks = Networks.load(network, acParameters.getNetworkParameters(), allSwitchesToOpen, Collections.emptySet(), Reporter.NO_OP);
 
         // run simulation on each network
         start = System.currentTimeMillis();
