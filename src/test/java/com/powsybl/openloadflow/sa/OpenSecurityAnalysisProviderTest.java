--- conflicted
+++ resolved
@@ -46,11 +46,7 @@
 
     @Test
     void specificParametersNamesTest() {
-<<<<<<< HEAD
-        assertEquals(List.of("createResultExtension", "contingencyPropagation", "dcFastMode"), provider.getSpecificParametersNames());
-=======
-        assertEquals(List.of("createResultExtension", "contingencyPropagation", "threadCount"), provider.getSpecificParametersNames());
->>>>>>> e7ff398b
+        assertEquals(List.of("createResultExtension", "contingencyPropagation", "threadCount", "dcFastMode"), provider.getSpecificParametersNames());
     }
 
     @Test
