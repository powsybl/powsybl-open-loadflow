/**
 * Copyright (c) 2020, RTE (http://www.rte-france.com)
 * This Source Code Form is subject to the terms of the Mozilla Public
 * License, v. 2.0. If a copy of the MPL was not distributed with this
 * file, You can obtain one at http://mozilla.org/MPL/2.0/.
 */
package com.powsybl.openloadflow.sa;

import com.google.common.io.ByteStreams;
import com.powsybl.commons.PowsyblException;
import com.powsybl.commons.reporter.Reporter;
import com.powsybl.commons.reporter.ReporterModel;
import com.powsybl.computation.ComputationManager;
import com.powsybl.contingency.*;
import com.powsybl.ieeecdf.converter.IeeeCdfNetworkFactory;
import com.powsybl.iidm.network.*;
import com.powsybl.iidm.network.extensions.HvdcAngleDroopActivePowerControlAdder;
import com.powsybl.iidm.network.extensions.LoadDetailAdder;
import com.powsybl.iidm.network.extensions.StandbyAutomatonAdder;
import com.powsybl.iidm.network.test.EurostagTutorialExample1Factory;
import com.powsybl.iidm.network.test.FourSubstationsNodeBreakerFactory;
import com.powsybl.iidm.xml.test.MetrixTutorialSixBusesFactory;
import com.powsybl.loadflow.LoadFlow;
import com.powsybl.loadflow.LoadFlowParameters;
import com.powsybl.loadflow.LoadFlowResult;
import com.powsybl.math.matrix.DenseMatrixFactory;
import com.powsybl.math.matrix.MatrixFactory;
import com.powsybl.openloadflow.OpenLoadFlowParameters;
import com.powsybl.openloadflow.OpenLoadFlowProvider;
import com.powsybl.openloadflow.ac.nr.NewtonRaphsonStatus;
import com.powsybl.openloadflow.graph.EvenShiloachGraphDecrementalConnectivityFactory;
import com.powsybl.openloadflow.graph.GraphConnectivityFactory;
import com.powsybl.openloadflow.graph.NaiveGraphConnectivityFactory;
import com.powsybl.openloadflow.network.*;
import com.powsybl.openloadflow.network.impl.OlfBranchResult;
import com.powsybl.openloadflow.util.LoadFlowAssert;
import com.powsybl.security.*;
import com.powsybl.security.action.*;
import com.powsybl.security.condition.AllViolationCondition;
import com.powsybl.security.condition.AnyViolationCondition;
import com.powsybl.security.condition.AtLeastOneViolationCondition;
import com.powsybl.security.condition.TrueCondition;
import com.powsybl.security.detectors.DefaultLimitViolationDetector;
import com.powsybl.security.monitor.StateMonitor;
import com.powsybl.security.results.*;
import com.powsybl.security.strategy.OperatorStrategy;
import org.junit.jupiter.api.BeforeEach;
import org.junit.jupiter.api.Test;
import org.mockito.Mockito;

import java.io.IOException;
import java.io.StringWriter;
import java.nio.charset.StandardCharsets;
import java.util.*;
import java.util.concurrent.CompletionException;
import java.util.concurrent.ForkJoinPool;
import java.util.stream.Collectors;
import java.util.stream.Stream;

import static com.powsybl.commons.test.TestUtil.normalizeLineSeparator;

import static com.powsybl.openloadflow.util.ReportTestsUtil.compareReportWithReference;
import static java.lang.Double.NaN;
import static java.util.Collections.emptySet;
import static org.junit.jupiter.api.Assertions.*;

/**
 * @author Geoffroy Jamgotchian <geoffroy.jamgotchian at rte-france.com>
 */
class OpenSecurityAnalysisTest {

    private ComputationManager computationManager;

    private MatrixFactory matrixFactory;

    private OpenSecurityAnalysisProvider securityAnalysisProvider;

    private OpenLoadFlowProvider loadFlowProvider;

    @BeforeEach
    void setUp() {
        computationManager = Mockito.mock(ComputationManager.class);
        Mockito.when(computationManager.getExecutor()).thenReturn(ForkJoinPool.commonPool());
        matrixFactory = new DenseMatrixFactory();
        GraphConnectivityFactory<LfBus, LfBranch> connectivityFactory = new EvenShiloachGraphDecrementalConnectivityFactory<>();
        securityAnalysisProvider = new OpenSecurityAnalysisProvider(matrixFactory, connectivityFactory);
        loadFlowProvider = new OpenLoadFlowProvider(matrixFactory, connectivityFactory);
    }

    private static Network createNodeBreakerNetwork() {
        Network network = NodeBreakerNetworkFactory.create();

        network.getLine("L1").newCurrentLimits1()
                .setPermanentLimit(940.0)
                .beginTemporaryLimit()
                .setName("60")
                .setAcceptableDuration(60)
                .setValue(1000)
                .endTemporaryLimit()
                .add();
        network.getLine("L1").newCurrentLimits2()
                .setPermanentLimit(940.0)
                .add();
        network.getLine("L2").newCurrentLimits1()
                .setPermanentLimit(940.0)
                .beginTemporaryLimit()
                .setName("60")
                .setAcceptableDuration(60)
                .setValue(950)
                .endTemporaryLimit()
                .add();
        network.getLine("L2").newCurrentLimits2()
                .setPermanentLimit(940.0)
                .beginTemporaryLimit()
                .setName("600")
                .setAcceptableDuration(600)
                .setValue(945)
                .endTemporaryLimit()
                .beginTemporaryLimit()
                .setName("60")
                .setAcceptableDuration(60)
                .setValue(970)
                .endTemporaryLimit()
                .add();

        return network;
    }

    private LoadFlowResult runLoadFlow(Network network, LoadFlowParameters parameters) {
        return loadFlowProvider.run(network, computationManager, network.getVariantManager().getWorkingVariantId(), parameters)
                .join();
    }

    /**
     * Runs a security analysis with default parameters + most meshed slack bus selection
     */
    private SecurityAnalysisResult runSecurityAnalysis(Network network, List<Contingency> contingencies, List<StateMonitor> monitors,
                                                       LoadFlowParameters lfParameters) {
        SecurityAnalysisParameters securityAnalysisParameters = new SecurityAnalysisParameters();
        securityAnalysisParameters.setLoadFlowParameters(lfParameters);
        return runSecurityAnalysis(network, contingencies, monitors, securityAnalysisParameters);
    }

    private SecurityAnalysisResult runSecurityAnalysis(Network network, List<Contingency> contingencies, List<StateMonitor> monitors,
                                                       SecurityAnalysisParameters saParameters) {
        return runSecurityAnalysis(network, contingencies, monitors, saParameters, Reporter.NO_OP);
    }

    private SecurityAnalysisResult runSecurityAnalysis(Network network, List<Contingency> contingencies, List<StateMonitor> monitors,
                                                       SecurityAnalysisParameters saParameters, Reporter reporter) {
        ContingenciesProvider provider = n -> contingencies;
        SecurityAnalysisReport report = securityAnalysisProvider.run(network,
                network.getVariantManager().getWorkingVariantId(),
                new DefaultLimitViolationDetector(),
                new LimitViolationFilter(),
                computationManager,
                saParameters,
                provider,
                Collections.emptyList(),
                Collections.emptyList(),
                Collections.emptyList(),
                monitors,
                reporter)
                .join();
        return report.getResult();
    }

    private SecurityAnalysisResult runSecurityAnalysis(Network network, List<Contingency> contingencies, List<StateMonitor> monitors,
                                                       SecurityAnalysisParameters saParameters, List<OperatorStrategy> operatorStrategies,
                                                       List<Action> actions, Reporter reporter) {
        ContingenciesProvider provider = n -> contingencies;
        SecurityAnalysisReport report = securityAnalysisProvider.run(network,
                network.getVariantManager().getWorkingVariantId(),
                new DefaultLimitViolationDetector(),
                new LimitViolationFilter(),
                computationManager,
                saParameters,
                provider,
                Collections.emptyList(),
                operatorStrategies,
                actions,
                monitors,
                reporter)
                .join();
        return report.getResult();
    }

    private SecurityAnalysisResult runSecurityAnalysis(Network network, List<Contingency> contingencies, List<StateMonitor> monitors) {
        return runSecurityAnalysis(network, contingencies, monitors, new LoadFlowParameters());
    }

    private SecurityAnalysisResult runSecurityAnalysis(Network network, List<Contingency> contingencies, LoadFlowParameters loadFlowParameters) {
        return runSecurityAnalysis(network, contingencies, Collections.emptyList(), loadFlowParameters);
    }

    private SecurityAnalysisResult runSecurityAnalysis(Network network, List<Contingency> contingencies) {
        return runSecurityAnalysis(network, contingencies, Collections.emptyList());
    }

    private SecurityAnalysisResult runSecurityAnalysis(Network network) {
        return runSecurityAnalysis(network, Collections.emptyList(), Collections.emptyList());
    }

    private static List<StateMonitor> createAllBranchesMonitors(Network network) {
        Set<String> allBranchIds = network.getBranchStream().map(Identifiable::getId).collect(Collectors.toSet());
        return List.of(new StateMonitor(ContingencyContext.all(), allBranchIds, Collections.emptySet(), Collections.emptySet()));
    }

    private static List<StateMonitor> createNetworkMonitors(Network network) {
        Set<String> allBranchIds = network.getBranchStream().map(Identifiable::getId).collect(Collectors.toSet());
        Set<String> allVoltageLevelIds = network.getVoltageLevelStream().map(Identifiable::getId).collect(Collectors.toSet());
        return List.of(new StateMonitor(ContingencyContext.all(), allBranchIds, allVoltageLevelIds, Collections.emptySet()));
    }

    private static List<Contingency> createAllBranchesContingencies(Network network) {
        return network.getBranchStream()
                .map(b -> new Contingency(b.getId(), new BranchContingency(b.getId())))
                .collect(Collectors.toList());
    }

    private static void setSlackBusId(LoadFlowParameters lfParameters, String slackBusId) {
        OpenLoadFlowParameters.create(lfParameters)
                .setSlackBusSelectionMode(SlackBusSelectionMode.NAME)
                .setSlackBusId(slackBusId);
    }

    private static Optional<PostContingencyResult> getOptionalPostContingencyResult(SecurityAnalysisResult result, String contingencyId) {
        return result.getPostContingencyResults().stream()
                .filter(r -> r.getContingency().getId().equals(contingencyId))
                .findFirst();
    }

    private static Optional<OperatorStrategyResult> getOptionalOperatorStrategyResult(SecurityAnalysisResult result, String operatorStrategyId) {
        return result.getOperatorStrategyResults().stream()
                .filter(r -> r.getOperatorStrategy().getId().equals(operatorStrategyId))
                .findFirst();
    }

    private static PostContingencyResult getPostContingencyResult(SecurityAnalysisResult result, String contingencyId) {
        return getOptionalPostContingencyResult(result, contingencyId)
                .orElseThrow();
    }

    private static OperatorStrategyResult getOperatorStrategyResult(SecurityAnalysisResult result, String operatorStrategyId) {
        return getOptionalOperatorStrategyResult(result, operatorStrategyId)
                .orElseThrow();
    }

    private static void assertAlmostEquals(BusResult expected, BusResult actual, double epsilon) {
        assertEquals(expected.getVoltageLevelId(), actual.getVoltageLevelId());
        assertEquals(expected.getBusId(), actual.getBusId());
        assertEquals(expected.getV(), actual.getV(), epsilon);
        assertEquals(expected.getAngle(), actual.getAngle(), epsilon);
    }

    private static void assertAlmostEquals(BranchResult expected, BranchResult actual, double epsilon) {
        assertEquals(expected.getBranchId(), actual.getBranchId());
        assertEquals(expected.getP1(), actual.getP1(), epsilon);
        assertEquals(expected.getQ1(), actual.getQ1(), epsilon);
        assertEquals(expected.getI1(), actual.getI1(), epsilon);
        assertEquals(expected.getP2(), actual.getP2(), epsilon);
        assertEquals(expected.getQ2(), actual.getQ2(), epsilon);
        assertEquals(expected.getI2(), actual.getI2(), epsilon);
    }

    private static void assertAlmostEquals(ThreeWindingsTransformerResult expected, ThreeWindingsTransformerResult actual, double epsilon) {
        assertEquals(expected.getThreeWindingsTransformerId(), actual.getThreeWindingsTransformerId());
        assertEquals(expected.getP1(), actual.getP1(), epsilon);
        assertEquals(expected.getQ1(), actual.getQ1(), epsilon);
        assertEquals(expected.getI1(), actual.getI1(), epsilon);
        assertEquals(expected.getP2(), actual.getP2(), epsilon);
        assertEquals(expected.getQ2(), actual.getQ2(), epsilon);
        assertEquals(expected.getI2(), actual.getI2(), epsilon);
        assertEquals(expected.getP3(), actual.getP3(), epsilon);
        assertEquals(expected.getQ3(), actual.getQ3(), epsilon);
        assertEquals(expected.getI3(), actual.getI3(), epsilon);
    }

    @Test
    void testCurrentLimitViolations() {
        Network network = createNodeBreakerNetwork();

        LoadFlowParameters lfParameters = new LoadFlowParameters();
        setSlackBusId(lfParameters, "VL1_1");
        SecurityAnalysisParameters securityAnalysisParameters = new SecurityAnalysisParameters();
        securityAnalysisParameters.setLoadFlowParameters(lfParameters);

        List<Contingency> contingencies = Stream.of("L1", "L2")
                .map(id -> new Contingency(id, new BranchContingency(id)))
                .collect(Collectors.toList());
        contingencies.add(new Contingency("LD", new LoadContingency("LD")));

        StateMonitor stateMonitor = new StateMonitor(ContingencyContext.all(), Collections.emptySet(),
                network.getVoltageLevelStream().map(Identifiable::getId).collect(Collectors.toSet()), Collections.emptySet());

        SecurityAnalysisResult result = runSecurityAnalysis(network, contingencies, List.of(stateMonitor), securityAnalysisParameters);

        assertSame(LoadFlowResult.ComponentResult.Status.CONVERGED, result.getPreContingencyResult().getStatus());
        assertEquals(0, result.getPreContingencyResult().getLimitViolationsResult().getLimitViolations().size());
        assertEquals(3, result.getPostContingencyResults().size());
        assertSame(PostContingencyComputationStatus.CONVERGED, result.getPostContingencyResults().get(0).getStatus());
        assertEquals(2, result.getPostContingencyResults().get(0).getLimitViolationsResult().getLimitViolations().size());
        assertSame(PostContingencyComputationStatus.CONVERGED, result.getPostContingencyResults().get(1).getStatus());
        assertEquals(2, result.getPostContingencyResults().get(1).getLimitViolationsResult().getLimitViolations().size());
        PostContingencyResult postContingencyResult = getPostContingencyResult(result, "LD");
        assertEquals(398.0, postContingencyResult.getNetworkResult().getBusResult("VL1_0").getV(), LoadFlowAssert.DELTA_V);
    }

    @Test
    void testCurrentLimitViolations2() {
        Network network = createNodeBreakerNetwork();
        network.getLine("L1").getCurrentLimits1().ifPresent(limits -> limits.setPermanentLimit(200));

        List<Contingency> contingencies = List.of(new Contingency("L2", new BranchContingency("L2")));

        SecurityAnalysisResult result = runSecurityAnalysis(network, contingencies);

        assertSame(LoadFlowResult.ComponentResult.Status.CONVERGED, result.getPreContingencyResult().getStatus());
        assertEquals(1, result.getPreContingencyResult().getLimitViolationsResult().getLimitViolations().size());
        assertEquals(1, result.getPostContingencyResults().size());
        assertSame(PostContingencyComputationStatus.CONVERGED, result.getPostContingencyResults().get(0).getStatus());
        assertEquals(2, result.getPostContingencyResults().get(0).getLimitViolationsResult().getLimitViolations().size());
    }

    @Test
    void testLowVoltageLimitViolations() {
        Network network = createNodeBreakerNetwork();
        network.getGenerator("G").setTargetV(393);

        LoadFlowParameters lfParameters = new LoadFlowParameters();
        setSlackBusId(lfParameters, "VL1_1");

        List<Contingency> contingencies = Stream.of("L1", "L2")
                .map(id -> new Contingency(id, new BranchContingency(id)))
                .collect(Collectors.toList());

        SecurityAnalysisResult result = runSecurityAnalysis(network, contingencies, lfParameters);

        assertSame(LoadFlowResult.ComponentResult.Status.CONVERGED, result.getPreContingencyResult().getStatus());
        assertEquals(0, result.getPreContingencyResult().getLimitViolationsResult().getLimitViolations().size());
        assertEquals(2, result.getPostContingencyResults().size());
        assertSame(PostContingencyComputationStatus.CONVERGED, result.getPostContingencyResults().get(0).getStatus());
        assertEquals(3, result.getPostContingencyResults().get(0).getLimitViolationsResult().getLimitViolations().size());

        List<LimitViolation> limitViolations = result.getPostContingencyResults().get(0).getLimitViolationsResult().getLimitViolations();
        Optional<LimitViolation> limitViolationL21 = limitViolations.stream().filter(limitViolation -> limitViolation.getSubjectId().equals("L2") && limitViolation.getSide() == Branch.Side.ONE).findFirst();
        assertTrue(limitViolationL21.isPresent());
        assertEquals(0, limitViolationL21.get().getAcceptableDuration());
        assertEquals(950, limitViolationL21.get().getLimit());
        Optional<LimitViolation> limitViolationL22 = limitViolations.stream().filter(limitViolation -> limitViolation.getSubjectId().equals("L2") && limitViolation.getSide() == Branch.Side.TWO).findFirst();
        assertTrue(limitViolationL22.isPresent());
        assertEquals(0, limitViolationL22.get().getAcceptableDuration());
        assertEquals(970, limitViolationL22.get().getLimit());

        assertSame(PostContingencyComputationStatus.CONVERGED, result.getPostContingencyResults().get(1).getStatus());
        assertEquals(3, result.getPostContingencyResults().get(1).getLimitViolationsResult().getLimitViolations().size());

        List<LimitViolation> limitViolations1 = result.getPostContingencyResults().get(1).getLimitViolationsResult().getLimitViolations();
        LimitViolation lowViolation = limitViolations1.get(2);
        assertEquals(LimitViolationType.LOW_VOLTAGE, lowViolation.getLimitType());
        assertEquals(370, lowViolation.getLimit());
    }

    @Test
    void testHighVoltageLimitViolations() {
        Network network = createNodeBreakerNetwork();
        network.getGenerator("G").setTargetV(421);

        LoadFlowParameters lfParameters = new LoadFlowParameters();
        setSlackBusId(lfParameters, "VL1_1");

        List<Contingency> contingencies = Stream.of("L1", "L2")
                .map(id -> new Contingency(id, new BranchContingency(id)))
                .collect(Collectors.toList());

        SecurityAnalysisResult result = runSecurityAnalysis(network, contingencies, lfParameters);

        assertSame(LoadFlowResult.ComponentResult.Status.CONVERGED, result.getPreContingencyResult().getStatus());
        assertEquals(1, result.getPreContingencyResult().getLimitViolationsResult().getLimitViolations().size());
        assertEquals(2, result.getPostContingencyResults().size());
        assertSame(PostContingencyComputationStatus.CONVERGED, result.getPostContingencyResults().get(0).getStatus());

        assertEquals(0, result.getPostContingencyResults().get(0).getLimitViolationsResult().getLimitViolations().size());
        assertSame(PostContingencyComputationStatus.CONVERGED, result.getPostContingencyResults().get(1).getStatus());
        assertEquals(0, result.getPostContingencyResults().get(1).getLimitViolationsResult().getLimitViolations().size());
    }

    @Test
    void testActivePowerLimitViolations() {
        Network network = createNodeBreakerNetwork();
        network.getLine("L1").newActivePowerLimits1()
               .setPermanentLimit(1.0)
               .beginTemporaryLimit()
               .setName("60")
               .setAcceptableDuration(60)
               .setValue(1.2)
               .endTemporaryLimit()
               .add();

        LoadFlowParameters lfParameters = new LoadFlowParameters();
        setSlackBusId(lfParameters, "VL1_1");

        List<Contingency> contingencies = Stream.of("L1", "L2")
                .map(id -> new Contingency(id, new BranchContingency(id)))
                .collect(Collectors.toList());

        SecurityAnalysisResult result = runSecurityAnalysis(network, contingencies, lfParameters);

        assertEquals(1, result.getPreContingencyResult().getLimitViolationsResult().getLimitViolations().size());
        assertEquals(2, result.getPostContingencyResults().size());
        assertEquals(2, result.getPostContingencyResults().get(1).getLimitViolationsResult().getLimitViolations().size());

        LimitViolation limitViolation0 = result.getPostContingencyResults().get(1).getLimitViolationsResult().getLimitViolations().get(0);
        assertEquals("L1", limitViolation0.getSubjectId());
        assertEquals(LimitViolationType.ACTIVE_POWER, limitViolation0.getLimitType());
        assertEquals(608.334, limitViolation0.getValue(), 10E-3);

        int activePowerLimitViolationsCount = 0;
        for (PostContingencyResult r : result.getPostContingencyResults()) {
            for (LimitViolation v : r.getLimitViolationsResult().getLimitViolations()) {
                if (v.getLimitType() == LimitViolationType.ACTIVE_POWER) {
                    activePowerLimitViolationsCount++;
                }
            }
        }
        assertEquals(1, activePowerLimitViolationsCount);
    }

    @Test
    void testApparentPowerLimitViolations() {
        Network network = createNodeBreakerNetwork();
        network.getLine("L1").newApparentPowerLimits1()
               .setPermanentLimit(1.0)
               .beginTemporaryLimit()
               .setName("60")
               .setAcceptableDuration(60)
               .setValue(1.2)
               .endTemporaryLimit()
               .add();

        LoadFlowParameters lfParameters = new LoadFlowParameters();
        setSlackBusId(lfParameters, "VL1_1");

        List<Contingency> contingencies = Stream.of("L1", "L2")
                .map(id -> new Contingency(id, new BranchContingency(id)))
                .collect(Collectors.toList());

        SecurityAnalysisResult result = runSecurityAnalysis(network, contingencies, lfParameters);

        assertEquals(1, result.getPreContingencyResult().getLimitViolationsResult().getLimitViolations().size());
        assertEquals(2, result.getPostContingencyResults().size());
        assertEquals(2, result.getPostContingencyResults().get(1).getLimitViolationsResult().getLimitViolations().size());

        LimitViolation limitViolation0 = result.getPostContingencyResults().get(1).getLimitViolationsResult().getLimitViolations().get(0);
        assertEquals("L1", limitViolation0.getSubjectId());
        assertEquals(LimitViolationType.APPARENT_POWER, limitViolation0.getLimitType());
        assertEquals(651.796, limitViolation0.getValue(), 10E-3);

        int apparentPowerLimitViolationsCount = 0;
        for (PostContingencyResult r : result.getPostContingencyResults()) {
            for (LimitViolation v : r.getLimitViolationsResult().getLimitViolations()) {
                if (v.getLimitType() == LimitViolationType.APPARENT_POWER) {
                    apparentPowerLimitViolationsCount++;
                }
            }
        }
        assertEquals(1, apparentPowerLimitViolationsCount);
    }

    @Test
    void testFourSubstations() {
        Network network = FourSubstationsNodeBreakerFactory.create();

        // Testing all contingencies at once
        List<Contingency> contingencies = createAllBranchesContingencies(network);

        SecurityAnalysisResult result = runSecurityAnalysis(network, contingencies);

        assertSame(LoadFlowResult.ComponentResult.Status.CONVERGED, result.getPreContingencyResult().getStatus());

        LoadFlowParameters loadFlowParameters = new LoadFlowParameters()
                .setBalanceType(LoadFlowParameters.BalanceType.PROPORTIONAL_TO_LOAD);

        result = runSecurityAnalysis(network, contingencies, loadFlowParameters);

        assertSame(LoadFlowResult.ComponentResult.Status.CONVERGED, result.getPreContingencyResult().getStatus());
    }

    @Test
    void testNoGenerator() {
        Network network = EurostagTutorialExample1Factory.create();
        network.getGenerator("GEN").getTerminal().disconnect();

        SecurityAnalysisResult result = runSecurityAnalysis(network);
        assertNotSame(LoadFlowResult.ComponentResult.Status.CONVERGED, result.getPreContingencyResult().getStatus());
    }

    @Test
    void testNoRemainingGenerator() {
        Network network = EurostagTutorialExample1Factory.create();

        List<Contingency> contingencies = List.of(new Contingency("NGEN_NHV1", new BranchContingency("NGEN_NHV1")));

        SecurityAnalysisResult result = runSecurityAnalysis(network, contingencies);

        assertNotSame(PostContingencyComputationStatus.CONVERGED, result.getPostContingencyResults().get(0).getStatus());
    }

    @Test
    void testNoRemainingLoad() {
        Network network = EurostagTutorialExample1Factory.create();

        LoadFlowParameters lfParameters = new LoadFlowParameters()
                .setDistributedSlack(true)
                .setBalanceType(LoadFlowParameters.BalanceType.PROPORTIONAL_TO_LOAD);

        List<Contingency> contingencies = List.of(new Contingency("NHV2_NLOAD", new BranchContingency("NHV2_NLOAD")));

        SecurityAnalysisResult result = runSecurityAnalysis(network, contingencies, lfParameters);

        assertSame(PostContingencyComputationStatus.CONVERGED, result.getPostContingencyResults().get(0).getStatus());
    }

    @Test
    void testSaWithSeveralConnectedComponents() {
        Network network = ConnectedComponentNetworkFactory.createTwoUnconnectedCC();

        // Testing all contingencies at once
        List<Contingency> contingencies = createAllBranchesContingencies(network);

        SecurityAnalysisResult result = runSecurityAnalysis(network, contingencies);

        assertSame(LoadFlowResult.ComponentResult.Status.CONVERGED, result.getPreContingencyResult().getStatus());
    }

    @Test
    void testSaWithStateMonitor() {
        Network network = EurostagFactory.fix(EurostagTutorialExample1Factory.create());

        // 2 N-1 on the 2 lines
        List<Contingency> contingencies = List.of(
            new Contingency("NHV1_NHV2_1", new BranchContingency("NHV1_NHV2_1")),
            new Contingency("NHV1_NHV2_2", new BranchContingency("NHV1_NHV2_2"))
        );

        // Monitor on branch and step-up transformer for all states
        List<StateMonitor> monitors = List.of(
            new StateMonitor(ContingencyContext.all(), Set.of("NHV1_NHV2_1", "NGEN_NHV1"), Set.of("VLLOAD"), emptySet())
        );

        SecurityAnalysisResult result = runSecurityAnalysis(network, contingencies, monitors);

        PreContingencyResult preContingencyResult = result.getPreContingencyResult();
        List<BusResult> busResults = preContingencyResult.getNetworkResult().getBusResults();
        BusResult expectedBus = new BusResult("VLLOAD", "NLOAD", 147.6, -9.6);
        assertEquals(1, busResults.size());
        assertAlmostEquals(expectedBus, busResults.get(0), 0.1);

        assertEquals(2, preContingencyResult.getNetworkResult().getBranchResults().size());
        assertAlmostEquals(new BranchResult("NHV1_NHV2_1", 302, 99, 457, -300, -137.2, 489),
                           preContingencyResult.getNetworkResult().getBranchResult("NHV1_NHV2_1"), 1);
        assertAlmostEquals(new BranchResult("NGEN_NHV1", 606, 225, 15226, -605, -198, 914),
                           preContingencyResult.getNetworkResult().getBranchResult("NGEN_NHV1"), 1);

        //No result when the branch itself is disconnected
        assertNull(result.getPostContingencyResults().get(0).getNetworkResult().getBranchResult("NHV1_NHV2_1"));

        assertAlmostEquals(new BranchResult("NHV1_NHV2_1", 611, 334, 1009, -601, -285, 1048),
                result.getPostContingencyResults().get(1).getNetworkResult().getBranchResult("NHV1_NHV2_1"), 1);
        assertAlmostEquals(new BranchResult("NGEN_NHV1", 611, 368, 16815, -611, -334, 1009),
                           result.getPostContingencyResults().get(1).getNetworkResult().getBranchResult("NGEN_NHV1"), 1);
    }

    @Test
    void testSaWithStateMonitorNotExistingBranchBus() {
        Network network = DistributedSlackNetworkFactory.create();

        List<StateMonitor> monitors = List.of(
            new StateMonitor(ContingencyContext.all(), Collections.singleton("l1"), Collections.singleton("bus"), Collections.singleton("three windings"))
        );

        SecurityAnalysisResult result = runSecurityAnalysis(network, createAllBranchesContingencies(network), monitors);

        assertEquals(0, result.getPreContingencyResult().getNetworkResult().getBusResults().size());
        assertEquals(0, result.getPreContingencyResult().getNetworkResult().getBranchResults().size());
    }

    @Test
    void testSaWithStateMonitorDisconnectBranch() {
        Network network = DistributedSlackNetworkFactory.create();
        network.getBranch("l24").getTerminal1().disconnect();

        List<StateMonitor> monitors = new ArrayList<>();
        monitors.add(new StateMonitor(ContingencyContext.all(), Collections.singleton("l24"), Collections.singleton("b1_vl"), emptySet()));

        SecurityAnalysisResult result = runSecurityAnalysis(network, createAllBranchesContingencies(network), monitors);

        assertEquals(1, result.getPreContingencyResult().getNetworkResult().getBusResults().size());

        assertEquals(new BusResult("b1_vl", "b1", 400, 0.003581299841270782), result.getPreContingencyResult().getNetworkResult().getBusResults().get(0));
        assertEquals(1, result.getPreContingencyResult().getNetworkResult().getBranchResults().size());
        assertEquals(new BranchResult("l24", NaN, NaN, NaN, 0.0, -0.0, 0.0),
                     result.getPreContingencyResult().getNetworkResult().getBranchResults().get(0));

        network = DistributedSlackNetworkFactory.create();
        network.getBranch("l24").getTerminal2().disconnect();

        result = runSecurityAnalysis(network, createAllBranchesContingencies(network), monitors);

        assertEquals(0, result.getPreContingencyResult().getNetworkResult().getBranchResults().size());

        network = DistributedSlackNetworkFactory.create();
        network.getBranch("l24").getTerminal2().disconnect();
        network.getBranch("l24").getTerminal1().disconnect();

        result = runSecurityAnalysis(network, createAllBranchesContingencies(network), monitors);

        assertEquals(0, result.getPreContingencyResult().getNetworkResult().getBranchResults().size());
    }

    @Test
    void testSaWithStateMonitorDanglingLine() {
        Network network = BoundaryFactory.create();

        List<StateMonitor> monitors = new ArrayList<>();
        monitors.add(new StateMonitor(ContingencyContext.all(), Collections.singleton("dl1"), Collections.singleton("vl1"), emptySet()));

        List<Contingency> contingencies = createAllBranchesContingencies(network);
        CompletionException exception = assertThrows(CompletionException.class, () -> runSecurityAnalysis(network, contingencies, monitors));
        assertEquals("Unsupported type of branch for branch result: dl1", exception.getCause().getMessage());
    }

    @Test
    void testSaWithStateMonitorLfLeg() {
        Network network = T3wtFactory.create();

        // Testing all contingencies at once
        List<StateMonitor> monitors = List.of(
            new StateMonitor(ContingencyContext.all(), emptySet(), emptySet(), Collections.singleton("3wt"))
        );

        SecurityAnalysisResult result = runSecurityAnalysis(network, createAllBranchesContingencies(network), monitors);

        assertEquals(1, result.getPreContingencyResult().getNetworkResult().getThreeWindingsTransformerResults().size());
        assertAlmostEquals(new ThreeWindingsTransformerResult("3wt", 161, 82, 258,
                                                              -161, -74, 435, 0, 0, 0),
                result.getPreContingencyResult().getNetworkResult().getThreeWindingsTransformerResults().get(0), 1);
    }

    @Test
    void testSaDcMode() {
        Network fourBusNetwork = FourBusNetworkFactory.create();
        SecurityAnalysisParameters securityAnalysisParameters = new SecurityAnalysisParameters();
        LoadFlowParameters lfParameters = new LoadFlowParameters()
                .setDc(true);
        setSlackBusId(lfParameters, "b1_vl");
        securityAnalysisParameters.setLoadFlowParameters(lfParameters);

        List<Contingency> contingencies = createAllBranchesContingencies(fourBusNetwork);

        fourBusNetwork.getLine("l14").newActivePowerLimits1().setPermanentLimit(0.1).add();
        fourBusNetwork.getLine("l12").newActivePowerLimits1().setPermanentLimit(0.2).add();
        fourBusNetwork.getLine("l23").newActivePowerLimits1().setPermanentLimit(0.25).add();
        fourBusNetwork.getLine("l34").newActivePowerLimits1().setPermanentLimit(0.15).add();
        fourBusNetwork.getLine("l13").newActivePowerLimits1().setPermanentLimit(0.1).add();

        List<StateMonitor> monitors = List.of(new StateMonitor(ContingencyContext.all(), Set.of("l14", "l12", "l23", "l34", "l13"), Collections.emptySet(), Collections.emptySet()));

        SecurityAnalysisResult result = runSecurityAnalysis(fourBusNetwork, contingencies, monitors, securityAnalysisParameters);

        assertSame(LoadFlowResult.ComponentResult.Status.CONVERGED, result.getPreContingencyResult().getStatus());
        assertEquals(5, result.getPreContingencyResult().getLimitViolationsResult().getLimitViolations().size());
        assertEquals(5, result.getPostContingencyResults().size());
        assertEquals(2, result.getPostContingencyResults().get(0).getLimitViolationsResult().getLimitViolations().size());
        assertEquals(2, result.getPostContingencyResults().get(1).getLimitViolationsResult().getLimitViolations().size());
        assertEquals(4, result.getPostContingencyResults().get(2).getLimitViolationsResult().getLimitViolations().size());
        assertEquals(4, result.getPostContingencyResults().get(3).getLimitViolationsResult().getLimitViolations().size());
        assertEquals(4, result.getPostContingencyResults().get(4).getLimitViolationsResult().getLimitViolations().size());

        //Branch result for first contingency
        assertEquals(5, result.getPostContingencyResults().get(0).getNetworkResult().getBranchResults().size());

        //Check branch results for flowTransfer computation for contingency on l14
        PostContingencyResult postContl14 = getPostContingencyResult(result, "l14");
        assertEquals("l14", postContl14.getContingency().getId());

        BranchResult brl14l12 = postContl14.getNetworkResult().getBranchResult("l12");
        assertEquals(0.333, brl14l12.getP1(), LoadFlowAssert.DELTA_POWER);
        assertEquals(0.333, brl14l12.getFlowTransfer(), LoadFlowAssert.DELTA_POWER);

        BranchResult brl14l14 = postContl14.getNetworkResult().getBranchResult("l14");
        assertEquals(NaN, brl14l14.getP1(), LoadFlowAssert.DELTA_POWER);
        assertEquals(NaN, brl14l14.getFlowTransfer(), LoadFlowAssert.DELTA_POWER);

        BranchResult brl14l23 = postContl14.getNetworkResult().getBranchResult("l23");
        assertEquals(1.333, brl14l23.getP1(), LoadFlowAssert.DELTA_POWER);
        assertEquals(0.333, brl14l23.getFlowTransfer(), LoadFlowAssert.DELTA_POWER);

        BranchResult brl14l34 = postContl14.getNetworkResult().getBranchResult("l34");
        assertEquals(-1.0, brl14l34.getP1(), LoadFlowAssert.DELTA_POWER);
        assertEquals(1.0, brl14l34.getFlowTransfer(), LoadFlowAssert.DELTA_POWER);

        BranchResult brl14l13 = postContl14.getNetworkResult().getBranchResult("l13");
        assertEquals(1.666, brl14l13.getP1(), LoadFlowAssert.DELTA_POWER);
        assertEquals(0.666, brl14l13.getFlowTransfer(), LoadFlowAssert.DELTA_POWER);
    }

    @Test
    void testSaDcModeSpecificContingencies() {
        Network fourBusNetwork = FourBusNetworkFactory.create();
        SecurityAnalysisParameters securityAnalysisParameters = new SecurityAnalysisParameters();
        LoadFlowParameters lfParameters = new LoadFlowParameters()
                .setDc(true);
        setSlackBusId(lfParameters, "b1_vl");
        securityAnalysisParameters.setLoadFlowParameters(lfParameters);

        List<Contingency> contingencies = createAllBranchesContingencies(fourBusNetwork);

        List<StateMonitor> monitors = List.of(
                new StateMonitor(ContingencyContext.all(), Set.of("l14", "l12"), Collections.emptySet(), Collections.emptySet()),
                new StateMonitor(ContingencyContext.specificContingency("l14"), Set.of("l14", "l12", "l23", "l34", "l13"), Collections.emptySet(), Collections.emptySet()));

        SecurityAnalysisResult result = runSecurityAnalysis(fourBusNetwork, contingencies, monitors, securityAnalysisParameters);

        assertEquals(2, result.getPreContingencyResult().getNetworkResult().getBranchResults().size());
        assertEquals("l12", result.getPreContingencyResult().getNetworkResult().getBranchResults().get(0).getBranchId());
        assertEquals("l14", result.getPreContingencyResult().getNetworkResult().getBranchResults().get(1).getBranchId());

        assertEquals(5, result.getPostContingencyResults().size());
        for (PostContingencyResult pcResult : result.getPostContingencyResults()) {
            if (pcResult.getContingency().getId().equals("l14")) {
                assertEquals(5, pcResult.getNetworkResult().getBranchResults().size());
            } else {
                assertEquals(2, pcResult.getNetworkResult().getBranchResults().size());
            }
        }
    }

    @Test
    void testSaDcModeWithIncreasedParameters() {
        Network fourBusNetwork = FourBusNetworkFactory.create();
        SecurityAnalysisParameters securityAnalysisParameters = new SecurityAnalysisParameters();
        LoadFlowParameters lfParameters = new LoadFlowParameters()
                .setDc(true);
        setSlackBusId(lfParameters, "b1_vl");
        securityAnalysisParameters.setLoadFlowParameters(lfParameters);
        SecurityAnalysisParameters.IncreasedViolationsParameters increasedViolationsParameters = new SecurityAnalysisParameters.IncreasedViolationsParameters();
        increasedViolationsParameters.setFlowProportionalThreshold(0);
        securityAnalysisParameters.setIncreasedViolationsParameters(increasedViolationsParameters);

        List<Contingency> contingencies = createAllBranchesContingencies(fourBusNetwork);

        fourBusNetwork.getLine("l14").newActivePowerLimits1().setPermanentLimit(0.1).add();
        fourBusNetwork.getLine("l12").newActivePowerLimits1().setPermanentLimit(0.2).add();
        fourBusNetwork.getLine("l23").newActivePowerLimits1().setPermanentLimit(0.25).add();
        fourBusNetwork.getLine("l34").newActivePowerLimits1().setPermanentLimit(0.15).add();
        fourBusNetwork.getLine("l13").newActivePowerLimits1().setPermanentLimit(0.1).add();

        List<StateMonitor> monitors = List.of(new StateMonitor(ContingencyContext.all(), Set.of("l14", "l12", "l23", "l34", "l13"), Collections.emptySet(), Collections.emptySet()));

        SecurityAnalysisResult result = runSecurityAnalysis(fourBusNetwork, contingencies, monitors, securityAnalysisParameters);

        assertSame(LoadFlowResult.ComponentResult.Status.CONVERGED, result.getPreContingencyResult().getStatus());
        assertEquals(5, result.getPreContingencyResult().getLimitViolationsResult().getLimitViolations().size());
        assertEquals(5, result.getPostContingencyResults().size());
        assertEquals(3, result.getPostContingencyResults().get(0).getLimitViolationsResult().getLimitViolations().size());
        assertEquals(3, result.getPostContingencyResults().get(1).getLimitViolationsResult().getLimitViolations().size());
        assertEquals(4, result.getPostContingencyResults().get(2).getLimitViolationsResult().getLimitViolations().size());
        assertEquals(4, result.getPostContingencyResults().get(3).getLimitViolationsResult().getLimitViolations().size());
        assertEquals(4, result.getPostContingencyResults().get(4).getLimitViolationsResult().getLimitViolations().size());

        //Branch result for first contingency
        assertEquals(5, result.getPostContingencyResults().get(0).getNetworkResult().getBranchResults().size());

        //Check branch results for flowTransfer computation for contingency on l14
        PostContingencyResult postContl14 = getPostContingencyResult(result, "l14");
        assertEquals("l14", postContl14.getContingency().getId());

        BranchResult brl14l12 = postContl14.getNetworkResult().getBranchResult("l12");
        assertEquals(0.333, brl14l12.getP1(), LoadFlowAssert.DELTA_POWER);
        assertEquals(0.333, brl14l12.getFlowTransfer(), LoadFlowAssert.DELTA_POWER);

        BranchResult brl14l14 = postContl14.getNetworkResult().getBranchResult("l14");
        assertEquals(NaN, brl14l14.getP1(), LoadFlowAssert.DELTA_POWER);
        assertEquals(NaN, brl14l14.getFlowTransfer(), LoadFlowAssert.DELTA_POWER);

        BranchResult brl14l23 = postContl14.getNetworkResult().getBranchResult("l23");
        assertEquals(1.333, brl14l23.getP1(), LoadFlowAssert.DELTA_POWER);
        assertEquals(0.333, brl14l23.getFlowTransfer(), LoadFlowAssert.DELTA_POWER);

        BranchResult brl14l34 = postContl14.getNetworkResult().getBranchResult("l34");
        assertEquals(-1.0, brl14l34.getP1(), LoadFlowAssert.DELTA_POWER);
        assertEquals(1.0, brl14l34.getFlowTransfer(), LoadFlowAssert.DELTA_POWER);

        BranchResult brl14l13 = postContl14.getNetworkResult().getBranchResult("l13");
        assertEquals(1.666, brl14l13.getP1(), LoadFlowAssert.DELTA_POWER);
        assertEquals(0.666, brl14l13.getFlowTransfer(), LoadFlowAssert.DELTA_POWER);
    }

    @Test
    void testSaModeAcAllBranchMonitoredFlowTransfer() {
        Network network = FourBusNetworkFactory.create();

        List<Contingency> contingencies = createAllBranchesContingencies(network);

        List<StateMonitor> monitors = createAllBranchesMonitors(network);

        SecurityAnalysisResult result = runSecurityAnalysis(network, contingencies, monitors);

        assertEquals(5, result.getPostContingencyResults().size());

        for (PostContingencyResult r : result.getPostContingencyResults()) {
            assertEquals(4, r.getNetworkResult().getBranchResults().size());
        }

        //Check branch results for flowTransfer computation for contingency on l14
        PostContingencyResult postContl14 = getPostContingencyResult(result, "l14");
        assertEquals("l14", postContl14.getContingency().getId());

        BranchResult brl14l12 = postContl14.getNetworkResult().getBranchResult("l12");
        assertEquals(0.335, brl14l12.getP1(), LoadFlowAssert.DELTA_POWER);
        assertEquals(0.336, brl14l12.getFlowTransfer(), LoadFlowAssert.DELTA_POWER);

        BranchResult brl14l23 = postContl14.getNetworkResult().getBranchResult("l23");
        assertEquals(1.335, brl14l23.getP1(), LoadFlowAssert.DELTA_POWER);
        assertEquals(0.336, brl14l23.getFlowTransfer(), LoadFlowAssert.DELTA_POWER);

        BranchResult brl14l34 = postContl14.getNetworkResult().getBranchResult("l34");
        assertEquals(-1.0, brl14l34.getP1(), LoadFlowAssert.DELTA_POWER);
        assertEquals(1.0, brl14l34.getFlowTransfer(), LoadFlowAssert.DELTA_POWER);

        BranchResult brl14l13 = postContl14.getNetworkResult().getBranchResult("l13");
        assertEquals(1.664, brl14l13.getP1(), LoadFlowAssert.DELTA_POWER);
        assertEquals(0.663, brl14l13.getFlowTransfer(), LoadFlowAssert.DELTA_POWER);
    }

    @Test
    void testSaWithRemoteSharedControl() {
        Network network = VoltageControlNetworkFactory.createWithIdenticalTransformers();

        List<Contingency> contingencies = createAllBranchesContingencies(network);

        List<StateMonitor> monitors = createAllBranchesMonitors(network);

        SecurityAnalysisResult result = runSecurityAnalysis(network, contingencies, monitors);

        // pre-contingency tests
        PreContingencyResult preContingencyResult = result.getPreContingencyResult();
        assertEquals(-66.667, preContingencyResult.getNetworkResult().getBranchResult("tr1").getQ2(), LoadFlowAssert.DELTA_POWER);
        assertEquals(-66.667, preContingencyResult.getNetworkResult().getBranchResult("tr2").getQ2(), LoadFlowAssert.DELTA_POWER);
        assertEquals(-66.667, preContingencyResult.getNetworkResult().getBranchResult("tr3").getQ2(), LoadFlowAssert.DELTA_POWER);

        // post-contingency tests
        PostContingencyResult postContingencyResult = getPostContingencyResult(result, "tr1");
        assertEquals(-99.999, postContingencyResult.getNetworkResult().getBranchResult("tr2").getQ2(), LoadFlowAssert.DELTA_POWER);
        assertEquals(-99.999, postContingencyResult.getNetworkResult().getBranchResult("tr3").getQ2(), LoadFlowAssert.DELTA_POWER);
    }

    @Test
    void testSaWithTransformerRemoteSharedControl() {
        Network network = VoltageControlNetworkFactory.createWithTransformerSharedRemoteControl();

        SecurityAnalysisParameters saParameters = new SecurityAnalysisParameters();
        saParameters.getLoadFlowParameters()
                .setTransformerVoltageControlOn(true);
        saParameters.addExtension(OpenSecurityAnalysisParameters.class, new OpenSecurityAnalysisParameters()
                .setCreateResultExtension(true));

        List<Contingency> contingencies = createAllBranchesContingencies(network);

        List<StateMonitor> monitors = createAllBranchesMonitors(network);

        SecurityAnalysisResult result = runSecurityAnalysis(network, contingencies, monitors, saParameters);

        // pre-contingency tests
        PreContingencyResult preContingencyResult = result.getPreContingencyResult();
        assertEquals(-0.659, preContingencyResult.getNetworkResult().getBranchResult("T2wT2").getQ1(), LoadFlowAssert.DELTA_POWER);
        assertEquals(-0.659, preContingencyResult.getNetworkResult().getBranchResult("T2wT").getQ1(), LoadFlowAssert.DELTA_POWER);
        assertEquals(1.05, preContingencyResult.getNetworkResult().getBranchResult("T2wT2").getExtension(OlfBranchResult.class).getR1(), 0d);
        assertEquals(1.050302, preContingencyResult.getNetworkResult().getBranchResult("T2wT2").getExtension(OlfBranchResult.class).getContinuousR1(), LoadFlowAssert.DELTA_RHO);
        assertEquals(1.05, preContingencyResult.getNetworkResult().getBranchResult("T2wT").getExtension(OlfBranchResult.class).getR1(), 0d);
        assertEquals(1.050302, preContingencyResult.getNetworkResult().getBranchResult("T2wT").getExtension(OlfBranchResult.class).getContinuousR1(), LoadFlowAssert.DELTA_RHO);

        // post-contingency tests
        PostContingencyResult postContingencyResult = getPostContingencyResult(result, "T2wT2");
        assertEquals(-0.577, postContingencyResult.getNetworkResult().getBranchResult("T2wT").getQ1(), LoadFlowAssert.DELTA_POWER); // this assertion is not so relevant. It is more relevant to look at the logs.
        assertEquals(1.1, postContingencyResult.getNetworkResult().getBranchResult("T2wT").getExtension(OlfBranchResult.class).getR1(), 0d);
        assertEquals(1.088228, postContingencyResult.getNetworkResult().getBranchResult("T2wT").getExtension(OlfBranchResult.class).getContinuousR1(), LoadFlowAssert.DELTA_RHO);
    }

    @Test
    void testSaWithTransformerRemoteSharedControl2() {
        Network network = VoltageControlNetworkFactory.createWithTransformerSharedRemoteControl();

        LoadFlowParameters lfParameters = new LoadFlowParameters()
                .setTransformerVoltageControlOn(true);

        List<Contingency> contingencies = List.of(new Contingency("N-2", List.of(new BranchContingency("T2wT"), new BranchContingency("T2wT2"))));

        List<StateMonitor> monitors = createAllBranchesMonitors(network);

        SecurityAnalysisResult result = runSecurityAnalysis(network, contingencies, monitors, lfParameters);

        // pre-contingency tests
        PreContingencyResult preContingencyResult = result.getPreContingencyResult();
        assertEquals(-6.181, preContingencyResult.getNetworkResult().getBranchResult("LINE_12").getQ2(), LoadFlowAssert.DELTA_POWER);

        // post-contingency tests
        PostContingencyResult postContingencyResult = getPostContingencyResult(result, "N-2");
        assertEquals(-7.499, postContingencyResult.getNetworkResult().getBranchResult("LINE_12").getQ2(), LoadFlowAssert.DELTA_POWER);
    }

    @Test
    void testSaWithShuntRemoteSharedControl() {
        Network network = VoltageControlNetworkFactory.createWithShuntSharedRemoteControl();

        LoadFlowParameters lfParameters = new LoadFlowParameters()
                .setShuntCompensatorVoltageControlOn(true);

        List<Contingency> contingencies = createAllBranchesContingencies(network);

        List<StateMonitor> monitors = createAllBranchesMonitors(network);

        SecurityAnalysisResult result = runSecurityAnalysis(network, contingencies, monitors, lfParameters);

        // pre-contingency tests
        PreContingencyResult preContingencyResult = result.getPreContingencyResult();
        assertEquals(-108.596, preContingencyResult.getNetworkResult().getBranchResult("tr1").getQ2(), LoadFlowAssert.DELTA_POWER);
        assertEquals(54.298, preContingencyResult.getNetworkResult().getBranchResult("tr2").getQ2(), LoadFlowAssert.DELTA_POWER);
        assertEquals(54.298, preContingencyResult.getNetworkResult().getBranchResult("tr3").getQ2(), LoadFlowAssert.DELTA_POWER);

        // post-contingency tests
        PostContingencyResult tr2ContingencyResult = getPostContingencyResult(result, "tr2");
        assertEquals(-107.543, tr2ContingencyResult.getNetworkResult().getBranchResult("tr1").getQ2(), LoadFlowAssert.DELTA_POWER);
        assertEquals(107.543, tr2ContingencyResult.getNetworkResult().getBranchResult("tr3").getQ2(), LoadFlowAssert.DELTA_POWER);
    }

    @Test
    void testWithPhaseControl() {
        Network network = PhaseControlFactory.createNetworkWithT2wt();

        network.newLine().setId("L3")
                .setConnectableBus1("B1")
                .setBus1("B1")
                .setConnectableBus2("B2")
                .setBus2("B2")
                .setR(4.0)
                .setX(200.0)
                .add();

        network.newLine().setId("L4")
                .setConnectableBus1("B3")
                .setBus1("B3")
                .setConnectableBus2("B2")
                .setBus2("B2")
                .setR(4.0)
                .setX(200.0)
                .add();

        TwoWindingsTransformer ps1 = network.getTwoWindingsTransformer("PS1");
        ps1.getPhaseTapChanger()
                .setRegulationMode(PhaseTapChanger.RegulationMode.ACTIVE_POWER_CONTROL)
                .setTargetDeadband(1)
                .setRegulating(true)
                .setTapPosition(1)
                .setRegulationTerminal(ps1.getTerminal1())
                .setRegulationValue(83);

        LoadFlowParameters lfParameters = new LoadFlowParameters()
                .setPhaseShifterRegulationOn(true);

        List<Contingency> contingencies = List.of(new Contingency("PS1", List.of(new BranchContingency("PS1")))); // allBranches(network);

        List<StateMonitor> monitors = createAllBranchesMonitors(network);

        SecurityAnalysisResult result = runSecurityAnalysis(network, contingencies, monitors, lfParameters);

        // pre-contingency tests
        PreContingencyResult preContingencyResult = result.getPreContingencyResult();
        assertEquals(5.682, preContingencyResult.getNetworkResult().getBranchResult("L1").getP1(), LoadFlowAssert.DELTA_POWER);
        assertEquals(59.019, preContingencyResult.getNetworkResult().getBranchResult("L2").getP1(), LoadFlowAssert.DELTA_POWER);
        assertEquals(5.682, preContingencyResult.getNetworkResult().getBranchResult("L3").getP1(), LoadFlowAssert.DELTA_POWER);
        assertEquals(29.509, preContingencyResult.getNetworkResult().getBranchResult("L4").getP1(), LoadFlowAssert.DELTA_POWER);
        assertEquals(88.634, preContingencyResult.getNetworkResult().getBranchResult("PS1").getP1(), LoadFlowAssert.DELTA_POWER);

        // post-contingency tests
        PostContingencyResult ps1ContingencyResult = getPostContingencyResult(result, "PS1");
        assertEquals(50, ps1ContingencyResult.getNetworkResult().getBranchResult("L1").getP1(), LoadFlowAssert.DELTA_POWER);
        assertEquals(0, ps1ContingencyResult.getNetworkResult().getBranchResult("L2").getP1(), LoadFlowAssert.DELTA_POWER); // because no load on B3
        assertEquals(50, ps1ContingencyResult.getNetworkResult().getBranchResult("L3").getP1(), LoadFlowAssert.DELTA_POWER);
        assertEquals(0, ps1ContingencyResult.getNetworkResult().getBranchResult("L4").getP1(), LoadFlowAssert.DELTA_POWER); // because no load on B3
    }

    @Test
    void testSaWithShuntContingency() {
        Network network = VoltageControlNetworkFactory.createWithShuntSharedRemoteControl();
        network.getShuntCompensatorStream().forEach(shuntCompensator -> {
            shuntCompensator.setSectionCount(10);
        });

        List<Contingency> contingencies = List.of(new Contingency("SHUNT2", new ShuntCompensatorContingency("SHUNT2")),
                                                  new Contingency("tr3", new BranchContingency("tr3")));

        List<StateMonitor> monitors = createAllBranchesMonitors(network);

        SecurityAnalysisResult result = runSecurityAnalysis(network, contingencies, monitors);

        // pre-contingency tests
        PreContingencyResult preContingencyResult = result.getPreContingencyResult();
        assertEquals(42.342, preContingencyResult.getNetworkResult().getBranchResult("tr2").getQ2(), LoadFlowAssert.DELTA_POWER);
        assertEquals(42.342, preContingencyResult.getNetworkResult().getBranchResult("tr3").getQ2(), LoadFlowAssert.DELTA_POWER);

        // post-contingency tests
        PostContingencyResult contingencyResult = getPostContingencyResult(result, "SHUNT2");
        assertEquals(0.0, contingencyResult.getNetworkResult().getBranchResult("tr2").getQ2(), LoadFlowAssert.DELTA_POWER);
        assertEquals(42.914, contingencyResult.getNetworkResult().getBranchResult("tr3").getQ2(), LoadFlowAssert.DELTA_POWER);

        // post-contingency tests
        PostContingencyResult tr3ContingencyResult = getPostContingencyResult(result, "tr3");
        assertEquals(42.914, tr3ContingencyResult.getNetworkResult().getBranchResult("tr2").getQ2(), LoadFlowAssert.DELTA_POWER);
    }

    @Test
    void testSaWithShuntContingency2() {
        Network network = VoltageControlNetworkFactory.createWithShuntSharedRemoteControl();
        network.getShuntCompensatorStream().forEach(shuntCompensator -> {
            shuntCompensator.setSectionCount(10);
        });

        LoadFlowParameters lfParameters = new LoadFlowParameters()
                .setShuntCompensatorVoltageControlOn(true);

        List<Contingency> contingencies = List.of(new Contingency("SHUNT2", new ShuntCompensatorContingency("SHUNT2")),
                                                  new Contingency("tr3", new BranchContingency("tr3")));

        List<StateMonitor> monitors = createAllBranchesMonitors(network);

        CompletionException exception = assertThrows(CompletionException.class, () -> runSecurityAnalysis(network, contingencies, monitors, lfParameters));
        assertEquals("Shunt compensator 'SHUNT2' with voltage control on: not supported yet", exception.getCause().getMessage());
    }

    @Test
    void testSaWithShuntContingency3() {
        Network network = VoltageControlNetworkFactory.createWithShuntSharedRemoteControl();
        network.getBusBreakerView().getBus("b2").getVoltageLevel().newShuntCompensator()
                .setId("SHUNT4")
                .setBus("b2")
                .setConnectableBus("b2")
                .setSectionCount(0)
                .newLinearModel()
                .setMaximumSectionCount(50)
                .setBPerSection(-1E-2)
                .setGPerSection(0.0)
                .add()
                .add();
        network.getShuntCompensatorStream().forEach(shuntCompensator -> {
            shuntCompensator.setSectionCount(10);
        });
        network.getGenerator("g1").setMaxP(1000);

        List<Contingency> contingencies = List.of(new Contingency("SHUNT2", new ShuntCompensatorContingency("SHUNT2")),
                new Contingency("SHUNTS", List.of(new ShuntCompensatorContingency("SHUNT2"), new ShuntCompensatorContingency("SHUNT4"))));

        List<StateMonitor> monitors = createAllBranchesMonitors(network);

        SecurityAnalysisResult result = runSecurityAnalysis(network, contingencies, monitors);

        // pre-contingency tests
        PreContingencyResult preContingencyResult = result.getPreContingencyResult();
        assertEquals(82.342, preContingencyResult.getNetworkResult().getBranchResult("tr2").getQ2(), LoadFlowAssert.DELTA_POWER);
        assertEquals(41.495, preContingencyResult.getNetworkResult().getBranchResult("tr3").getQ2(), LoadFlowAssert.DELTA_POWER);

        // post-contingency tests
        PostContingencyResult contingencyResult = getPostContingencyResult(result, "SHUNT2");
        assertEquals(42.131, contingencyResult.getNetworkResult().getBranchResult("tr2").getQ2(), LoadFlowAssert.DELTA_POWER);
        assertEquals(42.131, contingencyResult.getNetworkResult().getBranchResult("tr3").getQ2(), LoadFlowAssert.DELTA_POWER);

        // post-contingency tests
        PostContingencyResult contingencyResult2 = getPostContingencyResult(result, "SHUNTS");
        assertEquals(-0.0027, contingencyResult2.getNetworkResult().getBranchResult("tr2").getQ2(), LoadFlowAssert.DELTA_POWER);
        assertEquals(42.792, contingencyResult2.getNetworkResult().getBranchResult("tr3").getQ2(), LoadFlowAssert.DELTA_POWER);
    }

    @Test
    void testSaWithShuntContingency4() {
        Network network = VoltageControlNetworkFactory.createWithShuntSharedRemoteControl();
        network.getShuntCompensatorStream().forEach(shuntCompensator -> {
            shuntCompensator.setSectionCount(10);
        });

        LoadFlowParameters lfParameters = new LoadFlowParameters()
                .setShuntCompensatorVoltageControlOn(true);

        List<Contingency> contingencies = List.of(new Contingency("SHUNT4", new ShuntCompensatorContingency("SHUNT4")),
                new Contingency("tr3", new BranchContingency("tr3")));

        List<StateMonitor> monitors = createAllBranchesMonitors(network);

        CompletionException exception = assertThrows(CompletionException.class, () -> runSecurityAnalysis(network, contingencies, monitors, lfParameters));
        assertEquals("Shunt compensator 'SHUNT4' not found in the network", exception.getCause().getMessage());
    }

    @Test
    void testDcSaWithLoadContingency() {
        Network network = DistributedSlackNetworkFactory.createNetworkWithLoads();

        LoadFlowParameters parameters = new LoadFlowParameters();
        parameters.setDc(true);
        parameters.setBalanceType(LoadFlowParameters.BalanceType.PROPORTIONAL_TO_LOAD);

        List<Contingency> contingencies = List.of(new Contingency("l2", new LoadContingency("l2")),
                new Contingency("l34", new BranchContingency("l34")),
                new Contingency("l4", new LoadContingency("l4")));

        List<StateMonitor> monitors = createAllBranchesMonitors(network);

        SecurityAnalysisResult result = runSecurityAnalysis(network, contingencies, monitors, parameters);

        // pre-contingency tests
        PreContingencyResult preContingencyResult = result.getPreContingencyResult();
        assertEquals(129.411, preContingencyResult.getNetworkResult().getBranchResult("l24").getP1(), LoadFlowAssert.DELTA_POWER);
        assertEquals(64.706, preContingencyResult.getNetworkResult().getBranchResult("l14").getP1(), LoadFlowAssert.DELTA_POWER);
        assertEquals(-58.823, preContingencyResult.getNetworkResult().getBranchResult("l34").getP1(), LoadFlowAssert.DELTA_POWER);

        // post-contingency tests
        PostContingencyResult l2ContingencyResult = getPostContingencyResult(result, "l2");
        assertEquals(200.0, l2ContingencyResult.getNetworkResult().getBranchResult("l24").getP1(), LoadFlowAssert.DELTA_POWER);
        assertEquals(57.143, l2ContingencyResult.getNetworkResult().getBranchResult("l14").getP1(), LoadFlowAssert.DELTA_POWER);
        assertEquals(-71.428, l2ContingencyResult.getNetworkResult().getBranchResult("l34").getP1(), LoadFlowAssert.DELTA_POWER);

        // post-contingency tests
        PostContingencyResult l4ContingencyResult = getPostContingencyResult(result, "l4");
        assertEquals(80.0, l4ContingencyResult.getNetworkResult().getBranchResult("l24").getP1(), LoadFlowAssert.DELTA_POWER);
        assertEquals(40.0, l4ContingencyResult.getNetworkResult().getBranchResult("l14").getP1(), LoadFlowAssert.DELTA_POWER);
        assertEquals(-100.0, l4ContingencyResult.getNetworkResult().getBranchResult("l34").getP1(), LoadFlowAssert.DELTA_POWER);
    }

    @Test
    void testDcSaWithGeneratorContingency() {
        Network network = DistributedSlackNetworkFactory.createNetworkWithLoads();
        network.getGenerator("g2").setTargetV(400).setVoltageRegulatorOn(true);

        LoadFlowParameters parameters = new LoadFlowParameters();
        parameters.setBalanceType(LoadFlowParameters.BalanceType.PROPORTIONAL_TO_GENERATION_P_MAX);
        parameters.setDc(true);

        List<Contingency> contingencies = List.of(new Contingency("g1", new GeneratorContingency("g1")),
                new Contingency("l34", new BranchContingency("l34")),
                new Contingency("g2", new GeneratorContingency("g2")));

        List<StateMonitor> monitors = createAllBranchesMonitors(network);

        SecurityAnalysisResult result = runSecurityAnalysis(network, contingencies, monitors, parameters);

        // pre-contingency tests
        PreContingencyResult preContingencyResult = result.getPreContingencyResult();
        assertEquals(110.0, preContingencyResult.getNetworkResult().getBranchResult("l24").getP1(), LoadFlowAssert.DELTA_POWER);
        assertEquals(40.0, preContingencyResult.getNetworkResult().getBranchResult("l14").getP1(), LoadFlowAssert.DELTA_POWER);
        assertEquals(-50.0, preContingencyResult.getNetworkResult().getBranchResult("l34").getP1(), LoadFlowAssert.DELTA_POWER);

        // post-contingency tests
        PostContingencyResult g1ContingencyResult = getPostContingencyResult(result, "g1");
        assertEquals(180.00, g1ContingencyResult.getNetworkResult().getBranchResult("l24").getP1(), LoadFlowAssert.DELTA_POWER);
        assertEquals(-30.0, g1ContingencyResult.getNetworkResult().getBranchResult("l14").getP1(), LoadFlowAssert.DELTA_POWER);
        assertEquals(-50.0, g1ContingencyResult.getNetworkResult().getBranchResult("l34").getP1(), LoadFlowAssert.DELTA_POWER);

        // post-contingency tests
        PostContingencyResult g2ContingencyResult = getPostContingencyResult(result, "g2");
        assertEquals(-60.000, g2ContingencyResult.getNetworkResult().getBranchResult("l24").getP1(), LoadFlowAssert.DELTA_POWER);
        assertEquals(210.0, g2ContingencyResult.getNetworkResult().getBranchResult("l14").getP1(), LoadFlowAssert.DELTA_POWER);
        assertEquals(-50.0, g2ContingencyResult.getNetworkResult().getBranchResult("l34").getP1(), LoadFlowAssert.DELTA_POWER);
    }

    @Test
    void testSaWithLoadContingency() {
        Network network = DistributedSlackNetworkFactory.createNetworkWithLoads();

        LoadFlowParameters parameters = new LoadFlowParameters();
        parameters.setBalanceType(LoadFlowParameters.BalanceType.PROPORTIONAL_TO_LOAD);

        List<Contingency> contingencies = List.of(new Contingency("l2", new LoadContingency("l2")),
                new Contingency("l34", new BranchContingency("l34")),
                new Contingency("l4", new LoadContingency("l4")));

        List<StateMonitor> monitors = createAllBranchesMonitors(network);

        SecurityAnalysisResult result = runSecurityAnalysis(network, contingencies, monitors, parameters);

        // pre-contingency tests
        PreContingencyResult preContingencyResult = result.getPreContingencyResult();
        assertEquals(129.412, preContingencyResult.getNetworkResult().getBranchResult("l24").getP1(), LoadFlowAssert.DELTA_POWER);
        assertEquals(-64.706, preContingencyResult.getNetworkResult().getBranchResult("l14").getP2(), LoadFlowAssert.DELTA_POWER);
        assertEquals(58.823, preContingencyResult.getNetworkResult().getBranchResult("l34").getP2(), LoadFlowAssert.DELTA_POWER);

        // post-contingency tests
        PostContingencyResult l2ContingencyResult = getPostContingencyResult(result, "l2");
        assertEquals(200.000, l2ContingencyResult.getNetworkResult().getBranchResult("l24").getP1(), LoadFlowAssert.DELTA_POWER);
        assertEquals(-57.142, l2ContingencyResult.getNetworkResult().getBranchResult("l14").getP2(), LoadFlowAssert.DELTA_POWER);
        assertEquals(71.429, l2ContingencyResult.getNetworkResult().getBranchResult("l34").getP2(), LoadFlowAssert.DELTA_POWER);

        // post-contingency tests
        PostContingencyResult l4ContingencyResult = getPostContingencyResult(result, "l4");
        assertEquals(80.003, l4ContingencyResult.getNetworkResult().getBranchResult("l24").getP1(), LoadFlowAssert.DELTA_POWER);
        assertEquals(-40.002, l4ContingencyResult.getNetworkResult().getBranchResult("l14").getP2(), LoadFlowAssert.DELTA_POWER);
        assertEquals(99.997, l4ContingencyResult.getNetworkResult().getBranchResult("l34").getP2(), LoadFlowAssert.DELTA_POWER);
    }

    @Test
    void testSaWithDisconnectedLoadContingency() {
        Network network = DistributedSlackNetworkFactory.createNetworkWithLoads();
        network.getLoad("l2").getTerminal().disconnect();

        List<Contingency> contingencies = List.of(new Contingency("l2", new LoadContingency("l2")));

        SecurityAnalysisResult result = runSecurityAnalysis(network, contingencies);

        // load is disconnected, contingency is skipped
        assertFalse(getOptionalPostContingencyResult(result, "l2").isPresent());
    }

    @Test
    void testSaWithLoadDetailContingency() {
        Network network = DistributedSlackNetworkFactory.createNetworkWithLoads();
        network.getLoad("l2").newExtension(LoadDetailAdder.class).withVariableActivePower(40).withFixedActivePower(20).withVariableReactivePower(40).withFixedActivePower(0).add();
        network.getLoad("l4").newExtension(LoadDetailAdder.class).withVariableActivePower(100).withFixedActivePower(40).withVariableReactivePower(100).withFixedActivePower(0).add();

        LoadFlowParameters parameters = new LoadFlowParameters();
        parameters.setBalanceType(LoadFlowParameters.BalanceType.PROPORTIONAL_TO_CONFORM_LOAD);

        List<Contingency> contingencies = List.of(new Contingency("l2", new LoadContingency("l2")),
                new Contingency("l34", new BranchContingency("l34")),
                new Contingency("l4", new LoadContingency("l4")));

        List<StateMonitor> monitors = createAllBranchesMonitors(network);

        SecurityAnalysisResult result = runSecurityAnalysis(network, contingencies, monitors, parameters);

        // pre-contingency tests
        PreContingencyResult preContingencyResult = result.getPreContingencyResult();
        assertEquals(122.857, preContingencyResult.getNetworkResult().getBranchResult("l24").getP1(), LoadFlowAssert.DELTA_POWER);
        assertEquals(-69.999, preContingencyResult.getNetworkResult().getBranchResult("l14").getP2(), LoadFlowAssert.DELTA_POWER);
        assertEquals(50.0, preContingencyResult.getNetworkResult().getBranchResult("l34").getP2(), LoadFlowAssert.DELTA_POWER);

        // post-contingency tests
        PostContingencyResult l2ContingencyResult = getPostContingencyResult(result, "l2");
        assertEquals(200.000, l2ContingencyResult.getNetworkResult().getBranchResult("l24").getP1(), LoadFlowAssert.DELTA_POWER);
        assertEquals(-70.0, l2ContingencyResult.getNetworkResult().getBranchResult("l14").getP2(), LoadFlowAssert.DELTA_POWER);
        assertEquals(49.999, l2ContingencyResult.getNetworkResult().getBranchResult("l34").getP2(), LoadFlowAssert.DELTA_POWER);

        // post-contingency tests
        PostContingencyResult l4ContingencyResult = getPostContingencyResult(result, "l4");
        assertEquals(-59.982, l4ContingencyResult.getNetworkResult().getBranchResult("l24").getP1(), LoadFlowAssert.DELTA_POWER);
        assertEquals(-69.999, l4ContingencyResult.getNetworkResult().getBranchResult("l14").getP2(), LoadFlowAssert.DELTA_POWER);
        assertEquals(49.999, l4ContingencyResult.getNetworkResult().getBranchResult("l34").getP2(), LoadFlowAssert.DELTA_POWER);
    }

    @Test
    void testSaWithGeneratorContingency() {
        Network network = DistributedSlackNetworkFactory.createNetworkWithLoads();
        network.getGenerator("g2").setTargetV(400).setVoltageRegulatorOn(true);

        LoadFlowParameters parameters = new LoadFlowParameters();
        parameters.setBalanceType(LoadFlowParameters.BalanceType.PROPORTIONAL_TO_GENERATION_P_MAX);
        parameters.setUseReactiveLimits(false);

        List<Contingency> contingencies = List.of(new Contingency("g1", new GeneratorContingency("g1")),
                new Contingency("l34", new BranchContingency("l34")),
                new Contingency("g2", new GeneratorContingency("g2")));

        List<StateMonitor> monitors = createNetworkMonitors(network);

        SecurityAnalysisResult result = runSecurityAnalysis(network, contingencies, monitors, parameters);

        // pre-contingency tests
        PreContingencyResult preContingencyResult = result.getPreContingencyResult();
        assertEquals(110, preContingencyResult.getNetworkResult().getBranchResult("l24").getP1(), LoadFlowAssert.DELTA_POWER);
        assertEquals(-40, preContingencyResult.getNetworkResult().getBranchResult("l14").getP2(), LoadFlowAssert.DELTA_POWER);
        assertEquals(50.0, preContingencyResult.getNetworkResult().getBranchResult("l34").getP2(), LoadFlowAssert.DELTA_POWER);

        // post-contingency tests
        PostContingencyResult g1ContingencyResult = getPostContingencyResult(result, "g1");
        assertEquals(180, g1ContingencyResult.getNetworkResult().getBranchResult("l24").getP1(), LoadFlowAssert.DELTA_POWER);
        assertEquals(30, g1ContingencyResult.getNetworkResult().getBranchResult("l14").getP2(), LoadFlowAssert.DELTA_POWER);
        assertEquals(50.0, g1ContingencyResult.getNetworkResult().getBranchResult("l34").getP2(), LoadFlowAssert.DELTA_POWER);
        assertEquals(399.855, g1ContingencyResult.getNetworkResult().getBusResult("b1").getV(), LoadFlowAssert.DELTA_V);
        assertEquals(400, g1ContingencyResult.getNetworkResult().getBusResult("b2").getV(), LoadFlowAssert.DELTA_V);

        // post-contingency tests
        PostContingencyResult g2ContingencyResult = getPostContingencyResult(result, "g2");
        assertEquals(-60.000, g2ContingencyResult.getNetworkResult().getBranchResult("l24").getP1(), LoadFlowAssert.DELTA_POWER);
        assertEquals(-210.000, g2ContingencyResult.getNetworkResult().getBranchResult("l14").getP2(), LoadFlowAssert.DELTA_POWER);
        assertEquals(50.0, g2ContingencyResult.getNetworkResult().getBranchResult("l34").getP2(), LoadFlowAssert.DELTA_POWER);
        assertEquals(400.0, g2ContingencyResult.getNetworkResult().getBusResult("b1").getV(), LoadFlowAssert.DELTA_V);
        assertEquals(399.891, g2ContingencyResult.getNetworkResult().getBusResult("b2").getV(), LoadFlowAssert.DELTA_V);
    }

    @Test
    void testSaWithTransformerContingency() {
        Network network = VoltageControlNetworkFactory.createNetworkWithT2wt();

        LoadFlowParameters parameters = new LoadFlowParameters();
        parameters.setBalanceType(LoadFlowParameters.BalanceType.PROPORTIONAL_TO_GENERATION_P_MAX);

        List<Contingency> contingencies = List.of(new Contingency("T2wT", new BranchContingency("T2wT")));

        List<StateMonitor> monitors = createAllBranchesMonitors(network);

        SecurityAnalysisResult result = runSecurityAnalysis(network, contingencies, monitors, parameters);

        // pre-contingency tests
        PreContingencyResult preContingencyResult = result.getPreContingencyResult();
        assertEquals(22.111, preContingencyResult.getNetworkResult().getBranchResult("LINE_12").getP1(), LoadFlowAssert.DELTA_POWER);

        // post-contingency tests
        PostContingencyResult contingencyResult = getPostContingencyResult(result, "T2wT");
        assertEquals(11.228, contingencyResult.getNetworkResult().getBranchResult("LINE_12").getP1(), LoadFlowAssert.DELTA_POWER);
    }

    @Test
    void testPostContingencyFiltering() {
        Network network = EurostagTutorialExample1Factory.createWithFixedCurrentLimits();
        network.getLine("NHV1_NHV2_2").newCurrentLimits1()
                .setPermanentLimit(300)
                .add();
        network.getVoltageLevel("VLHV1").setLowVoltageLimit(410);

        List<Contingency> contingencies = List.of(new Contingency("NHV1_NHV2_1", new BranchContingency("NHV1_NHV2_1")));
        SecurityAnalysisParameters parameters = new SecurityAnalysisParameters();
        parameters.getIncreasedViolationsParameters().setFlowProportionalThreshold(0.0);
        SecurityAnalysisResult result = runSecurityAnalysis(network, contingencies, Collections.emptyList(), parameters);

        List<LimitViolation> preContingencyLimitViolationsOnLine = result.getPreContingencyResult().getLimitViolationsResult()
                .getLimitViolations().stream().filter(violation -> violation.getSubjectId().equals("NHV1_NHV2_2") && violation.getSide().equals(Branch.Side.ONE)).collect(Collectors.toList());
        assertEquals(LimitViolationType.CURRENT, preContingencyLimitViolationsOnLine.get(0).getLimitType());
        assertEquals(459, preContingencyLimitViolationsOnLine.get(0).getValue(), LoadFlowAssert.DELTA_I);

        List<LimitViolation> postContingencyLimitViolationsOnLine = result.getPostContingencyResults().get(0).getLimitViolationsResult()
                .getLimitViolations().stream().filter(violation -> violation.getSubjectId().equals("NHV1_NHV2_2") && violation.getSide().equals(Branch.Side.ONE)).collect(Collectors.toList());
        assertEquals(LimitViolationType.CURRENT, postContingencyLimitViolationsOnLine.get(0).getLimitType());
        assertEquals(1014.989, postContingencyLimitViolationsOnLine.get(0).getValue(), LoadFlowAssert.DELTA_I);

        List<LimitViolation> preContingencyLimitViolationsOnVoltageLevel = result.getPreContingencyResult().getLimitViolationsResult()
                .getLimitViolations().stream().filter(violation -> violation.getSubjectId().equals("VLHV1")).collect(Collectors.toList());
        assertEquals(LimitViolationType.LOW_VOLTAGE, preContingencyLimitViolationsOnVoltageLevel.get(0).getLimitType());
        assertEquals(400.63, preContingencyLimitViolationsOnVoltageLevel.get(0).getValue(), LoadFlowAssert.DELTA_V);

        List<LimitViolation> postContingencyLimitViolationsOnVoltageLevel = result.getPostContingencyResults().get(0).getLimitViolationsResult()
                .getLimitViolations().stream().filter(violation -> violation.getSubjectId().equals("VLHV1")).collect(Collectors.toList());
        assertEquals(LimitViolationType.LOW_VOLTAGE, postContingencyLimitViolationsOnVoltageLevel.get(0).getLimitType());
        assertEquals(396.70, postContingencyLimitViolationsOnVoltageLevel.get(0).getValue(), LoadFlowAssert.DELTA_V);

        parameters.getIncreasedViolationsParameters().setFlowProportionalThreshold(1.5);
        parameters.getIncreasedViolationsParameters().setLowVoltageProportionalThreshold(0.1);
        parameters.getIncreasedViolationsParameters().setLowVoltageAbsoluteThreshold(5);
        SecurityAnalysisResult result2 = runSecurityAnalysis(network, contingencies, Collections.emptyList(), parameters);

        List<LimitViolation> postContingencyLimitViolationsOnLine2 = result2.getPostContingencyResults().get(0).getLimitViolationsResult()
                .getLimitViolations().stream().filter(violation -> violation.getSubjectId().equals("NHV1_NHV2_2") && violation.getSide().equals(Branch.Side.ONE)).collect(Collectors.toList());
        assertEquals(0, postContingencyLimitViolationsOnLine2.size());

        List<LimitViolation> postContingencyLimitViolationsOnVoltageLevel2 = result2.getPostContingencyResults().get(0).getLimitViolationsResult()
                .getLimitViolations().stream().filter(violation -> violation.getSubjectId().equals("VLHV1")).collect(Collectors.toList());
        assertEquals(0, postContingencyLimitViolationsOnVoltageLevel2.size());
    }

    @Test
    void testViolationsWeakenedOrEquivalent() {
        LimitViolation violation1 = new LimitViolation("voltageLevel1", LimitViolationType.HIGH_VOLTAGE, 420, 1, 421);
        LimitViolation violation2 = new LimitViolation("voltageLevel1", LimitViolationType.HIGH_VOLTAGE, 420, 1, 425.20);
        SecurityAnalysisParameters.IncreasedViolationsParameters violationsParameters = new SecurityAnalysisParameters.IncreasedViolationsParameters();
        violationsParameters.setFlowProportionalThreshold(1.5);
        violationsParameters.setHighVoltageProportionalThreshold(0.1);
        violationsParameters.setHighVoltageAbsoluteThreshold(3);
        assertFalse(LimitViolationManager.violationWeakenedOrEquivalent(violation1, violation2, violationsParameters));
        violationsParameters.setHighVoltageProportionalThreshold(0.01); // 4.21 kV
        violationsParameters.setHighVoltageAbsoluteThreshold(5);
        assertTrue(LimitViolationManager.violationWeakenedOrEquivalent(violation1, violation2, violationsParameters));

        LimitViolation violation3 = new LimitViolation("voltageLevel1", LimitViolationType.LOW_VOLTAGE, 380, 1, 375);
        LimitViolation violation4 = new LimitViolation("voltageLevel1", LimitViolationType.LOW_VOLTAGE, 380, 1, 371.26);
        violationsParameters.setFlowProportionalThreshold(1.5);
        violationsParameters.setLowVoltageProportionalThreshold(0.1);
        violationsParameters.setLowVoltageAbsoluteThreshold(3);
        assertFalse(LimitViolationManager.violationWeakenedOrEquivalent(violation3, violation4, violationsParameters));
        violationsParameters.setLowVoltageProportionalThreshold(0.01); // 3.75 kV
        violationsParameters.setLowVoltageAbsoluteThreshold(5);
        assertTrue(LimitViolationManager.violationWeakenedOrEquivalent(violation3, violation4, violationsParameters));

        assertFalse(LimitViolationManager.violationWeakenedOrEquivalent(violation1, violation4, violationsParameters));
    }

    @Test
    void testPhaseShifterNecessaryForConnectivity() {
        Network network = PhaseControlFactory.createNetworkWithT2wt();

        // switch PS1 to active power control
        var ps1 = network.getTwoWindingsTransformer("PS1");
        ps1.getPhaseTapChanger()
                .setRegulationMode(PhaseTapChanger.RegulationMode.ACTIVE_POWER_CONTROL)
                .setTargetDeadband(1)
                .setRegulating(true)
                .setRegulationValue(83);

        LoadFlowParameters parameters = new LoadFlowParameters()
                .setPhaseShifterRegulationOn(true);

        List<Contingency> contingencies = List.of(Contingency.line("L2"), Contingency.twoWindingsTransformer("PS1"), Contingency.line("L1")); // I added L2 and PS1 before to assert there is no impact on L1 contingency

        List<StateMonitor> monitors = createAllBranchesMonitors(network);

        SecurityAnalysisResult result = runSecurityAnalysis(network, contingencies, monitors, parameters);
        assertEquals(3, result.getPostContingencyResults().size());
        PostContingencyResult l1ContingencyResult = getPostContingencyResult(result, "L1");
        assertSame(PostContingencyComputationStatus.CONVERGED, l1ContingencyResult.getStatus());
        assertEquals(100.3689, l1ContingencyResult.getNetworkResult().getBranchResult("PS1").getP1(), LoadFlowAssert.DELTA_POWER);
        assertEquals(-100.1844, l1ContingencyResult.getNetworkResult().getBranchResult("PS1").getP2(), LoadFlowAssert.DELTA_POWER);
    }

    @Test
    void testWithNonImpedantLineConnectedToSlackBus() {
        Network network = IeeeCdfNetworkFactory.create14();
        network.getLine("L1-2-1").setR(0).setX(0);
        network.getLine("L4-5-1").setR(0).setX(0);

        List<Contingency> contingencies = createAllBranchesContingencies(network);

        List<StateMonitor> monitors = Collections.emptyList();

        SecurityAnalysisResult result = runSecurityAnalysis(network, contingencies, monitors);
        assertEquals(20, result.getPostContingencyResults().size()); // assert there is no contingency simulation failure
    }

    @Test
    void testHvdcAcEmulation() {
        Network network = HvdcNetworkFactory.createWithHvdcInAcEmulation();
        network.getHvdcLine("hvdc34").newExtension(HvdcAngleDroopActivePowerControlAdder.class)
                .withDroop(180)
                .withP0(0.f)
                .withEnabled(true)
                .add();

        LoadFlowParameters parameters = new LoadFlowParameters();
        parameters.setBalanceType(LoadFlowParameters.BalanceType.PROPORTIONAL_TO_GENERATION_P_MAX)
                .setHvdcAcEmulation(true);
        OpenLoadFlowParameters.create(parameters)
                .setSlackBusSelectionMode(SlackBusSelectionMode.MOST_MESHED);

        List<Contingency> contingencies = new ArrayList<>();
        contingencies.add(Contingency.line("l12"));
        contingencies.add(Contingency.line("l46"));
        contingencies.add(Contingency.generator("g1"));

        List<StateMonitor> monitors = createAllBranchesMonitors(network);

        SecurityAnalysisResult result = runSecurityAnalysis(network, contingencies, monitors, parameters);

        PreContingencyResult preContingencyResult = result.getPreContingencyResult();
        assertEquals(-0.883, preContingencyResult.getNetworkResult().getBranchResult("l25").getP1(), LoadFlowAssert.DELTA_POWER);

        // post-contingency tests
        PostContingencyResult g1ContingencyResult = getPostContingencyResult(result, "g1");
        assertEquals(-0.696, g1ContingencyResult.getNetworkResult().getBranchResult("l25").getP1(), LoadFlowAssert.DELTA_POWER);

        List<Contingency> contingencies2 = new ArrayList<>();
        contingencies2.add(Contingency.hvdcLine("hvdc34"));
        contingencies2.add(Contingency.generator("g1"));
        SecurityAnalysisResult result2 = runSecurityAnalysis(network, contingencies2, monitors, parameters);

        // post-contingency tests
        PostContingencyResult hvdcContingencyResult = getPostContingencyResult(result2, "hvdc34");
        assertEquals(-0.99999, hvdcContingencyResult.getNetworkResult().getBranchResult("l25").getP1(), LoadFlowAssert.DELTA_POWER);

        PostContingencyResult g1ContingencyResult2 = getPostContingencyResult(result, "g1");
        assertEquals(-0.696, g1ContingencyResult2.getNetworkResult().getBranchResult("l25").getP1(), LoadFlowAssert.DELTA_POWER);
    }

    @Test
    void testContingencyOnHvdcLcc() {
        Network network = HvdcNetworkFactory.createTwoCcLinkedByAHvdcWithGenerators();

        LoadFlowParameters parameters = new LoadFlowParameters();
        parameters.setBalanceType(LoadFlowParameters.BalanceType.PROPORTIONAL_TO_LOAD);
        OpenLoadFlowParameters openLoadFlowParameters = new OpenLoadFlowParameters();
        openLoadFlowParameters.setSlackBusPMaxMismatch(0.0001);
        parameters.addExtension(OpenLoadFlowParameters.class, openLoadFlowParameters);

        List<Contingency> contingencies = List.of(new Contingency("hvdc34", new HvdcLineContingency("hvdc34")));

        List<StateMonitor> monitors = createAllBranchesMonitors(network);

        SecurityAnalysisResult result = runSecurityAnalysis(network, contingencies, monitors, parameters);

        network.getHvdcLine("hvdc34").getConverterStation1().getTerminal().disconnect();
        network.getHvdcLine("hvdc34").getConverterStation2().getTerminal().disconnect();
        runLoadFlow(network, parameters);

        PreContingencyResult preContingencyResult = result.getPreContingencyResult();
        assertEquals(1.360, preContingencyResult.getNetworkResult().getBranchResult("l12").getP1(), LoadFlowAssert.DELTA_POWER);
        assertEquals(-0.360, preContingencyResult.getNetworkResult().getBranchResult("l13").getP1(), LoadFlowAssert.DELTA_POWER);
        assertEquals(-1.596, preContingencyResult.getNetworkResult().getBranchResult("l23").getP1(), LoadFlowAssert.DELTA_POWER);

        PostContingencyResult postContingencyResult = getPostContingencyResult(result, "hvdc34");
        assertEquals(network.getLine("l12").getTerminal1().getP(), postContingencyResult.getNetworkResult().getBranchResult("l12").getP1(), LoadFlowAssert.DELTA_POWER);
        assertEquals(network.getLine("l12").getTerminal1().getQ(), postContingencyResult.getNetworkResult().getBranchResult("l12").getQ1(), LoadFlowAssert.DELTA_POWER);
        assertEquals(network.getLine("l13").getTerminal1().getP(), postContingencyResult.getNetworkResult().getBranchResult("l13").getP1(), LoadFlowAssert.DELTA_POWER);
        assertEquals(network.getLine("l13").getTerminal1().getQ(), postContingencyResult.getNetworkResult().getBranchResult("l13").getQ1(), LoadFlowAssert.DELTA_POWER);
        assertEquals(network.getLine("l23").getTerminal1().getP(), postContingencyResult.getNetworkResult().getBranchResult("l23").getP1(), LoadFlowAssert.DELTA_POWER);
        assertEquals(network.getLine("l23").getTerminal1().getQ(), postContingencyResult.getNetworkResult().getBranchResult("l23").getQ1(), LoadFlowAssert.DELTA_POWER);
    }

    @Test
    void testContingencyOnHvdcVsc() {
        Network network = HvdcNetworkFactory.createTwoCcLinkedByAHvdcVscWithGenerators();
        network.getGeneratorStream().forEach(gen -> gen.setMaxP(2 * gen.getMaxP()));

        LoadFlowParameters parameters = new LoadFlowParameters();
        parameters.setBalanceType(LoadFlowParameters.BalanceType.PROPORTIONAL_TO_GENERATION_P_MAX);
        OpenLoadFlowParameters openLoadFlowParameters = new OpenLoadFlowParameters();
        openLoadFlowParameters.setSlackBusPMaxMismatch(0.0001);
        parameters.addExtension(OpenLoadFlowParameters.class, openLoadFlowParameters);

        List<Contingency> contingencies = List.of(new Contingency("hvdc34", new HvdcLineContingency("hvdc34")));

        List<StateMonitor> monitors = createAllBranchesMonitors(network);

        SecurityAnalysisResult result = runSecurityAnalysis(network, contingencies, monitors, parameters);

        network.getHvdcLine("hvdc34").getConverterStation1().getTerminal().disconnect();
        network.getHvdcLine("hvdc34").getConverterStation2().getTerminal().disconnect();
        runLoadFlow(network, parameters);

        PreContingencyResult preContingencyResult = result.getPreContingencyResult();
        assertEquals(1.25, preContingencyResult.getNetworkResult().getBranchResult("l12").getP1(), LoadFlowAssert.DELTA_POWER);
        assertEquals(-0.228, preContingencyResult.getNetworkResult().getBranchResult("l13").getP1(), LoadFlowAssert.DELTA_POWER);
        assertEquals(-1.727, preContingencyResult.getNetworkResult().getBranchResult("l23").getP1(), LoadFlowAssert.DELTA_POWER);

        PostContingencyResult postContingencyResult = getPostContingencyResult(result, "hvdc34");
        assertEquals(network.getLine("l12").getTerminal1().getP(), postContingencyResult.getNetworkResult().getBranchResult("l12").getP1(), LoadFlowAssert.DELTA_POWER);
        assertEquals(network.getLine("l12").getTerminal1().getQ(), postContingencyResult.getNetworkResult().getBranchResult("l12").getQ1(), LoadFlowAssert.DELTA_POWER);
        assertEquals(network.getLine("l13").getTerminal1().getP(), postContingencyResult.getNetworkResult().getBranchResult("l13").getP1(), LoadFlowAssert.DELTA_POWER);
        assertEquals(network.getLine("l13").getTerminal1().getQ(), postContingencyResult.getNetworkResult().getBranchResult("l13").getQ1(), LoadFlowAssert.DELTA_POWER);
        assertEquals(network.getLine("l23").getTerminal1().getP(), postContingencyResult.getNetworkResult().getBranchResult("l23").getP1(), LoadFlowAssert.DELTA_POWER);
        assertEquals(network.getLine("l23").getTerminal1().getQ(), postContingencyResult.getNetworkResult().getBranchResult("l23").getQ1(), LoadFlowAssert.DELTA_POWER);
    }

    @Test
    void testEmptyNetwork() {
        Network network = Network.create("empty", "");
        SecurityAnalysisResult result = runSecurityAnalysis(network);
        assertNotSame(LoadFlowResult.ComponentResult.Status.CONVERGED, result.getPreContingencyResult().getStatus());
    }

    @Test
    void testDivergenceStatus() {
        Network network = EurostagTutorialExample1Factory.create();
        network.getLine("NHV1_NHV2_1").setR(100).setX(-999);
        network.getLine("NHV1_NHV2_2").setR(100).setX(-999);
        SecurityAnalysisResult result = runSecurityAnalysis(network);
        assertNotSame(LoadFlowResult.ComponentResult.Status.CONVERGED, result.getPreContingencyResult().getStatus());
    }

    @Test
    void testSwitchContingency() {
        Network network = createNodeBreakerNetwork();

        List<Contingency> contingencies = List.of(new Contingency("C", new SwitchContingency("C")));

        List<StateMonitor> monitors = createAllBranchesMonitors(network);

        SecurityAnalysisResult result = runSecurityAnalysis(network, contingencies, monitors);

        assertSame(LoadFlowResult.ComponentResult.Status.CONVERGED, result.getPreContingencyResult().getStatus());
        assertSame(PostContingencyComputationStatus.CONVERGED, result.getPostContingencyResults().get(0).getStatus());

        // pre-contingency tests
        PreContingencyResult preContingencyResult = result.getPreContingencyResult();
        assertEquals(301.884, preContingencyResult.getNetworkResult().getBranchResult("L1").getP1(), LoadFlowAssert.DELTA_POWER);
        assertEquals(-300, preContingencyResult.getNetworkResult().getBranchResult("L1").getP2(), LoadFlowAssert.DELTA_POWER);
        assertEquals(301.884, preContingencyResult.getNetworkResult().getBranchResult("L2").getP1(), LoadFlowAssert.DELTA_POWER);
        assertEquals(-300, preContingencyResult.getNetworkResult().getBranchResult("L2").getP2(), LoadFlowAssert.DELTA_POWER);

        // post-contingency tests
        PostContingencyResult postContingencyResult = getPostContingencyResult(result, "C");
        assertEquals(0.099, postContingencyResult.getNetworkResult().getBranchResult("L1").getP1(), LoadFlowAssert.DELTA_POWER);
        assertEquals(-0.083, postContingencyResult.getNetworkResult().getBranchResult("L1").getP2(), LoadFlowAssert.DELTA_POWER);
        assertEquals(607.682, postContingencyResult.getNetworkResult().getBranchResult("L2").getP1(), LoadFlowAssert.DELTA_POWER);
        assertEquals(-599.918, postContingencyResult.getNetworkResult().getBranchResult("L2").getP2(), LoadFlowAssert.DELTA_POWER);
    }

    @Test
    void testSwitchContingency2() {
        Network network = BusBreakerNetworkFactory.create();

        List<Contingency> contingencies = List.of(new Contingency("C", new SwitchContingency("C")),
                                                  new Contingency("C2", new LoadContingency("LD")));

        List<StateMonitor> monitors = createAllBranchesMonitors(network);

        SecurityAnalysisResult result = runSecurityAnalysis(network, contingencies, monitors);

        assertSame(LoadFlowResult.ComponentResult.Status.CONVERGED, result.getPreContingencyResult().getStatus());
        assertSame(PostContingencyComputationStatus.CONVERGED, result.getPostContingencyResults().get(0).getStatus());

        // post-contingency tests
        PostContingencyResult postContingencyResult = getPostContingencyResult(result, "C");
        assertEquals(607.782, postContingencyResult.getNetworkResult().getBranchResult("L1").getP1(), LoadFlowAssert.DELTA_POWER);
        assertEquals(-600.016, postContingencyResult.getNetworkResult().getBranchResult("L1").getP2(), LoadFlowAssert.DELTA_POWER);
        assertEquals(0.0, postContingencyResult.getNetworkResult().getBranchResult("L2").getP1(), LoadFlowAssert.DELTA_POWER);
        assertEquals(0.0163, postContingencyResult.getNetworkResult().getBranchResult("L2").getP2(), LoadFlowAssert.DELTA_POWER);

        PostContingencyResult postContingencyResult2 = getPostContingencyResult(result, "C2");
        assertEquals(0.0180, postContingencyResult2.getNetworkResult().getBranchResult("L1").getP1(), LoadFlowAssert.DELTA_POWER);
        assertEquals(0.0, postContingencyResult2.getNetworkResult().getBranchResult("L1").getP2(), LoadFlowAssert.DELTA_POWER);
        assertEquals(0.0180, postContingencyResult2.getNetworkResult().getBranchResult("L2").getP1(), LoadFlowAssert.DELTA_POWER);
        assertEquals(0.0, postContingencyResult2.getNetworkResult().getBranchResult("L2").getP2(), LoadFlowAssert.DELTA_POWER);
    }

    @Test
    void testSwitchContingencyNotFound() {
        Network network = createNodeBreakerNetwork();

        List<Contingency> contingencies = List.of(new Contingency("X", new SwitchContingency("X")));

        List<StateMonitor> monitors = createAllBranchesMonitors(network);

        var e = assertThrows(CompletionException.class, () -> runSecurityAnalysis(network, contingencies, monitors));
        assertTrue(e.getCause() instanceof PowsyblException);
        assertEquals("Switch 'X' not found in the network", e.getCause().getMessage());
    }

    @Test
    void testSwitchLoopIssue() {
        Network network = SwitchLoopIssueNetworkFactory.create();

        List<Contingency> contingencies = List.of(Contingency.line("L1"));

        List<StateMonitor> monitors = createAllBranchesMonitors(network);

        var result = runSecurityAnalysis(network, contingencies, monitors);

        PreContingencyResult preContingencyResult = result.getPreContingencyResult();
        assertEquals(-299.977, preContingencyResult.getNetworkResult().getBranchResult("L2").getP1(), LoadFlowAssert.DELTA_POWER);
        assertEquals(301.862, preContingencyResult.getNetworkResult().getBranchResult("L2").getP2(), LoadFlowAssert.DELTA_POWER);

        PostContingencyResult postContingencyResult = getPostContingencyResult(result, "L1");
        assertEquals(-599.882, postContingencyResult.getNetworkResult().getBranchResult("L2").getP1(), LoadFlowAssert.DELTA_POWER);
        assertEquals(608.214, postContingencyResult.getNetworkResult().getBranchResult("L2").getP2(), LoadFlowAssert.DELTA_POWER);
    }

    @Test
    void testDcPermanentCurrentLimitViolations() {
        Network network = FourBusNetworkFactory.create();
        SecurityAnalysisParameters securityAnalysisParameters = new SecurityAnalysisParameters();
        LoadFlowParameters lfParameters = new LoadFlowParameters()
                .setDc(true);
        setSlackBusId(lfParameters, "b1_vl");
        securityAnalysisParameters.setLoadFlowParameters(lfParameters);

        List<Contingency> contingencies = createAllBranchesContingencies(network);

        network.getLine("l14").newCurrentLimits1().setPermanentLimit(60.0).add();
        network.getLine("l12").newCurrentLimits1().setPermanentLimit(120.0).add();
        network.getLine("l23").newCurrentLimits2().setPermanentLimit(150.0).add();
        network.getLine("l34").newCurrentLimits1().setPermanentLimit(90.0).add();
        network.getLine("l13").newCurrentLimits2().setPermanentLimit(60.0).add();

        List<StateMonitor> monitors = List.of(new StateMonitor(ContingencyContext.all(), Set.of("l14", "l12", "l23", "l34", "l13"), Collections.emptySet(), Collections.emptySet()));

        SecurityAnalysisResult result = runSecurityAnalysis(network, contingencies, monitors, securityAnalysisParameters);

        assertSame(LoadFlowResult.ComponentResult.Status.CONVERGED, result.getPreContingencyResult().getStatus());
        assertEquals(5, result.getPreContingencyResult().getLimitViolationsResult().getLimitViolations().size());
        assertEquals(5, result.getPostContingencyResults().size());
        assertEquals(2, getPostContingencyResult(result, "l14").getLimitViolationsResult().getLimitViolations().size());
        assertEquals(192.450, getPostContingencyResult(result, "l14").getNetworkResult().getBranchResult("l12").getI1(), LoadFlowAssert.DELTA_I);
        assertEquals(962.250, getPostContingencyResult(result, "l14").getNetworkResult().getBranchResult("l13").getI1(), LoadFlowAssert.DELTA_I);
        assertEquals(2, getPostContingencyResult(result, "l12").getLimitViolationsResult().getLimitViolations().size());
        assertEquals(192.450, getPostContingencyResult(result, "l12").getNetworkResult().getBranchResult("l14").getI1(), LoadFlowAssert.DELTA_I);
        assertEquals(962.250, getPostContingencyResult(result, "l12").getNetworkResult().getBranchResult("l13").getI1(), LoadFlowAssert.DELTA_I);
        assertEquals(4, getPostContingencyResult(result, "l13").getLimitViolationsResult().getLimitViolations().size());
        assertEquals(577.350, getPostContingencyResult(result, "l13").getNetworkResult().getBranchResult("l12").getI1(), LoadFlowAssert.DELTA_I);
        assertEquals(577.350, getPostContingencyResult(result, "l13").getNetworkResult().getBranchResult("l14").getI1(), LoadFlowAssert.DELTA_I);
        assertEquals(1154.700, getPostContingencyResult(result, "l13").getNetworkResult().getBranchResult("l23").getI1(), LoadFlowAssert.DELTA_I);
        assertEquals(1154.700, getPostContingencyResult(result, "l13").getNetworkResult().getBranchResult("l34").getI1(), LoadFlowAssert.DELTA_I);
        assertEquals(4, getPostContingencyResult(result, "l23").getLimitViolationsResult().getLimitViolations().size());
        assertEquals(577.350, getPostContingencyResult(result, "l23").getNetworkResult().getBranchResult("l12").getI1(), LoadFlowAssert.DELTA_I);
        assertEquals(384.900, getPostContingencyResult(result, "l23").getNetworkResult().getBranchResult("l14").getI1(), LoadFlowAssert.DELTA_I);
        assertEquals(1347.150, getPostContingencyResult(result, "l23").getNetworkResult().getBranchResult("l13").getI1(), LoadFlowAssert.DELTA_I);
        assertEquals(962.250, getPostContingencyResult(result, "l23").getNetworkResult().getBranchResult("l34").getI1(), LoadFlowAssert.DELTA_I);
        assertEquals(4, getPostContingencyResult(result, "l34").getLimitViolationsResult().getLimitViolations().size());
        assertEquals(384.900, getPostContingencyResult(result, "l34").getNetworkResult().getBranchResult("l12").getI1(), LoadFlowAssert.DELTA_I);
        assertEquals(577.350, getPostContingencyResult(result, "l34").getNetworkResult().getBranchResult("l14").getI1(), LoadFlowAssert.DELTA_I);
        assertEquals(1347.150, getPostContingencyResult(result, "l34").getNetworkResult().getBranchResult("l13").getI1(), LoadFlowAssert.DELTA_I);
        assertEquals(962.250, getPostContingencyResult(result, "l34").getNetworkResult().getBranchResult("l23").getI1(), LoadFlowAssert.DELTA_I);
    }

    @Test
    void testDcTemporaryCurrentLimitViolations() {
        Network network = FourBusNetworkFactory.create();
        SecurityAnalysisParameters securityAnalysisParameters = new SecurityAnalysisParameters();
        LoadFlowParameters lfParameters = new LoadFlowParameters()
                .setDc(true)
                .setDcPowerFactor(Math.tan(0.4));
        setSlackBusId(lfParameters, "b1_vl");
        securityAnalysisParameters.setLoadFlowParameters(lfParameters);

        List<Contingency> contingencies = createAllBranchesContingencies(network);

        network.getLine("l14").newCurrentLimits1().setPermanentLimit(60.0)
                .beginTemporaryLimit().setName("60").setAcceptableDuration(Integer.MAX_VALUE).setValue(200.0).endTemporaryLimit()
                .beginTemporaryLimit().setName("0").setAcceptableDuration(60).setValue(Double.MAX_VALUE).endTemporaryLimit().add();
        network.getLine("l12").newCurrentLimits1().setPermanentLimit(120.0)
                .beginTemporaryLimit().setName("60").setAcceptableDuration(Integer.MAX_VALUE).setValue(300.0).endTemporaryLimit()
                .beginTemporaryLimit().setName("0").setAcceptableDuration(60).setValue(Double.MAX_VALUE).endTemporaryLimit().add();
        network.getLine("l23").newCurrentLimits2().setPermanentLimit(150.0)
                .beginTemporaryLimit().setName("60").setAcceptableDuration(Integer.MAX_VALUE).setValue(500.0).endTemporaryLimit()
                .beginTemporaryLimit().setName("0").setAcceptableDuration(60).setValue(Double.MAX_VALUE).endTemporaryLimit().add();
        network.getLine("l34").newCurrentLimits1().setPermanentLimit(90.0)
                .beginTemporaryLimit().setName("60").setAcceptableDuration(Integer.MAX_VALUE).setValue(300.0).endTemporaryLimit()
                .beginTemporaryLimit().setName("0").setAcceptableDuration(60).setValue(Double.MAX_VALUE).endTemporaryLimit().add();
        network.getLine("l13").newCurrentLimits2().setPermanentLimit(60.0)
                .beginTemporaryLimit().setName("60").setAcceptableDuration(Integer.MAX_VALUE).setValue(300.0).endTemporaryLimit()
                .beginTemporaryLimit().setName("0").setAcceptableDuration(60).setValue(Double.MAX_VALUE).endTemporaryLimit().add();

        List<StateMonitor> monitors = List.of(new StateMonitor(ContingencyContext.all(), Set.of("l14", "l12", "l23", "l34", "l13"), Collections.emptySet(), Collections.emptySet()));

        SecurityAnalysisResult result = runSecurityAnalysis(network, contingencies, monitors, securityAnalysisParameters);

        assertSame(LoadFlowResult.ComponentResult.Status.CONVERGED, result.getPreContingencyResult().getStatus());
        assertEquals(5, result.getPreContingencyResult().getLimitViolationsResult().getLimitViolations().size());
        assertEquals(5, result.getPostContingencyResults().size());
        assertEquals(2, result.getPostContingencyResults().get(0).getLimitViolationsResult().getLimitViolations().size());
        assertEquals(2, result.getPostContingencyResults().get(1).getLimitViolationsResult().getLimitViolations().size());
        assertEquals(4, result.getPostContingencyResults().get(2).getLimitViolationsResult().getLimitViolations().size());
        assertEquals(4, result.getPostContingencyResults().get(3).getLimitViolationsResult().getLimitViolations().size());
        assertEquals(4, result.getPostContingencyResults().get(4).getLimitViolationsResult().getLimitViolations().size());
    }

    @Test
    void testThreeWindingsTransformerContingency() {
        Network network = VoltageControlNetworkFactory.createNetworkWithT3wt();
        SecurityAnalysisParameters securityAnalysisParameters = new SecurityAnalysisParameters();
        LoadFlowParameters parameters = new LoadFlowParameters();
        parameters.setDistributedSlack(false);
        setSlackBusId(parameters, "VL_1");
        securityAnalysisParameters.setLoadFlowParameters(parameters);
        List<Contingency> contingencies = List.of(new Contingency("T3wT", new ThreeWindingsTransformerContingency("T3wT")));
        List<StateMonitor> monitors = createAllBranchesMonitors(network);
        SecurityAnalysisResult result = runSecurityAnalysis(network, contingencies, monitors, securityAnalysisParameters);

        network.getThreeWindingsTransformer("T3wT").getLeg1().getTerminal().disconnect();
        network.getThreeWindingsTransformer("T3wT").getLeg2().getTerminal().disconnect();
        network.getThreeWindingsTransformer("T3wT").getLeg3().getTerminal().disconnect();
        setSlackBusId(parameters, "VL_1");
        LoadFlow.run(network, parameters);

        PostContingencyResult contingencyResult = getPostContingencyResult(result, "T3wT");
        assertEquals(network.getLine("LINE_12").getTerminal2().getP(), contingencyResult.getNetworkResult().getBranchResult("LINE_12").getP2(), LoadFlowAssert.DELTA_POWER);
        assertEquals(network.getLine("LINE_12").getTerminal2().getQ(), contingencyResult.getNetworkResult().getBranchResult("LINE_12").getQ2(), LoadFlowAssert.DELTA_POWER);

        network.getThreeWindingsTransformer("T3wT").getLeg1().getTerminal().connect();
        network.getThreeWindingsTransformer("T3wT").getLeg2().getTerminal().connect();
        network.getThreeWindingsTransformer("T3wT").getLeg3().getTerminal().connect();
        List<Contingency> contingencies2 = List.of(new Contingency("T3wT2", new ThreeWindingsTransformerContingency("T3wT2")));
        var e = assertThrows(CompletionException.class, () -> runSecurityAnalysis(network, contingencies2, monitors, securityAnalysisParameters));
        assertTrue(e.getCause() instanceof PowsyblException);
        assertEquals("Three windings transformer 'T3wT2' not found in the network", e.getCause().getMessage());
    }

    @Test
    void testDanglingLineContingency() {
        Network network = BoundaryFactory.createWithLoad();
        SecurityAnalysisParameters securityAnalysisParameters = new SecurityAnalysisParameters();
        List<Contingency> contingencies = List.of(new Contingency("dl1", new DanglingLineContingency("dl1")));
        List<StateMonitor> monitors = createAllBranchesMonitors(network);
        SecurityAnalysisResult result = runSecurityAnalysis(network, contingencies, monitors, securityAnalysisParameters);
        assertEquals(75.18, result.getPreContingencyResult().getNetworkResult().getBranchResult("l1").getP1(), LoadFlowAssert.DELTA_POWER);
        assertEquals(3.333, getPostContingencyResult(result, "dl1").getNetworkResult().getBranchResult("l1").getP1(), LoadFlowAssert.DELTA_POWER);
    }

    @Test
    void reportTest() throws IOException {
        var network = EurostagTutorialExample1Factory.create();

        List<Contingency> contingencies = createAllBranchesContingencies(network);

        ReporterModel reporter = new ReporterModel("TestSecurityAnalysis", "Test security analysis report");

        runSecurityAnalysis(network, contingencies, Collections.emptyList(), new SecurityAnalysisParameters(), reporter);

        String refLogExport = normalizeLineSeparator(new String(ByteStreams.toByteArray(Objects.requireNonNull(getClass().getResourceAsStream("/saReport.txt"))), StandardCharsets.UTF_8));

        StringWriter writer = new StringWriter();
        reporter.export(writer);
        String logExport = normalizeLineSeparator(writer.toString());

        assertEquals(refLogExport, logExport);
    }

    @Test
    void testBranchOpenAtOneSideLoss() {
        var network = ConnectedComponentNetworkFactory.createTwoComponentWithGeneratorAndLoad();
        network.getLine("l46").getTerminal1().disconnect();
        List<Contingency> contingencies = List.of(new Contingency("line", new BranchContingency("l34")));
        SecurityAnalysisResult result = runSecurityAnalysis(network, contingencies, Collections.emptyList(), new SecurityAnalysisParameters(), Reporter.NO_OP);
        assertSame(LoadFlowResult.ComponentResult.Status.CONVERGED, result.getPreContingencyResult().getStatus());
        assertSame(PostContingencyComputationStatus.CONVERGED, result.getPostContingencyResults().get(0).getStatus());
    }

    @Test
    void testSecurityAnalysisWithOperatorStrategy() {
        GraphConnectivityFactory<LfBus, LfBranch> connectivityFactory = new NaiveGraphConnectivityFactory<>(LfBus::getNum);
        securityAnalysisProvider = new OpenSecurityAnalysisProvider(matrixFactory, connectivityFactory);

        Network network = NodeBreakerNetworkFactory.create3Bars();
        network.getSwitch("C1").setOpen(true);
        network.getSwitch("C2").setOpen(true);
        network.getLineStream().forEach(line -> {
            if (line.getCurrentLimits1().isPresent()) {
                line.getCurrentLimits1().orElseThrow().setPermanentLimit(310);
            }
            if (line.getCurrentLimits2().isPresent()) {
                line.getCurrentLimits2().orElseThrow().setPermanentLimit(310);
            }
        });

        List<Contingency> contingencies = Stream.of("L1", "L3", "L2")
                .map(id -> new Contingency(id, new BranchContingency(id)))
                .collect(Collectors.toList());

        List<Action> actions = List.of(new SwitchAction("action1", "C1", false),
                                       new SwitchAction("action3", "C2", false));

        List<OperatorStrategy> operatorStrategies = List.of(new OperatorStrategy("strategyL1", ContingencyContext.specificContingency("L1"), new TrueCondition(), List.of("action1")),
                                                            new OperatorStrategy("strategyL3", ContingencyContext.specificContingency("L3"), new TrueCondition(), List.of("action3")),
                                                            new OperatorStrategy("strategyL2", ContingencyContext.specificContingency("L2"), new TrueCondition(), List.of("action1", "action3")));

        List<StateMonitor> monitors = createAllBranchesMonitors(network);

        LoadFlowParameters parameters = new LoadFlowParameters();
        parameters.setDistributedSlack(false);
        setSlackBusId(parameters, "VL2_0");
        SecurityAnalysisParameters securityAnalysisParameters = new SecurityAnalysisParameters();
        securityAnalysisParameters.setLoadFlowParameters(parameters);

        SecurityAnalysisResult result = runSecurityAnalysis(network, contingencies, monitors, securityAnalysisParameters,
                operatorStrategies, actions, Reporter.NO_OP);
        assertEquals(578.740, result.getPreContingencyResult().getNetworkResult().getBranchResult("L1").getI1(), LoadFlowAssert.DELTA_I);
        assertEquals(0.0, result.getPreContingencyResult().getNetworkResult().getBranchResult("L2").getI1(), LoadFlowAssert.DELTA_I);
        assertEquals(292.708, result.getPreContingencyResult().getNetworkResult().getBranchResult("L3").getI1(), LoadFlowAssert.DELTA_I);
        assertEquals(0.002, getPostContingencyResult(result, "L1").getNetworkResult().getBranchResult("L2").getI1(), LoadFlowAssert.DELTA_I);
        assertEquals(318.294, getPostContingencyResult(result, "L1").getNetworkResult().getBranchResult("L3").getI1(), LoadFlowAssert.DELTA_I);
        assertEquals(583.624, getOperatorStrategyResult(result, "strategyL1").getNetworkResult().getBranchResult("L2").getI1(), LoadFlowAssert.DELTA_I);
        assertEquals(303.513, getOperatorStrategyResult(result, "strategyL1").getNetworkResult().getBranchResult("L3").getI1(), LoadFlowAssert.DELTA_I);
        assertEquals(0.0, getPostContingencyResult(result, "L3").getNetworkResult().getBranchResult("L2").getI1(), LoadFlowAssert.DELTA_I);
        assertEquals(602.965, getPostContingencyResult(result, "L3").getNetworkResult().getBranchResult("L1").getI1(), LoadFlowAssert.DELTA_I);
        assertEquals(303.513, getOperatorStrategyResult(result, "strategyL3").getNetworkResult().getBranchResult("L2").getI1(), LoadFlowAssert.DELTA_I);
        assertEquals(583.624, getOperatorStrategyResult(result, "strategyL3").getNetworkResult().getBranchResult("L1").getI1(), LoadFlowAssert.DELTA_I);
        assertEquals(583.624, getPostContingencyResult(result, "L2").getNetworkResult().getBranchResult("L1").getI1(), LoadFlowAssert.DELTA_I);
        assertEquals(303.513, getPostContingencyResult(result, "L2").getNetworkResult().getBranchResult("L3").getI1(), LoadFlowAssert.DELTA_I);
        assertEquals(441.539, getOperatorStrategyResult(result, "strategyL2").getNetworkResult().getBranchResult("L1").getI1(), LoadFlowAssert.DELTA_I);
        assertEquals(441.539, getOperatorStrategyResult(result, "strategyL2").getNetworkResult().getBranchResult("L3").getI1(), LoadFlowAssert.DELTA_I);

        // re-run with loadflows
        LoadFlow.run(network, parameters);
        assertEquals(578.740, network.getLine("L1").getTerminal1().getI(), LoadFlowAssert.DELTA_I);
        assertEquals(0.0, network.getLine("L2").getTerminal1().getI(), LoadFlowAssert.DELTA_I);
        assertEquals(292.708, network.getLine("L3").getTerminal1().getI(), LoadFlowAssert.DELTA_I);

        network.getLine("L1").getTerminal1().disconnect();
        network.getLine("L1").getTerminal2().disconnect();
        LoadFlow.run(network, parameters);
        assertEquals(0.002, network.getLine("L2").getTerminal1().getI(), LoadFlowAssert.DELTA_I);
        assertEquals(318.284, network.getLine("L3").getTerminal1().getI(), LoadFlowAssert.DELTA_I);

        network.getSwitch("C1").setOpen(false);
        LoadFlow.run(network, parameters);
        assertEquals(583.624, network.getLine("L2").getTerminal1().getI(), LoadFlowAssert.DELTA_I);
        assertEquals(303.513, network.getLine("L3").getTerminal1().getI(), LoadFlowAssert.DELTA_I);

        network.getLine("L1").getTerminal1().connect();
        network.getLine("L1").getTerminal2().connect();
        network.getLine("L3").getTerminal1().disconnect();
        network.getLine("L3").getTerminal2().disconnect();
        network.getSwitch("C1").setOpen(true);
        LoadFlow.run(network, parameters);
        assertEquals(602.965, network.getLine("L1").getTerminal1().getI(), LoadFlowAssert.DELTA_I);
        assertEquals(0.0, network.getLine("L2").getTerminal1().getI(), LoadFlowAssert.DELTA_I);

        network.getSwitch("C2").setOpen(false);
        LoadFlow.run(network, parameters);
        assertEquals(583.624, network.getLine("L1").getTerminal1().getI(), LoadFlowAssert.DELTA_I);
        assertEquals(303.513, network.getLine("L2").getTerminal1().getI(), LoadFlowAssert.DELTA_I);

        network.getLine("L3").getTerminal1().connect();
        network.getLine("L3").getTerminal2().connect();
        network.getLine("L2").getTerminal1().disconnect();
        network.getLine("L2").getTerminal2().disconnect();
        network.getSwitch("C2").setOpen(true);
        LoadFlow.run(network, parameters);
        assertEquals(583.624, network.getLine("L1").getTerminal1().getI(), LoadFlowAssert.DELTA_I);
        assertEquals(303.513, network.getLine("L3").getTerminal1().getI(), LoadFlowAssert.DELTA_I);

        network.getSwitch("C1").setOpen(false);
        network.getSwitch("C2").setOpen(false);
        LoadFlow.run(network, parameters);
        assertEquals(441.539, network.getLine("L1").getTerminal1().getI(), LoadFlowAssert.DELTA_I);
        assertEquals(89.429, network.getLine("L2").getTerminal1().getI(), LoadFlowAssert.DELTA_I);
        assertEquals(441.539, network.getLine("L3").getTerminal1().getI(), LoadFlowAssert.DELTA_I);
    }

    @Test
    void testSecurityAnalysisWithOperatorStrategy2() {
        GraphConnectivityFactory<LfBus, LfBranch> connectivityFactory = new NaiveGraphConnectivityFactory<>(LfBus::getNum);
        securityAnalysisProvider = new OpenSecurityAnalysisProvider(matrixFactory, connectivityFactory);

        Network network = NodeBreakerNetworkFactory.create3Bars();
        network.getSwitch("C1").setOpen(true);
        network.getSwitch("C2").setOpen(true);
        network.getLine("L1").getCurrentLimits1().orElseThrow().setPermanentLimit(580.0);
        network.getLine("L1").getCurrentLimits2().orElseThrow().setPermanentLimit(580.0);
        network.getLine("L2").getCurrentLimits1().orElseThrow().setPermanentLimit(500.0);
        network.getLine("L2").getCurrentLimits2().orElseThrow().setPermanentLimit(500.0);

        List<Contingency> contingencies = Stream.of("L1", "L3", "L2")
                .map(id -> new Contingency(id, new BranchContingency(id)))
                .collect(Collectors.toList());

        List<Action> actions = List.of(new SwitchAction("action1", "C1", false),
                                       new SwitchAction("action3", "C2", false));

        List<OperatorStrategy> operatorStrategies = List.of(new OperatorStrategy("strategyL1", ContingencyContext.specificContingency("L1"), new AnyViolationCondition(), List.of("action1")),
                                                            new OperatorStrategy("strategyL3", ContingencyContext.specificContingency("L3"), new AnyViolationCondition(), List.of("action3")),
                                                            new OperatorStrategy("strategyL2_1", ContingencyContext.specificContingency("L2"), new AtLeastOneViolationCondition(List.of("L1")), List.of("action1", "action3")),
                                                            new OperatorStrategy("strategyL2_2", ContingencyContext.specificContingency("L2"), new AllViolationCondition(List.of("L1")), List.of("action1", "action3")));

        List<StateMonitor> monitors = createAllBranchesMonitors(network);

        LoadFlowParameters parameters = new LoadFlowParameters();
        parameters.setDistributedSlack(false);
        setSlackBusId(parameters, "VL2_0");
        SecurityAnalysisParameters securityAnalysisParameters = new SecurityAnalysisParameters();
        securityAnalysisParameters.setLoadFlowParameters(parameters);

        SecurityAnalysisResult result = runSecurityAnalysis(network, contingencies, monitors, securityAnalysisParameters,
                operatorStrategies, actions, Reporter.NO_OP);
        assertEquals(578.740, result.getPreContingencyResult().getNetworkResult().getBranchResult("L1").getI1(), LoadFlowAssert.DELTA_I);
        assertEquals(0.0, result.getPreContingencyResult().getNetworkResult().getBranchResult("L2").getI1(), LoadFlowAssert.DELTA_I);
        assertEquals(292.708, result.getPreContingencyResult().getNetworkResult().getBranchResult("L3").getI1(), LoadFlowAssert.DELTA_I);
        // L1 contingency
        assertEquals(0.0, getPostContingencyResult(result, "L1").getNetworkResult().getBranchResult("L2").getI1(), LoadFlowAssert.DELTA_I);
        assertEquals(318.284, getPostContingencyResult(result, "L1").getNetworkResult().getBranchResult("L3").getI1(), LoadFlowAssert.DELTA_I);
        assertTrue(getPostContingencyResult(result, "L1").getLimitViolationsResult().getLimitViolations().isEmpty());
        assertTrue(getOptionalOperatorStrategyResult(result, "strategyL1").isEmpty());
        // L3 contingency
        assertEquals(0.0, getPostContingencyResult(result, "L3").getNetworkResult().getBranchResult("L2").getI1(), LoadFlowAssert.DELTA_I);
        assertEquals(602.965, getPostContingencyResult(result, "L3").getNetworkResult().getBranchResult("L1").getI1(), LoadFlowAssert.DELTA_I);
        assertFalse(getPostContingencyResult(result, "L3").getLimitViolationsResult().getLimitViolations().isEmpty()); // HIGH_VOLTAGE
        assertFalse(getOptionalOperatorStrategyResult(result, "strategyL3").isEmpty());
        // L2 contingency
        assertEquals(583.624, getPostContingencyResult(result, "L2").getNetworkResult().getBranchResult("L1").getI1(), LoadFlowAssert.DELTA_I);
        assertEquals(303.513, getPostContingencyResult(result, "L2").getNetworkResult().getBranchResult("L3").getI1(), LoadFlowAssert.DELTA_I);
        assertEquals(441.539, getOperatorStrategyResult(result, "strategyL2_1").getNetworkResult().getBranchResult("L1").getI1(), LoadFlowAssert.DELTA_I);
        assertEquals(441.539, getOperatorStrategyResult(result, "strategyL2_2").getNetworkResult().getBranchResult("L1").getI1(), LoadFlowAssert.DELTA_I);
    }

    @Test
    void testSecurityAnalysisWithOperatorStrategy3() {
        GraphConnectivityFactory<LfBus, LfBranch> connectivityFactory = new NaiveGraphConnectivityFactory<>(LfBus::getNum);
        securityAnalysisProvider = new OpenSecurityAnalysisProvider(matrixFactory, connectivityFactory);

        Network network = NodeBreakerNetworkFactory.create3Bars();
        network.getVoltageLevel("VL1").setLowVoltageLimit(390.0);
        network.getVoltageLevel("VL2").setLowVoltageLimit(390.0);
        network.getSwitch("C1").setOpen(true);
        network.getSwitch("C2").setOpen(true);
        network.getLine("L1").getCurrentLimits1().orElseThrow().setPermanentLimit(580.0);
        network.getLine("L1").getCurrentLimits2().orElseThrow().setPermanentLimit(580.0);
        network.getLine("L2").getCurrentLimits1().orElseThrow().setPermanentLimit(500.0);
        network.getLine("L2").getCurrentLimits2().orElseThrow().setPermanentLimit(500.0);

        List<Contingency> contingencies = Stream.of("L3", "L2")
                .map(id -> new Contingency(id, new BranchContingency(id)))
                .collect(Collectors.toList());

        List<Action> actions = List.of(new SwitchAction("action1", "C1", false),
                                       new SwitchAction("action3", "C2", false));

        List<OperatorStrategy> operatorStrategies = List.of(new OperatorStrategy("strategyL3", ContingencyContext.specificContingency("L3"), new AllViolationCondition(List.of("VL1", "VL2")), List.of("action3")),
                                                            new OperatorStrategy("strategyL2", ContingencyContext.specificContingency("L2"), new AtLeastOneViolationCondition(List.of("L1", "L3")), List.of("action1", "action3")));

        List<StateMonitor> monitors = createNetworkMonitors(network);

        LoadFlowParameters parameters = new LoadFlowParameters();
        parameters.setDistributedSlack(false);
        setSlackBusId(parameters, "VL2_0");
        SecurityAnalysisParameters securityAnalysisParameters = new SecurityAnalysisParameters();
        securityAnalysisParameters.setLoadFlowParameters(parameters);

        SecurityAnalysisResult result = runSecurityAnalysis(network, contingencies, monitors, securityAnalysisParameters,
                operatorStrategies, actions, Reporter.NO_OP);
        // L3 contingency
        assertFalse(getOptionalOperatorStrategyResult(result, "strategyL3").isEmpty());
        // L2 contingency
        assertFalse(getOptionalOperatorStrategyResult(result, "strategyL2").isEmpty());
    }

    @Test
    void testWithSeveralConnectedComponents() {
        GraphConnectivityFactory<LfBus, LfBranch> connectivityFactory = new NaiveGraphConnectivityFactory<>(LfBus::getNum);
        securityAnalysisProvider = new OpenSecurityAnalysisProvider(matrixFactory, connectivityFactory);

        Network network = ConnectedComponentNetworkFactory.createTwoCcLinkedBySwitches();

        List<Contingency> contingencies = Stream.of("s25")
                .map(id -> new Contingency(id, new SwitchContingency(id)))
                .collect(Collectors.toList());

        List<Action> actions = List.of(new SwitchAction("action1", "s34", true));

        List<OperatorStrategy> operatorStrategies = List.of(new OperatorStrategy("strategyS25", ContingencyContext.specificContingency("s25"), new TrueCondition(), List.of("action1")));

        List<StateMonitor> monitors = createAllBranchesMonitors(network);

        SecurityAnalysisResult result = runSecurityAnalysis(network, contingencies, monitors, new SecurityAnalysisParameters(),
                operatorStrategies, actions, Reporter.NO_OP);
        assertEquals(1.255, result.getPreContingencyResult().getNetworkResult().getBranchResult("l12").getP1(), LoadFlowAssert.DELTA_POWER);
        assertEquals(1.745, result.getPreContingencyResult().getNetworkResult().getBranchResult("l13").getP1(), LoadFlowAssert.DELTA_POWER);
        assertEquals(0.502, result.getPreContingencyResult().getNetworkResult().getBranchResult("l23").getP1(), LoadFlowAssert.DELTA_POWER);
        // s25 contingency
        assertEquals(1.332, getPostContingencyResult(result, "s25").getNetworkResult().getBranchResult("l12").getP1(), LoadFlowAssert.DELTA_POWER);
        assertEquals(1.667, getPostContingencyResult(result, "s25").getNetworkResult().getBranchResult("l13").getP1(), LoadFlowAssert.DELTA_POWER);
        assertEquals(0.335, getPostContingencyResult(result, "s25").getNetworkResult().getBranchResult("l23").getP1(), LoadFlowAssert.DELTA_POWER);
        // strategyS25 operator strategy
        assertEquals(0.666, getOperatorStrategyResult(result, "strategyS25").getNetworkResult().getBranchResult("l12").getP1(), LoadFlowAssert.DELTA_POWER);
        assertEquals(0.333, getOperatorStrategyResult(result, "strategyS25").getNetworkResult().getBranchResult("l13").getP1(), LoadFlowAssert.DELTA_POWER);
        assertEquals(-0.333, getOperatorStrategyResult(result, "strategyS25").getNetworkResult().getBranchResult("l23").getP1(), LoadFlowAssert.DELTA_POWER);
    }

    @Test
    void testMetrixTutorial() {
        GraphConnectivityFactory<LfBus, LfBranch> connectivityFactory = new NaiveGraphConnectivityFactory<>(LfBus::getNum);
        securityAnalysisProvider = new OpenSecurityAnalysisProvider(matrixFactory, connectivityFactory);

        Network network = MetrixTutorialSixBusesFactory.create();
        network.getGenerator("SO_G2").setTargetP(960);

        SecurityAnalysisParameters securityAnalysisParameters = new SecurityAnalysisParameters();
        LoadFlowParameters parameters = new LoadFlowParameters();
        parameters.setBalanceType(LoadFlowParameters.BalanceType.PROPORTIONAL_TO_LOAD);
        parameters.setHvdcAcEmulation(false);
        securityAnalysisParameters.setLoadFlowParameters(parameters);

        List<Contingency> contingencies = List.of(new Contingency("S_SO_1", new BranchContingency("S_SO_1")));

        List<StateMonitor> monitors = createAllBranchesMonitors(network);

        List<Action> actions = List.of(new SwitchAction("openSwitchS0", "SOO1_SOO1_DJ_OMN", true),
                                       new LineConnectionAction("openLineSSO2", "S_SO_2", true, true),
                                       new PhaseTapChangerTapPositionAction("pst", "NE_NO_1", false, 1), // PST at tap position 17.
                                       new PhaseTapChangerTapPositionAction("pst2", "NE_NO_1", true, -16));
        List<OperatorStrategy> operatorStrategies = List.of(new OperatorStrategy("strategy1", ContingencyContext.specificContingency("S_SO_1"), new AllViolationCondition(List.of("S_SO_2")), List.of("openSwitchS0")),
                                                            new OperatorStrategy("strategy2", ContingencyContext.specificContingency("S_SO_1"), new AllViolationCondition(List.of("S_SO_2")), List.of("openLineSSO2")),
                                                            new OperatorStrategy("strategy3", ContingencyContext.specificContingency("S_SO_1"), new TrueCondition(), List.of("pst")),
                                                            new OperatorStrategy("strategy4", ContingencyContext.specificContingency("S_SO_1"), new TrueCondition(), List.of("pst2")));

        SecurityAnalysisResult result = runSecurityAnalysis(network, contingencies, monitors, securityAnalysisParameters,
                operatorStrategies, actions, Reporter.NO_OP);
        assertEquals(346.296, result.getPreContingencyResult().getNetworkResult().getBranchResult("S_SO_2").getI1(), LoadFlowAssert.DELTA_I);
        assertEquals(642.805, getPostContingencyResult(result, "S_SO_1").getNetworkResult().getBranchResult("S_SO_2").getI1(), LoadFlowAssert.DELTA_I);
        assertEquals(240.523, getOperatorStrategyResult(result, "strategy1").getNetworkResult().getBranchResult("S_SO_2").getI1(), LoadFlowAssert.DELTA_I);
        assertEquals(599.161, getOperatorStrategyResult(result, "strategy2").getNetworkResult().getBranchResult("SO_NO_1").getI1(), LoadFlowAssert.DELTA_I);
        assertEquals(639.268, getOperatorStrategyResult(result, "strategy3").getNetworkResult().getBranchResult("S_SO_2").getI1(), LoadFlowAssert.DELTA_I);
        assertEquals(639.268, getOperatorStrategyResult(result, "strategy4").getNetworkResult().getBranchResult("S_SO_2").getI1(), LoadFlowAssert.DELTA_I);

        LoadFlow.run(network, parameters);
        assertEquals(346.296, network.getLine("S_SO_2").getTerminal1().getI(), LoadFlowAssert.DELTA_I);

        network.getLine("S_SO_1").getTerminal1().disconnect();
        network.getLine("S_SO_1").getTerminal2().disconnect();
        LoadFlow.run(network, parameters);
        assertEquals(642.805, network.getLine("S_SO_2").getTerminal1().getI(), LoadFlowAssert.DELTA_I);

        network.getSwitch("SOO1_SOO1_DJ_OMN").setOpen(true);
        LoadFlow.run(network, parameters);
        assertEquals(240.523, network.getLine("S_SO_2").getTerminal1().getI(), LoadFlowAssert.DELTA_I);

        network.getSwitch("SOO1_SOO1_DJ_OMN").setOpen(false);
        network.getTwoWindingsTransformer("NE_NO_1").getPhaseTapChanger().setTapPosition(1);
        LoadFlow.run(network, parameters);
        assertEquals(639.268, network.getLine("S_SO_2").getTerminal1().getI(), LoadFlowAssert.DELTA_I);
    }

    @Test
    void testBranchOpenAtOneSideRecovery() {
        GraphConnectivityFactory<LfBus, LfBranch> connectivityFactory = new NaiveGraphConnectivityFactory<>(LfBus::getNum);
        securityAnalysisProvider = new OpenSecurityAnalysisProvider(matrixFactory, connectivityFactory);

        var network = ConnectedComponentNetworkFactory.createTwoCcLinkedBySwitches();
        network.getLine("l46").getTerminal1().disconnect();
        network.getSwitch("s25").setOpen(true);
        network.getSwitch("s34").setOpen(true);
        List<Contingency> contingencies = List.of(new Contingency("line", new BranchContingency("l12")));
        List<Action> actions = List.of(new SwitchAction("closeSwitch", "s25", false));
        List<OperatorStrategy> operatorStrategies = List.of(new OperatorStrategy("strategy", ContingencyContext.specificContingency("line"), new TrueCondition(), List.of("closeSwitch")));
        List<StateMonitor> monitors = createAllBranchesMonitors(network);
        SecurityAnalysisResult result = runSecurityAnalysis(network, contingencies, monitors, new SecurityAnalysisParameters(),
                operatorStrategies, actions, Reporter.NO_OP);
        assertEquals(-2.996, getOperatorStrategyResult(result, "strategy").getNetworkResult().getBranchResult("l23").getP1(), LoadFlowAssert.DELTA_POWER);
        assertEquals(-3.000, getOperatorStrategyResult(result, "strategy").getNetworkResult().getBranchResult("l45").getP1(), LoadFlowAssert.DELTA_POWER);
    }

    @Test
    void testStatusConversion() {
        assertEquals(LoadFlowResult.ComponentResult.Status.CONVERGED,
                AbstractSecurityAnalysis.loadFlowResultStatusFromNRStatus(NewtonRaphsonStatus.CONVERGED));
        assertEquals(LoadFlowResult.ComponentResult.Status.MAX_ITERATION_REACHED,
                AbstractSecurityAnalysis.loadFlowResultStatusFromNRStatus(NewtonRaphsonStatus.MAX_ITERATION_REACHED));
        assertEquals(LoadFlowResult.ComponentResult.Status.SOLVER_FAILED,
                AbstractSecurityAnalysis.loadFlowResultStatusFromNRStatus(NewtonRaphsonStatus.SOLVER_FAILED));
        assertEquals(LoadFlowResult.ComponentResult.Status.FAILED,
                AbstractSecurityAnalysis.loadFlowResultStatusFromNRStatus(NewtonRaphsonStatus.NO_CALCULATION));
        assertEquals(LoadFlowResult.ComponentResult.Status.FAILED,
                AbstractSecurityAnalysis.loadFlowResultStatusFromNRStatus(NewtonRaphsonStatus.UNREALISTIC_STATE));

        assertEquals(PostContingencyComputationStatus.CONVERGED,
                AbstractSecurityAnalysis.postContingencyStatusFromNRStatus(NewtonRaphsonStatus.CONVERGED));
        assertEquals(PostContingencyComputationStatus.MAX_ITERATION_REACHED,
                AbstractSecurityAnalysis.postContingencyStatusFromNRStatus(NewtonRaphsonStatus.MAX_ITERATION_REACHED));
        assertEquals(PostContingencyComputationStatus.SOLVER_FAILED,
                AbstractSecurityAnalysis.postContingencyStatusFromNRStatus(NewtonRaphsonStatus.SOLVER_FAILED));
        assertEquals(PostContingencyComputationStatus.NO_IMPACT,
                AbstractSecurityAnalysis.postContingencyStatusFromNRStatus(NewtonRaphsonStatus.NO_CALCULATION));
        assertEquals(PostContingencyComputationStatus.FAILED,
                AbstractSecurityAnalysis.postContingencyStatusFromNRStatus(NewtonRaphsonStatus.UNREALISTIC_STATE));
    }

    @Test
    void testCheckActions() {
        Network network = MetrixTutorialSixBusesFactory.create();
        List<StateMonitor> monitors = createAllBranchesMonitors(network);
        SecurityAnalysisParameters securityAnalysisParameters = new SecurityAnalysisParameters();
        List<Contingency> contingencies = List.of(new Contingency("S_SO_1", new BranchContingency("S_SO_1")));

        List<Action> actions = List.of(new SwitchAction("openSwitch", "switch", true));
        List<OperatorStrategy> operatorStrategies = List.of(new OperatorStrategy("strategy", ContingencyContext.specificContingency("S_SO_1"), new AllViolationCondition(List.of("S_SO_2")), List.of("openSwitch")));
        CompletionException exception = assertThrows(CompletionException.class, () -> runSecurityAnalysis(network, contingencies, monitors, securityAnalysisParameters,
                operatorStrategies, actions, Reporter.NO_OP));
        assertEquals("Switch 'switch' not found", exception.getCause().getMessage());

        List<Action> actions2 = List.of(new LineConnectionAction("openLine", "line", true, true));
        List<OperatorStrategy> operatorStrategies2 = List.of(new OperatorStrategy("strategy2", ContingencyContext.specificContingency("S_SO_1"), new AllViolationCondition(List.of("S_SO_2")), List.of("openLine")));
        exception = assertThrows(CompletionException.class, () -> runSecurityAnalysis(network, contingencies, monitors, securityAnalysisParameters,
                operatorStrategies2, actions2, Reporter.NO_OP));
        assertEquals("Branch 'line' not found", exception.getCause().getMessage());

        List<Action> actions3 = List.of(new PhaseTapChangerTapPositionAction("pst", "pst1", false, 1));
        List<OperatorStrategy> operatorStrategies3 = List.of(new OperatorStrategy("strategy3", ContingencyContext.specificContingency("S_SO_1"), new TrueCondition(), List.of("pst")));
        exception = assertThrows(CompletionException.class, () -> runSecurityAnalysis(network, contingencies, monitors, securityAnalysisParameters,
                operatorStrategies3, actions3, Reporter.NO_OP));
        assertEquals("Branch 'pst1' not found", exception.getCause().getMessage());

        List<Action> actions4 = Collections.emptyList();
        List<OperatorStrategy> operatorStrategies4 = List.of(new OperatorStrategy("strategy4", ContingencyContext.specificContingency("S_SO_1"), new TrueCondition(), List.of("x")));
        exception = assertThrows(CompletionException.class, () -> runSecurityAnalysis(network, contingencies, monitors, securityAnalysisParameters,
                operatorStrategies4, actions4, Reporter.NO_OP));
        assertEquals("Operator strategy 'strategy4' is associated to action 'x' but this action is not present in the list", exception.getCause().getMessage());

        List<Action> actions5 = List.of(new SwitchAction("openSwitch", "NOD1_NOD1  NE1  1_SC5_0", true));
        List<OperatorStrategy> operatorStrategies5 = List.of(new OperatorStrategy("strategy5", ContingencyContext.specificContingency("y"), new TrueCondition(), List.of("openSwitch")));
        exception = assertThrows(CompletionException.class, () -> runSecurityAnalysis(network, contingencies, monitors, securityAnalysisParameters,
                operatorStrategies5, actions5, Reporter.NO_OP));
        assertEquals("Operator strategy 'strategy5' is associated to contingency 'y' but this contingency is not present in the list", exception.getCause().getMessage());
    }

    @Test
    void testDcSecurityAnalysisWithOperatorStrategy() {
        GraphConnectivityFactory<LfBus, LfBranch> connectivityFactory = new NaiveGraphConnectivityFactory<>(LfBus::getNum);
        securityAnalysisProvider = new OpenSecurityAnalysisProvider(matrixFactory, connectivityFactory);

        Network network = NodeBreakerNetworkFactory.create3Bars();
        network.getSwitch("C1").setOpen(true);
        network.getSwitch("C2").setOpen(true);
        network.getLineStream().forEach(line -> {
            if (line.getCurrentLimits1().isPresent()) {
                line.getCurrentLimits1().orElseThrow().setPermanentLimit(310);
            }
            if (line.getCurrentLimits2().isPresent()) {
                line.getCurrentLimits2().orElseThrow().setPermanentLimit(310);
            }
        });

        List<Contingency> contingencies = Stream.of("L1", "L3", "L2")
                .map(id -> new Contingency(id, new BranchContingency(id)))
                .collect(Collectors.toList());

        List<Action> actions = List.of(new SwitchAction("action1", "C1", false),
                new SwitchAction("action3", "C2", false));

        List<OperatorStrategy> operatorStrategies = List.of(new OperatorStrategy("strategyL1", ContingencyContext.specificContingency("L1"), new TrueCondition(), List.of("action1")),
                new OperatorStrategy("strategyL3", ContingencyContext.specificContingency("L3"), new TrueCondition(), List.of("action3")),
                new OperatorStrategy("strategyL2", ContingencyContext.specificContingency("L2"), new TrueCondition(), List.of("action1", "action3")));

        List<StateMonitor> monitors = createAllBranchesMonitors(network);

        LoadFlowParameters parameters = new LoadFlowParameters();
        parameters.setDistributedSlack(false);
        parameters.setDc(true);
        setSlackBusId(parameters, "VL2_0");
        SecurityAnalysisParameters securityAnalysisParameters = new SecurityAnalysisParameters();
        securityAnalysisParameters.setLoadFlowParameters(parameters);

        SecurityAnalysisResult result = runSecurityAnalysis(network, contingencies, monitors, securityAnalysisParameters,
                operatorStrategies, actions, Reporter.NO_OP);
        assertEquals(400.0, result.getPreContingencyResult().getNetworkResult().getBranchResult("L1").getP1(), LoadFlowAssert.DELTA_POWER);
        assertEquals(0.0, result.getPreContingencyResult().getNetworkResult().getBranchResult("L2").getP1(), LoadFlowAssert.DELTA_POWER);
        assertEquals(200.0, result.getPreContingencyResult().getNetworkResult().getBranchResult("L3").getP1(), LoadFlowAssert.DELTA_POWER);

        //L1 Contingency then close C1
        assertEquals(0.0, getPostContingencyResult(result, "L1").getNetworkResult().getBranchResult("L2").getP1(), LoadFlowAssert.DELTA_POWER);
        assertEquals(200.0, getPostContingencyResult(result, "L1").getNetworkResult().getBranchResult("L3").getP1(), LoadFlowAssert.DELTA_POWER);
        assertEquals(400.0, getOperatorStrategyResult(result, "strategyL1").getNetworkResult().getBranchResult("L2").getP1(), LoadFlowAssert.DELTA_POWER);
        assertEquals(200.0, getOperatorStrategyResult(result, "strategyL1").getNetworkResult().getBranchResult("L3").getP1(), LoadFlowAssert.DELTA_POWER);

        //L3 Contingency then close C2
        assertEquals(0.0, getPostContingencyResult(result, "L3").getNetworkResult().getBranchResult("L2").getP1(), LoadFlowAssert.DELTA_POWER);
        assertEquals(400.0, getPostContingencyResult(result, "L3").getNetworkResult().getBranchResult("L1").getP1(), LoadFlowAssert.DELTA_POWER);
        assertEquals(200.0, getOperatorStrategyResult(result, "strategyL3").getNetworkResult().getBranchResult("L2").getP1(), LoadFlowAssert.DELTA_POWER);
        assertEquals(400.0, getOperatorStrategyResult(result, "strategyL3").getNetworkResult().getBranchResult("L1").getP1(), LoadFlowAssert.DELTA_POWER);

        //L2 Contingency then close C1 and C2
        assertEquals(400.0, getPostContingencyResult(result, "L2").getNetworkResult().getBranchResult("L1").getP1(), LoadFlowAssert.DELTA_POWER);
        assertEquals(200.0, getPostContingencyResult(result, "L2").getNetworkResult().getBranchResult("L3").getP1(), LoadFlowAssert.DELTA_POWER);
        assertEquals(300.0, getOperatorStrategyResult(result, "strategyL2").getNetworkResult().getBranchResult("L1").getP1(), LoadFlowAssert.DELTA_POWER);
        assertEquals(300.0, getOperatorStrategyResult(result, "strategyL2").getNetworkResult().getBranchResult("L3").getP1(), LoadFlowAssert.DELTA_POWER);
    }

    @Test
    void testSaDcLineConnectionAction() {
        Network network = FourBusNetworkFactory.create();
        List<Contingency> contingencies = Stream.of("l14")
                .map(id -> new Contingency(id, new BranchContingency(id)))
                .collect(Collectors.toList());

        List<Action> actions = List.of(new LineConnectionAction("openLine", "l13", true, true));
        List<OperatorStrategy> operatorStrategies = List.of(new OperatorStrategy("strategyL1", ContingencyContext.specificContingency("l14"), new TrueCondition(), List.of("openLine")));
        List<StateMonitor> monitors = createAllBranchesMonitors(network);

        LoadFlowParameters parameters = new LoadFlowParameters();
        parameters.setDistributedSlack(false);
        parameters.setDc(true);
        SecurityAnalysisParameters securityAnalysisParameters = new SecurityAnalysisParameters();
        securityAnalysisParameters.setLoadFlowParameters(parameters);

        SecurityAnalysisResult result = runSecurityAnalysis(network, contingencies, monitors, securityAnalysisParameters,
                operatorStrategies, actions, Reporter.NO_OP);

        OperatorStrategyResult resultStratL1 = getOperatorStrategyResult(result, "strategyL1");
        BranchResult brl12 = resultStratL1.getNetworkResult().getBranchResult("l12");
        BranchResult brl23 = resultStratL1.getNetworkResult().getBranchResult("l23");
        BranchResult brl34 = resultStratL1.getNetworkResult().getBranchResult("l34");

        parameters.setDc(false);
        SecurityAnalysisParameters securityAnalysisParametersAc = new SecurityAnalysisParameters();
        securityAnalysisParametersAc.setLoadFlowParameters(parameters);
        SecurityAnalysisResult resultAc = runSecurityAnalysis(network, contingencies, monitors, securityAnalysisParametersAc,
                operatorStrategies, actions, Reporter.NO_OP);
        OperatorStrategyResult resultStratL1Ac = getOperatorStrategyResult(resultAc, "strategyL1");
        BranchResult brl12Ac = resultStratL1Ac.getNetworkResult().getBranchResult("l12");
        BranchResult brl23Ac = resultStratL1Ac.getNetworkResult().getBranchResult("l23");
        BranchResult brl34Ac = resultStratL1Ac.getNetworkResult().getBranchResult("l34");

        assertEquals(2.0, brl12.getP1(), LoadFlowAssert.DELTA_POWER);
        assertEquals(3.0, brl23.getP1(), LoadFlowAssert.DELTA_POWER);
        assertEquals(-1.0, brl34.getP1(), LoadFlowAssert.DELTA_POWER);
    }

    @Test
    void testSaDcPhaseTapChangerTapPositionAction() {
        Network network = MetrixTutorialSixBusesFactory.create();
        List<StateMonitor> monitors = createAllBranchesMonitors(network);
        SecurityAnalysisParameters securityAnalysisParameters = new SecurityAnalysisParameters();
        List<Contingency> contingencies = List.of(new Contingency("S_SO_1", new BranchContingency("S_SO_1")));
        List<Action> actions = List.of(new PhaseTapChangerTapPositionAction("pstAbsChange", "NE_NO_1", false, 1),
                new PhaseTapChangerTapPositionAction("pstRelChange", "NE_NO_1", true, -1));
        List<OperatorStrategy> operatorStrategies = List.of(new OperatorStrategy("strategyTapAbsChange", ContingencyContext.specificContingency("S_SO_1"), new TrueCondition(), List.of("pstAbsChange")),
                new OperatorStrategy("strategyTapRelChange", ContingencyContext.specificContingency("S_SO_1"), new TrueCondition(), List.of("pstRelChange")));

        LoadFlowParameters parameters = new LoadFlowParameters();
        parameters.setDistributedSlack(false);
        parameters.setDc(true);
        securityAnalysisParameters.setLoadFlowParameters(parameters);

        SecurityAnalysisResult result = runSecurityAnalysis(network, contingencies, monitors, securityAnalysisParameters,
                operatorStrategies, actions, Reporter.NO_OP);

        assertNotNull(result);

        OperatorStrategyResult resultAbs = getOperatorStrategyResult(result, "strategyTapAbsChange");
        BranchResult brAbs = resultAbs.getNetworkResult().getBranchResult("S_SO_2");
        OperatorStrategyResult resultRel = getOperatorStrategyResult(result, "strategyTapRelChange");
        BranchResult brRel = resultRel.getNetworkResult().getBranchResult("S_SO_2");

        // Apply contingency by hand
        network.getLine("S_SO_1").getTerminal1().disconnect();
        network.getLine("S_SO_1").getTerminal2().disconnect();
        // Apply remedial action
        int originalTapPosition = network.getTwoWindingsTransformer("NE_NO_1").getPhaseTapChanger().getTapPosition();
        network.getTwoWindingsTransformer("NE_NO_1").getPhaseTapChanger().setTapPosition(1);
        LoadFlow.run(network, parameters);
        // Compare results
        assertEquals(network.getLine("S_SO_2").getTerminal1().getP(), brAbs.getP1(), LoadFlowAssert.DELTA_POWER);
        assertEquals(network.getBranch("S_SO_2").getTerminal2().getP(), brAbs.getP2(), LoadFlowAssert.DELTA_POWER);

        // Check the second operator strategy: relative change
        network.getTwoWindingsTransformer("NE_NO_1").getPhaseTapChanger().setTapPosition(originalTapPosition - 1);
        LoadFlow.run(network, parameters);
        // Compare results
        assertEquals(network.getLine("S_SO_2").getTerminal1().getP(), brRel.getP1(), LoadFlowAssert.DELTA_POWER);
        assertEquals(network.getBranch("S_SO_2").getTerminal2().getP(), brRel.getP2(), LoadFlowAssert.DELTA_POWER);
    }

    private void testLoadAction(boolean dc) {
        GraphConnectivityFactory<LfBus, LfBranch> connectivityFactory = new NaiveGraphConnectivityFactory<>(LfBus::getNum);
        securityAnalysisProvider = new OpenSecurityAnalysisProvider(matrixFactory, connectivityFactory);

        Network network = DistributedSlackNetworkFactory.createNetworkWithLoads();
        network.getLine("l24").newActivePowerLimits1().setPermanentLimit(150).add();
        double initialL4 = network.getLoad("l4").getP0();

        List<Contingency> contingencies = Stream.of("l2")
                .map(id -> new Contingency(id, new LoadContingency(id)))
                .collect(Collectors.toList());

        List<Action> actions = List.of(new LoadActionBuilder().withId("action1").withLoadId("l4").withRelativeValue(false).withActivePowerValue(90).build(),
                new LoadActionBuilder().withId("action2").withLoadId("l1").withRelativeValue(true).withActivePowerValue(50).build(),
                new LoadActionBuilder().withId("action3").withLoadId("l2").withRelativeValue(true).withActivePowerValue(10).build());

        List<OperatorStrategy> operatorStrategies = List.of(new OperatorStrategy("strategy1", ContingencyContext.specificContingency("l2"), new AnyViolationCondition(), List.of("action1", "action2")),
                new OperatorStrategy("strategy2", ContingencyContext.specificContingency("l2"), new AnyViolationCondition(), List.of("action3")));

        List<StateMonitor> monitors = createAllBranchesMonitors(network);

        LoadFlowParameters parameters = new LoadFlowParameters();
        parameters.setDc(dc);
        parameters.setBalanceType(LoadFlowParameters.BalanceType.PROPORTIONAL_TO_LOAD);
        SecurityAnalysisParameters securityAnalysisParameters = new SecurityAnalysisParameters();
        securityAnalysisParameters.setLoadFlowParameters(parameters);

        SecurityAnalysisResult result = runSecurityAnalysis(network, contingencies, monitors, securityAnalysisParameters,
                operatorStrategies, actions, Reporter.NO_OP);

        network.getLoad("l2").getTerminal().disconnect();
        LoadFlow.run(network, parameters);

        PostContingencyResult postContingencyResult = getPostContingencyResult(result, "l2");
        assertEquals(network.getLine("l24").getTerminal1().getP(), postContingencyResult.getNetworkResult().getBranchResult("l24").getP1(), LoadFlowAssert.DELTA_POWER);
        assertEquals(network.getLine("l14").getTerminal1().getP(), postContingencyResult.getNetworkResult().getBranchResult("l14").getP1(), LoadFlowAssert.DELTA_POWER);
        assertEquals(network.getLine("l34").getTerminal1().getP(), postContingencyResult.getNetworkResult().getBranchResult("l34").getP1(), LoadFlowAssert.DELTA_POWER);

        network.getLoadStream().filter(load -> !load.getId().equals("l2")).forEach(load -> load.setP0(load.getTerminal().getP()));
        network.getLoad("l2").setP0(0);
        double postContingencyL1 = network.getLoad("l1").getP0();
        double postContingencyL2 = network.getLoad("l2").getP0();
        double postContingencyL4 = network.getLoad("l4").getP0();

        network.getLoad("l4").setP0(90 + postContingencyL4 - initialL4);
        network.getLoad("l1").setP0(postContingencyL1 + 50);
        LoadFlow.run(network, parameters);
        OperatorStrategyResult operatorStrategyResult = getOperatorStrategyResult(result, "strategy1");
        assertEquals(network.getLine("l24").getTerminal1().getP(), operatorStrategyResult.getNetworkResult().getBranchResult("l24").getP1(), LoadFlowAssert.DELTA_POWER);
        assertEquals(network.getLine("l14").getTerminal1().getP(), operatorStrategyResult.getNetworkResult().getBranchResult("l14").getP1(), LoadFlowAssert.DELTA_POWER);
        assertEquals(network.getLine("l34").getTerminal1().getP(), operatorStrategyResult.getNetworkResult().getBranchResult("l34").getP1(), LoadFlowAssert.DELTA_POWER);

        network.getLoad("l1").setP0(postContingencyL1);
        network.getLoad("l2").setP0(postContingencyL2); // because in contingency
        network.getLoad("l4").setP0(postContingencyL4);
        LoadFlow.run(network, parameters);
        OperatorStrategyResult operatorStrategyResult2 = getOperatorStrategyResult(result, "strategy2");
        assertEquals(network.getLine("l24").getTerminal1().getP(), operatorStrategyResult2.getNetworkResult().getBranchResult("l24").getP1(), LoadFlowAssert.DELTA_POWER);
        assertEquals(network.getLine("l14").getTerminal1().getP(), operatorStrategyResult2.getNetworkResult().getBranchResult("l14").getP1(), LoadFlowAssert.DELTA_POWER);
        assertEquals(network.getLine("l34").getTerminal1().getP(), operatorStrategyResult2.getNetworkResult().getBranchResult("l34").getP1(), LoadFlowAssert.DELTA_POWER);
    }

    @Test
    void testLoadAction() {
        testLoadAction(true);
        testLoadAction(false);
    }

    @Test
    void testDcEquationSystemUpdater() {
        Network network = VoltageControlNetworkFactory.createWithShuntSharedRemoteControl();

        LoadFlowParameters lfParameters = new LoadFlowParameters().setDc(true);
        SecurityAnalysisParameters securityAnalysisParameters = new SecurityAnalysisParameters();
        securityAnalysisParameters.setLoadFlowParameters(lfParameters);

        String id = network.getTwoWindingsTransformer("tr2").getId();
        List<Contingency> contingencies = List.of(new Contingency(id, new TwoWindingsTransformerContingency(id)));

        List<StateMonitor> monitors = createAllBranchesMonitors(network);

        List<Action> actions = List.of(new LoadActionBuilder().withId("action").withLoadId("l4").withRelativeValue(false).withActivePowerValue(260).build());
        List<OperatorStrategy> operatorStrategies = List.of(new OperatorStrategy("strategy", ContingencyContext.specificContingency("tr2"), new TrueCondition(), List.of("action")));

        SecurityAnalysisResult result = runSecurityAnalysis(network, contingencies, monitors, securityAnalysisParameters, operatorStrategies, actions, Reporter.NO_OP);
        assertFalse(result.getPostContingencyResults().isEmpty());
    }

    @Test
    void testConnectivityResultWhenNoSplit() {
        Network network = ConnectedComponentNetworkFactory.createTwoComponentWithGeneratorAndLoad();
        List<StateMonitor> monitors = createAllBranchesMonitors(network);
        List<Contingency> contingencies = List.of(new Contingency("line", new BranchContingency("l12")));
        SecurityAnalysisParameters parameters = new SecurityAnalysisParameters();

        //Test AC
        parameters.getLoadFlowParameters().setDc(false);
        SecurityAnalysisResult result = runSecurityAnalysis(network, contingencies, monitors, parameters, Reporter.NO_OP);
        var postContingencyResult = result.getPostContingencyResults().get(0);
        assertSame(PostContingencyComputationStatus.CONVERGED, postContingencyResult.getStatus());
        assertEquals(0, postContingencyResult.getConnectivityResult().getCreatedSynchronousComponentCount());

        //Test DC
        parameters.getLoadFlowParameters().setDc(true);
        result = runSecurityAnalysis(network, contingencies, monitors, parameters, Reporter.NO_OP);
        postContingencyResult = result.getPostContingencyResults().get(0);
        assertSame(PostContingencyComputationStatus.CONVERGED, postContingencyResult.getStatus());
        assertEquals(0, postContingencyResult.getConnectivityResult().getCreatedSynchronousComponentCount());
    }

    @Test
    void testConnectivityResultOnSplit() {
        Network network = ConnectedComponentNetworkFactory.createTwoComponentWithGeneratorAndLoad();
        List<StateMonitor> monitors = createAllBranchesMonitors(network);
        List<Contingency> contingencies = List.of(new Contingency("line", new BranchContingency("l34")));
        SecurityAnalysisParameters parameters = new SecurityAnalysisParameters();

        //Test AC
        parameters.getLoadFlowParameters().setDc(false);

        SecurityAnalysisResult result = runSecurityAnalysis(network, contingencies, monitors, new SecurityAnalysisParameters(), Reporter.NO_OP);
        PostContingencyResult postContingencyResult = result.getPostContingencyResults().get(0);
        assertSame(PostContingencyComputationStatus.CONVERGED, postContingencyResult.getStatus());
        assertEquals(1, postContingencyResult.getConnectivityResult().getCreatedSynchronousComponentCount());
        assertEquals(3.0, postContingencyResult.getConnectivityResult().getDisconnectedLoadActivePower());
        assertEquals(2.0, postContingencyResult.getConnectivityResult().getDisconnectedGenerationActivePower());
        assertTrue(postContingencyResult.getConnectivityResult().getDisconnectedElements().containsAll(
                List.of("d4", "d5", "g6", "l46", "l34", "l45", "l56")));

        //Test DC
        parameters.getLoadFlowParameters().setDc(true);

        result = runSecurityAnalysis(network, contingencies, monitors, parameters, Reporter.NO_OP);
        postContingencyResult = result.getPostContingencyResults().get(0);
        assertSame(PostContingencyComputationStatus.CONVERGED, postContingencyResult.getStatus());
        assertEquals(1, postContingencyResult.getConnectivityResult().getCreatedSynchronousComponentCount());
        assertEquals(3.0, postContingencyResult.getConnectivityResult().getDisconnectedLoadActivePower());
        assertEquals(2.0, postContingencyResult.getConnectivityResult().getDisconnectedGenerationActivePower());
        assertTrue(postContingencyResult.getConnectivityResult().getDisconnectedElements().containsAll(List.of("d4", "d5", "g6", "l46", "l34", "l45", "l56")));
    }

    @Test
    void testConnectivityResultOnSplitThreeCC() {
        Network network = ConnectedComponentNetworkFactory.createThreeCcLinkedByASingleBus();
        List<StateMonitor> monitors = createAllBranchesMonitors(network);
        List<Contingency> contingencies = List.of(new Contingency("line", new BranchContingency("l34"), new BranchContingency("l45")));
        SecurityAnalysisParameters parameters = new SecurityAnalysisParameters();

        //Test AC
        parameters.getLoadFlowParameters().setDc(false);
        SecurityAnalysisResult result = runSecurityAnalysis(network, contingencies, monitors, parameters, Reporter.NO_OP);
        PostContingencyResult postContingencyResult = result.getPostContingencyResults().get(0);
        assertSame(PostContingencyComputationStatus.CONVERGED, postContingencyResult.getStatus());
        assertEquals(2, postContingencyResult.getConnectivityResult().getCreatedSynchronousComponentCount());

        //Test DC
        parameters.getLoadFlowParameters().setDc(true);
        runSecurityAnalysis(network, contingencies, monitors, parameters, Reporter.NO_OP);
        postContingencyResult = result.getPostContingencyResults().get(0);
        assertSame(PostContingencyComputationStatus.CONVERGED, postContingencyResult.getStatus());
        assertEquals(2, postContingencyResult.getConnectivityResult().getCreatedSynchronousComponentCount());
    }

    private void testGeneratorAction(boolean dc, LoadFlowParameters.BalanceType balanceType, double deltaG1, double deltaG2,
                                     double targetPG4, double slackBusPMaxMismatch) {
        GraphConnectivityFactory<LfBus, LfBranch> connectivityFactory = new NaiveGraphConnectivityFactory<>(LfBus::getNum);
        securityAnalysisProvider = new OpenSecurityAnalysisProvider(matrixFactory, connectivityFactory);

        Network network = FourBusNetworkFactory.create();
        network.getGeneratorStream().forEach(gen -> gen.setMaxP(gen.getMaxP() + 1.0));
        network.getLoad("d2").setP0(2.3); // to unbalance the network.

        final String lineInContingencyId = "l13";
        List<Contingency> contingencies = Stream.of(lineInContingencyId)
                .map(id -> new Contingency(id, new BranchContingency(id)))
                .collect(Collectors.toList());

        final String g1 = "g1";
        final String g2 = "g2";
        final String g4 = "g4";
        List<Action> actions = List.of(new GeneratorActionBuilder().withId("genAction_" + g1).withGeneratorId(g1).withActivePowerRelativeValue(true).withActivePowerValue(deltaG1).build(),
                                       new GeneratorActionBuilder().withId("genAction_" + g2).withGeneratorId(g2).withActivePowerRelativeValue(true).withActivePowerValue(deltaG2).build(),
                                       new GeneratorActionBuilder().withId("genAction_" + g4).withGeneratorId(g4).withActivePowerRelativeValue(false).withActivePowerValue(targetPG4).build());

        List<OperatorStrategy> operatorStrategies = List.of(new OperatorStrategy("strategyG1", ContingencyContext.specificContingency(lineInContingencyId), new TrueCondition(), List.of("genAction_" + g1)),
                                                            new OperatorStrategy("strategyG2", ContingencyContext.specificContingency(lineInContingencyId), new TrueCondition(), List.of("genAction_" + g2)),
                                                            new OperatorStrategy("strategyG3", ContingencyContext.specificContingency(lineInContingencyId), new TrueCondition(), List.of("genAction_" + g4)),
                                                            new OperatorStrategy("strategyG4", ContingencyContext.specificContingency(lineInContingencyId), new TrueCondition(), List.of("genAction_" + g1, "genAction_" + g2, "genAction_" + g4)));

        List<StateMonitor> monitors = createAllBranchesMonitors(network);

        LoadFlowParameters parameters = new LoadFlowParameters();
        parameters.setDistributedSlack(true).setBalanceType(balanceType);
        parameters.setDc(dc);
        OpenLoadFlowParameters openLoadFlowParameters = new OpenLoadFlowParameters();
        openLoadFlowParameters.setSlackBusPMaxMismatch(slackBusPMaxMismatch);
        parameters.addExtension(OpenLoadFlowParameters.class, openLoadFlowParameters);
        SecurityAnalysisParameters securityAnalysisParameters = new SecurityAnalysisParameters();
        securityAnalysisParameters.setLoadFlowParameters(parameters);

        SecurityAnalysisResult result = runSecurityAnalysis(network, contingencies, monitors, securityAnalysisParameters,
                operatorStrategies, actions, Reporter.NO_OP);

        // verify security analysis result through load flows step by step
        // apply contingency
        network.getLine(lineInContingencyId).getTerminal1().disconnect();
        network.getLine(lineInContingencyId).getTerminal2().disconnect();
        LoadFlow.run(network, parameters);
        assertEquals(network.getLine("l12").getTerminal1().getP(), getPostContingencyResult(result, lineInContingencyId).getNetworkResult().getBranchResult("l12").getP1(), LoadFlowAssert.DELTA_POWER);
        assertEquals(network.getLine("l14").getTerminal1().getP(), getPostContingencyResult(result, lineInContingencyId).getNetworkResult().getBranchResult("l14").getP1(), LoadFlowAssert.DELTA_POWER);
        assertEquals(network.getLine("l23").getTerminal1().getP(), getPostContingencyResult(result, lineInContingencyId).getNetworkResult().getBranchResult("l23").getP1(), LoadFlowAssert.DELTA_POWER);
        assertEquals(network.getLine("l34").getTerminal1().getP(), getPostContingencyResult(result, lineInContingencyId).getNetworkResult().getBranchResult("l34").getP1(), LoadFlowAssert.DELTA_POWER);

        double g4InitialTargetP = network.getGenerator(g4).getTargetP();
        network.getGeneratorStream().forEach(gen -> gen.setTargetP(-gen.getTerminal().getP()));
        double g1PostContingencyTargetP = network.getGenerator(g1).getTargetP();
        double g2PostContingencyTargetP = network.getGenerator(g2).getTargetP();
        double g4PostContingencyTargetP = network.getGenerator(g4).getTargetP();

        // apply remedial action
        network.getGenerator(g1).setTargetP(g1PostContingencyTargetP + deltaG1);
        LoadFlow.run(network, parameters);
        assertEquals(network.getLine("l12").getTerminal1().getP(), getOperatorStrategyResult(result, "strategyG1").getNetworkResult().getBranchResult("l12").getP1(), LoadFlowAssert.DELTA_POWER);
        assertEquals(network.getLine("l14").getTerminal1().getP(), getOperatorStrategyResult(result, "strategyG1").getNetworkResult().getBranchResult("l14").getP1(), LoadFlowAssert.DELTA_POWER);
        assertEquals(network.getLine("l23").getTerminal1().getP(), getOperatorStrategyResult(result, "strategyG1").getNetworkResult().getBranchResult("l23").getP1(), LoadFlowAssert.DELTA_POWER);
        assertEquals(network.getLine("l34").getTerminal1().getP(), getOperatorStrategyResult(result, "strategyG1").getNetworkResult().getBranchResult("l34").getP1(), LoadFlowAssert.DELTA_POWER);

        // reverse action and apply second remedial action
        network.getGenerator(g1).setTargetP(g1PostContingencyTargetP);
        network.getGenerator(g2).setTargetP(g2PostContingencyTargetP + deltaG2);
        LoadFlow.run(network, parameters);
        assertEquals(network.getLine("l12").getTerminal1().getP(), getOperatorStrategyResult(result, "strategyG2").getNetworkResult().getBranchResult("l12").getP1(), LoadFlowAssert.DELTA_POWER);
        assertEquals(network.getLine("l14").getTerminal1().getP(), getOperatorStrategyResult(result, "strategyG2").getNetworkResult().getBranchResult("l14").getP1(), LoadFlowAssert.DELTA_POWER);
        assertEquals(network.getLine("l23").getTerminal1().getP(), getOperatorStrategyResult(result, "strategyG2").getNetworkResult().getBranchResult("l23").getP1(), LoadFlowAssert.DELTA_POWER);
        assertEquals(network.getLine("l34").getTerminal1().getP(), getOperatorStrategyResult(result, "strategyG2").getNetworkResult().getBranchResult("l34").getP1(), LoadFlowAssert.DELTA_POWER);

        // reverse action and apply third remedial action
        network.getGenerator(g2).setTargetP(g2PostContingencyTargetP);
        network.getGenerator(g4).setTargetP(targetPG4 + g4PostContingencyTargetP - g4InitialTargetP);
        LoadFlow.run(network, parameters);
        assertEquals(network.getLine("l12").getTerminal1().getP(), getOperatorStrategyResult(result, "strategyG3").getNetworkResult().getBranchResult("l12").getP1(), LoadFlowAssert.DELTA_POWER);
        assertEquals(network.getLine("l14").getTerminal1().getP(), getOperatorStrategyResult(result, "strategyG3").getNetworkResult().getBranchResult("l14").getP1(), LoadFlowAssert.DELTA_POWER);
        assertEquals(network.getLine("l23").getTerminal1().getP(), getOperatorStrategyResult(result, "strategyG3").getNetworkResult().getBranchResult("l23").getP1(), LoadFlowAssert.DELTA_POWER);
        assertEquals(network.getLine("l34").getTerminal1().getP(), getOperatorStrategyResult(result, "strategyG3").getNetworkResult().getBranchResult("l34").getP1(), LoadFlowAssert.DELTA_POWER);

        // reverse action and apply fourth remedial action
        network.getGenerator(g2).setTargetP(g2PostContingencyTargetP + deltaG2);
        network.getGenerator(g1).setTargetP(g1PostContingencyTargetP + deltaG1);
        LoadFlow.run(network, parameters);
        assertEquals(network.getLine("l12").getTerminal1().getP(), getOperatorStrategyResult(result, "strategyG4").getNetworkResult().getBranchResult("l12").getP1(), LoadFlowAssert.DELTA_POWER);
        assertEquals(network.getLine("l14").getTerminal1().getP(), getOperatorStrategyResult(result, "strategyG4").getNetworkResult().getBranchResult("l14").getP1(), LoadFlowAssert.DELTA_POWER);
        assertEquals(network.getLine("l23").getTerminal1().getP(), getOperatorStrategyResult(result, "strategyG4").getNetworkResult().getBranchResult("l23").getP1(), LoadFlowAssert.DELTA_POWER);
        assertEquals(network.getLine("l34").getTerminal1().getP(), getOperatorStrategyResult(result, "strategyG4").getNetworkResult().getBranchResult("l34").getP1(), LoadFlowAssert.DELTA_POWER);

    }

    @Test
    void testGeneratorAction() {
        testGeneratorAction(false, LoadFlowParameters.BalanceType.PROPORTIONAL_TO_LOAD, 2.0, -1.5, 2, 0.0001);
        testGeneratorAction(false, LoadFlowParameters.BalanceType.PROPORTIONAL_TO_LOAD, 1.0, -1.0, 4, 0.0001);
        testGeneratorAction(false, LoadFlowParameters.BalanceType.PROPORTIONAL_TO_GENERATION_P_MAX, 1.77, -1.0, 0.0, 0.0005);
        testGeneratorAction(false, LoadFlowParameters.BalanceType.PROPORTIONAL_TO_GENERATION_P_MAX, 1.0, -1.0, 2, 0.0005);
        testGeneratorAction(true, LoadFlowParameters.BalanceType.PROPORTIONAL_TO_LOAD, 2.0, -1.5, 0, 0.0001);
        testGeneratorAction(true, LoadFlowParameters.BalanceType.PROPORTIONAL_TO_GENERATION_P_MAX, 1.0, -1.0, 2, 0.0001);
    }

    @Test
    void testActionOnGeneratorInContingency() {
        GraphConnectivityFactory<LfBus, LfBranch> connectivityFactory = new NaiveGraphConnectivityFactory<>(LfBus::getNum);
        securityAnalysisProvider = new OpenSecurityAnalysisProvider(matrixFactory, connectivityFactory);

        Network network = DistributedSlackNetworkFactory.createNetworkWithLoads();
        network.getGenerator("g2").setTargetV(400).setVoltageRegulatorOn(true);

        List<Contingency> contingencies = Stream.of("g1")
                .map(id -> new Contingency(id, new GeneratorContingency(id)))
                .collect(Collectors.toList());

        List<Action> actions = List.of(new GeneratorActionBuilder().withId("action1").withGeneratorId("g1").withActivePowerRelativeValue(true).withActivePowerValue(100).build(),
                                       new GeneratorActionBuilder().withId("action2").withGeneratorId("g2").withActivePowerRelativeValue(false).withActivePowerValue(300).build());

        List<OperatorStrategy> operatorStrategies = List.of(new OperatorStrategy("strategy1", ContingencyContext.specificContingency("g1"), new TrueCondition(), List.of("action1")),
                                                            new OperatorStrategy("strategy2", ContingencyContext.specificContingency("g1"), new TrueCondition(), List.of("action2")));

        List<StateMonitor> monitors = createAllBranchesMonitors(network);

        LoadFlowParameters parameters = new LoadFlowParameters();
        parameters.setBalanceType(LoadFlowParameters.BalanceType.PROPORTIONAL_TO_LOAD);
        SecurityAnalysisParameters securityAnalysisParameters = new SecurityAnalysisParameters();
        securityAnalysisParameters.setLoadFlowParameters(parameters);

        SecurityAnalysisResult result = runSecurityAnalysis(network, contingencies, monitors, securityAnalysisParameters,
                operatorStrategies, actions, Reporter.NO_OP);

        PostContingencyResult postContingencyResult = getPostContingencyResult(result, "g1");
        assertEquals(147.059, postContingencyResult.getNetworkResult().getBranchResult("l24").getP1(), LoadFlowAssert.DELTA_POWER);
        assertEquals(-26.471, postContingencyResult.getNetworkResult().getBranchResult("l14").getP1(), LoadFlowAssert.DELTA_POWER);
        assertEquals(-44.118, postContingencyResult.getNetworkResult().getBranchResult("l34").getP1(), LoadFlowAssert.DELTA_POWER);

        OperatorStrategyResult operatorStrategyResult = getOperatorStrategyResult(result, "strategy1");
        assertEquals(147.059, operatorStrategyResult.getNetworkResult().getBranchResult("l24").getP1(), LoadFlowAssert.DELTA_POWER);
        assertEquals(-26.471, operatorStrategyResult.getNetworkResult().getBranchResult("l14").getP1(), LoadFlowAssert.DELTA_POWER);
        assertEquals(-44.118, operatorStrategyResult.getNetworkResult().getBranchResult("l34").getP1(), LoadFlowAssert.DELTA_POWER);

        OperatorStrategyResult operatorStrategyResult2 = getOperatorStrategyResult(result, "strategy2");
        assertEquals(229.412, operatorStrategyResult2.getNetworkResult().getBranchResult("l24").getP1(), LoadFlowAssert.DELTA_POWER);
        assertEquals(-35.294, operatorStrategyResult2.getNetworkResult().getBranchResult("l14").getP1(), LoadFlowAssert.DELTA_POWER);
        assertEquals(-58.824, operatorStrategyResult2.getNetworkResult().getBranchResult("l34").getP1(), LoadFlowAssert.DELTA_POWER);
    }

    @Test
    void testLineDisconnectedOnOneSideContingency() {
        Network network = DistributedSlackNetworkFactory.create();
        network.getBranch("l24").getTerminal1().disconnect();
        List<StateMonitor> monitors = createAllBranchesMonitors(network);
        SecurityAnalysisResult result = runSecurityAnalysis(network, List.of(new Contingency("l24", new BranchContingency("l24"))), monitors);
        PostContingencyResult postContingencyResult = getPostContingencyResult(result, "l24");
        assertEquals(200.000, postContingencyResult.getNetworkResult().getBranchResult("l14").getP1(), LoadFlowAssert.DELTA_POWER);
        assertEquals(140.141, postContingencyResult.getNetworkResult().getBranchResult("l14").getQ1(), LoadFlowAssert.DELTA_POWER);
        assertEquals(300.000, postContingencyResult.getNetworkResult().getBranchResult("l34").getP1(), LoadFlowAssert.DELTA_POWER);
        assertEquals(260.005, postContingencyResult.getNetworkResult().getBranchResult("l34").getQ1(), LoadFlowAssert.DELTA_POWER);
        assertEquals(1, result.getPostContingencyResults().size());
    }

    @Test
    void testStaticVarCompensatorContingency() {
        Network network = VoltageControlNetworkFactory.createWithStaticVarCompensator();
        network.getStaticVarCompensator("svc1").setVoltageSetpoint(385).setRegulationMode(StaticVarCompensator.RegulationMode.VOLTAGE);
        List<StateMonitor> monitors = createAllBranchesMonitors(network);
        List<Contingency> contingencies = List.of(new Contingency("svc1", new StaticVarCompensatorContingency("svc1")));
        SecurityAnalysisParameters parameters = new SecurityAnalysisParameters();

        // test AC
        SecurityAnalysisResult result = runSecurityAnalysis(network, contingencies, monitors, parameters, Reporter.NO_OP);

        // compare with a simple load low
        network.getStaticVarCompensator("svc1").getTerminal().disconnect();
        LoadFlow.run(network, parameters.getLoadFlowParameters());

        PostContingencyResult postContingencyResult = getPostContingencyResult(result, "svc1");
        assertEquals(network.getLine("l1").getTerminal1().getP(), postContingencyResult.getNetworkResult().getBranchResult("l1").getP1(), LoadFlowAssert.DELTA_POWER);
        assertEquals(network.getLine("l1").getTerminal2().getP(), postContingencyResult.getNetworkResult().getBranchResult("l1").getP2(), LoadFlowAssert.DELTA_POWER);
        assertEquals(network.getLine("l1").getTerminal1().getQ(), postContingencyResult.getNetworkResult().getBranchResult("l1").getQ1(), LoadFlowAssert.DELTA_POWER);
        assertEquals(network.getLine("l1").getTerminal2().getQ(), postContingencyResult.getNetworkResult().getBranchResult("l1").getQ2(), LoadFlowAssert.DELTA_POWER);
    }

    @Test
    void testStaticVarCompensatorContingencyWithStandByAutomaton() {
        Network network = VoltageControlNetworkFactory.createWithStaticVarCompensator();
        StaticVarCompensator svc1 = network.getStaticVarCompensator("svc1");
        svc1.setVoltageSetpoint(385).setRegulationMode(StaticVarCompensator.RegulationMode.VOLTAGE);
        svc1.newExtension(StandbyAutomatonAdder.class)
                .withHighVoltageThreshold(400)
                .withLowVoltageThreshold(380)
                .withLowVoltageSetpoint(385)
                .withHighVoltageSetpoint(395)
                .withB0(-0.001f)
                .withStandbyStatus(true)
                .add();
        List<StateMonitor> monitors = createAllBranchesMonitors(network);
        List<Contingency> contingencies = List.of(new Contingency("svc1", new StaticVarCompensatorContingency("svc1")),
                new Contingency("ld1", new LoadContingency("ld1")));
        SecurityAnalysisParameters parameters = new SecurityAnalysisParameters();

        // test AC
        SecurityAnalysisResult result = runSecurityAnalysis(network, contingencies, monitors, parameters, Reporter.NO_OP);

        // compare with a simple load low
        network.getStaticVarCompensator("svc1").getTerminal().disconnect();
        LoadFlow.run(network);

        PostContingencyResult postContingencyResult = getPostContingencyResult(result, "svc1");
        assertEquals(network.getLine("l1").getTerminal1().getP(), postContingencyResult.getNetworkResult().getBranchResult("l1").getP1(), LoadFlowAssert.DELTA_POWER);
        assertEquals(network.getLine("l1").getTerminal2().getP(), postContingencyResult.getNetworkResult().getBranchResult("l1").getP2(), LoadFlowAssert.DELTA_POWER);
        assertEquals(network.getLine("l1").getTerminal1().getQ(), postContingencyResult.getNetworkResult().getBranchResult("l1").getQ1(), LoadFlowAssert.DELTA_POWER);
        assertEquals(network.getLine("l1").getTerminal2().getQ(), postContingencyResult.getNetworkResult().getBranchResult("l1").getQ2(), LoadFlowAssert.DELTA_POWER);

        // test restore.
        network.getStaticVarCompensator("svc1").getTerminal().connect();
        network.getLoad("ld1").getTerminal().disconnect();
        LoadFlow.run(network);
        PostContingencyResult postContingencyResult2 = getPostContingencyResult(result, "ld1");
        assertEquals(network.getLine("l1").getTerminal1().getP(), postContingencyResult2.getNetworkResult().getBranchResult("l1").getP1(), LoadFlowAssert.DELTA_POWER);
        assertEquals(network.getLine("l1").getTerminal2().getP(), postContingencyResult2.getNetworkResult().getBranchResult("l1").getP2(), LoadFlowAssert.DELTA_POWER);
        assertEquals(network.getLine("l1").getTerminal1().getQ(), postContingencyResult2.getNetworkResult().getBranchResult("l1").getQ1(), LoadFlowAssert.DELTA_POWER);
        assertEquals(network.getLine("l1").getTerminal2().getQ(), postContingencyResult2.getNetworkResult().getBranchResult("l1").getQ2(), LoadFlowAssert.DELTA_POWER);
    }

    @Test
    void testNotFoundHvdcAction() {
        Network network = HvdcNetworkFactory.createWithHvdcInAcEmulation();
        List<Contingency> contingencies = new ArrayList<>();
        contingencies.add(Contingency.generator("g5"));
        List<StateMonitor> monitors = createAllBranchesMonitors(network);
        List<Action> actions = List.of(new HvdcActionBuilder().withId("action").withHvdcId("hvdc").withAcEmulationEnabled(false).build());
        List<OperatorStrategy> operatorStrategies = List.of(new OperatorStrategy("strategy", ContingencyContext.specificContingency("g5"), new TrueCondition(), List.of("action")));
        SecurityAnalysisParameters securityAnalysisParameters = new SecurityAnalysisParameters();
        CompletionException e = assertThrows(CompletionException.class, () -> runSecurityAnalysis(network, contingencies, monitors, securityAnalysisParameters, operatorStrategies, actions, Reporter.NO_OP));
        assertEquals("Hvdc line 'hvdc' not found", e.getCause().getMessage());
    }

    @Test
    void testHvdcAction() {
        Network network = HvdcNetworkFactory.createWithHvdcInAcEmulation();
        network.getHvdcLine("hvdc34").newExtension(HvdcAngleDroopActivePowerControlAdder.class)
                .withDroop(180)
                .withP0(0.f)
                .withEnabled(true)
                .add();

        List<Contingency> contingencies = new ArrayList<>();
        contingencies.add(Contingency.generator("g5"));

        List<StateMonitor> monitors = createAllBranchesMonitors(network);

        List<Action> actions = List.of(new HvdcActionBuilder().withId("action1").withHvdcId("hvdc34").withAcEmulationEnabled(false).build(),
                new LoadActionBuilder().withId("action2").withLoadId("d2").withRelativeValue(true).withActivePowerValue(-2).build());

        List<OperatorStrategy> operatorStrategies = List.of(new OperatorStrategy("strategy1", ContingencyContext.specificContingency("g5"), new TrueCondition(), List.of("action1")),
                new OperatorStrategy("strategy2", ContingencyContext.specificContingency("g5"), new TrueCondition(), List.of("action2")));

        LoadFlowParameters parameters = new LoadFlowParameters();
        parameters.setBalanceType(LoadFlowParameters.BalanceType.PROPORTIONAL_TO_LOAD);
        SecurityAnalysisParameters securityAnalysisParameters = new SecurityAnalysisParameters();
        securityAnalysisParameters.setLoadFlowParameters(parameters);

        SecurityAnalysisResult result = runSecurityAnalysis(network, contingencies, monitors, securityAnalysisParameters, operatorStrategies, actions, Reporter.NO_OP);

        // compare with a loadflow.
        network.getGenerator("g5").getTerminal().disconnect();
        LoadFlow.run(network, parameters);
        network.getHvdcLine("hvdc34").setActivePowerSetpoint(Math.abs(Math.abs(network.getVscConverterStation("cs3").getTerminal().getP())));
        network.getHvdcLine("hvdc34").setConvertersMode(HvdcLine.ConvertersMode.SIDE_1_RECTIFIER_SIDE_2_INVERTER);
        parameters.setHvdcAcEmulation(false);
        LoadFlow.run(network, parameters);

        OperatorStrategyResult operatorStrategyResult1 = getOperatorStrategyResult(result, "strategy1");
        assertEquals(network.getLine("l13").getTerminal1().getP(), operatorStrategyResult1.getNetworkResult().getBranchResult("l13").getP1(), LoadFlowAssert.DELTA_POWER);
        assertEquals(network.getLine("l12").getTerminal1().getP(), operatorStrategyResult1.getNetworkResult().getBranchResult("l12").getP1(), LoadFlowAssert.DELTA_POWER);
        assertEquals(network.getLine("l23").getTerminal1().getP(), operatorStrategyResult1.getNetworkResult().getBranchResult("l23").getP1(), LoadFlowAssert.DELTA_POWER);

        parameters.setHvdcAcEmulation(true);
        network.getLoad("d2").setP0(network.getLoad("d2").getP0() - 2);
        LoadFlow.run(network, parameters);

        OperatorStrategyResult operatorStrategyResult2 = getOperatorStrategyResult(result, "strategy2");
        assertEquals(network.getLine("l13").getTerminal1().getP(), operatorStrategyResult2.getNetworkResult().getBranchResult("l13").getP1(), LoadFlowAssert.DELTA_POWER);
        assertEquals(network.getLine("l12").getTerminal1().getP(), operatorStrategyResult2.getNetworkResult().getBranchResult("l12").getP1(), LoadFlowAssert.DELTA_POWER);
        assertEquals(network.getLine("l23").getTerminal1().getP(), operatorStrategyResult2.getNetworkResult().getBranchResult("l23").getP1(), LoadFlowAssert.DELTA_POWER);
    }

    @Test
<<<<<<< HEAD
    void testSecurityAnalysisReport() throws IOException {

        Network network = createNodeBreakerNetwork();
        network.getLine("L1").getCurrentLimits1().ifPresent(limits -> limits.setPermanentLimit(200));

        List<Contingency> contingencies = List.of(new Contingency("L2", new BranchContingency("L2")));

        LoadFlowParameters lfParameters = new LoadFlowParameters();
        OpenLoadFlowParameters openLoadFlowParameters = new OpenLoadFlowParameters();
        openLoadFlowParameters.setReportedFeatures(Set.of(OpenLoadFlowParameters.ReportedFeatures.NEWTON_RAPHSON_SECURITY_ANALYSIS));
        lfParameters.addExtension(OpenLoadFlowParameters.class, openLoadFlowParameters);

        SecurityAnalysisParameters saParameters = new SecurityAnalysisParameters();
        saParameters.setLoadFlowParameters(lfParameters);

        ReporterModel reporter = new ReporterModel("testSaReport", "Test report of security analysis");
        runSecurityAnalysis(network, contingencies, Collections.emptyList(),
                saParameters, Collections.emptyList(), Collections.emptyList(), reporter);

        compareReportWithReference(reporter, getClass().getResourceAsStream("/detailedNrReportSecurityAnalysis.txt"));
=======
    void testBusBarSectionContingency() {
        Network network = createNodeBreakerNetwork();

        LoadFlowParameters lfParameters = new LoadFlowParameters();
        setSlackBusId(lfParameters, "VL1_1");
        SecurityAnalysisParameters securityAnalysisParameters = new SecurityAnalysisParameters();
        securityAnalysisParameters.setLoadFlowParameters(lfParameters);

        List<Contingency> contingencies = Stream.of("BBS1")
                .map(id -> new Contingency(id, new BusbarSectionContingency(id)))
                .collect(Collectors.toList());

        List<StateMonitor> monitors = createAllBranchesMonitors(network);

        SecurityAnalysisResult result = runSecurityAnalysis(network, contingencies, monitors, securityAnalysisParameters);

        NetworkResult preContingencyNetworkResult = result.getPreContingencyResult().getNetworkResult();
        assertEquals(446.765, preContingencyNetworkResult.getBranchResult("L1").getI1(), LoadFlowAssert.DELTA_I);
        assertEquals(446.765, preContingencyNetworkResult.getBranchResult("L2").getI1(), LoadFlowAssert.DELTA_I);

        assertEquals(945.514, getPostContingencyResult(result, "BBS1").getNetworkResult().getBranchResult("L2").getI1(), LoadFlowAssert.DELTA_I);
        assertNull(getPostContingencyResult(result, "BBS1").getNetworkResult().getBranchResult("L1"));

        OpenSecurityAnalysisParameters openSecurityAnalysisParameters = new OpenSecurityAnalysisParameters();
        openSecurityAnalysisParameters.setContingencyPropagation(false);
        securityAnalysisParameters.addExtension(OpenSecurityAnalysisParameters.class, openSecurityAnalysisParameters);

        SecurityAnalysisResult result2 = runSecurityAnalysis(network, contingencies, monitors, securityAnalysisParameters);

        NetworkResult preContingencyNetworkResult2 = result2.getPreContingencyResult().getNetworkResult();
        assertEquals(446.765, preContingencyNetworkResult2.getBranchResult("L1").getI1(), LoadFlowAssert.DELTA_I);
        assertEquals(446.765, preContingencyNetworkResult2.getBranchResult("L2").getI1(), LoadFlowAssert.DELTA_I);

        assertEquals(945.514, getPostContingencyResult(result2, "BBS1").getNetworkResult().getBranchResult("L2").getI1(), LoadFlowAssert.DELTA_I);
        assertNull(getPostContingencyResult(result2, "BBS1").getNetworkResult().getBranchResult("L1"));
    }

    @Test
    void testDcBusBarSectionContingency() {
        Network network = createNodeBreakerNetwork();

        LoadFlowParameters lfParameters = new LoadFlowParameters();
        lfParameters.setDc(true);
        setSlackBusId(lfParameters, "VL1_1");
        SecurityAnalysisParameters securityAnalysisParameters = new SecurityAnalysisParameters();
        securityAnalysisParameters.setLoadFlowParameters(lfParameters);

        List<Contingency> contingencies = Stream.of("BBS1")
                .map(id -> new Contingency(id, new BusbarSectionContingency(id)))
                .collect(Collectors.toList());

        List<StateMonitor> monitors = createAllBranchesMonitors(network);

        SecurityAnalysisResult result = runSecurityAnalysis(network, contingencies, monitors, securityAnalysisParameters);

        NetworkResult preContingencyNetworkResult = result.getPreContingencyResult().getNetworkResult();
        assertEquals(433.012, preContingencyNetworkResult.getBranchResult("L1").getI1(), LoadFlowAssert.DELTA_I);
        assertEquals(433.012, preContingencyNetworkResult.getBranchResult("L2").getI1(), LoadFlowAssert.DELTA_I);

        assertEquals(866.025, getPostContingencyResult(result, "BBS1").getNetworkResult().getBranchResult("L2").getI1(), LoadFlowAssert.DELTA_I);
        assertEquals(Double.NaN, getPostContingencyResult(result, "BBS1").getNetworkResult().getBranchResult("L1").getI1(), LoadFlowAssert.DELTA_I);
    }

    @Test
    void testBusBarSectionContingencyIssue() {
        Network network = NodeBreakerNetworkFactory.create3Bars();
        LoadFlowParameters lfParameters = new LoadFlowParameters();
        // setSlackBusId(lfParameters, "VL1_0"); // issue with slack bus to be disabled.
        SecurityAnalysisParameters securityAnalysisParameters = new SecurityAnalysisParameters();
        securityAnalysisParameters.setLoadFlowParameters(lfParameters);
        List<Contingency> contingencies = List.of(new Contingency("B1", new SwitchContingency("B1")));
        List<StateMonitor> monitors = createAllBranchesMonitors(network);
        SecurityAnalysisResult result = runSecurityAnalysis(network, contingencies, monitors, securityAnalysisParameters);
>>>>>>> fa01453c
    }
}<|MERGE_RESOLUTION|>--- conflicted
+++ resolved
@@ -2772,7 +2772,6 @@
     }
 
     @Test
-<<<<<<< HEAD
     void testSecurityAnalysisReport() throws IOException {
 
         Network network = createNodeBreakerNetwork();
@@ -2793,7 +2792,8 @@
                 saParameters, Collections.emptyList(), Collections.emptyList(), reporter);
 
         compareReportWithReference(reporter, getClass().getResourceAsStream("/detailedNrReportSecurityAnalysis.txt"));
-=======
+    }
+
     void testBusBarSectionContingency() {
         Network network = createNodeBreakerNetwork();
 
@@ -2867,6 +2867,5 @@
         List<Contingency> contingencies = List.of(new Contingency("B1", new SwitchContingency("B1")));
         List<StateMonitor> monitors = createAllBranchesMonitors(network);
         SecurityAnalysisResult result = runSecurityAnalysis(network, contingencies, monitors, securityAnalysisParameters);
->>>>>>> fa01453c
     }
 }