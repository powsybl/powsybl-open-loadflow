--- conflicted
+++ resolved
@@ -458,38 +458,6 @@
 
     @Test
     void testSAWithStateMonitor() {
-<<<<<<< HEAD
-        Network network = DistributedSlackNetworkFactory.create();
-        SecurityAnalysisParameters saParameters = new SecurityAnalysisParameters();
-        LoadFlowParameters lfParameters = new LoadFlowParameters();
-        OpenLoadFlowParameters olfParameters = new OpenLoadFlowParameters()
-                .setSlackBusSelectionMode(SlackBusSelectionMode.MOST_MESHED);
-        lfParameters.addExtension(OpenLoadFlowParameters.class, olfParameters);
-        saParameters.setLoadFlowParameters(lfParameters);
-
-        // Testing all contingencies at once
-        ContingenciesProvider contingenciesProvider = n -> n.getBranchStream()
-                .map(b -> new Contingency(b.getId(), new BranchContingency(b.getId())))
-                .collect(Collectors.toList());
-
-        List<StateMonitor> monitors = new ArrayList<>();
-        monitors.add(new StateMonitor(ContingencyContext.all(), Collections.singleton("l24"), Collections.singleton("b1_vl"), Collections.emptySet()));
-
-        OpenSecurityAnalysisProvider osaProvider = new OpenSecurityAnalysisProvider(new DenseMatrixFactory(), EvenShiloachGraphDecrementalConnectivity::new);
-        CompletableFuture<SecurityAnalysisReport> futureResult = osaProvider.run(network, network.getVariantManager().getWorkingVariantId(),
-                new DefaultLimitViolationDetector(), new LimitViolationFilter(), null, saParameters,
-                contingenciesProvider, Collections.emptyList(), monitors);
-        SecurityAnalysisResult result = futureResult.join().getResult();
-
-        assertEquals(1, result.getPreContingencyResult().getPreContingencyBusResults().size());
-        assertEquals(new BusResults("b1_vl", "b1", 400, 0.00411772307613007), result.getPreContingencyResult().getPreContingencyBusResults().get(0));
-        assertEquals(1, result.getPreContingencyResult().getPreContingencyBranchResults().size());
-        assertEquals(new BranchResult("l24", 244.9999975189166, 3.0000094876289114, 558.8517346879828, -244.9999975189166, -299.86040688975567, 558.8517346881861),
-                result.getPreContingencyResult().getPreContingencyBranchResults().get(0));
-
-        assertEquals(new BranchResult("l24", 300.0000316340358, 2.999999961752837, 14224.917799052933, -300.00003163403585, -208.94326368159844, 14224.917799052939),
-                result.getPostContingencyResults().get(0).getBranchResult("l24"));
-=======
         Network network = EurostagFactory.fix(EurostagTutorialExample1Factory.create());
 
         // 2 N-1 on the 2 lines
@@ -524,7 +492,6 @@
                 result.getPostContingencyResults().get(1).getBranchResult("NHV1_NHV2_1"), 1);
         assertAlmostEquals(new BranchResult("NGEN_NHV1", 611, 368, 16815, -611, -334, 1009),
                            result.getPostContingencyResults().get(1).getBranchResult("NGEN_NHV1"), 1);
->>>>>>> 9a245edb
     }
 
     @Test
