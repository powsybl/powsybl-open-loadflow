/**
 * Copyright (c) 2020, RTE (http://www.rte-france.com)
 * This Source Code Form is subject to the terms of the Mozilla Public
 * License, v. 2.0. If a copy of the MPL was not distributed with this
 * file, You can obtain one at http://mozilla.org/MPL/2.0/.
 */
package com.powsybl.openloadflow.sa;

import com.powsybl.commons.PowsyblException;
import com.powsybl.commons.reporter.Reporter;
import com.powsybl.commons.reporter.ReporterModel;
import com.powsybl.computation.ComputationManager;
import com.powsybl.contingency.*;
import com.powsybl.ieeecdf.converter.IeeeCdfNetworkFactory;
import com.powsybl.iidm.network.*;
import com.powsybl.iidm.network.extensions.HvdcAngleDroopActivePowerControlAdder;
import com.powsybl.iidm.network.extensions.LoadDetailAdder;
import com.powsybl.iidm.network.extensions.StandbyAutomatonAdder;
import com.powsybl.iidm.network.test.EurostagTutorialExample1Factory;
import com.powsybl.iidm.network.test.FourSubstationsNodeBreakerFactory;
import com.powsybl.iidm.network.test.SecurityAnalysisTestNetworkFactory;
import com.powsybl.loadflow.LoadFlow;
import com.powsybl.loadflow.LoadFlowParameters;
import com.powsybl.loadflow.LoadFlowResult;
import com.powsybl.math.matrix.DenseMatrixFactory;
import com.powsybl.openloadflow.OpenLoadFlowParameters;
import com.powsybl.openloadflow.OpenLoadFlowProvider;
import com.powsybl.openloadflow.ac.nr.NewtonRaphsonStatus;
import com.powsybl.openloadflow.graph.EvenShiloachGraphDecrementalConnectivityFactory;
import com.powsybl.openloadflow.graph.GraphConnectivityFactory;
import com.powsybl.openloadflow.network.*;
import com.powsybl.openloadflow.network.impl.OlfBranchResult;
import com.powsybl.openloadflow.util.LoadFlowAssert;
import com.powsybl.security.*;
import com.powsybl.security.monitor.StateMonitor;
import com.powsybl.security.results.*;
import org.junit.jupiter.api.BeforeEach;
import org.junit.jupiter.api.Test;
import org.mockito.Mockito;

import java.io.IOException;
import java.util.*;
import java.util.concurrent.CompletionException;
import java.util.concurrent.ForkJoinPool;
import java.util.stream.Collectors;
import java.util.stream.Stream;

import static com.powsybl.openloadflow.util.LoadFlowAssert.assertReportEquals;
import static java.lang.Double.NaN;
import static java.util.Collections.emptySet;
import static org.junit.jupiter.api.Assertions.*;

/**
 * @author Geoffroy Jamgotchian <geoffroy.jamgotchian at rte-france.com>
 */
class OpenSecurityAnalysisTest extends AbstractOpenSecurityAnalysisTest {

    @BeforeEach
    void setUp() {
        computationManager = Mockito.mock(ComputationManager.class);
        Mockito.when(computationManager.getExecutor()).thenReturn(ForkJoinPool.commonPool());
        matrixFactory = new DenseMatrixFactory();
        GraphConnectivityFactory<LfBus, LfBranch> connectivityFactory = new EvenShiloachGraphDecrementalConnectivityFactory<>();
        securityAnalysisProvider = new OpenSecurityAnalysisProvider(matrixFactory, connectivityFactory);
        loadFlowProvider = new OpenLoadFlowProvider(matrixFactory, connectivityFactory);
    }

    @Test
    void testCurrentLimitViolations() {
        Network network = createNodeBreakerNetwork();

        LoadFlowParameters lfParameters = new LoadFlowParameters();
        setSlackBusId(lfParameters, "VL1_1");
        SecurityAnalysisParameters securityAnalysisParameters = new SecurityAnalysisParameters();
        securityAnalysisParameters.setLoadFlowParameters(lfParameters);

        List<Contingency> contingencies = Stream.of("L1", "L2")
                .map(id -> new Contingency(id, new BranchContingency(id)))
                .collect(Collectors.toList());
        contingencies.add(new Contingency("LD", new LoadContingency("LD")));

        StateMonitor stateMonitor = new StateMonitor(ContingencyContext.all(), Collections.emptySet(),
                network.getVoltageLevelStream().map(Identifiable::getId).collect(Collectors.toSet()), Collections.emptySet());

        SecurityAnalysisResult result = runSecurityAnalysis(network, contingencies, List.of(stateMonitor), securityAnalysisParameters);

        assertSame(LoadFlowResult.ComponentResult.Status.CONVERGED, result.getPreContingencyResult().getStatus());
        assertEquals(0, result.getPreContingencyResult().getLimitViolationsResult().getLimitViolations().size());
        assertEquals(3, result.getPostContingencyResults().size());
        assertSame(PostContingencyComputationStatus.CONVERGED, result.getPostContingencyResults().get(0).getStatus());
        assertEquals(2, result.getPostContingencyResults().get(0).getLimitViolationsResult().getLimitViolations().size());
        assertSame(PostContingencyComputationStatus.CONVERGED, result.getPostContingencyResults().get(1).getStatus());
        assertEquals(2, result.getPostContingencyResults().get(1).getLimitViolationsResult().getLimitViolations().size());
        PostContingencyResult postContingencyResult = getPostContingencyResult(result, "LD");
        assertEquals(398.0, postContingencyResult.getNetworkResult().getBusResult("VL1_0").getV(), LoadFlowAssert.DELTA_V);
    }

    @Test
    void testCurrentLimitViolations2() {
        Network network = createNodeBreakerNetwork();
        network.getLine("L1").getCurrentLimits1().ifPresent(limits -> limits.setPermanentLimit(200));

        List<Contingency> contingencies = List.of(new Contingency("L2", new BranchContingency("L2")));

        SecurityAnalysisResult result = runSecurityAnalysis(network, contingencies);

        assertSame(LoadFlowResult.ComponentResult.Status.CONVERGED, result.getPreContingencyResult().getStatus());
        assertEquals(1, result.getPreContingencyResult().getLimitViolationsResult().getLimitViolations().size());
        assertEquals(1, result.getPostContingencyResults().size());
        assertSame(PostContingencyComputationStatus.CONVERGED, result.getPostContingencyResults().get(0).getStatus());
        assertEquals(2, result.getPostContingencyResults().get(0).getLimitViolationsResult().getLimitViolations().size());
    }

    @Test
    void testLowVoltageLimitViolations() {
        Network network = createNodeBreakerNetwork();
        network.getGenerator("G").setTargetV(393);

        LoadFlowParameters lfParameters = new LoadFlowParameters();
        setSlackBusId(lfParameters, "VL1_1");

        List<Contingency> contingencies = Stream.of("L1", "L2")
                .map(id -> new Contingency(id, new BranchContingency(id)))
                .collect(Collectors.toList());

        SecurityAnalysisResult result = runSecurityAnalysis(network, contingencies, lfParameters);

        assertSame(LoadFlowResult.ComponentResult.Status.CONVERGED, result.getPreContingencyResult().getStatus());
        assertEquals(0, result.getPreContingencyResult().getLimitViolationsResult().getLimitViolations().size());
        assertEquals(2, result.getPostContingencyResults().size());
        assertSame(PostContingencyComputationStatus.CONVERGED, result.getPostContingencyResults().get(0).getStatus());
        assertEquals(3, result.getPostContingencyResults().get(0).getLimitViolationsResult().getLimitViolations().size());

        List<LimitViolation> limitViolations = result.getPostContingencyResults().get(0).getLimitViolationsResult().getLimitViolations();
        Optional<LimitViolation> limitViolationL21 = limitViolations.stream().filter(limitViolation -> limitViolation.getSubjectId().equals("L2") && limitViolation.getSide() == Branch.Side.ONE).findFirst();
        assertTrue(limitViolationL21.isPresent());
        assertEquals(0, limitViolationL21.get().getAcceptableDuration());
        assertEquals(950, limitViolationL21.get().getLimit());
        Optional<LimitViolation> limitViolationL22 = limitViolations.stream().filter(limitViolation -> limitViolation.getSubjectId().equals("L2") && limitViolation.getSide() == Branch.Side.TWO).findFirst();
        assertTrue(limitViolationL22.isPresent());
        assertEquals(0, limitViolationL22.get().getAcceptableDuration());
        assertEquals(970, limitViolationL22.get().getLimit());

        assertSame(PostContingencyComputationStatus.CONVERGED, result.getPostContingencyResults().get(1).getStatus());
        assertEquals(3, result.getPostContingencyResults().get(1).getLimitViolationsResult().getLimitViolations().size());

        List<LimitViolation> limitViolations1 = result.getPostContingencyResults().get(1).getLimitViolationsResult().getLimitViolations();
        LimitViolation lowViolation = limitViolations1.get(2);
        assertEquals(LimitViolationType.LOW_VOLTAGE, lowViolation.getLimitType());
        assertEquals(370, lowViolation.getLimit());
    }

    @Test
    void testHighVoltageLimitViolations() {
        Network network = createNodeBreakerNetwork();
        network.getGenerator("G").setTargetV(421);

        LoadFlowParameters lfParameters = new LoadFlowParameters();
        setSlackBusId(lfParameters, "VL1_1");

        List<Contingency> contingencies = Stream.of("L1", "L2")
                .map(id -> new Contingency(id, new BranchContingency(id)))
                .collect(Collectors.toList());

        SecurityAnalysisResult result = runSecurityAnalysis(network, contingencies, lfParameters);

        assertSame(LoadFlowResult.ComponentResult.Status.CONVERGED, result.getPreContingencyResult().getStatus());
        assertEquals(1, result.getPreContingencyResult().getLimitViolationsResult().getLimitViolations().size());
        assertEquals(2, result.getPostContingencyResults().size());
        assertSame(PostContingencyComputationStatus.CONVERGED, result.getPostContingencyResults().get(0).getStatus());

        assertEquals(0, result.getPostContingencyResults().get(0).getLimitViolationsResult().getLimitViolations().size());
        assertSame(PostContingencyComputationStatus.CONVERGED, result.getPostContingencyResults().get(1).getStatus());
        assertEquals(0, result.getPostContingencyResults().get(1).getLimitViolationsResult().getLimitViolations().size());
    }

    @Test
    void testActivePowerLimitViolations() {
        Network network = createNodeBreakerNetwork();
        network.getLine("L1").newActivePowerLimits1()
               .setPermanentLimit(1.0)
               .beginTemporaryLimit()
               .setName("60")
               .setAcceptableDuration(60)
               .setValue(1.2)
               .endTemporaryLimit()
               .add();

        LoadFlowParameters lfParameters = new LoadFlowParameters();
        setSlackBusId(lfParameters, "VL1_1");

        List<Contingency> contingencies = Stream.of("L1", "L2")
                .map(id -> new Contingency(id, new BranchContingency(id)))
                .collect(Collectors.toList());

        SecurityAnalysisResult result = runSecurityAnalysis(network, contingencies, lfParameters);

        assertEquals(1, result.getPreContingencyResult().getLimitViolationsResult().getLimitViolations().size());
        assertEquals(2, result.getPostContingencyResults().size());
        assertEquals(2, result.getPostContingencyResults().get(1).getLimitViolationsResult().getLimitViolations().size());

        LimitViolation limitViolation0 = result.getPostContingencyResults().get(1).getLimitViolationsResult().getLimitViolations().get(0);
        assertEquals("L1", limitViolation0.getSubjectId());
        assertEquals(LimitViolationType.ACTIVE_POWER, limitViolation0.getLimitType());
        assertEquals(608.334, limitViolation0.getValue(), 10E-3);

        int activePowerLimitViolationsCount = 0;
        for (PostContingencyResult r : result.getPostContingencyResults()) {
            for (LimitViolation v : r.getLimitViolationsResult().getLimitViolations()) {
                if (v.getLimitType() == LimitViolationType.ACTIVE_POWER) {
                    activePowerLimitViolationsCount++;
                }
            }
        }
        assertEquals(1, activePowerLimitViolationsCount);
    }

    @Test
    void testApparentPowerLimitViolations() {
        Network network = createNodeBreakerNetwork();
        network.getLine("L1").newApparentPowerLimits1()
               .setPermanentLimit(1.0)
               .beginTemporaryLimit()
               .setName("60")
               .setAcceptableDuration(60)
               .setValue(1.2)
               .endTemporaryLimit()
               .add();

        LoadFlowParameters lfParameters = new LoadFlowParameters();
        setSlackBusId(lfParameters, "VL1_1");

        List<Contingency> contingencies = Stream.of("L1", "L2")
                .map(id -> new Contingency(id, new BranchContingency(id)))
                .collect(Collectors.toList());

        SecurityAnalysisResult result = runSecurityAnalysis(network, contingencies, lfParameters);

        assertEquals(1, result.getPreContingencyResult().getLimitViolationsResult().getLimitViolations().size());
        assertEquals(2, result.getPostContingencyResults().size());
        assertEquals(2, result.getPostContingencyResults().get(1).getLimitViolationsResult().getLimitViolations().size());

        LimitViolation limitViolation0 = result.getPostContingencyResults().get(1).getLimitViolationsResult().getLimitViolations().get(0);
        assertEquals("L1", limitViolation0.getSubjectId());
        assertEquals(LimitViolationType.APPARENT_POWER, limitViolation0.getLimitType());
        assertEquals(651.796, limitViolation0.getValue(), 10E-3);

        int apparentPowerLimitViolationsCount = 0;
        for (PostContingencyResult r : result.getPostContingencyResults()) {
            for (LimitViolation v : r.getLimitViolationsResult().getLimitViolations()) {
                if (v.getLimitType() == LimitViolationType.APPARENT_POWER) {
                    apparentPowerLimitViolationsCount++;
                }
            }
        }
        assertEquals(1, apparentPowerLimitViolationsCount);
    }

    @Test
    void testFourSubstations() {
        Network network = FourSubstationsNodeBreakerFactory.create();

        // Testing all contingencies at once
        List<Contingency> contingencies = createAllBranchesContingencies(network);

        SecurityAnalysisResult result = runSecurityAnalysis(network, contingencies);

        assertSame(LoadFlowResult.ComponentResult.Status.CONVERGED, result.getPreContingencyResult().getStatus());

        LoadFlowParameters loadFlowParameters = new LoadFlowParameters()
                .setBalanceType(LoadFlowParameters.BalanceType.PROPORTIONAL_TO_LOAD);

        result = runSecurityAnalysis(network, contingencies, loadFlowParameters);

        assertSame(LoadFlowResult.ComponentResult.Status.CONVERGED, result.getPreContingencyResult().getStatus());
    }

    @Test
    void testNoGenerator() {
        Network network = EurostagTutorialExample1Factory.create();
        network.getGenerator("GEN").getTerminal().disconnect();

        SecurityAnalysisResult result = runSecurityAnalysis(network);
        assertNotSame(LoadFlowResult.ComponentResult.Status.CONVERGED, result.getPreContingencyResult().getStatus());
    }

    @Test
    void testNoRemainingGenerator() {
        Network network = EurostagTutorialExample1Factory.create();

        List<Contingency> contingencies = List.of(new Contingency("NGEN_NHV1", new BranchContingency("NGEN_NHV1")));

        LoadFlowParameters parameters = new LoadFlowParameters();
        OpenLoadFlowParameters.create(parameters)
                .setMaxRealisticVoltage(1.5);
        SecurityAnalysisResult result = runSecurityAnalysis(network, contingencies, parameters);

        assertNotSame(PostContingencyComputationStatus.CONVERGED, result.getPostContingencyResults().get(0).getStatus());
    }

    @Test
    void testNoRemainingLoad() {
        Network network = EurostagTutorialExample1Factory.create();

        LoadFlowParameters lfParameters = new LoadFlowParameters()
                .setDistributedSlack(true)
                .setBalanceType(LoadFlowParameters.BalanceType.PROPORTIONAL_TO_LOAD);

        List<Contingency> contingencies = List.of(new Contingency("NHV2_NLOAD", new BranchContingency("NHV2_NLOAD")));

        SecurityAnalysisResult result = runSecurityAnalysis(network, contingencies, lfParameters);

        assertSame(PostContingencyComputationStatus.CONVERGED, result.getPostContingencyResults().get(0).getStatus());
    }

    @Test
    void testSaWithSeveralConnectedComponents() {
        Network network = ConnectedComponentNetworkFactory.createTwoUnconnectedCC();

        // Testing all contingencies at once
        List<Contingency> contingencies = createAllBranchesContingencies(network);

        SecurityAnalysisResult result = runSecurityAnalysis(network, contingencies);

        assertSame(LoadFlowResult.ComponentResult.Status.CONVERGED, result.getPreContingencyResult().getStatus());
    }

    @Test
    void testSaWithStateMonitor() {
        Network network = EurostagFactory.fix(EurostagTutorialExample1Factory.create());

        // 2 N-1 on the 2 lines
        List<Contingency> contingencies = List.of(
            new Contingency("NHV1_NHV2_1", new BranchContingency("NHV1_NHV2_1")),
            new Contingency("NHV1_NHV2_2", new BranchContingency("NHV1_NHV2_2"))
        );

        // Monitor on branch and step-up transformer for all states
        List<StateMonitor> monitors = List.of(
            new StateMonitor(ContingencyContext.all(), Set.of("NHV1_NHV2_1", "NGEN_NHV1"), Set.of("VLLOAD"), emptySet())
        );

        SecurityAnalysisResult result = runSecurityAnalysis(network, contingencies, monitors);

        PreContingencyResult preContingencyResult = result.getPreContingencyResult();
        List<BusResult> busResults = preContingencyResult.getNetworkResult().getBusResults();
        BusResult expectedBus = new BusResult("VLLOAD", "NLOAD", 147.6, -9.6);
        assertEquals(1, busResults.size());
        assertAlmostEquals(expectedBus, busResults.get(0), 0.1);

        assertEquals(2, preContingencyResult.getNetworkResult().getBranchResults().size());
        assertAlmostEquals(new BranchResult("NHV1_NHV2_1", 302, 99, 457, -300, -137.2, 489),
                           preContingencyResult.getNetworkResult().getBranchResult("NHV1_NHV2_1"), 1);
        assertAlmostEquals(new BranchResult("NGEN_NHV1", 606, 225, 15226, -605, -198, 914),
                           preContingencyResult.getNetworkResult().getBranchResult("NGEN_NHV1"), 1);

        //No result when the branch itself is disconnected
        assertNull(result.getPostContingencyResults().get(0).getNetworkResult().getBranchResult("NHV1_NHV2_1"));

        assertAlmostEquals(new BranchResult("NHV1_NHV2_1", 611, 334, 1009, -601, -285, 1048),
                result.getPostContingencyResults().get(1).getNetworkResult().getBranchResult("NHV1_NHV2_1"), 1);
        assertAlmostEquals(new BranchResult("NGEN_NHV1", 611, 368, 16815, -611, -334, 1009),
                           result.getPostContingencyResults().get(1).getNetworkResult().getBranchResult("NGEN_NHV1"), 1);
    }

    @Test
    void testSaWithStateMonitorPreContingency() {
        Network network = EurostagFactory.fix(EurostagTutorialExample1Factory.create());

        // 2 N-1 on the 2 lines
        List<Contingency> contingencies = List.of(
                new Contingency("NHV1_NHV2_1", new BranchContingency("NHV1_NHV2_1")),
                new Contingency("NHV1_NHV2_2", new BranchContingency("NHV1_NHV2_2"))
        );

        // Monitor on branch and step-up transformer for all states
        List<StateMonitor> monitors = List.of(
                new StateMonitor(ContingencyContext.none(), Set.of("NHV1_NHV2_1", "NGEN_NHV1"), Set.of("VLLOAD"), emptySet())
        );

        LoadFlowParameters parameters = new LoadFlowParameters();
        parameters.setDc(true);
        SecurityAnalysisResult result = runSecurityAnalysis(network, contingencies, monitors, parameters);

        PreContingencyResult preContingencyResult = result.getPreContingencyResult();
        assertEquals(2, preContingencyResult.getNetworkResult().getBranchResults().size());
    }

    @Test
    void testSaWithStateMonitorNotExistingBranchBus() {
        Network network = DistributedSlackNetworkFactory.create();

        List<StateMonitor> monitors = List.of(
            new StateMonitor(ContingencyContext.all(), Collections.singleton("l1"), Collections.singleton("bus"), Collections.singleton("three windings"))
        );

        SecurityAnalysisResult result = runSecurityAnalysis(network, createAllBranchesContingencies(network), monitors);

        assertEquals(0, result.getPreContingencyResult().getNetworkResult().getBusResults().size());
        assertEquals(0, result.getPreContingencyResult().getNetworkResult().getBranchResults().size());
    }

    @Test
    void testSaWithStateMonitorDisconnectBranch() {
        Network network = DistributedSlackNetworkFactory.create();
        network.getBranch("l24").getTerminal1().disconnect();

        List<StateMonitor> monitors = new ArrayList<>();
        monitors.add(new StateMonitor(ContingencyContext.all(), Collections.singleton("l24"), Collections.singleton("b1_vl"), emptySet()));

        SecurityAnalysisResult result = runSecurityAnalysis(network, createAllBranchesContingencies(network), monitors);

        assertEquals(1, result.getPreContingencyResult().getNetworkResult().getBusResults().size());

        assertEquals(new BusResult("b1_vl", "b1", 400, 0.003581299841270782), result.getPreContingencyResult().getNetworkResult().getBusResults().get(0));
        assertEquals(1, result.getPreContingencyResult().getNetworkResult().getBranchResults().size());
        assertEquals(new BranchResult("l24", NaN, NaN, NaN, 0.0, -0.0, 0.0),
                     result.getPreContingencyResult().getNetworkResult().getBranchResults().get(0));

        network = DistributedSlackNetworkFactory.create();
        network.getBranch("l24").getTerminal2().disconnect();

        result = runSecurityAnalysis(network, createAllBranchesContingencies(network), monitors);

        assertEquals(0, result.getPreContingencyResult().getNetworkResult().getBranchResults().size());

        network = DistributedSlackNetworkFactory.create();
        network.getBranch("l24").getTerminal2().disconnect();
        network.getBranch("l24").getTerminal1().disconnect();

        result = runSecurityAnalysis(network, createAllBranchesContingencies(network), monitors);

        assertEquals(0, result.getPreContingencyResult().getNetworkResult().getBranchResults().size());
    }

    @Test
    void testSaWithStateMonitorDanglingLine() {
        Network network = BoundaryFactory.create();

        List<StateMonitor> monitors = new ArrayList<>();
        monitors.add(new StateMonitor(ContingencyContext.all(), Collections.singleton("dl1"), Collections.singleton("vl1"), emptySet()));

        List<Contingency> contingencies = createAllBranchesContingencies(network);
        CompletionException exception = assertThrows(CompletionException.class, () -> runSecurityAnalysis(network, contingencies, monitors));
        assertEquals("Unsupported type of branch for branch result: dl1", exception.getCause().getMessage());
    }

    @Test
    void testSaWithStateMonitorLfLeg() {
        Network network = T3wtFactory.create();

        // Testing all contingencies at once
        List<StateMonitor> monitors = List.of(
            new StateMonitor(ContingencyContext.all(), emptySet(), emptySet(), Collections.singleton("3wt"))
        );

        SecurityAnalysisResult result = runSecurityAnalysis(network, createAllBranchesContingencies(network), monitors);

        assertEquals(1, result.getPreContingencyResult().getNetworkResult().getThreeWindingsTransformerResults().size());
        assertAlmostEquals(new ThreeWindingsTransformerResult("3wt", 161, 82, 258,
                                                              -161, -74, 435, 0, 0, 0),
                result.getPreContingencyResult().getNetworkResult().getThreeWindingsTransformerResults().get(0), 1);
    }

    @Test
    void testSaDcMode() {
        Network fourBusNetwork = FourBusNetworkFactory.create();
        SecurityAnalysisParameters securityAnalysisParameters = new SecurityAnalysisParameters();
        LoadFlowParameters lfParameters = new LoadFlowParameters()
                .setDc(true);
        setSlackBusId(lfParameters, "b1_vl");
        securityAnalysisParameters.setLoadFlowParameters(lfParameters);

        List<Contingency> contingencies = createAllBranchesContingencies(fourBusNetwork);

        fourBusNetwork.getLine("l14").newActivePowerLimits1().setPermanentLimit(0.1).add();
        fourBusNetwork.getLine("l12").newActivePowerLimits1().setPermanentLimit(0.2).add();
        fourBusNetwork.getLine("l23").newActivePowerLimits1().setPermanentLimit(0.25).add();
        fourBusNetwork.getLine("l34").newActivePowerLimits1().setPermanentLimit(0.15).add();
        fourBusNetwork.getLine("l13").newActivePowerLimits1().setPermanentLimit(0.1).add();

        List<StateMonitor> monitors = List.of(new StateMonitor(ContingencyContext.all(), Set.of("l14", "l12", "l23", "l34", "l13"), Collections.emptySet(), Collections.emptySet()));

        SecurityAnalysisResult result = runSecurityAnalysis(fourBusNetwork, contingencies, monitors, securityAnalysisParameters);

        assertSame(LoadFlowResult.ComponentResult.Status.CONVERGED, result.getPreContingencyResult().getStatus());
        assertEquals(5, result.getPreContingencyResult().getLimitViolationsResult().getLimitViolations().size());
        assertEquals(5, result.getPostContingencyResults().size());
        assertEquals(2, result.getPostContingencyResults().get(0).getLimitViolationsResult().getLimitViolations().size());
        assertEquals(2, result.getPostContingencyResults().get(1).getLimitViolationsResult().getLimitViolations().size());
        assertEquals(4, result.getPostContingencyResults().get(2).getLimitViolationsResult().getLimitViolations().size());
        assertEquals(4, result.getPostContingencyResults().get(3).getLimitViolationsResult().getLimitViolations().size());
        assertEquals(4, result.getPostContingencyResults().get(4).getLimitViolationsResult().getLimitViolations().size());

        //Branch result for first contingency
        assertEquals(5, result.getPostContingencyResults().get(0).getNetworkResult().getBranchResults().size());

        //Check branch results for flowTransfer computation for contingency on l14
        PostContingencyResult postContl14 = getPostContingencyResult(result, "l14");
        assertEquals("l14", postContl14.getContingency().getId());

        BranchResult brl14l12 = postContl14.getNetworkResult().getBranchResult("l12");
        assertEquals(0.333, brl14l12.getP1(), LoadFlowAssert.DELTA_POWER);
        assertEquals(0.333, brl14l12.getFlowTransfer(), LoadFlowAssert.DELTA_POWER);

        BranchResult brl14l14 = postContl14.getNetworkResult().getBranchResult("l14");
        assertEquals(NaN, brl14l14.getP1(), LoadFlowAssert.DELTA_POWER);
        assertEquals(NaN, brl14l14.getFlowTransfer(), LoadFlowAssert.DELTA_POWER);

        BranchResult brl14l23 = postContl14.getNetworkResult().getBranchResult("l23");
        assertEquals(1.333, brl14l23.getP1(), LoadFlowAssert.DELTA_POWER);
        assertEquals(0.333, brl14l23.getFlowTransfer(), LoadFlowAssert.DELTA_POWER);

        BranchResult brl14l34 = postContl14.getNetworkResult().getBranchResult("l34");
        assertEquals(-1.0, brl14l34.getP1(), LoadFlowAssert.DELTA_POWER);
        assertEquals(1.0, brl14l34.getFlowTransfer(), LoadFlowAssert.DELTA_POWER);

        BranchResult brl14l13 = postContl14.getNetworkResult().getBranchResult("l13");
        assertEquals(1.666, brl14l13.getP1(), LoadFlowAssert.DELTA_POWER);
        assertEquals(0.666, brl14l13.getFlowTransfer(), LoadFlowAssert.DELTA_POWER);
    }

    @Test
    void testSaDcModeSpecificContingencies() {
        Network fourBusNetwork = FourBusNetworkFactory.create();
        SecurityAnalysisParameters securityAnalysisParameters = new SecurityAnalysisParameters();
        LoadFlowParameters lfParameters = new LoadFlowParameters()
                .setDc(true);
        setSlackBusId(lfParameters, "b1_vl");
        securityAnalysisParameters.setLoadFlowParameters(lfParameters);

        List<Contingency> contingencies = createAllBranchesContingencies(fourBusNetwork);

        List<StateMonitor> monitors = List.of(
                new StateMonitor(ContingencyContext.all(), Set.of("l14", "l12"), Collections.emptySet(), Collections.emptySet()),
                new StateMonitor(ContingencyContext.specificContingency("l14"), Set.of("l14", "l12", "l23", "l34", "l13"), Collections.emptySet(), Collections.emptySet()));

        SecurityAnalysisResult result = runSecurityAnalysis(fourBusNetwork, contingencies, monitors, securityAnalysisParameters);

        assertEquals(2, result.getPreContingencyResult().getNetworkResult().getBranchResults().size());
        assertEquals("l12", result.getPreContingencyResult().getNetworkResult().getBranchResults().get(0).getBranchId());
        assertEquals("l14", result.getPreContingencyResult().getNetworkResult().getBranchResults().get(1).getBranchId());

        assertEquals(5, result.getPostContingencyResults().size());
        for (PostContingencyResult pcResult : result.getPostContingencyResults()) {
            if (pcResult.getContingency().getId().equals("l14")) {
                assertEquals(5, pcResult.getNetworkResult().getBranchResults().size());
            } else {
                assertEquals(2, pcResult.getNetworkResult().getBranchResults().size());
            }
        }
    }

    @Test
    void testSaDcModeWithIncreasedParameters() {
        Network fourBusNetwork = FourBusNetworkFactory.create();
        SecurityAnalysisParameters securityAnalysisParameters = new SecurityAnalysisParameters();
        LoadFlowParameters lfParameters = new LoadFlowParameters()
                .setDc(true);
        setSlackBusId(lfParameters, "b1_vl");
        securityAnalysisParameters.setLoadFlowParameters(lfParameters);
        SecurityAnalysisParameters.IncreasedViolationsParameters increasedViolationsParameters = new SecurityAnalysisParameters.IncreasedViolationsParameters();
        increasedViolationsParameters.setFlowProportionalThreshold(0);
        securityAnalysisParameters.setIncreasedViolationsParameters(increasedViolationsParameters);

        List<Contingency> contingencies = createAllBranchesContingencies(fourBusNetwork);

        fourBusNetwork.getLine("l14").newActivePowerLimits1().setPermanentLimit(0.1).add();
        fourBusNetwork.getLine("l12").newActivePowerLimits1().setPermanentLimit(0.2).add();
        fourBusNetwork.getLine("l23").newActivePowerLimits1().setPermanentLimit(0.25).add();
        fourBusNetwork.getLine("l34").newActivePowerLimits1().setPermanentLimit(0.15).add();
        fourBusNetwork.getLine("l13").newActivePowerLimits1().setPermanentLimit(0.1).add();

        List<StateMonitor> monitors = List.of(new StateMonitor(ContingencyContext.all(), Set.of("l14", "l12", "l23", "l34", "l13"), Collections.emptySet(), Collections.emptySet()));

        SecurityAnalysisResult result = runSecurityAnalysis(fourBusNetwork, contingencies, monitors, securityAnalysisParameters);

        assertSame(LoadFlowResult.ComponentResult.Status.CONVERGED, result.getPreContingencyResult().getStatus());
        assertEquals(5, result.getPreContingencyResult().getLimitViolationsResult().getLimitViolations().size());
        assertEquals(5, result.getPostContingencyResults().size());
        assertEquals(3, result.getPostContingencyResults().get(0).getLimitViolationsResult().getLimitViolations().size());
        assertEquals(3, result.getPostContingencyResults().get(1).getLimitViolationsResult().getLimitViolations().size());
        assertEquals(4, result.getPostContingencyResults().get(2).getLimitViolationsResult().getLimitViolations().size());
        assertEquals(4, result.getPostContingencyResults().get(3).getLimitViolationsResult().getLimitViolations().size());
        assertEquals(4, result.getPostContingencyResults().get(4).getLimitViolationsResult().getLimitViolations().size());

        //Branch result for first contingency
        assertEquals(5, result.getPostContingencyResults().get(0).getNetworkResult().getBranchResults().size());

        //Check branch results for flowTransfer computation for contingency on l14
        PostContingencyResult postContl14 = getPostContingencyResult(result, "l14");
        assertEquals("l14", postContl14.getContingency().getId());

        BranchResult brl14l12 = postContl14.getNetworkResult().getBranchResult("l12");
        assertEquals(0.333, brl14l12.getP1(), LoadFlowAssert.DELTA_POWER);
        assertEquals(0.333, brl14l12.getFlowTransfer(), LoadFlowAssert.DELTA_POWER);

        BranchResult brl14l14 = postContl14.getNetworkResult().getBranchResult("l14");
        assertEquals(NaN, brl14l14.getP1(), LoadFlowAssert.DELTA_POWER);
        assertEquals(NaN, brl14l14.getFlowTransfer(), LoadFlowAssert.DELTA_POWER);

        BranchResult brl14l23 = postContl14.getNetworkResult().getBranchResult("l23");
        assertEquals(1.333, brl14l23.getP1(), LoadFlowAssert.DELTA_POWER);
        assertEquals(0.333, brl14l23.getFlowTransfer(), LoadFlowAssert.DELTA_POWER);

        BranchResult brl14l34 = postContl14.getNetworkResult().getBranchResult("l34");
        assertEquals(-1.0, brl14l34.getP1(), LoadFlowAssert.DELTA_POWER);
        assertEquals(1.0, brl14l34.getFlowTransfer(), LoadFlowAssert.DELTA_POWER);

        BranchResult brl14l13 = postContl14.getNetworkResult().getBranchResult("l13");
        assertEquals(1.666, brl14l13.getP1(), LoadFlowAssert.DELTA_POWER);
        assertEquals(0.666, brl14l13.getFlowTransfer(), LoadFlowAssert.DELTA_POWER);
    }

    @Test
    void testSaModeAcAllBranchMonitoredFlowTransfer() {
        Network network = FourBusNetworkFactory.create();

        List<Contingency> contingencies = createAllBranchesContingencies(network);

        List<StateMonitor> monitors = createAllBranchesMonitors(network);

        SecurityAnalysisResult result = runSecurityAnalysis(network, contingencies, monitors);

        assertEquals(5, result.getPostContingencyResults().size());

        for (PostContingencyResult r : result.getPostContingencyResults()) {
            assertEquals(4, r.getNetworkResult().getBranchResults().size());
        }

        //Check branch results for flowTransfer computation for contingency on l14
        PostContingencyResult postContl14 = getPostContingencyResult(result, "l14");
        assertEquals("l14", postContl14.getContingency().getId());

        BranchResult brl14l12 = postContl14.getNetworkResult().getBranchResult("l12");
        assertEquals(0.335, brl14l12.getP1(), LoadFlowAssert.DELTA_POWER);
        assertEquals(0.336, brl14l12.getFlowTransfer(), LoadFlowAssert.DELTA_POWER);

        BranchResult brl14l23 = postContl14.getNetworkResult().getBranchResult("l23");
        assertEquals(1.335, brl14l23.getP1(), LoadFlowAssert.DELTA_POWER);
        assertEquals(0.336, brl14l23.getFlowTransfer(), LoadFlowAssert.DELTA_POWER);

        BranchResult brl14l34 = postContl14.getNetworkResult().getBranchResult("l34");
        assertEquals(-1.0, brl14l34.getP1(), LoadFlowAssert.DELTA_POWER);
        assertEquals(1.0, brl14l34.getFlowTransfer(), LoadFlowAssert.DELTA_POWER);

        BranchResult brl14l13 = postContl14.getNetworkResult().getBranchResult("l13");
        assertEquals(1.664, brl14l13.getP1(), LoadFlowAssert.DELTA_POWER);
        assertEquals(0.663, brl14l13.getFlowTransfer(), LoadFlowAssert.DELTA_POWER);
    }

    @Test
    void testSaWithRemoteSharedControl() {
        Network network = VoltageControlNetworkFactory.createWithIdenticalTransformers();

        List<Contingency> contingencies = createAllBranchesContingencies(network);

        List<StateMonitor> monitors = createAllBranchesMonitors(network);

        SecurityAnalysisResult result = runSecurityAnalysis(network, contingencies, monitors);

        // pre-contingency tests
        PreContingencyResult preContingencyResult = result.getPreContingencyResult();
        assertEquals(-66.667, preContingencyResult.getNetworkResult().getBranchResult("tr1").getQ2(), LoadFlowAssert.DELTA_POWER);
        assertEquals(-66.667, preContingencyResult.getNetworkResult().getBranchResult("tr2").getQ2(), LoadFlowAssert.DELTA_POWER);
        assertEquals(-66.667, preContingencyResult.getNetworkResult().getBranchResult("tr3").getQ2(), LoadFlowAssert.DELTA_POWER);

        // post-contingency tests
        PostContingencyResult postContingencyResult = getPostContingencyResult(result, "tr1");
        assertEquals(-99.999, postContingencyResult.getNetworkResult().getBranchResult("tr2").getQ2(), LoadFlowAssert.DELTA_POWER);
        assertEquals(-99.999, postContingencyResult.getNetworkResult().getBranchResult("tr3").getQ2(), LoadFlowAssert.DELTA_POWER);
    }

    @Test
    void testSaWithTransformerRemoteSharedControl() {
        Network network = VoltageControlNetworkFactory.createWithTransformerSharedRemoteControl();

        SecurityAnalysisParameters saParameters = new SecurityAnalysisParameters();
        saParameters.getLoadFlowParameters()
                .setTransformerVoltageControlOn(true);
        saParameters.addExtension(OpenSecurityAnalysisParameters.class, new OpenSecurityAnalysisParameters()
                .setCreateResultExtension(true));

        List<Contingency> contingencies = createAllBranchesContingencies(network);

        List<StateMonitor> monitors = createAllBranchesMonitors(network);

        SecurityAnalysisResult result = runSecurityAnalysis(network, contingencies, monitors, saParameters);

        // pre-contingency tests
        PreContingencyResult preContingencyResult = result.getPreContingencyResult();
        assertEquals(-0.659, preContingencyResult.getNetworkResult().getBranchResult("T2wT2").getQ1(), LoadFlowAssert.DELTA_POWER);
        assertEquals(-0.659, preContingencyResult.getNetworkResult().getBranchResult("T2wT").getQ1(), LoadFlowAssert.DELTA_POWER);
        assertEquals(1.05, preContingencyResult.getNetworkResult().getBranchResult("T2wT2").getExtension(OlfBranchResult.class).getR1(), 0d);
        assertEquals(1.050302, preContingencyResult.getNetworkResult().getBranchResult("T2wT2").getExtension(OlfBranchResult.class).getContinuousR1(), LoadFlowAssert.DELTA_RHO);
        assertEquals(1.05, preContingencyResult.getNetworkResult().getBranchResult("T2wT").getExtension(OlfBranchResult.class).getR1(), 0d);
        assertEquals(1.050302, preContingencyResult.getNetworkResult().getBranchResult("T2wT").getExtension(OlfBranchResult.class).getContinuousR1(), LoadFlowAssert.DELTA_RHO);

        // post-contingency tests
        PostContingencyResult postContingencyResult = getPostContingencyResult(result, "T2wT2");
        assertEquals(-0.577, postContingencyResult.getNetworkResult().getBranchResult("T2wT").getQ1(), LoadFlowAssert.DELTA_POWER); // this assertion is not so relevant. It is more relevant to look at the logs.
        assertEquals(1.1, postContingencyResult.getNetworkResult().getBranchResult("T2wT").getExtension(OlfBranchResult.class).getR1(), 0d);
        assertEquals(1.088228, postContingencyResult.getNetworkResult().getBranchResult("T2wT").getExtension(OlfBranchResult.class).getContinuousR1(), LoadFlowAssert.DELTA_RHO);
    }

    @Test
    void testSaWithTransformerRemoteSharedControl2() {
        Network network = VoltageControlNetworkFactory.createWithTransformerSharedRemoteControl();

        LoadFlowParameters lfParameters = new LoadFlowParameters()
                .setTransformerVoltageControlOn(true);

        List<Contingency> contingencies = List.of(new Contingency("N-2", List.of(new BranchContingency("T2wT"), new BranchContingency("T2wT2"))));

        List<StateMonitor> monitors = createAllBranchesMonitors(network);

        SecurityAnalysisResult result = runSecurityAnalysis(network, contingencies, monitors, lfParameters);

        // pre-contingency tests
        PreContingencyResult preContingencyResult = result.getPreContingencyResult();
        assertEquals(-6.181, preContingencyResult.getNetworkResult().getBranchResult("LINE_12").getQ2(), LoadFlowAssert.DELTA_POWER);

        // post-contingency tests
        PostContingencyResult postContingencyResult = getPostContingencyResult(result, "N-2");
        assertEquals(-7.499, postContingencyResult.getNetworkResult().getBranchResult("LINE_12").getQ2(), LoadFlowAssert.DELTA_POWER);
    }

    @Test
    void testSaWithShuntRemoteSharedControl() {
        Network network = VoltageControlNetworkFactory.createWithShuntSharedRemoteControl();

        LoadFlowParameters lfParameters = new LoadFlowParameters()
                .setShuntCompensatorVoltageControlOn(true);

        List<Contingency> contingencies = createAllBranchesContingencies(network);

        List<StateMonitor> monitors = createAllBranchesMonitors(network);

        SecurityAnalysisResult result = runSecurityAnalysis(network, contingencies, monitors, lfParameters);

        // pre-contingency tests
        PreContingencyResult preContingencyResult = result.getPreContingencyResult();
        assertEquals(-108.596, preContingencyResult.getNetworkResult().getBranchResult("tr1").getQ2(), LoadFlowAssert.DELTA_POWER);
        assertEquals(54.298, preContingencyResult.getNetworkResult().getBranchResult("tr2").getQ2(), LoadFlowAssert.DELTA_POWER);
        assertEquals(54.298, preContingencyResult.getNetworkResult().getBranchResult("tr3").getQ2(), LoadFlowAssert.DELTA_POWER);

        // post-contingency tests
        PostContingencyResult tr2ContingencyResult = getPostContingencyResult(result, "tr2");
        assertEquals(-107.543, tr2ContingencyResult.getNetworkResult().getBranchResult("tr1").getQ2(), LoadFlowAssert.DELTA_POWER);
        assertEquals(107.543, tr2ContingencyResult.getNetworkResult().getBranchResult("tr3").getQ2(), LoadFlowAssert.DELTA_POWER);
    }

    @Test
    void testWithPhaseControl() {
        Network network = PhaseControlFactory.createNetworkWithT2wt();

        network.newLine().setId("L3")
                .setConnectableBus1("B1")
                .setBus1("B1")
                .setConnectableBus2("B2")
                .setBus2("B2")
                .setR(4.0)
                .setX(200.0)
                .add();

        network.newLine().setId("L4")
                .setConnectableBus1("B3")
                .setBus1("B3")
                .setConnectableBus2("B2")
                .setBus2("B2")
                .setR(4.0)
                .setX(200.0)
                .add();

        TwoWindingsTransformer ps1 = network.getTwoWindingsTransformer("PS1");
        ps1.getPhaseTapChanger()
                .setRegulationMode(PhaseTapChanger.RegulationMode.ACTIVE_POWER_CONTROL)
                .setTargetDeadband(1)
                .setRegulating(true)
                .setTapPosition(1)
                .setRegulationTerminal(ps1.getTerminal1())
                .setRegulationValue(83);

        LoadFlowParameters lfParameters = new LoadFlowParameters()
                .setPhaseShifterRegulationOn(true);

        List<Contingency> contingencies = List.of(new Contingency("PS1", List.of(new BranchContingency("PS1")))); // allBranches(network);

        List<StateMonitor> monitors = createAllBranchesMonitors(network);

        SecurityAnalysisResult result = runSecurityAnalysis(network, contingencies, monitors, lfParameters);

        // pre-contingency tests
        PreContingencyResult preContingencyResult = result.getPreContingencyResult();
        assertEquals(5.682, preContingencyResult.getNetworkResult().getBranchResult("L1").getP1(), LoadFlowAssert.DELTA_POWER);
        assertEquals(59.019, preContingencyResult.getNetworkResult().getBranchResult("L2").getP1(), LoadFlowAssert.DELTA_POWER);
        assertEquals(5.682, preContingencyResult.getNetworkResult().getBranchResult("L3").getP1(), LoadFlowAssert.DELTA_POWER);
        assertEquals(29.509, preContingencyResult.getNetworkResult().getBranchResult("L4").getP1(), LoadFlowAssert.DELTA_POWER);
        assertEquals(88.634, preContingencyResult.getNetworkResult().getBranchResult("PS1").getP1(), LoadFlowAssert.DELTA_POWER);

        // post-contingency tests
        PostContingencyResult ps1ContingencyResult = getPostContingencyResult(result, "PS1");
        assertEquals(50, ps1ContingencyResult.getNetworkResult().getBranchResult("L1").getP1(), LoadFlowAssert.DELTA_POWER);
        assertEquals(0, ps1ContingencyResult.getNetworkResult().getBranchResult("L2").getP1(), LoadFlowAssert.DELTA_POWER); // because no load on B3
        assertEquals(50, ps1ContingencyResult.getNetworkResult().getBranchResult("L3").getP1(), LoadFlowAssert.DELTA_POWER);
        assertEquals(0, ps1ContingencyResult.getNetworkResult().getBranchResult("L4").getP1(), LoadFlowAssert.DELTA_POWER); // because no load on B3
    }

    @Test
    void testSaWithShuntContingency() {
        Network network = VoltageControlNetworkFactory.createWithShuntSharedRemoteControl();
        network.getShuntCompensatorStream().forEach(shuntCompensator -> {
            shuntCompensator.setSectionCount(10);
        });

        List<Contingency> contingencies = List.of(new Contingency("SHUNT2", new ShuntCompensatorContingency("SHUNT2")),
                                                  new Contingency("tr3", new BranchContingency("tr3")));

        List<StateMonitor> monitors = createAllBranchesMonitors(network);

        SecurityAnalysisResult result = runSecurityAnalysis(network, contingencies, monitors);

        // pre-contingency tests
        PreContingencyResult preContingencyResult = result.getPreContingencyResult();
        assertEquals(42.342, preContingencyResult.getNetworkResult().getBranchResult("tr2").getQ2(), LoadFlowAssert.DELTA_POWER);
        assertEquals(42.342, preContingencyResult.getNetworkResult().getBranchResult("tr3").getQ2(), LoadFlowAssert.DELTA_POWER);

        // post-contingency tests
        PostContingencyResult contingencyResult = getPostContingencyResult(result, "SHUNT2");
        assertEquals(0.0, contingencyResult.getNetworkResult().getBranchResult("tr2").getQ2(), LoadFlowAssert.DELTA_POWER);
        assertEquals(42.914, contingencyResult.getNetworkResult().getBranchResult("tr3").getQ2(), LoadFlowAssert.DELTA_POWER);

        // post-contingency tests
        PostContingencyResult tr3ContingencyResult = getPostContingencyResult(result, "tr3");
        assertEquals(42.914, tr3ContingencyResult.getNetworkResult().getBranchResult("tr2").getQ2(), LoadFlowAssert.DELTA_POWER);
    }

    @Test
    void testSaWithShuntContingency2() {
        Network network = VoltageControlNetworkFactory.createWithShuntSharedRemoteControl();
        network.getShuntCompensatorStream().forEach(shuntCompensator -> {
            shuntCompensator.setSectionCount(10);
        });

        LoadFlowParameters lfParameters = new LoadFlowParameters()
                .setShuntCompensatorVoltageControlOn(true);

        List<Contingency> contingencies = List.of(new Contingency("SHUNT2", new ShuntCompensatorContingency("SHUNT2")),
                                                  new Contingency("tr3", new BranchContingency("tr3")));

        List<StateMonitor> monitors = createAllBranchesMonitors(network);

        CompletionException exception = assertThrows(CompletionException.class, () -> runSecurityAnalysis(network, contingencies, monitors, lfParameters));
        assertEquals("Shunt compensator 'SHUNT2' with voltage control on: not supported yet", exception.getCause().getMessage());
    }

    @Test
    void testSaWithShuntContingency3() {
        Network network = VoltageControlNetworkFactory.createWithShuntSharedRemoteControl();
        network.getBusBreakerView().getBus("b2").getVoltageLevel().newShuntCompensator()
                .setId("SHUNT4")
                .setBus("b2")
                .setConnectableBus("b2")
                .setSectionCount(0)
                .newLinearModel()
                .setMaximumSectionCount(50)
                .setBPerSection(-1E-2)
                .setGPerSection(0.0)
                .add()
                .add();
        network.getShuntCompensatorStream().forEach(shuntCompensator -> {
            shuntCompensator.setSectionCount(10);
        });
        network.getGenerator("g1").setMaxP(1000);

        List<Contingency> contingencies = List.of(new Contingency("SHUNT2", new ShuntCompensatorContingency("SHUNT2")),
                new Contingency("SHUNTS", List.of(new ShuntCompensatorContingency("SHUNT2"), new ShuntCompensatorContingency("SHUNT4"))));

        List<StateMonitor> monitors = createAllBranchesMonitors(network);

        SecurityAnalysisResult result = runSecurityAnalysis(network, contingencies, monitors);

        // pre-contingency tests
        PreContingencyResult preContingencyResult = result.getPreContingencyResult();
        assertEquals(82.342, preContingencyResult.getNetworkResult().getBranchResult("tr2").getQ2(), LoadFlowAssert.DELTA_POWER);
        assertEquals(41.495, preContingencyResult.getNetworkResult().getBranchResult("tr3").getQ2(), LoadFlowAssert.DELTA_POWER);

        // post-contingency tests
        PostContingencyResult contingencyResult = getPostContingencyResult(result, "SHUNT2");
        assertEquals(42.131, contingencyResult.getNetworkResult().getBranchResult("tr2").getQ2(), LoadFlowAssert.DELTA_POWER);
        assertEquals(42.131, contingencyResult.getNetworkResult().getBranchResult("tr3").getQ2(), LoadFlowAssert.DELTA_POWER);

        // post-contingency tests
        PostContingencyResult contingencyResult2 = getPostContingencyResult(result, "SHUNTS");
        assertEquals(-0.0027, contingencyResult2.getNetworkResult().getBranchResult("tr2").getQ2(), LoadFlowAssert.DELTA_POWER);
        assertEquals(42.792, contingencyResult2.getNetworkResult().getBranchResult("tr3").getQ2(), LoadFlowAssert.DELTA_POWER);
    }

    @Test
    void testSaWithShuntContingency4() {
        Network network = VoltageControlNetworkFactory.createWithShuntSharedRemoteControl();
        network.getShuntCompensatorStream().forEach(shuntCompensator -> {
            shuntCompensator.setSectionCount(10);
        });

        LoadFlowParameters lfParameters = new LoadFlowParameters()
                .setShuntCompensatorVoltageControlOn(true);

        List<Contingency> contingencies = List.of(new Contingency("SHUNT4", new ShuntCompensatorContingency("SHUNT4")),
                new Contingency("tr3", new BranchContingency("tr3")));

        List<StateMonitor> monitors = createAllBranchesMonitors(network);

        CompletionException exception = assertThrows(CompletionException.class, () -> runSecurityAnalysis(network, contingencies, monitors, lfParameters));
        assertEquals("Shunt compensator 'SHUNT4' not found in the network", exception.getCause().getMessage());
    }

    @Test
    void testDcSaWithLoadContingency() {
        Network network = DistributedSlackNetworkFactory.createNetworkWithLoads();

        LoadFlowParameters parameters = new LoadFlowParameters();
        parameters.setDc(true);
        parameters.setBalanceType(LoadFlowParameters.BalanceType.PROPORTIONAL_TO_LOAD);

        List<Contingency> contingencies = List.of(new Contingency("l2", new LoadContingency("l2")),
                new Contingency("l34", new BranchContingency("l34")),
                new Contingency("l4", new LoadContingency("l4")));

        List<StateMonitor> monitors = createAllBranchesMonitors(network);

        SecurityAnalysisResult result = runSecurityAnalysis(network, contingencies, monitors, parameters);

        // pre-contingency tests
        PreContingencyResult preContingencyResult = result.getPreContingencyResult();
        assertEquals(129.411, preContingencyResult.getNetworkResult().getBranchResult("l24").getP1(), LoadFlowAssert.DELTA_POWER);
        assertEquals(64.706, preContingencyResult.getNetworkResult().getBranchResult("l14").getP1(), LoadFlowAssert.DELTA_POWER);
        assertEquals(-58.823, preContingencyResult.getNetworkResult().getBranchResult("l34").getP1(), LoadFlowAssert.DELTA_POWER);

        // post-contingency tests
        PostContingencyResult l2ContingencyResult = getPostContingencyResult(result, "l2");
        assertEquals(200.0, l2ContingencyResult.getNetworkResult().getBranchResult("l24").getP1(), LoadFlowAssert.DELTA_POWER);
        assertEquals(57.143, l2ContingencyResult.getNetworkResult().getBranchResult("l14").getP1(), LoadFlowAssert.DELTA_POWER);
        assertEquals(-71.428, l2ContingencyResult.getNetworkResult().getBranchResult("l34").getP1(), LoadFlowAssert.DELTA_POWER);

        // post-contingency tests
        PostContingencyResult l4ContingencyResult = getPostContingencyResult(result, "l4");
        assertEquals(80.0, l4ContingencyResult.getNetworkResult().getBranchResult("l24").getP1(), LoadFlowAssert.DELTA_POWER);
        assertEquals(40.0, l4ContingencyResult.getNetworkResult().getBranchResult("l14").getP1(), LoadFlowAssert.DELTA_POWER);
        assertEquals(-100.0, l4ContingencyResult.getNetworkResult().getBranchResult("l34").getP1(), LoadFlowAssert.DELTA_POWER);
    }

    @Test
    void testDcSaWithGeneratorContingency() {
        Network network = DistributedSlackNetworkFactory.createNetworkWithLoads();
        network.getGenerator("g2").setTargetV(400).setVoltageRegulatorOn(true);

        LoadFlowParameters parameters = new LoadFlowParameters();
        parameters.setBalanceType(LoadFlowParameters.BalanceType.PROPORTIONAL_TO_GENERATION_P_MAX);
        parameters.setDc(true);

        List<Contingency> contingencies = List.of(new Contingency("g1", new GeneratorContingency("g1")),
                new Contingency("l34", new BranchContingency("l34")),
                new Contingency("g2", new GeneratorContingency("g2")));

        List<StateMonitor> monitors = createAllBranchesMonitors(network);

        SecurityAnalysisResult result = runSecurityAnalysis(network, contingencies, monitors, parameters);

        // pre-contingency tests
        PreContingencyResult preContingencyResult = result.getPreContingencyResult();
        assertEquals(110.0, preContingencyResult.getNetworkResult().getBranchResult("l24").getP1(), LoadFlowAssert.DELTA_POWER);
        assertEquals(40.0, preContingencyResult.getNetworkResult().getBranchResult("l14").getP1(), LoadFlowAssert.DELTA_POWER);
        assertEquals(-50.0, preContingencyResult.getNetworkResult().getBranchResult("l34").getP1(), LoadFlowAssert.DELTA_POWER);

        // post-contingency tests
        PostContingencyResult g1ContingencyResult = getPostContingencyResult(result, "g1");
        assertEquals(180.00, g1ContingencyResult.getNetworkResult().getBranchResult("l24").getP1(), LoadFlowAssert.DELTA_POWER);
        assertEquals(-30.0, g1ContingencyResult.getNetworkResult().getBranchResult("l14").getP1(), LoadFlowAssert.DELTA_POWER);
        assertEquals(-50.0, g1ContingencyResult.getNetworkResult().getBranchResult("l34").getP1(), LoadFlowAssert.DELTA_POWER);

        // post-contingency tests
        PostContingencyResult g2ContingencyResult = getPostContingencyResult(result, "g2");
        assertEquals(-60.000, g2ContingencyResult.getNetworkResult().getBranchResult("l24").getP1(), LoadFlowAssert.DELTA_POWER);
        assertEquals(210.0, g2ContingencyResult.getNetworkResult().getBranchResult("l14").getP1(), LoadFlowAssert.DELTA_POWER);
        assertEquals(-50.0, g2ContingencyResult.getNetworkResult().getBranchResult("l34").getP1(), LoadFlowAssert.DELTA_POWER);
    }

    @Test
    void testSaWithLoadContingency() {
        Network network = DistributedSlackNetworkFactory.createNetworkWithLoads();

        LoadFlowParameters parameters = new LoadFlowParameters();
        parameters.setBalanceType(LoadFlowParameters.BalanceType.PROPORTIONAL_TO_LOAD);

        List<Contingency> contingencies = List.of(new Contingency("l2", new LoadContingency("l2")),
                new Contingency("l34", new BranchContingency("l34")),
                new Contingency("l4", new LoadContingency("l4")));

        List<StateMonitor> monitors = createAllBranchesMonitors(network);

        SecurityAnalysisResult result = runSecurityAnalysis(network, contingencies, monitors, parameters);

        // pre-contingency tests
        PreContingencyResult preContingencyResult = result.getPreContingencyResult();
        assertEquals(129.412, preContingencyResult.getNetworkResult().getBranchResult("l24").getP1(), LoadFlowAssert.DELTA_POWER);
        assertEquals(-64.706, preContingencyResult.getNetworkResult().getBranchResult("l14").getP2(), LoadFlowAssert.DELTA_POWER);
        assertEquals(58.823, preContingencyResult.getNetworkResult().getBranchResult("l34").getP2(), LoadFlowAssert.DELTA_POWER);

        // post-contingency tests
        PostContingencyResult l2ContingencyResult = getPostContingencyResult(result, "l2");
        assertEquals(200.000, l2ContingencyResult.getNetworkResult().getBranchResult("l24").getP1(), LoadFlowAssert.DELTA_POWER);
        assertEquals(-57.142, l2ContingencyResult.getNetworkResult().getBranchResult("l14").getP2(), LoadFlowAssert.DELTA_POWER);
        assertEquals(71.429, l2ContingencyResult.getNetworkResult().getBranchResult("l34").getP2(), LoadFlowAssert.DELTA_POWER);

        // post-contingency tests
        PostContingencyResult l4ContingencyResult = getPostContingencyResult(result, "l4");
        assertEquals(80.003, l4ContingencyResult.getNetworkResult().getBranchResult("l24").getP1(), LoadFlowAssert.DELTA_POWER);
        assertEquals(-40.002, l4ContingencyResult.getNetworkResult().getBranchResult("l14").getP2(), LoadFlowAssert.DELTA_POWER);
        assertEquals(99.997, l4ContingencyResult.getNetworkResult().getBranchResult("l34").getP2(), LoadFlowAssert.DELTA_POWER);
    }

    @Test
    void testSaWithDisconnectedLoadContingency() {
        Network network = DistributedSlackNetworkFactory.createNetworkWithLoads();
        network.getLoad("l2").getTerminal().disconnect();

        List<Contingency> contingencies = List.of(new Contingency("l2", new LoadContingency("l2")));

        SecurityAnalysisResult result = runSecurityAnalysis(network, contingencies);

        // load is disconnected, contingency is skipped
        assertFalse(getOptionalPostContingencyResult(result, "l2").isPresent());
    }

    @Test
    void testSaWithLoadDetailContingency() {
        Network network = DistributedSlackNetworkFactory.createNetworkWithLoads();
        network.getLoad("l2").newExtension(LoadDetailAdder.class).withVariableActivePower(40).withFixedActivePower(20).withVariableReactivePower(40).withFixedActivePower(0).add();
        network.getLoad("l4").newExtension(LoadDetailAdder.class).withVariableActivePower(100).withFixedActivePower(40).withVariableReactivePower(100).withFixedActivePower(0).add();

        LoadFlowParameters parameters = new LoadFlowParameters();
        parameters.setBalanceType(LoadFlowParameters.BalanceType.PROPORTIONAL_TO_CONFORM_LOAD);

        List<Contingency> contingencies = List.of(new Contingency("l2", new LoadContingency("l2")),
                new Contingency("l34", new BranchContingency("l34")),
                new Contingency("l4", new LoadContingency("l4")));

        List<StateMonitor> monitors = createAllBranchesMonitors(network);

        SecurityAnalysisResult result = runSecurityAnalysis(network, contingencies, monitors, parameters);

        // pre-contingency tests
        PreContingencyResult preContingencyResult = result.getPreContingencyResult();
        assertEquals(122.857, preContingencyResult.getNetworkResult().getBranchResult("l24").getP1(), LoadFlowAssert.DELTA_POWER);
        assertEquals(-69.999, preContingencyResult.getNetworkResult().getBranchResult("l14").getP2(), LoadFlowAssert.DELTA_POWER);
        assertEquals(50.0, preContingencyResult.getNetworkResult().getBranchResult("l34").getP2(), LoadFlowAssert.DELTA_POWER);

        // post-contingency tests
        PostContingencyResult l2ContingencyResult = getPostContingencyResult(result, "l2");
        assertEquals(200.000, l2ContingencyResult.getNetworkResult().getBranchResult("l24").getP1(), LoadFlowAssert.DELTA_POWER);
        assertEquals(-70.0, l2ContingencyResult.getNetworkResult().getBranchResult("l14").getP2(), LoadFlowAssert.DELTA_POWER);
        assertEquals(49.999, l2ContingencyResult.getNetworkResult().getBranchResult("l34").getP2(), LoadFlowAssert.DELTA_POWER);

        // post-contingency tests
        PostContingencyResult l4ContingencyResult = getPostContingencyResult(result, "l4");
        assertEquals(-59.982, l4ContingencyResult.getNetworkResult().getBranchResult("l24").getP1(), LoadFlowAssert.DELTA_POWER);
        assertEquals(-69.999, l4ContingencyResult.getNetworkResult().getBranchResult("l14").getP2(), LoadFlowAssert.DELTA_POWER);
        assertEquals(49.999, l4ContingencyResult.getNetworkResult().getBranchResult("l34").getP2(), LoadFlowAssert.DELTA_POWER);
    }

    @Test
    void testSaWithGeneratorContingency() {
        Network network = DistributedSlackNetworkFactory.createNetworkWithLoads();
        network.getGenerator("g2").setTargetV(400).setVoltageRegulatorOn(true);

        LoadFlowParameters parameters = new LoadFlowParameters();
        parameters.setBalanceType(LoadFlowParameters.BalanceType.PROPORTIONAL_TO_GENERATION_P_MAX);
        parameters.setUseReactiveLimits(false);

        List<Contingency> contingencies = List.of(new Contingency("g1", new GeneratorContingency("g1")),
                new Contingency("l34", new BranchContingency("l34")),
                new Contingency("g2", new GeneratorContingency("g2")));

        List<StateMonitor> monitors = createNetworkMonitors(network);

        SecurityAnalysisResult result = runSecurityAnalysis(network, contingencies, monitors, parameters);

        // pre-contingency tests
        PreContingencyResult preContingencyResult = result.getPreContingencyResult();
        assertEquals(110, preContingencyResult.getNetworkResult().getBranchResult("l24").getP1(), LoadFlowAssert.DELTA_POWER);
        assertEquals(-40, preContingencyResult.getNetworkResult().getBranchResult("l14").getP2(), LoadFlowAssert.DELTA_POWER);
        assertEquals(50.0, preContingencyResult.getNetworkResult().getBranchResult("l34").getP2(), LoadFlowAssert.DELTA_POWER);

        // post-contingency tests
        PostContingencyResult g1ContingencyResult = getPostContingencyResult(result, "g1");
        assertEquals(180, g1ContingencyResult.getNetworkResult().getBranchResult("l24").getP1(), LoadFlowAssert.DELTA_POWER);
        assertEquals(30, g1ContingencyResult.getNetworkResult().getBranchResult("l14").getP2(), LoadFlowAssert.DELTA_POWER);
        assertEquals(50.0, g1ContingencyResult.getNetworkResult().getBranchResult("l34").getP2(), LoadFlowAssert.DELTA_POWER);
        assertEquals(399.855, g1ContingencyResult.getNetworkResult().getBusResult("b1").getV(), LoadFlowAssert.DELTA_V);
        assertEquals(400, g1ContingencyResult.getNetworkResult().getBusResult("b2").getV(), LoadFlowAssert.DELTA_V);

        // post-contingency tests
        PostContingencyResult g2ContingencyResult = getPostContingencyResult(result, "g2");
        assertEquals(-60.000, g2ContingencyResult.getNetworkResult().getBranchResult("l24").getP1(), LoadFlowAssert.DELTA_POWER);
        assertEquals(-210.000, g2ContingencyResult.getNetworkResult().getBranchResult("l14").getP2(), LoadFlowAssert.DELTA_POWER);
        assertEquals(50.0, g2ContingencyResult.getNetworkResult().getBranchResult("l34").getP2(), LoadFlowAssert.DELTA_POWER);
        assertEquals(400.0, g2ContingencyResult.getNetworkResult().getBusResult("b1").getV(), LoadFlowAssert.DELTA_V);
        assertEquals(399.891, g2ContingencyResult.getNetworkResult().getBusResult("b2").getV(), LoadFlowAssert.DELTA_V);
    }

    @Test
    void testSaWithTransformerContingency() {
        Network network = VoltageControlNetworkFactory.createNetworkWithT2wt();

        LoadFlowParameters parameters = new LoadFlowParameters();
        parameters.setBalanceType(LoadFlowParameters.BalanceType.PROPORTIONAL_TO_GENERATION_P_MAX);

        List<Contingency> contingencies = List.of(new Contingency("T2wT", new BranchContingency("T2wT")));

        List<StateMonitor> monitors = createAllBranchesMonitors(network);

        SecurityAnalysisResult result = runSecurityAnalysis(network, contingencies, monitors, parameters);

        // pre-contingency tests
        PreContingencyResult preContingencyResult = result.getPreContingencyResult();
        assertEquals(22.111, preContingencyResult.getNetworkResult().getBranchResult("LINE_12").getP1(), LoadFlowAssert.DELTA_POWER);

        // post-contingency tests
        PostContingencyResult contingencyResult = getPostContingencyResult(result, "T2wT");
        assertEquals(11.228, contingencyResult.getNetworkResult().getBranchResult("LINE_12").getP1(), LoadFlowAssert.DELTA_POWER);
    }

    @Test
    void testPostContingencyFiltering() {
        Network network = EurostagTutorialExample1Factory.createWithFixedCurrentLimits();
        network.getLine("NHV1_NHV2_2").newCurrentLimits1()
                .setPermanentLimit(300)
                .add();
        network.getVoltageLevel("VLHV1").setLowVoltageLimit(410);

        List<Contingency> contingencies = List.of(new Contingency("NHV1_NHV2_1", new BranchContingency("NHV1_NHV2_1")));
        SecurityAnalysisParameters parameters = new SecurityAnalysisParameters();
        parameters.getIncreasedViolationsParameters().setFlowProportionalThreshold(0.0);
        SecurityAnalysisResult result = runSecurityAnalysis(network, contingencies, Collections.emptyList(), parameters);

        List<LimitViolation> preContingencyLimitViolationsOnLine = result.getPreContingencyResult().getLimitViolationsResult()
                .getLimitViolations().stream().filter(violation -> violation.getSubjectId().equals("NHV1_NHV2_2") && violation.getSide().equals(Branch.Side.ONE)).collect(Collectors.toList());
        assertEquals(LimitViolationType.CURRENT, preContingencyLimitViolationsOnLine.get(0).getLimitType());
        assertEquals(459, preContingencyLimitViolationsOnLine.get(0).getValue(), LoadFlowAssert.DELTA_I);

        List<LimitViolation> postContingencyLimitViolationsOnLine = result.getPostContingencyResults().get(0).getLimitViolationsResult()
                .getLimitViolations().stream().filter(violation -> violation.getSubjectId().equals("NHV1_NHV2_2") && violation.getSide().equals(Branch.Side.ONE)).collect(Collectors.toList());
        assertEquals(LimitViolationType.CURRENT, postContingencyLimitViolationsOnLine.get(0).getLimitType());
        assertEquals(1014.989, postContingencyLimitViolationsOnLine.get(0).getValue(), LoadFlowAssert.DELTA_I);

        List<LimitViolation> preContingencyLimitViolationsOnVoltageLevel = result.getPreContingencyResult().getLimitViolationsResult()
                .getLimitViolations().stream().filter(violation -> violation.getSubjectId().equals("VLHV1")).collect(Collectors.toList());
        assertEquals(LimitViolationType.LOW_VOLTAGE, preContingencyLimitViolationsOnVoltageLevel.get(0).getLimitType());
        assertEquals(400.63, preContingencyLimitViolationsOnVoltageLevel.get(0).getValue(), LoadFlowAssert.DELTA_V);

        List<LimitViolation> postContingencyLimitViolationsOnVoltageLevel = result.getPostContingencyResults().get(0).getLimitViolationsResult()
                .getLimitViolations().stream().filter(violation -> violation.getSubjectId().equals("VLHV1")).collect(Collectors.toList());
        assertEquals(LimitViolationType.LOW_VOLTAGE, postContingencyLimitViolationsOnVoltageLevel.get(0).getLimitType());
        assertEquals(396.70, postContingencyLimitViolationsOnVoltageLevel.get(0).getValue(), LoadFlowAssert.DELTA_V);

        parameters.getIncreasedViolationsParameters().setFlowProportionalThreshold(1.5);
        parameters.getIncreasedViolationsParameters().setLowVoltageProportionalThreshold(0.1);
        parameters.getIncreasedViolationsParameters().setLowVoltageAbsoluteThreshold(5);
        SecurityAnalysisResult result2 = runSecurityAnalysis(network, contingencies, Collections.emptyList(), parameters);

        List<LimitViolation> postContingencyLimitViolationsOnLine2 = result2.getPostContingencyResults().get(0).getLimitViolationsResult()
                .getLimitViolations().stream().filter(violation -> violation.getSubjectId().equals("NHV1_NHV2_2") && violation.getSide().equals(Branch.Side.ONE)).collect(Collectors.toList());
        assertEquals(0, postContingencyLimitViolationsOnLine2.size());

        List<LimitViolation> postContingencyLimitViolationsOnVoltageLevel2 = result2.getPostContingencyResults().get(0).getLimitViolationsResult()
                .getLimitViolations().stream().filter(violation -> violation.getSubjectId().equals("VLHV1")).collect(Collectors.toList());
        assertEquals(0, postContingencyLimitViolationsOnVoltageLevel2.size());
    }

    @Test
    void testViolationsWeakenedOrEquivalent() {
        LimitViolation violation1 = new LimitViolation("voltageLevel1", LimitViolationType.HIGH_VOLTAGE, 420, 1, 421);
        LimitViolation violation2 = new LimitViolation("voltageLevel1", LimitViolationType.HIGH_VOLTAGE, 420, 1, 425.20);
        SecurityAnalysisParameters.IncreasedViolationsParameters violationsParameters = new SecurityAnalysisParameters.IncreasedViolationsParameters();
        violationsParameters.setFlowProportionalThreshold(1.5);
        violationsParameters.setHighVoltageProportionalThreshold(0.1);
        violationsParameters.setHighVoltageAbsoluteThreshold(3);
        assertFalse(LimitViolationManager.violationWeakenedOrEquivalent(violation1, violation2, violationsParameters));
        violationsParameters.setHighVoltageProportionalThreshold(0.01); // 4.21 kV
        violationsParameters.setHighVoltageAbsoluteThreshold(5);
        assertTrue(LimitViolationManager.violationWeakenedOrEquivalent(violation1, violation2, violationsParameters));

        LimitViolation violation3 = new LimitViolation("voltageLevel1", LimitViolationType.LOW_VOLTAGE, 380, 1, 375);
        LimitViolation violation4 = new LimitViolation("voltageLevel1", LimitViolationType.LOW_VOLTAGE, 380, 1, 371.26);
        violationsParameters.setFlowProportionalThreshold(1.5);
        violationsParameters.setLowVoltageProportionalThreshold(0.1);
        violationsParameters.setLowVoltageAbsoluteThreshold(3);
        assertFalse(LimitViolationManager.violationWeakenedOrEquivalent(violation3, violation4, violationsParameters));
        violationsParameters.setLowVoltageProportionalThreshold(0.01); // 3.75 kV
        violationsParameters.setLowVoltageAbsoluteThreshold(5);
        assertTrue(LimitViolationManager.violationWeakenedOrEquivalent(violation3, violation4, violationsParameters));

        assertFalse(LimitViolationManager.violationWeakenedOrEquivalent(violation1, violation4, violationsParameters));
    }

    @Test
    void testPhaseShifterNecessaryForConnectivity() {
        Network network = PhaseControlFactory.createNetworkWithT2wt();

        // switch PS1 to active power control
        var ps1 = network.getTwoWindingsTransformer("PS1");
        ps1.getPhaseTapChanger()
                .setRegulationMode(PhaseTapChanger.RegulationMode.ACTIVE_POWER_CONTROL)
                .setTargetDeadband(1)
                .setRegulating(true)
                .setRegulationValue(83);

        LoadFlowParameters parameters = new LoadFlowParameters()
                .setPhaseShifterRegulationOn(true);

        List<Contingency> contingencies = List.of(Contingency.line("L2"), Contingency.twoWindingsTransformer("PS1"), Contingency.line("L1")); // I added L2 and PS1 before to assert there is no impact on L1 contingency

        List<StateMonitor> monitors = createAllBranchesMonitors(network);

        SecurityAnalysisResult result = runSecurityAnalysis(network, contingencies, monitors, parameters);
        assertEquals(3, result.getPostContingencyResults().size());
        PostContingencyResult l1ContingencyResult = getPostContingencyResult(result, "L1");
        assertSame(PostContingencyComputationStatus.CONVERGED, l1ContingencyResult.getStatus());
        assertEquals(100.3689, l1ContingencyResult.getNetworkResult().getBranchResult("PS1").getP1(), LoadFlowAssert.DELTA_POWER);
        assertEquals(-100.1844, l1ContingencyResult.getNetworkResult().getBranchResult("PS1").getP2(), LoadFlowAssert.DELTA_POWER);
    }

    @Test
    void testWithNonImpedantLineConnectedToSlackBus() {
        Network network = IeeeCdfNetworkFactory.create14();
        network.getLine("L1-2-1").setR(0).setX(0);
        network.getLine("L4-5-1").setR(0).setX(0);

        List<Contingency> contingencies = createAllBranchesContingencies(network);

        List<StateMonitor> monitors = Collections.emptyList();

        SecurityAnalysisResult result = runSecurityAnalysis(network, contingencies, monitors);
        assertEquals(20, result.getPostContingencyResults().size()); // assert there is no contingency simulation failure
    }

    @Test
    void testHvdcAcEmulation() {
        Network network = HvdcNetworkFactory.createWithHvdcInAcEmulation();
        network.getHvdcLine("hvdc34").newExtension(HvdcAngleDroopActivePowerControlAdder.class)
                .withDroop(180)
                .withP0(0.f)
                .withEnabled(true)
                .add();

        LoadFlowParameters parameters = new LoadFlowParameters();
        parameters.setBalanceType(LoadFlowParameters.BalanceType.PROPORTIONAL_TO_GENERATION_P_MAX)
                .setHvdcAcEmulation(true);
        OpenLoadFlowParameters.create(parameters)
                .setSlackBusSelectionMode(SlackBusSelectionMode.MOST_MESHED);

        List<Contingency> contingencies = new ArrayList<>();
        contingencies.add(Contingency.line("l12"));
        contingencies.add(Contingency.line("l46"));
        contingencies.add(Contingency.generator("g1"));

        List<StateMonitor> monitors = createAllBranchesMonitors(network);

        SecurityAnalysisResult result = runSecurityAnalysis(network, contingencies, monitors, parameters);

        PreContingencyResult preContingencyResult = result.getPreContingencyResult();
        assertEquals(-0.883, preContingencyResult.getNetworkResult().getBranchResult("l25").getP1(), LoadFlowAssert.DELTA_POWER);

        // post-contingency tests
        PostContingencyResult g1ContingencyResult = getPostContingencyResult(result, "g1");
        assertEquals(-0.696, g1ContingencyResult.getNetworkResult().getBranchResult("l25").getP1(), LoadFlowAssert.DELTA_POWER);

        List<Contingency> contingencies2 = new ArrayList<>();
        contingencies2.add(Contingency.hvdcLine("hvdc34"));
        contingencies2.add(Contingency.generator("g1"));
        SecurityAnalysisResult result2 = runSecurityAnalysis(network, contingencies2, monitors, parameters);

        // post-contingency tests
        PostContingencyResult hvdcContingencyResult = getPostContingencyResult(result2, "hvdc34");
        assertEquals(-0.99999, hvdcContingencyResult.getNetworkResult().getBranchResult("l25").getP1(), LoadFlowAssert.DELTA_POWER);

        PostContingencyResult g1ContingencyResult2 = getPostContingencyResult(result, "g1");
        assertEquals(-0.696, g1ContingencyResult2.getNetworkResult().getBranchResult("l25").getP1(), LoadFlowAssert.DELTA_POWER);
    }

    @Test
    void testContingencyOnHvdcLcc() {
        Network network = HvdcNetworkFactory.createTwoCcLinkedByAHvdcWithGenerators();

        LoadFlowParameters parameters = new LoadFlowParameters();
        parameters.setBalanceType(LoadFlowParameters.BalanceType.PROPORTIONAL_TO_LOAD);
        OpenLoadFlowParameters openLoadFlowParameters = new OpenLoadFlowParameters();
        openLoadFlowParameters.setSlackBusPMaxMismatch(0.0001);
        parameters.addExtension(OpenLoadFlowParameters.class, openLoadFlowParameters);

        List<Contingency> contingencies = List.of(new Contingency("hvdc34", new HvdcLineContingency("hvdc34")));

        List<StateMonitor> monitors = createAllBranchesMonitors(network);

        SecurityAnalysisResult result = runSecurityAnalysis(network, contingencies, monitors, parameters);

        network.getHvdcLine("hvdc34").getConverterStation1().getTerminal().disconnect();
        network.getHvdcLine("hvdc34").getConverterStation2().getTerminal().disconnect();
        runLoadFlow(network, parameters);

        PreContingencyResult preContingencyResult = result.getPreContingencyResult();
        assertEquals(1.360, preContingencyResult.getNetworkResult().getBranchResult("l12").getP1(), LoadFlowAssert.DELTA_POWER);
        assertEquals(-0.360, preContingencyResult.getNetworkResult().getBranchResult("l13").getP1(), LoadFlowAssert.DELTA_POWER);
        assertEquals(-1.596, preContingencyResult.getNetworkResult().getBranchResult("l23").getP1(), LoadFlowAssert.DELTA_POWER);

        PostContingencyResult postContingencyResult = getPostContingencyResult(result, "hvdc34");
        assertEquals(network.getLine("l12").getTerminal1().getP(), postContingencyResult.getNetworkResult().getBranchResult("l12").getP1(), LoadFlowAssert.DELTA_POWER);
        assertEquals(network.getLine("l12").getTerminal1().getQ(), postContingencyResult.getNetworkResult().getBranchResult("l12").getQ1(), LoadFlowAssert.DELTA_POWER);
        assertEquals(network.getLine("l13").getTerminal1().getP(), postContingencyResult.getNetworkResult().getBranchResult("l13").getP1(), LoadFlowAssert.DELTA_POWER);
        assertEquals(network.getLine("l13").getTerminal1().getQ(), postContingencyResult.getNetworkResult().getBranchResult("l13").getQ1(), LoadFlowAssert.DELTA_POWER);
        assertEquals(network.getLine("l23").getTerminal1().getP(), postContingencyResult.getNetworkResult().getBranchResult("l23").getP1(), LoadFlowAssert.DELTA_POWER);
        assertEquals(network.getLine("l23").getTerminal1().getQ(), postContingencyResult.getNetworkResult().getBranchResult("l23").getQ1(), LoadFlowAssert.DELTA_POWER);
    }

    @Test
    void testContingencyOnHvdcVsc() {
        Network network = HvdcNetworkFactory.createTwoCcLinkedByAHvdcVscWithGenerators();
        network.getGeneratorStream().forEach(gen -> gen.setMaxP(2 * gen.getMaxP()));

        LoadFlowParameters parameters = new LoadFlowParameters();
        parameters.setBalanceType(LoadFlowParameters.BalanceType.PROPORTIONAL_TO_GENERATION_P_MAX);
        OpenLoadFlowParameters openLoadFlowParameters = new OpenLoadFlowParameters();
        openLoadFlowParameters.setSlackBusPMaxMismatch(0.0001);
        parameters.addExtension(OpenLoadFlowParameters.class, openLoadFlowParameters);

        List<Contingency> contingencies = List.of(new Contingency("hvdc34", new HvdcLineContingency("hvdc34")));

        List<StateMonitor> monitors = createAllBranchesMonitors(network);

        SecurityAnalysisResult result = runSecurityAnalysis(network, contingencies, monitors, parameters);

        network.getHvdcLine("hvdc34").getConverterStation1().getTerminal().disconnect();
        network.getHvdcLine("hvdc34").getConverterStation2().getTerminal().disconnect();
        runLoadFlow(network, parameters);

        PreContingencyResult preContingencyResult = result.getPreContingencyResult();
        assertEquals(1.25, preContingencyResult.getNetworkResult().getBranchResult("l12").getP1(), LoadFlowAssert.DELTA_POWER);
        assertEquals(-0.228, preContingencyResult.getNetworkResult().getBranchResult("l13").getP1(), LoadFlowAssert.DELTA_POWER);
        assertEquals(-1.727, preContingencyResult.getNetworkResult().getBranchResult("l23").getP1(), LoadFlowAssert.DELTA_POWER);

        PostContingencyResult postContingencyResult = getPostContingencyResult(result, "hvdc34");
        assertEquals(network.getLine("l12").getTerminal1().getP(), postContingencyResult.getNetworkResult().getBranchResult("l12").getP1(), LoadFlowAssert.DELTA_POWER);
        assertEquals(network.getLine("l12").getTerminal1().getQ(), postContingencyResult.getNetworkResult().getBranchResult("l12").getQ1(), LoadFlowAssert.DELTA_POWER);
        assertEquals(network.getLine("l13").getTerminal1().getP(), postContingencyResult.getNetworkResult().getBranchResult("l13").getP1(), LoadFlowAssert.DELTA_POWER);
        assertEquals(network.getLine("l13").getTerminal1().getQ(), postContingencyResult.getNetworkResult().getBranchResult("l13").getQ1(), LoadFlowAssert.DELTA_POWER);
        assertEquals(network.getLine("l23").getTerminal1().getP(), postContingencyResult.getNetworkResult().getBranchResult("l23").getP1(), LoadFlowAssert.DELTA_POWER);
        assertEquals(network.getLine("l23").getTerminal1().getQ(), postContingencyResult.getNetworkResult().getBranchResult("l23").getQ1(), LoadFlowAssert.DELTA_POWER);
    }

    @Test
    void testEmptyNetwork() {
        Network network = Network.create("empty", "");
        SecurityAnalysisResult result = runSecurityAnalysis(network);
        assertNotSame(LoadFlowResult.ComponentResult.Status.CONVERGED, result.getPreContingencyResult().getStatus());
    }

    @Test
    void testDivergenceStatus() {
        Network network = EurostagTutorialExample1Factory.create();
        network.getLine("NHV1_NHV2_1").setR(100).setX(-999);
        network.getLine("NHV1_NHV2_2").setR(100).setX(-999);
        SecurityAnalysisResult result = runSecurityAnalysis(network);
        assertNotSame(LoadFlowResult.ComponentResult.Status.CONVERGED, result.getPreContingencyResult().getStatus());
    }

    @Test
    void testSwitchContingency() {
        Network network = createNodeBreakerNetwork();

        List<Contingency> contingencies = List.of(new Contingency("C", new SwitchContingency("C")));

        List<StateMonitor> monitors = createAllBranchesMonitors(network);

        SecurityAnalysisResult result = runSecurityAnalysis(network, contingencies, monitors);

        assertSame(LoadFlowResult.ComponentResult.Status.CONVERGED, result.getPreContingencyResult().getStatus());
        assertSame(PostContingencyComputationStatus.CONVERGED, result.getPostContingencyResults().get(0).getStatus());

        // pre-contingency tests
        PreContingencyResult preContingencyResult = result.getPreContingencyResult();
        assertEquals(301.884, preContingencyResult.getNetworkResult().getBranchResult("L1").getP1(), LoadFlowAssert.DELTA_POWER);
        assertEquals(-300, preContingencyResult.getNetworkResult().getBranchResult("L1").getP2(), LoadFlowAssert.DELTA_POWER);
        assertEquals(301.884, preContingencyResult.getNetworkResult().getBranchResult("L2").getP1(), LoadFlowAssert.DELTA_POWER);
        assertEquals(-300, preContingencyResult.getNetworkResult().getBranchResult("L2").getP2(), LoadFlowAssert.DELTA_POWER);

        // post-contingency tests
        PostContingencyResult postContingencyResult = getPostContingencyResult(result, "C");
        assertEquals(0.099, postContingencyResult.getNetworkResult().getBranchResult("L1").getP1(), LoadFlowAssert.DELTA_POWER);
        assertEquals(-0.083, postContingencyResult.getNetworkResult().getBranchResult("L1").getP2(), LoadFlowAssert.DELTA_POWER);
        assertEquals(607.682, postContingencyResult.getNetworkResult().getBranchResult("L2").getP1(), LoadFlowAssert.DELTA_POWER);
        assertEquals(-599.918, postContingencyResult.getNetworkResult().getBranchResult("L2").getP2(), LoadFlowAssert.DELTA_POWER);
    }

    @Test
    void testSwitchContingency2() {
        Network network = BusBreakerNetworkFactory.create();

        List<Contingency> contingencies = List.of(new Contingency("C", new SwitchContingency("C")),
                                                  new Contingency("C2", new LoadContingency("LD")));

        List<StateMonitor> monitors = createAllBranchesMonitors(network);

        SecurityAnalysisResult result = runSecurityAnalysis(network, contingencies, monitors);

        assertSame(LoadFlowResult.ComponentResult.Status.CONVERGED, result.getPreContingencyResult().getStatus());
        assertSame(PostContingencyComputationStatus.CONVERGED, result.getPostContingencyResults().get(0).getStatus());

        // post-contingency tests
        PostContingencyResult postContingencyResult = getPostContingencyResult(result, "C");
        assertEquals(607.782, postContingencyResult.getNetworkResult().getBranchResult("L1").getP1(), LoadFlowAssert.DELTA_POWER);
        assertEquals(-600.016, postContingencyResult.getNetworkResult().getBranchResult("L1").getP2(), LoadFlowAssert.DELTA_POWER);
        assertEquals(0.0, postContingencyResult.getNetworkResult().getBranchResult("L2").getP1(), LoadFlowAssert.DELTA_POWER);
        assertEquals(0.0163, postContingencyResult.getNetworkResult().getBranchResult("L2").getP2(), LoadFlowAssert.DELTA_POWER);

        PostContingencyResult postContingencyResult2 = getPostContingencyResult(result, "C2");
        assertEquals(0.0180, postContingencyResult2.getNetworkResult().getBranchResult("L1").getP1(), LoadFlowAssert.DELTA_POWER);
        assertEquals(0.0, postContingencyResult2.getNetworkResult().getBranchResult("L1").getP2(), LoadFlowAssert.DELTA_POWER);
        assertEquals(0.0180, postContingencyResult2.getNetworkResult().getBranchResult("L2").getP1(), LoadFlowAssert.DELTA_POWER);
        assertEquals(0.0, postContingencyResult2.getNetworkResult().getBranchResult("L2").getP2(), LoadFlowAssert.DELTA_POWER);
    }

    @Test
    void testSwitchContingencyNotFound() {
        Network network = createNodeBreakerNetwork();

        List<Contingency> contingencies = List.of(new Contingency("X", new SwitchContingency("X")));

        List<StateMonitor> monitors = createAllBranchesMonitors(network);

        var e = assertThrows(CompletionException.class, () -> runSecurityAnalysis(network, contingencies, monitors));
        assertTrue(e.getCause() instanceof PowsyblException);
        assertEquals("Switch 'X' not found in the network", e.getCause().getMessage());
    }

    @Test
    void testSwitchLoopIssue() {
        Network network = SwitchLoopIssueNetworkFactory.create();

        List<Contingency> contingencies = List.of(Contingency.line("L1"));

        List<StateMonitor> monitors = createAllBranchesMonitors(network);

        var result = runSecurityAnalysis(network, contingencies, monitors);

        PreContingencyResult preContingencyResult = result.getPreContingencyResult();
        assertEquals(-299.977, preContingencyResult.getNetworkResult().getBranchResult("L2").getP1(), LoadFlowAssert.DELTA_POWER);
        assertEquals(301.862, preContingencyResult.getNetworkResult().getBranchResult("L2").getP2(), LoadFlowAssert.DELTA_POWER);

        PostContingencyResult postContingencyResult = getPostContingencyResult(result, "L1");
        assertEquals(-599.882, postContingencyResult.getNetworkResult().getBranchResult("L2").getP1(), LoadFlowAssert.DELTA_POWER);
        assertEquals(608.214, postContingencyResult.getNetworkResult().getBranchResult("L2").getP2(), LoadFlowAssert.DELTA_POWER);
    }

    @Test
    void testDcPermanentCurrentLimitViolations() {
        Network network = FourBusNetworkFactory.create();
        SecurityAnalysisParameters securityAnalysisParameters = new SecurityAnalysisParameters();
        LoadFlowParameters lfParameters = new LoadFlowParameters()
                .setDc(true);
        setSlackBusId(lfParameters, "b1_vl");
        securityAnalysisParameters.setLoadFlowParameters(lfParameters);

        List<Contingency> contingencies = createAllBranchesContingencies(network);

        network.getLine("l14").newCurrentLimits1().setPermanentLimit(60.0).add();
        network.getLine("l12").newCurrentLimits1().setPermanentLimit(120.0).add();
        network.getLine("l23").newCurrentLimits2().setPermanentLimit(150.0).add();
        network.getLine("l34").newCurrentLimits1().setPermanentLimit(90.0).add();
        network.getLine("l13").newCurrentLimits2().setPermanentLimit(60.0).add();

        List<StateMonitor> monitors = List.of(new StateMonitor(ContingencyContext.all(), Set.of("l14", "l12", "l23", "l34", "l13"), Collections.emptySet(), Collections.emptySet()));

        SecurityAnalysisResult result = runSecurityAnalysis(network, contingencies, monitors, securityAnalysisParameters);

        assertSame(LoadFlowResult.ComponentResult.Status.CONVERGED, result.getPreContingencyResult().getStatus());
        assertEquals(5, result.getPreContingencyResult().getLimitViolationsResult().getLimitViolations().size());
        assertEquals(5, result.getPostContingencyResults().size());
        assertEquals(2, getPostContingencyResult(result, "l14").getLimitViolationsResult().getLimitViolations().size());
        assertEquals(192.450, getPostContingencyResult(result, "l14").getNetworkResult().getBranchResult("l12").getI1(), LoadFlowAssert.DELTA_I);
        assertEquals(962.250, getPostContingencyResult(result, "l14").getNetworkResult().getBranchResult("l13").getI1(), LoadFlowAssert.DELTA_I);
        assertEquals(2, getPostContingencyResult(result, "l12").getLimitViolationsResult().getLimitViolations().size());
        assertEquals(192.450, getPostContingencyResult(result, "l12").getNetworkResult().getBranchResult("l14").getI1(), LoadFlowAssert.DELTA_I);
        assertEquals(962.250, getPostContingencyResult(result, "l12").getNetworkResult().getBranchResult("l13").getI1(), LoadFlowAssert.DELTA_I);
        assertEquals(4, getPostContingencyResult(result, "l13").getLimitViolationsResult().getLimitViolations().size());
        assertEquals(577.350, getPostContingencyResult(result, "l13").getNetworkResult().getBranchResult("l12").getI1(), LoadFlowAssert.DELTA_I);
        assertEquals(577.350, getPostContingencyResult(result, "l13").getNetworkResult().getBranchResult("l14").getI1(), LoadFlowAssert.DELTA_I);
        assertEquals(1154.700, getPostContingencyResult(result, "l13").getNetworkResult().getBranchResult("l23").getI1(), LoadFlowAssert.DELTA_I);
        assertEquals(1154.700, getPostContingencyResult(result, "l13").getNetworkResult().getBranchResult("l34").getI1(), LoadFlowAssert.DELTA_I);
        assertEquals(4, getPostContingencyResult(result, "l23").getLimitViolationsResult().getLimitViolations().size());
        assertEquals(577.350, getPostContingencyResult(result, "l23").getNetworkResult().getBranchResult("l12").getI1(), LoadFlowAssert.DELTA_I);
        assertEquals(384.900, getPostContingencyResult(result, "l23").getNetworkResult().getBranchResult("l14").getI1(), LoadFlowAssert.DELTA_I);
        assertEquals(1347.150, getPostContingencyResult(result, "l23").getNetworkResult().getBranchResult("l13").getI1(), LoadFlowAssert.DELTA_I);
        assertEquals(962.250, getPostContingencyResult(result, "l23").getNetworkResult().getBranchResult("l34").getI1(), LoadFlowAssert.DELTA_I);
        assertEquals(4, getPostContingencyResult(result, "l34").getLimitViolationsResult().getLimitViolations().size());
        assertEquals(384.900, getPostContingencyResult(result, "l34").getNetworkResult().getBranchResult("l12").getI1(), LoadFlowAssert.DELTA_I);
        assertEquals(577.350, getPostContingencyResult(result, "l34").getNetworkResult().getBranchResult("l14").getI1(), LoadFlowAssert.DELTA_I);
        assertEquals(1347.150, getPostContingencyResult(result, "l34").getNetworkResult().getBranchResult("l13").getI1(), LoadFlowAssert.DELTA_I);
        assertEquals(962.250, getPostContingencyResult(result, "l34").getNetworkResult().getBranchResult("l23").getI1(), LoadFlowAssert.DELTA_I);
    }

    @Test
    void testDcTemporaryCurrentLimitViolations() {
        Network network = FourBusNetworkFactory.create();
        SecurityAnalysisParameters securityAnalysisParameters = new SecurityAnalysisParameters();
        LoadFlowParameters lfParameters = new LoadFlowParameters()
                .setDc(true)
                .setDcPowerFactor(Math.tan(0.4));
        setSlackBusId(lfParameters, "b1_vl");
        securityAnalysisParameters.setLoadFlowParameters(lfParameters);

        List<Contingency> contingencies = createAllBranchesContingencies(network);

        network.getLine("l14").newCurrentLimits1().setPermanentLimit(60.0)
                .beginTemporaryLimit().setName("60").setAcceptableDuration(Integer.MAX_VALUE).setValue(200.0).endTemporaryLimit()
                .beginTemporaryLimit().setName("0").setAcceptableDuration(60).setValue(Double.MAX_VALUE).endTemporaryLimit().add();
        network.getLine("l12").newCurrentLimits1().setPermanentLimit(120.0)
                .beginTemporaryLimit().setName("60").setAcceptableDuration(Integer.MAX_VALUE).setValue(300.0).endTemporaryLimit()
                .beginTemporaryLimit().setName("0").setAcceptableDuration(60).setValue(Double.MAX_VALUE).endTemporaryLimit().add();
        network.getLine("l23").newCurrentLimits2().setPermanentLimit(150.0)
                .beginTemporaryLimit().setName("60").setAcceptableDuration(Integer.MAX_VALUE).setValue(500.0).endTemporaryLimit()
                .beginTemporaryLimit().setName("0").setAcceptableDuration(60).setValue(Double.MAX_VALUE).endTemporaryLimit().add();
        network.getLine("l34").newCurrentLimits1().setPermanentLimit(90.0)
                .beginTemporaryLimit().setName("60").setAcceptableDuration(Integer.MAX_VALUE).setValue(300.0).endTemporaryLimit()
                .beginTemporaryLimit().setName("0").setAcceptableDuration(60).setValue(Double.MAX_VALUE).endTemporaryLimit().add();
        network.getLine("l13").newCurrentLimits2().setPermanentLimit(60.0)
                .beginTemporaryLimit().setName("60").setAcceptableDuration(Integer.MAX_VALUE).setValue(300.0).endTemporaryLimit()
                .beginTemporaryLimit().setName("0").setAcceptableDuration(60).setValue(Double.MAX_VALUE).endTemporaryLimit().add();

        List<StateMonitor> monitors = List.of(new StateMonitor(ContingencyContext.all(), Set.of("l14", "l12", "l23", "l34", "l13"), Collections.emptySet(), Collections.emptySet()));

        SecurityAnalysisResult result = runSecurityAnalysis(network, contingencies, monitors, securityAnalysisParameters);

        assertSame(LoadFlowResult.ComponentResult.Status.CONVERGED, result.getPreContingencyResult().getStatus());
        assertEquals(5, result.getPreContingencyResult().getLimitViolationsResult().getLimitViolations().size());
        assertEquals(5, result.getPostContingencyResults().size());
        assertEquals(2, result.getPostContingencyResults().get(0).getLimitViolationsResult().getLimitViolations().size());
        assertEquals(2, result.getPostContingencyResults().get(1).getLimitViolationsResult().getLimitViolations().size());
        assertEquals(4, result.getPostContingencyResults().get(2).getLimitViolationsResult().getLimitViolations().size());
        assertEquals(4, result.getPostContingencyResults().get(3).getLimitViolationsResult().getLimitViolations().size());
        assertEquals(4, result.getPostContingencyResults().get(4).getLimitViolationsResult().getLimitViolations().size());
    }

    @Test
    void testThreeWindingsTransformerContingency() {
        Network network = VoltageControlNetworkFactory.createNetworkWithT3wt();
        SecurityAnalysisParameters securityAnalysisParameters = new SecurityAnalysisParameters();
        LoadFlowParameters parameters = new LoadFlowParameters();
        parameters.setDistributedSlack(false);
        setSlackBusId(parameters, "VL_1");
        securityAnalysisParameters.setLoadFlowParameters(parameters);
        List<Contingency> contingencies = List.of(new Contingency("T3wT", new ThreeWindingsTransformerContingency("T3wT")));
        List<StateMonitor> monitors = createAllBranchesMonitors(network);
        SecurityAnalysisResult result = runSecurityAnalysis(network, contingencies, monitors, securityAnalysisParameters);

        network.getThreeWindingsTransformer("T3wT").getLeg1().getTerminal().disconnect();
        network.getThreeWindingsTransformer("T3wT").getLeg2().getTerminal().disconnect();
        network.getThreeWindingsTransformer("T3wT").getLeg3().getTerminal().disconnect();
        setSlackBusId(parameters, "VL_1");
        LoadFlow.run(network, parameters);

        PostContingencyResult contingencyResult = getPostContingencyResult(result, "T3wT");
        assertEquals(network.getLine("LINE_12").getTerminal2().getP(), contingencyResult.getNetworkResult().getBranchResult("LINE_12").getP2(), LoadFlowAssert.DELTA_POWER);
        assertEquals(network.getLine("LINE_12").getTerminal2().getQ(), contingencyResult.getNetworkResult().getBranchResult("LINE_12").getQ2(), LoadFlowAssert.DELTA_POWER);

        network.getThreeWindingsTransformer("T3wT").getLeg1().getTerminal().connect();
        network.getThreeWindingsTransformer("T3wT").getLeg2().getTerminal().connect();
        network.getThreeWindingsTransformer("T3wT").getLeg3().getTerminal().connect();
        List<Contingency> contingencies2 = List.of(new Contingency("T3wT2", new ThreeWindingsTransformerContingency("T3wT2")));
        var e = assertThrows(CompletionException.class, () -> runSecurityAnalysis(network, contingencies2, monitors, securityAnalysisParameters));
        assertTrue(e.getCause() instanceof PowsyblException);
        assertEquals("Three windings transformer 'T3wT2' not found in the network", e.getCause().getMessage());
    }

    @Test
    void testDanglingLineContingency() {
        Network network = BoundaryFactory.createWithLoad();
        SecurityAnalysisParameters securityAnalysisParameters = new SecurityAnalysisParameters();
        List<Contingency> contingencies = List.of(new Contingency("dl1", new DanglingLineContingency("dl1")));
        List<StateMonitor> monitors = createAllBranchesMonitors(network);
        SecurityAnalysisResult result = runSecurityAnalysis(network, contingencies, monitors, securityAnalysisParameters);
        assertEquals(75.18, result.getPreContingencyResult().getNetworkResult().getBranchResult("l1").getP1(), LoadFlowAssert.DELTA_POWER);
        assertEquals(3.333, getPostContingencyResult(result, "dl1").getNetworkResult().getBranchResult("l1").getP1(), LoadFlowAssert.DELTA_POWER);
    }

    @Test
    void reportTest() throws IOException {
        var network = EurostagTutorialExample1Factory.create();

        List<Contingency> contingencies = createAllBranchesContingencies(network);

        ReporterModel reporter = new ReporterModel("TestSecurityAnalysis", "Test security analysis report");

        LoadFlowParameters loadFlowParameters = new LoadFlowParameters();
        OpenLoadFlowParameters.create(loadFlowParameters)
                .setMaxRealisticVoltage(1.5);
        SecurityAnalysisParameters securityAnalysisParameters = new SecurityAnalysisParameters()
                .setLoadFlowParameters(loadFlowParameters);
        runSecurityAnalysis(network, contingencies, Collections.emptyList(), securityAnalysisParameters, reporter);

        assertReportEquals("/saReport.txt", reporter);
    }

    @Test
    void testBranchOpenAtOneSideLoss() {
        var network = ConnectedComponentNetworkFactory.createTwoComponentWithGeneratorAndLoad();
        network.getLine("l46").getTerminal1().disconnect();
        List<Contingency> contingencies = List.of(new Contingency("line", new BranchContingency("l34")));
        SecurityAnalysisResult result = runSecurityAnalysis(network, contingencies, Collections.emptyList(), new SecurityAnalysisParameters(), Reporter.NO_OP);
        assertSame(LoadFlowResult.ComponentResult.Status.CONVERGED, result.getPreContingencyResult().getStatus());
        assertSame(PostContingencyComputationStatus.CONVERGED, result.getPostContingencyResults().get(0).getStatus());
    }

    @Test
    void testStatusConversion() {
        assertEquals(LoadFlowResult.ComponentResult.Status.CONVERGED,
                AbstractSecurityAnalysis.loadFlowResultStatusFromNRStatus(NewtonRaphsonStatus.CONVERGED));
        assertEquals(LoadFlowResult.ComponentResult.Status.MAX_ITERATION_REACHED,
                AbstractSecurityAnalysis.loadFlowResultStatusFromNRStatus(NewtonRaphsonStatus.MAX_ITERATION_REACHED));
        assertEquals(LoadFlowResult.ComponentResult.Status.SOLVER_FAILED,
                AbstractSecurityAnalysis.loadFlowResultStatusFromNRStatus(NewtonRaphsonStatus.SOLVER_FAILED));
        assertEquals(LoadFlowResult.ComponentResult.Status.FAILED,
                AbstractSecurityAnalysis.loadFlowResultStatusFromNRStatus(NewtonRaphsonStatus.NO_CALCULATION));
        assertEquals(LoadFlowResult.ComponentResult.Status.FAILED,
                AbstractSecurityAnalysis.loadFlowResultStatusFromNRStatus(NewtonRaphsonStatus.UNREALISTIC_STATE));

        assertEquals(PostContingencyComputationStatus.CONVERGED,
                AbstractSecurityAnalysis.postContingencyStatusFromNRStatus(NewtonRaphsonStatus.CONVERGED));
        assertEquals(PostContingencyComputationStatus.MAX_ITERATION_REACHED,
                AbstractSecurityAnalysis.postContingencyStatusFromNRStatus(NewtonRaphsonStatus.MAX_ITERATION_REACHED));
        assertEquals(PostContingencyComputationStatus.SOLVER_FAILED,
                AbstractSecurityAnalysis.postContingencyStatusFromNRStatus(NewtonRaphsonStatus.SOLVER_FAILED));
        assertEquals(PostContingencyComputationStatus.NO_IMPACT,
                AbstractSecurityAnalysis.postContingencyStatusFromNRStatus(NewtonRaphsonStatus.NO_CALCULATION));
        assertEquals(PostContingencyComputationStatus.FAILED,
                AbstractSecurityAnalysis.postContingencyStatusFromNRStatus(NewtonRaphsonStatus.UNREALISTIC_STATE));
    }

    @Test
    void testConnectivityResultWhenNoSplit() {
        Network network = ConnectedComponentNetworkFactory.createTwoComponentWithGeneratorAndLoad();
        List<StateMonitor> monitors = createAllBranchesMonitors(network);
        List<Contingency> contingencies = List.of(new Contingency("line", new BranchContingency("l12")));
        SecurityAnalysisParameters parameters = new SecurityAnalysisParameters();

        //Test AC
        parameters.getLoadFlowParameters().setDc(false);
        SecurityAnalysisResult result = runSecurityAnalysis(network, contingencies, monitors, parameters, Reporter.NO_OP);
        var postContingencyResult = result.getPostContingencyResults().get(0);
        assertSame(PostContingencyComputationStatus.CONVERGED, postContingencyResult.getStatus());
        assertEquals(0, postContingencyResult.getConnectivityResult().getCreatedSynchronousComponentCount());

        //Test DC
        parameters.getLoadFlowParameters().setDc(true);
        result = runSecurityAnalysis(network, contingencies, monitors, parameters, Reporter.NO_OP);
        postContingencyResult = result.getPostContingencyResults().get(0);
        assertSame(PostContingencyComputationStatus.CONVERGED, postContingencyResult.getStatus());
        assertEquals(0, postContingencyResult.getConnectivityResult().getCreatedSynchronousComponentCount());
    }

    @Test
    void testConnectivityResultOnSplit() {
        Network network = ConnectedComponentNetworkFactory.createTwoComponentWithGeneratorAndLoad();
        List<StateMonitor> monitors = createAllBranchesMonitors(network);
        List<Contingency> contingencies = List.of(new Contingency("line", new BranchContingency("l34")));
        SecurityAnalysisParameters parameters = new SecurityAnalysisParameters();

        //Test AC
        parameters.getLoadFlowParameters().setDc(false);

        SecurityAnalysisResult result = runSecurityAnalysis(network, contingencies, monitors, new SecurityAnalysisParameters(), Reporter.NO_OP);
        PostContingencyResult postContingencyResult = result.getPostContingencyResults().get(0);
        assertSame(PostContingencyComputationStatus.CONVERGED, postContingencyResult.getStatus());
        assertEquals(1, postContingencyResult.getConnectivityResult().getCreatedSynchronousComponentCount());
        assertEquals(3.0, postContingencyResult.getConnectivityResult().getDisconnectedLoadActivePower());
        assertEquals(2.0, postContingencyResult.getConnectivityResult().getDisconnectedGenerationActivePower());
        assertTrue(postContingencyResult.getConnectivityResult().getDisconnectedElements().containsAll(
                List.of("d4", "d5", "g6", "l46", "l34", "l45", "l56")));

        //Test DC
        parameters.getLoadFlowParameters().setDc(true);

        result = runSecurityAnalysis(network, contingencies, monitors, parameters, Reporter.NO_OP);
        postContingencyResult = result.getPostContingencyResults().get(0);
        assertSame(PostContingencyComputationStatus.CONVERGED, postContingencyResult.getStatus());
        assertEquals(1, postContingencyResult.getConnectivityResult().getCreatedSynchronousComponentCount());
        assertEquals(3.0, postContingencyResult.getConnectivityResult().getDisconnectedLoadActivePower());
        assertEquals(2.0, postContingencyResult.getConnectivityResult().getDisconnectedGenerationActivePower());
        assertTrue(postContingencyResult.getConnectivityResult().getDisconnectedElements().containsAll(List.of("d4", "d5", "g6", "l46", "l34", "l45", "l56")));
    }

    @Test
    void testConnectivityResultOnSplitThreeCC() {
        Network network = ConnectedComponentNetworkFactory.createThreeCcLinkedByASingleBus();
        List<StateMonitor> monitors = createAllBranchesMonitors(network);
        List<Contingency> contingencies = List.of(new Contingency("line", new BranchContingency("l34"), new BranchContingency("l45")));
        SecurityAnalysisParameters parameters = new SecurityAnalysisParameters();

        //Test AC
        parameters.getLoadFlowParameters().setDc(false);
        SecurityAnalysisResult result = runSecurityAnalysis(network, contingencies, monitors, parameters, Reporter.NO_OP);
        PostContingencyResult postContingencyResult = result.getPostContingencyResults().get(0);
        assertSame(PostContingencyComputationStatus.CONVERGED, postContingencyResult.getStatus());
        assertEquals(2, postContingencyResult.getConnectivityResult().getCreatedSynchronousComponentCount());

        //Test DC
        parameters.getLoadFlowParameters().setDc(true);
        runSecurityAnalysis(network, contingencies, monitors, parameters, Reporter.NO_OP);
        postContingencyResult = result.getPostContingencyResults().get(0);
        assertSame(PostContingencyComputationStatus.CONVERGED, postContingencyResult.getStatus());
        assertEquals(2, postContingencyResult.getConnectivityResult().getCreatedSynchronousComponentCount());
    }

    @Test
    void testStaticVarCompensatorContingency() {
        Network network = VoltageControlNetworkFactory.createWithStaticVarCompensator();
        network.getStaticVarCompensator("svc1").setVoltageSetpoint(385).setRegulationMode(StaticVarCompensator.RegulationMode.VOLTAGE);
        List<StateMonitor> monitors = createAllBranchesMonitors(network);
        List<Contingency> contingencies = List.of(new Contingency("svc1", new StaticVarCompensatorContingency("svc1")));
        SecurityAnalysisParameters parameters = new SecurityAnalysisParameters();

        // test AC
        SecurityAnalysisResult result = runSecurityAnalysis(network, contingencies, monitors, parameters, Reporter.NO_OP);

        // compare with a simple load low
        network.getStaticVarCompensator("svc1").getTerminal().disconnect();
        LoadFlow.run(network, parameters.getLoadFlowParameters());

        PostContingencyResult postContingencyResult = getPostContingencyResult(result, "svc1");
        assertEquals(network.getLine("l1").getTerminal1().getP(), postContingencyResult.getNetworkResult().getBranchResult("l1").getP1(), LoadFlowAssert.DELTA_POWER);
        assertEquals(network.getLine("l1").getTerminal2().getP(), postContingencyResult.getNetworkResult().getBranchResult("l1").getP2(), LoadFlowAssert.DELTA_POWER);
        assertEquals(network.getLine("l1").getTerminal1().getQ(), postContingencyResult.getNetworkResult().getBranchResult("l1").getQ1(), LoadFlowAssert.DELTA_POWER);
        assertEquals(network.getLine("l1").getTerminal2().getQ(), postContingencyResult.getNetworkResult().getBranchResult("l1").getQ2(), LoadFlowAssert.DELTA_POWER);
    }

    @Test
    void testStaticVarCompensatorContingencyWithStandByAutomaton() {
        Network network = VoltageControlNetworkFactory.createWithStaticVarCompensator();
        StaticVarCompensator svc1 = network.getStaticVarCompensator("svc1");
        svc1.setVoltageSetpoint(385).setRegulationMode(StaticVarCompensator.RegulationMode.VOLTAGE);
        svc1.newExtension(StandbyAutomatonAdder.class)
                .withHighVoltageThreshold(400)
                .withLowVoltageThreshold(380)
                .withLowVoltageSetpoint(385)
                .withHighVoltageSetpoint(395)
                .withB0(-0.001f)
                .withStandbyStatus(true)
                .add();
        List<StateMonitor> monitors = createAllBranchesMonitors(network);
        List<Contingency> contingencies = List.of(new Contingency("svc1", new StaticVarCompensatorContingency("svc1")),
                new Contingency("ld1", new LoadContingency("ld1")));
        SecurityAnalysisParameters parameters = new SecurityAnalysisParameters();

        // test AC
        SecurityAnalysisResult result = runSecurityAnalysis(network, contingencies, monitors, parameters, Reporter.NO_OP);

        // compare with a simple load low
        network.getStaticVarCompensator("svc1").getTerminal().disconnect();
        LoadFlow.run(network);

        PostContingencyResult postContingencyResult = getPostContingencyResult(result, "svc1");
        assertEquals(network.getLine("l1").getTerminal1().getP(), postContingencyResult.getNetworkResult().getBranchResult("l1").getP1(), LoadFlowAssert.DELTA_POWER);
        assertEquals(network.getLine("l1").getTerminal2().getP(), postContingencyResult.getNetworkResult().getBranchResult("l1").getP2(), LoadFlowAssert.DELTA_POWER);
        assertEquals(network.getLine("l1").getTerminal1().getQ(), postContingencyResult.getNetworkResult().getBranchResult("l1").getQ1(), LoadFlowAssert.DELTA_POWER);
        assertEquals(network.getLine("l1").getTerminal2().getQ(), postContingencyResult.getNetworkResult().getBranchResult("l1").getQ2(), LoadFlowAssert.DELTA_POWER);

        // test restore.
        network.getStaticVarCompensator("svc1").getTerminal().connect();
        network.getLoad("ld1").getTerminal().disconnect();
        LoadFlow.run(network);
        PostContingencyResult postContingencyResult2 = getPostContingencyResult(result, "ld1");
        assertEquals(network.getLine("l1").getTerminal1().getP(), postContingencyResult2.getNetworkResult().getBranchResult("l1").getP1(), LoadFlowAssert.DELTA_POWER);
        assertEquals(network.getLine("l1").getTerminal2().getP(), postContingencyResult2.getNetworkResult().getBranchResult("l1").getP2(), LoadFlowAssert.DELTA_POWER);
        assertEquals(network.getLine("l1").getTerminal1().getQ(), postContingencyResult2.getNetworkResult().getBranchResult("l1").getQ1(), LoadFlowAssert.DELTA_POWER);
        assertEquals(network.getLine("l1").getTerminal2().getQ(), postContingencyResult2.getNetworkResult().getBranchResult("l1").getQ2(), LoadFlowAssert.DELTA_POWER);
    }

    @Test
    void testBusBarSectionContingency() {
        Network network = createNodeBreakerNetwork();

        LoadFlowParameters lfParameters = new LoadFlowParameters();
        setSlackBusId(lfParameters, "VL1_1");
        SecurityAnalysisParameters securityAnalysisParameters = new SecurityAnalysisParameters();
        securityAnalysisParameters.setLoadFlowParameters(lfParameters);

        List<Contingency> contingencies = Stream.of("BBS1")
                .map(id -> new Contingency(id, new BusbarSectionContingency(id)))
                .collect(Collectors.toList());

        List<StateMonitor> monitors = createAllBranchesMonitors(network);

        SecurityAnalysisResult result = runSecurityAnalysis(network, contingencies, monitors, securityAnalysisParameters);

        NetworkResult preContingencyNetworkResult = result.getPreContingencyResult().getNetworkResult();
        assertEquals(446.765, preContingencyNetworkResult.getBranchResult("L1").getI1(), LoadFlowAssert.DELTA_I);
        assertEquals(446.765, preContingencyNetworkResult.getBranchResult("L2").getI1(), LoadFlowAssert.DELTA_I);

        assertEquals(945.514, getPostContingencyResult(result, "BBS1").getNetworkResult().getBranchResult("L2").getI1(), LoadFlowAssert.DELTA_I);
        assertNull(getPostContingencyResult(result, "BBS1").getNetworkResult().getBranchResult("L1"));

        OpenSecurityAnalysisParameters openSecurityAnalysisParameters = new OpenSecurityAnalysisParameters();
        openSecurityAnalysisParameters.setContingencyPropagation(false);
        securityAnalysisParameters.addExtension(OpenSecurityAnalysisParameters.class, openSecurityAnalysisParameters);

        SecurityAnalysisResult result2 = runSecurityAnalysis(network, contingencies, monitors, securityAnalysisParameters);

        NetworkResult preContingencyNetworkResult2 = result2.getPreContingencyResult().getNetworkResult();
        assertEquals(446.765, preContingencyNetworkResult2.getBranchResult("L1").getI1(), LoadFlowAssert.DELTA_I);
        assertEquals(446.765, preContingencyNetworkResult2.getBranchResult("L2").getI1(), LoadFlowAssert.DELTA_I);

        assertEquals(945.514, getPostContingencyResult(result2, "BBS1").getNetworkResult().getBranchResult("L2").getI1(), LoadFlowAssert.DELTA_I);
        assertNull(getPostContingencyResult(result2, "BBS1").getNetworkResult().getBranchResult("L1"));
    }

    @Test
    void testDcBusBarSectionContingency() {
        Network network = createNodeBreakerNetwork();

        LoadFlowParameters lfParameters = new LoadFlowParameters();
        lfParameters.setDc(true);
        setSlackBusId(lfParameters, "VL1_1");
        SecurityAnalysisParameters securityAnalysisParameters = new SecurityAnalysisParameters();
        securityAnalysisParameters.setLoadFlowParameters(lfParameters);

        List<Contingency> contingencies = Stream.of("BBS1")
                .map(id -> new Contingency(id, new BusbarSectionContingency(id)))
                .collect(Collectors.toList());

        List<StateMonitor> monitors = createAllBranchesMonitors(network);

        SecurityAnalysisResult result = runSecurityAnalysis(network, contingencies, monitors, securityAnalysisParameters);

        NetworkResult preContingencyNetworkResult = result.getPreContingencyResult().getNetworkResult();
        assertEquals(433.012, preContingencyNetworkResult.getBranchResult("L1").getI1(), LoadFlowAssert.DELTA_I);
        assertEquals(433.012, preContingencyNetworkResult.getBranchResult("L2").getI1(), LoadFlowAssert.DELTA_I);

        assertEquals(866.025, getPostContingencyResult(result, "BBS1").getNetworkResult().getBranchResult("L2").getI1(), LoadFlowAssert.DELTA_I);
        assertEquals(Double.NaN, getPostContingencyResult(result, "BBS1").getNetworkResult().getBranchResult("L1").getI1(), LoadFlowAssert.DELTA_I);
    }

    @Test
    void testBusBarSectionContingencyIssue() {
        Network network = NodeBreakerNetworkFactory.create3Bars();
        LoadFlowParameters lfParameters = new LoadFlowParameters();
        setSlackBusId(lfParameters, "VL1_0"); // issue with slack bus to be disabled.
        SecurityAnalysisParameters securityAnalysisParameters = new SecurityAnalysisParameters();
        securityAnalysisParameters.setLoadFlowParameters(lfParameters);
        List<Contingency> contingencies = List.of(new Contingency("contingency", List.of(new SwitchContingency("B1"), new SwitchContingency("C1"))));
        List<StateMonitor> monitors = createAllBranchesMonitors(network);
        SecurityAnalysisResult result = runSecurityAnalysis(network, contingencies, monitors, securityAnalysisParameters);
        assertTrue(result.getPostContingencyResults().isEmpty());
    }

    @Test
    void testLoadContingencyNoImpact() {
        Network network = SecurityAnalysisTestNetworkFactory.createWithFixedCurrentLimits();
        List<Contingency> contingencies = List.of(new Contingency("Load contingency", new LoadContingency("LD1")));
        SecurityAnalysisResult result = runSecurityAnalysis(network, contingencies);
        assertEquals(1, result.getPostContingencyResults().size());
        contingencies = List.of(new Contingency("Load contingency", new LoadContingency("LD1")),
                                new Contingency("Switch contingency", new SwitchContingency("S1VL1_BBS1_GEN_DISCONNECTOR")));
        result = runSecurityAnalysis(network, contingencies);
        assertEquals(2, result.getPostContingencyResults().size());
    }

    @Test
    void testWithVoltageRemoteControl() {
        Network network = VoltageControlNetworkFactory.createWithSimpleRemoteControl();
        List<Contingency> contingencies = List.of(new Contingency("contingency",
                List.of(new BranchContingency("l12"), new BranchContingency("l31"))));
        LoadFlowParameters lfParameters = new LoadFlowParameters();
        setSlackBusId(lfParameters, "b4_vl");
        SecurityAnalysisParameters securityAnalysisParameters = new SecurityAnalysisParameters();
        securityAnalysisParameters.setLoadFlowParameters(lfParameters);
        assertDoesNotThrow(() -> {
            runSecurityAnalysis(network, contingencies, Collections.emptyList(), securityAnalysisParameters);
        });
    }

    @Test
<<<<<<< HEAD
    void testWithTwoVoltageControls() {
        Network network = VoltageControlNetworkFactory.createWithTwoVoltageControls();
        List<Contingency> contingencies = List.of(new Contingency("contingency",
                List.of(new BranchContingency("l12"), new BranchContingency("l13"))));
        LoadFlowParameters lfParameters = new LoadFlowParameters();
        setSlackBusId(lfParameters, "b5_vl");
        SecurityAnalysisParameters securityAnalysisParameters = new SecurityAnalysisParameters();
        securityAnalysisParameters.setLoadFlowParameters(lfParameters);
        assertDoesNotThrow(() -> {
            runSecurityAnalysis(network, contingencies, Collections.emptyList(), securityAnalysisParameters);
        });
    }

    @Test
    void testWithShuntAndGeneratorVoltageControls() {
        Network network = VoltageControlNetworkFactory.createWithShuntAndGeneratorVoltageControl();
        List<Contingency> contingencies = List.of(new Contingency("contingency", List.of(new BranchContingency("l12"))));
        LoadFlowParameters lfParameters = new LoadFlowParameters();
        setSlackBusId(lfParameters, "b1_vl");
        lfParameters.setShuntCompensatorVoltageControlOn(true);
        SecurityAnalysisParameters securityAnalysisParameters = new SecurityAnalysisParameters();
        securityAnalysisParameters.setLoadFlowParameters(lfParameters);
        List<StateMonitor> monitors = List.of(new StateMonitor(ContingencyContext.all(), Collections.emptySet(), Collections.singleton("b1_vl"), Collections.emptySet()));
        SecurityAnalysisResult result = runSecurityAnalysis(network, contingencies, monitors, securityAnalysisParameters);
        assertEquals(0.99044, result.getPostContingencyResults().get(0).getNetworkResult().getBusResult("b1").getV(), LoadFlowAssert.DELTA_V);
=======
    void testWithTransformerVoltageControl() {
        Network network = VoltageControlNetworkFactory.createWithTransformerSharedRemoteControl();
        List<Contingency> contingencies = List.of(new Contingency("contingency", List.of(new BranchContingency("T2wT2"))));
        LoadFlowParameters lfParameters = new LoadFlowParameters();
        setSlackBusId(lfParameters, "VL_1");
        SecurityAnalysisParameters securityAnalysisParameters = new SecurityAnalysisParameters();
        lfParameters.setTransformerVoltageControlOn(true);
        OpenLoadFlowParameters openLoadFlowParameters = new OpenLoadFlowParameters();
        openLoadFlowParameters.setTransformerVoltageControlMode(OpenLoadFlowParameters.TransformerVoltageControlMode.INCREMENTAL_VOLTAGE_CONTROL);
        lfParameters.addExtension(OpenLoadFlowParameters.class, openLoadFlowParameters);
        securityAnalysisParameters.setLoadFlowParameters(lfParameters);
        SecurityAnalysisResult result = runSecurityAnalysis(network, contingencies, Collections.emptyList(), securityAnalysisParameters);
        assertEquals(PostContingencyComputationStatus.CONVERGED, result.getPostContingencyResults().get(0).getStatus());
>>>>>>> de964f1c
    }
}<|MERGE_RESOLUTION|>--- conflicted
+++ resolved
@@ -1889,33 +1889,6 @@
     }
 
     @Test
-<<<<<<< HEAD
-    void testWithTwoVoltageControls() {
-        Network network = VoltageControlNetworkFactory.createWithTwoVoltageControls();
-        List<Contingency> contingencies = List.of(new Contingency("contingency",
-                List.of(new BranchContingency("l12"), new BranchContingency("l13"))));
-        LoadFlowParameters lfParameters = new LoadFlowParameters();
-        setSlackBusId(lfParameters, "b5_vl");
-        SecurityAnalysisParameters securityAnalysisParameters = new SecurityAnalysisParameters();
-        securityAnalysisParameters.setLoadFlowParameters(lfParameters);
-        assertDoesNotThrow(() -> {
-            runSecurityAnalysis(network, contingencies, Collections.emptyList(), securityAnalysisParameters);
-        });
-    }
-
-    @Test
-    void testWithShuntAndGeneratorVoltageControls() {
-        Network network = VoltageControlNetworkFactory.createWithShuntAndGeneratorVoltageControl();
-        List<Contingency> contingencies = List.of(new Contingency("contingency", List.of(new BranchContingency("l12"))));
-        LoadFlowParameters lfParameters = new LoadFlowParameters();
-        setSlackBusId(lfParameters, "b1_vl");
-        lfParameters.setShuntCompensatorVoltageControlOn(true);
-        SecurityAnalysisParameters securityAnalysisParameters = new SecurityAnalysisParameters();
-        securityAnalysisParameters.setLoadFlowParameters(lfParameters);
-        List<StateMonitor> monitors = List.of(new StateMonitor(ContingencyContext.all(), Collections.emptySet(), Collections.singleton("b1_vl"), Collections.emptySet()));
-        SecurityAnalysisResult result = runSecurityAnalysis(network, contingencies, monitors, securityAnalysisParameters);
-        assertEquals(0.99044, result.getPostContingencyResults().get(0).getNetworkResult().getBusResult("b1").getV(), LoadFlowAssert.DELTA_V);
-=======
     void testWithTransformerVoltageControl() {
         Network network = VoltageControlNetworkFactory.createWithTransformerSharedRemoteControl();
         List<Contingency> contingencies = List.of(new Contingency("contingency", List.of(new BranchContingency("T2wT2"))));
@@ -1929,6 +1902,33 @@
         securityAnalysisParameters.setLoadFlowParameters(lfParameters);
         SecurityAnalysisResult result = runSecurityAnalysis(network, contingencies, Collections.emptyList(), securityAnalysisParameters);
         assertEquals(PostContingencyComputationStatus.CONVERGED, result.getPostContingencyResults().get(0).getStatus());
->>>>>>> de964f1c
+    }
+
+    @Test
+    void testWithTwoVoltageControls() {
+        Network network = VoltageControlNetworkFactory.createWithTwoVoltageControls();
+        List<Contingency> contingencies = List.of(new Contingency("contingency",
+                List.of(new BranchContingency("l12"), new BranchContingency("l13"))));
+        LoadFlowParameters lfParameters = new LoadFlowParameters();
+        setSlackBusId(lfParameters, "b5_vl");
+        SecurityAnalysisParameters securityAnalysisParameters = new SecurityAnalysisParameters();
+        securityAnalysisParameters.setLoadFlowParameters(lfParameters);
+        assertDoesNotThrow(() -> {
+            runSecurityAnalysis(network, contingencies, Collections.emptyList(), securityAnalysisParameters);
+        });
+    }
+
+    @Test
+    void testWithShuntAndGeneratorVoltageControls() {
+        Network network = VoltageControlNetworkFactory.createWithShuntAndGeneratorVoltageControl();
+        List<Contingency> contingencies = List.of(new Contingency("contingency", List.of(new BranchContingency("l12"))));
+        LoadFlowParameters lfParameters = new LoadFlowParameters();
+        setSlackBusId(lfParameters, "b1_vl");
+        lfParameters.setShuntCompensatorVoltageControlOn(true);
+        SecurityAnalysisParameters securityAnalysisParameters = new SecurityAnalysisParameters();
+        securityAnalysisParameters.setLoadFlowParameters(lfParameters);
+        List<StateMonitor> monitors = List.of(new StateMonitor(ContingencyContext.all(), Collections.emptySet(), Collections.singleton("b1_vl"), Collections.emptySet()));
+        SecurityAnalysisResult result = runSecurityAnalysis(network, contingencies, monitors, securityAnalysisParameters);
+        assertEquals(0.99044, result.getPostContingencyResults().get(0).getNetworkResult().getBusResult("b1").getV(), LoadFlowAssert.DELTA_V);
     }
 }