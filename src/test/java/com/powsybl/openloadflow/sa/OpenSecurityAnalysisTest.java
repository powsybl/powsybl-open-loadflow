/**
 * Copyright (c) 2020, RTE (http://www.rte-france.com)
 * This Source Code Form is subject to the terms of the Mozilla Public
 * License, v. 2.0. If a copy of the MPL was not distributed with this
 * file, You can obtain one at http://mozilla.org/MPL/2.0/.
 */
package com.powsybl.openloadflow.sa;

import com.google.common.io.ByteStreams;
import com.powsybl.commons.PowsyblException;
import com.powsybl.commons.reporter.Reporter;
import com.powsybl.commons.reporter.ReporterModel;
import com.powsybl.computation.ComputationManager;
import com.powsybl.contingency.*;
import com.powsybl.ieeecdf.converter.IeeeCdfNetworkFactory;
import com.powsybl.iidm.network.*;
import com.powsybl.iidm.network.extensions.HvdcAngleDroopActivePowerControlAdder;
import com.powsybl.iidm.network.extensions.LoadDetailAdder;
import com.powsybl.iidm.network.test.EurostagTutorialExample1Factory;
import com.powsybl.iidm.network.test.FourSubstationsNodeBreakerFactory;
import com.powsybl.iidm.xml.test.MetrixTutorialSixBusesFactory;
import com.powsybl.loadflow.LoadFlow;
import com.powsybl.loadflow.LoadFlowParameters;
import com.powsybl.loadflow.LoadFlowResult;
import com.powsybl.math.matrix.DenseMatrixFactory;
import com.powsybl.math.matrix.MatrixFactory;
import com.powsybl.openloadflow.OpenLoadFlowParameters;
import com.powsybl.openloadflow.OpenLoadFlowProvider;
import com.powsybl.openloadflow.ac.nr.NewtonRaphsonStatus;
import com.powsybl.openloadflow.graph.EvenShiloachGraphDecrementalConnectivityFactory;
import com.powsybl.openloadflow.graph.GraphConnectivityFactory;
import com.powsybl.openloadflow.graph.NaiveGraphConnectivityFactory;
import com.powsybl.openloadflow.network.*;
import com.powsybl.openloadflow.network.impl.OlfBranchResult;
import com.powsybl.openloadflow.util.LoadFlowAssert;
import com.powsybl.security.*;
import com.powsybl.security.action.*;
import com.powsybl.security.condition.AllViolationCondition;
import com.powsybl.security.condition.AnyViolationCondition;
import com.powsybl.security.condition.AtLeastOneViolationCondition;
import com.powsybl.security.condition.TrueCondition;
import com.powsybl.security.detectors.DefaultLimitViolationDetector;
import com.powsybl.security.monitor.StateMonitor;
import com.powsybl.security.results.*;
import com.powsybl.security.strategy.OperatorStrategy;
import org.junit.jupiter.api.BeforeEach;
import org.junit.jupiter.api.Test;
import org.mockito.Mockito;

import java.io.IOException;
import java.io.StringWriter;
import java.nio.charset.StandardCharsets;
import java.util.*;
import java.util.concurrent.CompletionException;
import java.util.concurrent.ForkJoinPool;
import java.util.stream.Collectors;
import java.util.stream.Stream;

import static com.powsybl.commons.test.TestUtil.normalizeLineSeparator;

import static java.lang.Double.NaN;
import static java.util.Collections.emptySet;
import static org.junit.jupiter.api.Assertions.*;

/**
 * @author Geoffroy Jamgotchian <geoffroy.jamgotchian at rte-france.com>
 */
class OpenSecurityAnalysisTest {

    private ComputationManager computationManager;

    private MatrixFactory matrixFactory;

    private OpenSecurityAnalysisProvider securityAnalysisProvider;

    private OpenLoadFlowProvider loadFlowProvider;

    @BeforeEach
    void setUp() {
        computationManager = Mockito.mock(ComputationManager.class);
        Mockito.when(computationManager.getExecutor()).thenReturn(ForkJoinPool.commonPool());
        matrixFactory = new DenseMatrixFactory();
        GraphConnectivityFactory<LfBus, LfBranch> connectivityFactory = new EvenShiloachGraphDecrementalConnectivityFactory<>();
        securityAnalysisProvider = new OpenSecurityAnalysisProvider(matrixFactory, connectivityFactory);
        loadFlowProvider = new OpenLoadFlowProvider(matrixFactory, connectivityFactory);
    }

    private static Network createNodeBreakerNetwork() {
        Network network = NodeBreakerNetworkFactory.create();

        network.getLine("L1").newCurrentLimits1()
                .setPermanentLimit(940.0)
                .beginTemporaryLimit()
                .setName("60")
                .setAcceptableDuration(60)
                .setValue(1000)
                .endTemporaryLimit()
                .add();
        network.getLine("L1").newCurrentLimits2()
                .setPermanentLimit(940.0)
                .add();
        network.getLine("L2").newCurrentLimits1()
                .setPermanentLimit(940.0)
                .beginTemporaryLimit()
                .setName("60")
                .setAcceptableDuration(60)
                .setValue(950)
                .endTemporaryLimit()
                .add();
        network.getLine("L2").newCurrentLimits2()
                .setPermanentLimit(940.0)
                .beginTemporaryLimit()
                .setName("600")
                .setAcceptableDuration(600)
                .setValue(945)
                .endTemporaryLimit()
                .beginTemporaryLimit()
                .setName("60")
                .setAcceptableDuration(60)
                .setValue(970)
                .endTemporaryLimit()
                .add();

        return network;
    }

    private LoadFlowResult runLoadFlow(Network network, LoadFlowParameters parameters) {
        return loadFlowProvider.run(network, computationManager, network.getVariantManager().getWorkingVariantId(), parameters)
                .join();
    }

    /**
     * Runs a security analysis with default parameters + most meshed slack bus selection
     */
    private SecurityAnalysisResult runSecurityAnalysis(Network network, List<Contingency> contingencies, List<StateMonitor> monitors,
                                                       LoadFlowParameters lfParameters) {
        SecurityAnalysisParameters securityAnalysisParameters = new SecurityAnalysisParameters();
        securityAnalysisParameters.setLoadFlowParameters(lfParameters);
        return runSecurityAnalysis(network, contingencies, monitors, securityAnalysisParameters);
    }

    private SecurityAnalysisResult runSecurityAnalysis(Network network, List<Contingency> contingencies, List<StateMonitor> monitors,
                                                       SecurityAnalysisParameters saParameters) {
        return runSecurityAnalysis(network, contingencies, monitors, saParameters, Reporter.NO_OP);
    }

    private SecurityAnalysisResult runSecurityAnalysis(Network network, List<Contingency> contingencies, List<StateMonitor> monitors,
                                                       SecurityAnalysisParameters saParameters, Reporter reporter) {
        ContingenciesProvider provider = n -> contingencies;
        SecurityAnalysisReport report = securityAnalysisProvider.run(network,
                network.getVariantManager().getWorkingVariantId(),
                new DefaultLimitViolationDetector(),
                new LimitViolationFilter(),
                computationManager,
                saParameters,
                provider,
                Collections.emptyList(),
                Collections.emptyList(),
                Collections.emptyList(),
                monitors,
                reporter)
                .join();
        return report.getResult();
    }

    private SecurityAnalysisResult runSecurityAnalysis(Network network, List<Contingency> contingencies, List<StateMonitor> monitors,
                                                       SecurityAnalysisParameters saParameters, List<OperatorStrategy> operatorStrategies,
                                                       List<Action> actions, Reporter reporter) {
        ContingenciesProvider provider = n -> contingencies;
        SecurityAnalysisReport report = securityAnalysisProvider.run(network,
                network.getVariantManager().getWorkingVariantId(),
                new DefaultLimitViolationDetector(),
                new LimitViolationFilter(),
                computationManager,
                saParameters,
                provider,
                Collections.emptyList(),
                operatorStrategies,
                actions,
                monitors,
                reporter)
                .join();
        return report.getResult();
    }

    private SecurityAnalysisResult runSecurityAnalysis(Network network, List<Contingency> contingencies, List<StateMonitor> monitors) {
        return runSecurityAnalysis(network, contingencies, monitors, new LoadFlowParameters());
    }

    private SecurityAnalysisResult runSecurityAnalysis(Network network, List<Contingency> contingencies, LoadFlowParameters loadFlowParameters) {
        return runSecurityAnalysis(network, contingencies, Collections.emptyList(), loadFlowParameters);
    }

    private SecurityAnalysisResult runSecurityAnalysis(Network network, List<Contingency> contingencies) {
        return runSecurityAnalysis(network, contingencies, Collections.emptyList());
    }

    private SecurityAnalysisResult runSecurityAnalysis(Network network) {
        return runSecurityAnalysis(network, Collections.emptyList(), Collections.emptyList());
    }

    private static List<StateMonitor> createAllBranchesMonitors(Network network) {
        Set<String> allBranchIds = network.getBranchStream().map(Identifiable::getId).collect(Collectors.toSet());
        return List.of(new StateMonitor(ContingencyContext.all(), allBranchIds, Collections.emptySet(), Collections.emptySet()));
    }

    private static List<StateMonitor> createNetworkMonitors(Network network) {
        Set<String> allBranchIds = network.getBranchStream().map(Identifiable::getId).collect(Collectors.toSet());
        Set<String> allVoltageLevelIds = network.getVoltageLevelStream().map(Identifiable::getId).collect(Collectors.toSet());
        return List.of(new StateMonitor(ContingencyContext.all(), allBranchIds, allVoltageLevelIds, Collections.emptySet()));
    }

    private static List<Contingency> createAllBranchesContingencies(Network network) {
        return network.getBranchStream()
                .map(b -> new Contingency(b.getId(), new BranchContingency(b.getId())))
                .collect(Collectors.toList());
    }

    private static void setSlackBusId(LoadFlowParameters lfParameters, String slackBusId) {
        OpenLoadFlowParameters.create(lfParameters)
                .setSlackBusSelectionMode(SlackBusSelectionMode.NAME)
                .setSlackBusId(slackBusId);
    }

    private static Optional<PostContingencyResult> getOptionalPostContingencyResult(SecurityAnalysisResult result, String contingencyId) {
        return result.getPostContingencyResults().stream()
                .filter(r -> r.getContingency().getId().equals(contingencyId))
                .findFirst();
    }

    private static Optional<OperatorStrategyResult> getOptionalOperatorStrategyResult(SecurityAnalysisResult result, String operatorStrategyId) {
        return result.getOperatorStrategyResults().stream()
                .filter(r -> r.getOperatorStrategy().getId().equals(operatorStrategyId))
                .findFirst();
    }

    private static PostContingencyResult getPostContingencyResult(SecurityAnalysisResult result, String contingencyId) {
        return getOptionalPostContingencyResult(result, contingencyId)
                .orElseThrow();
    }

    private static OperatorStrategyResult getOperatorStrategyResult(SecurityAnalysisResult result, String operatorStrategyId) {
        return getOptionalOperatorStrategyResult(result, operatorStrategyId)
                .orElseThrow();
    }

    private static void assertAlmostEquals(BusResult expected, BusResult actual, double epsilon) {
        assertEquals(expected.getVoltageLevelId(), actual.getVoltageLevelId());
        assertEquals(expected.getBusId(), actual.getBusId());
        assertEquals(expected.getV(), actual.getV(), epsilon);
        assertEquals(expected.getAngle(), actual.getAngle(), epsilon);
    }

    private static void assertAlmostEquals(BranchResult expected, BranchResult actual, double epsilon) {
        assertEquals(expected.getBranchId(), actual.getBranchId());
        assertEquals(expected.getP1(), actual.getP1(), epsilon);
        assertEquals(expected.getQ1(), actual.getQ1(), epsilon);
        assertEquals(expected.getI1(), actual.getI1(), epsilon);
        assertEquals(expected.getP2(), actual.getP2(), epsilon);
        assertEquals(expected.getQ2(), actual.getQ2(), epsilon);
        assertEquals(expected.getI2(), actual.getI2(), epsilon);
    }

    private static void assertAlmostEquals(ThreeWindingsTransformerResult expected, ThreeWindingsTransformerResult actual, double epsilon) {
        assertEquals(expected.getThreeWindingsTransformerId(), actual.getThreeWindingsTransformerId());
        assertEquals(expected.getP1(), actual.getP1(), epsilon);
        assertEquals(expected.getQ1(), actual.getQ1(), epsilon);
        assertEquals(expected.getI1(), actual.getI1(), epsilon);
        assertEquals(expected.getP2(), actual.getP2(), epsilon);
        assertEquals(expected.getQ2(), actual.getQ2(), epsilon);
        assertEquals(expected.getI2(), actual.getI2(), epsilon);
        assertEquals(expected.getP3(), actual.getP3(), epsilon);
        assertEquals(expected.getQ3(), actual.getQ3(), epsilon);
        assertEquals(expected.getI3(), actual.getI3(), epsilon);
    }

    @Test
    void testCurrentLimitViolations() {
        Network network = createNodeBreakerNetwork();

        LoadFlowParameters lfParameters = new LoadFlowParameters();
        setSlackBusId(lfParameters, "VL1_1");
        SecurityAnalysisParameters securityAnalysisParameters = new SecurityAnalysisParameters();
        securityAnalysisParameters.setLoadFlowParameters(lfParameters);

        List<Contingency> contingencies = Stream.of("L1", "L2")
                .map(id -> new Contingency(id, new BranchContingency(id)))
                .collect(Collectors.toList());
        contingencies.add(new Contingency("LD", new LoadContingency("LD")));

        StateMonitor stateMonitor = new StateMonitor(ContingencyContext.all(), Collections.emptySet(),
                network.getVoltageLevelStream().map(Identifiable::getId).collect(Collectors.toSet()), Collections.emptySet());

        SecurityAnalysisResult result = runSecurityAnalysis(network, contingencies, List.of(stateMonitor), securityAnalysisParameters);

        assertSame(LoadFlowResult.ComponentResult.Status.CONVERGED, result.getPreContingencyResult().getStatus());
        assertEquals(0, result.getPreContingencyResult().getLimitViolationsResult().getLimitViolations().size());
        assertEquals(3, result.getPostContingencyResults().size());
        assertSame(PostContingencyComputationStatus.CONVERGED, result.getPostContingencyResults().get(0).getStatus());
        assertEquals(2, result.getPostContingencyResults().get(0).getLimitViolationsResult().getLimitViolations().size());
        assertSame(PostContingencyComputationStatus.CONVERGED, result.getPostContingencyResults().get(1).getStatus());
        assertEquals(2, result.getPostContingencyResults().get(1).getLimitViolationsResult().getLimitViolations().size());
        PostContingencyResult postContingencyResult = getPostContingencyResult(result, "LD");
        assertEquals(398.0, postContingencyResult.getNetworkResult().getBusResult("VL1_0").getV(), LoadFlowAssert.DELTA_V);
    }

    @Test
    void testCurrentLimitViolations2() {
        Network network = createNodeBreakerNetwork();
        network.getLine("L1").getCurrentLimits1().ifPresent(limits -> limits.setPermanentLimit(200));

        List<Contingency> contingencies = List.of(new Contingency("L2", new BranchContingency("L2")));

        SecurityAnalysisResult result = runSecurityAnalysis(network, contingencies);

        assertSame(LoadFlowResult.ComponentResult.Status.CONVERGED, result.getPreContingencyResult().getStatus());
        assertEquals(1, result.getPreContingencyResult().getLimitViolationsResult().getLimitViolations().size());
        assertEquals(1, result.getPostContingencyResults().size());
        assertSame(PostContingencyComputationStatus.CONVERGED, result.getPostContingencyResults().get(0).getStatus());
        assertEquals(2, result.getPostContingencyResults().get(0).getLimitViolationsResult().getLimitViolations().size());
    }

    @Test
    void testLowVoltageLimitViolations() {
        Network network = createNodeBreakerNetwork();
        network.getGenerator("G").setTargetV(393);

        LoadFlowParameters lfParameters = new LoadFlowParameters();
        setSlackBusId(lfParameters, "VL1_1");

        List<Contingency> contingencies = Stream.of("L1", "L2")
                .map(id -> new Contingency(id, new BranchContingency(id)))
                .collect(Collectors.toList());

        SecurityAnalysisResult result = runSecurityAnalysis(network, contingencies, lfParameters);

        assertSame(LoadFlowResult.ComponentResult.Status.CONVERGED, result.getPreContingencyResult().getStatus());
        assertEquals(0, result.getPreContingencyResult().getLimitViolationsResult().getLimitViolations().size());
        assertEquals(2, result.getPostContingencyResults().size());
        assertSame(PostContingencyComputationStatus.CONVERGED, result.getPostContingencyResults().get(0).getStatus());
        assertEquals(3, result.getPostContingencyResults().get(0).getLimitViolationsResult().getLimitViolations().size());

        List<LimitViolation> limitViolations = result.getPostContingencyResults().get(0).getLimitViolationsResult().getLimitViolations();
        Optional<LimitViolation> limitViolationL21 = limitViolations.stream().filter(limitViolation -> limitViolation.getSubjectId().equals("L2") && limitViolation.getSide() == Branch.Side.ONE).findFirst();
        assertTrue(limitViolationL21.isPresent());
        assertEquals(0, limitViolationL21.get().getAcceptableDuration());
        assertEquals(950, limitViolationL21.get().getLimit());
        Optional<LimitViolation> limitViolationL22 = limitViolations.stream().filter(limitViolation -> limitViolation.getSubjectId().equals("L2") && limitViolation.getSide() == Branch.Side.TWO).findFirst();
        assertTrue(limitViolationL22.isPresent());
        assertEquals(0, limitViolationL22.get().getAcceptableDuration());
        assertEquals(970, limitViolationL22.get().getLimit());

        assertSame(PostContingencyComputationStatus.CONVERGED, result.getPostContingencyResults().get(1).getStatus());
        assertEquals(3, result.getPostContingencyResults().get(1).getLimitViolationsResult().getLimitViolations().size());

        List<LimitViolation> limitViolations1 = result.getPostContingencyResults().get(1).getLimitViolationsResult().getLimitViolations();
        LimitViolation lowViolation = limitViolations1.get(2);
        assertEquals(LimitViolationType.LOW_VOLTAGE, lowViolation.getLimitType());
        assertEquals(370, lowViolation.getLimit());
    }

    @Test
    void testHighVoltageLimitViolations() {
        Network network = createNodeBreakerNetwork();
        network.getGenerator("G").setTargetV(421);

        LoadFlowParameters lfParameters = new LoadFlowParameters();
        setSlackBusId(lfParameters, "VL1_1");

        List<Contingency> contingencies = Stream.of("L1", "L2")
                .map(id -> new Contingency(id, new BranchContingency(id)))
                .collect(Collectors.toList());

        SecurityAnalysisResult result = runSecurityAnalysis(network, contingencies, lfParameters);

        assertSame(LoadFlowResult.ComponentResult.Status.CONVERGED, result.getPreContingencyResult().getStatus());
        assertEquals(1, result.getPreContingencyResult().getLimitViolationsResult().getLimitViolations().size());
        assertEquals(2, result.getPostContingencyResults().size());
        assertSame(PostContingencyComputationStatus.CONVERGED, result.getPostContingencyResults().get(0).getStatus());

        assertEquals(0, result.getPostContingencyResults().get(0).getLimitViolationsResult().getLimitViolations().size());
        assertSame(PostContingencyComputationStatus.CONVERGED, result.getPostContingencyResults().get(1).getStatus());
        assertEquals(0, result.getPostContingencyResults().get(1).getLimitViolationsResult().getLimitViolations().size());
    }

    @Test
    void testActivePowerLimitViolations() {
        Network network = createNodeBreakerNetwork();
        network.getLine("L1").newActivePowerLimits1()
               .setPermanentLimit(1.0)
               .beginTemporaryLimit()
               .setName("60")
               .setAcceptableDuration(60)
               .setValue(1.2)
               .endTemporaryLimit()
               .add();

        LoadFlowParameters lfParameters = new LoadFlowParameters();
        setSlackBusId(lfParameters, "VL1_1");

        List<Contingency> contingencies = Stream.of("L1", "L2")
                .map(id -> new Contingency(id, new BranchContingency(id)))
                .collect(Collectors.toList());

        SecurityAnalysisResult result = runSecurityAnalysis(network, contingencies, lfParameters);

        assertEquals(1, result.getPreContingencyResult().getLimitViolationsResult().getLimitViolations().size());
        assertEquals(2, result.getPostContingencyResults().size());
        assertEquals(2, result.getPostContingencyResults().get(1).getLimitViolationsResult().getLimitViolations().size());

        LimitViolation limitViolation0 = result.getPostContingencyResults().get(1).getLimitViolationsResult().getLimitViolations().get(0);
        assertEquals("L1", limitViolation0.getSubjectId());
        assertEquals(LimitViolationType.ACTIVE_POWER, limitViolation0.getLimitType());
        assertEquals(608.334, limitViolation0.getValue(), 10E-3);

        int activePowerLimitViolationsCount = 0;
        for (PostContingencyResult r : result.getPostContingencyResults()) {
            for (LimitViolation v : r.getLimitViolationsResult().getLimitViolations()) {
                if (v.getLimitType() == LimitViolationType.ACTIVE_POWER) {
                    activePowerLimitViolationsCount++;
                }
            }
        }
        assertEquals(1, activePowerLimitViolationsCount);
    }

    @Test
    void testApparentPowerLimitViolations() {
        Network network = createNodeBreakerNetwork();
        network.getLine("L1").newApparentPowerLimits1()
               .setPermanentLimit(1.0)
               .beginTemporaryLimit()
               .setName("60")
               .setAcceptableDuration(60)
               .setValue(1.2)
               .endTemporaryLimit()
               .add();

        LoadFlowParameters lfParameters = new LoadFlowParameters();
        setSlackBusId(lfParameters, "VL1_1");

        List<Contingency> contingencies = Stream.of("L1", "L2")
                .map(id -> new Contingency(id, new BranchContingency(id)))
                .collect(Collectors.toList());

        SecurityAnalysisResult result = runSecurityAnalysis(network, contingencies, lfParameters);

        assertEquals(1, result.getPreContingencyResult().getLimitViolationsResult().getLimitViolations().size());
        assertEquals(2, result.getPostContingencyResults().size());
        assertEquals(2, result.getPostContingencyResults().get(1).getLimitViolationsResult().getLimitViolations().size());

        LimitViolation limitViolation0 = result.getPostContingencyResults().get(1).getLimitViolationsResult().getLimitViolations().get(0);
        assertEquals("L1", limitViolation0.getSubjectId());
        assertEquals(LimitViolationType.APPARENT_POWER, limitViolation0.getLimitType());
        assertEquals(651.796, limitViolation0.getValue(), 10E-3);

        int apparentPowerLimitViolationsCount = 0;
        for (PostContingencyResult r : result.getPostContingencyResults()) {
            for (LimitViolation v : r.getLimitViolationsResult().getLimitViolations()) {
                if (v.getLimitType() == LimitViolationType.APPARENT_POWER) {
                    apparentPowerLimitViolationsCount++;
                }
            }
        }
        assertEquals(1, apparentPowerLimitViolationsCount);
    }

    @Test
    void testFourSubstations() {
        Network network = FourSubstationsNodeBreakerFactory.create();

        // Testing all contingencies at once
        List<Contingency> contingencies = createAllBranchesContingencies(network);

        SecurityAnalysisResult result = runSecurityAnalysis(network, contingencies);

        assertSame(LoadFlowResult.ComponentResult.Status.CONVERGED, result.getPreContingencyResult().getStatus());

        LoadFlowParameters loadFlowParameters = new LoadFlowParameters()
                .setBalanceType(LoadFlowParameters.BalanceType.PROPORTIONAL_TO_LOAD);

        result = runSecurityAnalysis(network, contingencies, loadFlowParameters);

        assertSame(LoadFlowResult.ComponentResult.Status.CONVERGED, result.getPreContingencyResult().getStatus());
    }

    @Test
    void testNoGenerator() {
        Network network = EurostagTutorialExample1Factory.create();
        network.getGenerator("GEN").getTerminal().disconnect();

        SecurityAnalysisResult result = runSecurityAnalysis(network);
        assertNotSame(LoadFlowResult.ComponentResult.Status.CONVERGED, result.getPreContingencyResult().getStatus());
    }

    @Test
    void testNoRemainingGenerator() {
        Network network = EurostagTutorialExample1Factory.create();

        List<Contingency> contingencies = List.of(new Contingency("NGEN_NHV1", new BranchContingency("NGEN_NHV1")));

        SecurityAnalysisResult result = runSecurityAnalysis(network, contingencies);

        assertNotSame(PostContingencyComputationStatus.CONVERGED, result.getPostContingencyResults().get(0).getStatus());
    }

    @Test
    void testNoRemainingLoad() {
        Network network = EurostagTutorialExample1Factory.create();

        LoadFlowParameters lfParameters = new LoadFlowParameters()
                .setDistributedSlack(true)
                .setBalanceType(LoadFlowParameters.BalanceType.PROPORTIONAL_TO_LOAD);

        List<Contingency> contingencies = List.of(new Contingency("NHV2_NLOAD", new BranchContingency("NHV2_NLOAD")));

        SecurityAnalysisResult result = runSecurityAnalysis(network, contingencies, lfParameters);

        assertSame(PostContingencyComputationStatus.CONVERGED, result.getPostContingencyResults().get(0).getStatus());
    }

    @Test
    void testSaWithSeveralConnectedComponents() {
        Network network = ConnectedComponentNetworkFactory.createTwoUnconnectedCC();

        // Testing all contingencies at once
        List<Contingency> contingencies = createAllBranchesContingencies(network);

        SecurityAnalysisResult result = runSecurityAnalysis(network, contingencies);

        assertSame(LoadFlowResult.ComponentResult.Status.CONVERGED, result.getPreContingencyResult().getStatus());
    }

    @Test
    void testSaWithStateMonitor() {
        Network network = EurostagFactory.fix(EurostagTutorialExample1Factory.create());

        // 2 N-1 on the 2 lines
        List<Contingency> contingencies = List.of(
            new Contingency("NHV1_NHV2_1", new BranchContingency("NHV1_NHV2_1")),
            new Contingency("NHV1_NHV2_2", new BranchContingency("NHV1_NHV2_2"))
        );

        // Monitor on branch and step-up transformer for all states
        List<StateMonitor> monitors = List.of(
            new StateMonitor(ContingencyContext.all(), Set.of("NHV1_NHV2_1", "NGEN_NHV1"), Set.of("VLLOAD"), emptySet())
        );

        SecurityAnalysisResult result = runSecurityAnalysis(network, contingencies, monitors);

        PreContingencyResult preContingencyResult = result.getPreContingencyResult();
        List<BusResult> busResults = preContingencyResult.getNetworkResult().getBusResults();
        BusResult expectedBus = new BusResult("VLLOAD", "NLOAD", 147.6, -9.6);
        assertEquals(1, busResults.size());
        assertAlmostEquals(expectedBus, busResults.get(0), 0.1);

        assertEquals(2, preContingencyResult.getNetworkResult().getBranchResults().size());
        assertAlmostEquals(new BranchResult("NHV1_NHV2_1", 302, 99, 457, -300, -137.2, 489),
                           preContingencyResult.getNetworkResult().getBranchResult("NHV1_NHV2_1"), 1);
        assertAlmostEquals(new BranchResult("NGEN_NHV1", 606, 225, 15226, -605, -198, 914),
                           preContingencyResult.getNetworkResult().getBranchResult("NGEN_NHV1"), 1);

        //No result when the branch itself is disconnected
        assertNull(result.getPostContingencyResults().get(0).getNetworkResult().getBranchResult("NHV1_NHV2_1"));

        assertAlmostEquals(new BranchResult("NHV1_NHV2_1", 611, 334, 1009, -601, -285, 1048),
                result.getPostContingencyResults().get(1).getNetworkResult().getBranchResult("NHV1_NHV2_1"), 1);
        assertAlmostEquals(new BranchResult("NGEN_NHV1", 611, 368, 16815, -611, -334, 1009),
                           result.getPostContingencyResults().get(1).getNetworkResult().getBranchResult("NGEN_NHV1"), 1);
    }

    @Test
    void testSaWithStateMonitorNotExistingBranchBus() {
        Network network = DistributedSlackNetworkFactory.create();

        List<StateMonitor> monitors = List.of(
            new StateMonitor(ContingencyContext.all(), Collections.singleton("l1"), Collections.singleton("bus"), Collections.singleton("three windings"))
        );

        SecurityAnalysisResult result = runSecurityAnalysis(network, createAllBranchesContingencies(network), monitors);

        assertEquals(0, result.getPreContingencyResult().getNetworkResult().getBusResults().size());
        assertEquals(0, result.getPreContingencyResult().getNetworkResult().getBranchResults().size());
    }

    @Test
    void testSaWithStateMonitorDisconnectBranch() {
        Network network = DistributedSlackNetworkFactory.create();
        network.getBranch("l24").getTerminal1().disconnect();

        List<StateMonitor> monitors = new ArrayList<>();
        monitors.add(new StateMonitor(ContingencyContext.all(), Collections.singleton("l24"), Collections.singleton("b1_vl"), emptySet()));

        SecurityAnalysisResult result = runSecurityAnalysis(network, createAllBranchesContingencies(network), monitors);

        assertEquals(1, result.getPreContingencyResult().getNetworkResult().getBusResults().size());

        assertEquals(new BusResult("b1_vl", "b1", 400, 0.003581299841270782), result.getPreContingencyResult().getNetworkResult().getBusResults().get(0));
        assertEquals(1, result.getPreContingencyResult().getNetworkResult().getBranchResults().size());
        assertEquals(new BranchResult("l24", NaN, NaN, NaN, 0.0, -0.0, 0.0),
                     result.getPreContingencyResult().getNetworkResult().getBranchResults().get(0));

        network = DistributedSlackNetworkFactory.create();
        network.getBranch("l24").getTerminal2().disconnect();

        result = runSecurityAnalysis(network, createAllBranchesContingencies(network), monitors);

        assertEquals(0, result.getPreContingencyResult().getNetworkResult().getBranchResults().size());

        network = DistributedSlackNetworkFactory.create();
        network.getBranch("l24").getTerminal2().disconnect();
        network.getBranch("l24").getTerminal1().disconnect();

        result = runSecurityAnalysis(network, createAllBranchesContingencies(network), monitors);

        assertEquals(0, result.getPreContingencyResult().getNetworkResult().getBranchResults().size());
    }

    @Test
    void testSaWithStateMonitorDanglingLine() {
        Network network = BoundaryFactory.create();

        List<StateMonitor> monitors = new ArrayList<>();
        monitors.add(new StateMonitor(ContingencyContext.all(), Collections.singleton("dl1"), Collections.singleton("vl1"), emptySet()));

        List<Contingency> contingencies = createAllBranchesContingencies(network);
        CompletionException exception = assertThrows(CompletionException.class, () -> runSecurityAnalysis(network, contingencies, monitors));
        assertEquals("Unsupported type of branch for branch result: dl1", exception.getCause().getMessage());
    }

    @Test
    void testSaWithStateMonitorLfLeg() {
        Network network = T3wtFactory.create();

        // Testing all contingencies at once
        List<StateMonitor> monitors = List.of(
            new StateMonitor(ContingencyContext.all(), emptySet(), emptySet(), Collections.singleton("3wt"))
        );

        SecurityAnalysisResult result = runSecurityAnalysis(network, createAllBranchesContingencies(network), monitors);

        assertEquals(1, result.getPreContingencyResult().getNetworkResult().getThreeWindingsTransformerResults().size());
        assertAlmostEquals(new ThreeWindingsTransformerResult("3wt", 161, 82, 258,
                                                              -161, -74, 435, 0, 0, 0),
                result.getPreContingencyResult().getNetworkResult().getThreeWindingsTransformerResults().get(0), 1);
    }

    @Test
    void testSaDcMode() {
        Network fourBusNetwork = FourBusNetworkFactory.create();
        SecurityAnalysisParameters securityAnalysisParameters = new SecurityAnalysisParameters();
        LoadFlowParameters lfParameters = new LoadFlowParameters()
                .setDc(true);
        setSlackBusId(lfParameters, "b1_vl");
        securityAnalysisParameters.setLoadFlowParameters(lfParameters);

        List<Contingency> contingencies = createAllBranchesContingencies(fourBusNetwork);

        fourBusNetwork.getLine("l14").newActivePowerLimits1().setPermanentLimit(0.1).add();
        fourBusNetwork.getLine("l12").newActivePowerLimits1().setPermanentLimit(0.2).add();
        fourBusNetwork.getLine("l23").newActivePowerLimits1().setPermanentLimit(0.25).add();
        fourBusNetwork.getLine("l34").newActivePowerLimits1().setPermanentLimit(0.15).add();
        fourBusNetwork.getLine("l13").newActivePowerLimits1().setPermanentLimit(0.1).add();

        List<StateMonitor> monitors = List.of(new StateMonitor(ContingencyContext.all(), Set.of("l14", "l12", "l23", "l34", "l13"), Collections.emptySet(), Collections.emptySet()));

        SecurityAnalysisResult result = runSecurityAnalysis(fourBusNetwork, contingencies, monitors, securityAnalysisParameters);

        assertSame(LoadFlowResult.ComponentResult.Status.CONVERGED, result.getPreContingencyResult().getStatus());
        assertEquals(5, result.getPreContingencyResult().getLimitViolationsResult().getLimitViolations().size());
        assertEquals(5, result.getPostContingencyResults().size());
        assertEquals(2, result.getPostContingencyResults().get(0).getLimitViolationsResult().getLimitViolations().size());
        assertEquals(2, result.getPostContingencyResults().get(1).getLimitViolationsResult().getLimitViolations().size());
        assertEquals(4, result.getPostContingencyResults().get(2).getLimitViolationsResult().getLimitViolations().size());
        assertEquals(4, result.getPostContingencyResults().get(3).getLimitViolationsResult().getLimitViolations().size());
        assertEquals(4, result.getPostContingencyResults().get(4).getLimitViolationsResult().getLimitViolations().size());

        //Branch result for first contingency
        assertEquals(5, result.getPostContingencyResults().get(0).getNetworkResult().getBranchResults().size());

        //Check branch results for flowTransfer computation for contingency on l14
        PostContingencyResult postContl14 = getPostContingencyResult(result, "l14");
        assertEquals("l14", postContl14.getContingency().getId());

        BranchResult brl14l12 = postContl14.getNetworkResult().getBranchResult("l12");
        assertEquals(0.333, brl14l12.getP1(), LoadFlowAssert.DELTA_POWER);
        assertEquals(0.333, brl14l12.getFlowTransfer(), LoadFlowAssert.DELTA_POWER);

        BranchResult brl14l14 = postContl14.getNetworkResult().getBranchResult("l14");
        assertEquals(NaN, brl14l14.getP1(), LoadFlowAssert.DELTA_POWER);
        assertEquals(NaN, brl14l14.getFlowTransfer(), LoadFlowAssert.DELTA_POWER);

        BranchResult brl14l23 = postContl14.getNetworkResult().getBranchResult("l23");
        assertEquals(1.333, brl14l23.getP1(), LoadFlowAssert.DELTA_POWER);
        assertEquals(0.333, brl14l23.getFlowTransfer(), LoadFlowAssert.DELTA_POWER);

        BranchResult brl14l34 = postContl14.getNetworkResult().getBranchResult("l34");
        assertEquals(-1.0, brl14l34.getP1(), LoadFlowAssert.DELTA_POWER);
        assertEquals(1.0, brl14l34.getFlowTransfer(), LoadFlowAssert.DELTA_POWER);

        BranchResult brl14l13 = postContl14.getNetworkResult().getBranchResult("l13");
        assertEquals(1.666, brl14l13.getP1(), LoadFlowAssert.DELTA_POWER);
        assertEquals(0.666, brl14l13.getFlowTransfer(), LoadFlowAssert.DELTA_POWER);
    }

    @Test
    void testSaDcModeSpecificContingencies() {
        Network fourBusNetwork = FourBusNetworkFactory.create();
        SecurityAnalysisParameters securityAnalysisParameters = new SecurityAnalysisParameters();
        LoadFlowParameters lfParameters = new LoadFlowParameters()
                .setDc(true);
        setSlackBusId(lfParameters, "b1_vl");
        securityAnalysisParameters.setLoadFlowParameters(lfParameters);

        List<Contingency> contingencies = createAllBranchesContingencies(fourBusNetwork);

        List<StateMonitor> monitors = List.of(
                new StateMonitor(ContingencyContext.all(), Set.of("l14", "l12"), Collections.emptySet(), Collections.emptySet()),
                new StateMonitor(ContingencyContext.specificContingency("l14"), Set.of("l14", "l12", "l23", "l34", "l13"), Collections.emptySet(), Collections.emptySet()));

        SecurityAnalysisResult result = runSecurityAnalysis(fourBusNetwork, contingencies, monitors, securityAnalysisParameters);

        assertEquals(2, result.getPreContingencyResult().getNetworkResult().getBranchResults().size());
        assertEquals("l12", result.getPreContingencyResult().getNetworkResult().getBranchResults().get(0).getBranchId());
        assertEquals("l14", result.getPreContingencyResult().getNetworkResult().getBranchResults().get(1).getBranchId());

        assertEquals(5, result.getPostContingencyResults().size());
        for (PostContingencyResult pcResult : result.getPostContingencyResults()) {
            if (pcResult.getContingency().getId().equals("l14")) {
                assertEquals(5, pcResult.getNetworkResult().getBranchResults().size());
            } else {
                assertEquals(2, pcResult.getNetworkResult().getBranchResults().size());
            }
        }
    }

    @Test
    void testSaDcModeWithIncreasedParameters() {
        Network fourBusNetwork = FourBusNetworkFactory.create();
        SecurityAnalysisParameters securityAnalysisParameters = new SecurityAnalysisParameters();
        LoadFlowParameters lfParameters = new LoadFlowParameters()
                .setDc(true);
        setSlackBusId(lfParameters, "b1_vl");
        securityAnalysisParameters.setLoadFlowParameters(lfParameters);
        SecurityAnalysisParameters.IncreasedViolationsParameters increasedViolationsParameters = new SecurityAnalysisParameters.IncreasedViolationsParameters();
        increasedViolationsParameters.setFlowProportionalThreshold(0);
        securityAnalysisParameters.setIncreasedViolationsParameters(increasedViolationsParameters);

        List<Contingency> contingencies = createAllBranchesContingencies(fourBusNetwork);

        fourBusNetwork.getLine("l14").newActivePowerLimits1().setPermanentLimit(0.1).add();
        fourBusNetwork.getLine("l12").newActivePowerLimits1().setPermanentLimit(0.2).add();
        fourBusNetwork.getLine("l23").newActivePowerLimits1().setPermanentLimit(0.25).add();
        fourBusNetwork.getLine("l34").newActivePowerLimits1().setPermanentLimit(0.15).add();
        fourBusNetwork.getLine("l13").newActivePowerLimits1().setPermanentLimit(0.1).add();

        List<StateMonitor> monitors = List.of(new StateMonitor(ContingencyContext.all(), Set.of("l14", "l12", "l23", "l34", "l13"), Collections.emptySet(), Collections.emptySet()));

        SecurityAnalysisResult result = runSecurityAnalysis(fourBusNetwork, contingencies, monitors, securityAnalysisParameters);

        assertSame(LoadFlowResult.ComponentResult.Status.CONVERGED, result.getPreContingencyResult().getStatus());
        assertEquals(5, result.getPreContingencyResult().getLimitViolationsResult().getLimitViolations().size());
        assertEquals(5, result.getPostContingencyResults().size());
        assertEquals(3, result.getPostContingencyResults().get(0).getLimitViolationsResult().getLimitViolations().size());
        assertEquals(3, result.getPostContingencyResults().get(1).getLimitViolationsResult().getLimitViolations().size());
        assertEquals(4, result.getPostContingencyResults().get(2).getLimitViolationsResult().getLimitViolations().size());
        assertEquals(4, result.getPostContingencyResults().get(3).getLimitViolationsResult().getLimitViolations().size());
        assertEquals(4, result.getPostContingencyResults().get(4).getLimitViolationsResult().getLimitViolations().size());

        //Branch result for first contingency
        assertEquals(5, result.getPostContingencyResults().get(0).getNetworkResult().getBranchResults().size());

        //Check branch results for flowTransfer computation for contingency on l14
        PostContingencyResult postContl14 = getPostContingencyResult(result, "l14");
        assertEquals("l14", postContl14.getContingency().getId());

        BranchResult brl14l12 = postContl14.getNetworkResult().getBranchResult("l12");
        assertEquals(0.333, brl14l12.getP1(), LoadFlowAssert.DELTA_POWER);
        assertEquals(0.333, brl14l12.getFlowTransfer(), LoadFlowAssert.DELTA_POWER);

        BranchResult brl14l14 = postContl14.getNetworkResult().getBranchResult("l14");
        assertEquals(NaN, brl14l14.getP1(), LoadFlowAssert.DELTA_POWER);
        assertEquals(NaN, brl14l14.getFlowTransfer(), LoadFlowAssert.DELTA_POWER);

        BranchResult brl14l23 = postContl14.getNetworkResult().getBranchResult("l23");
        assertEquals(1.333, brl14l23.getP1(), LoadFlowAssert.DELTA_POWER);
        assertEquals(0.333, brl14l23.getFlowTransfer(), LoadFlowAssert.DELTA_POWER);

        BranchResult brl14l34 = postContl14.getNetworkResult().getBranchResult("l34");
        assertEquals(-1.0, brl14l34.getP1(), LoadFlowAssert.DELTA_POWER);
        assertEquals(1.0, brl14l34.getFlowTransfer(), LoadFlowAssert.DELTA_POWER);

        BranchResult brl14l13 = postContl14.getNetworkResult().getBranchResult("l13");
        assertEquals(1.666, brl14l13.getP1(), LoadFlowAssert.DELTA_POWER);
        assertEquals(0.666, brl14l13.getFlowTransfer(), LoadFlowAssert.DELTA_POWER);
    }

    @Test
    void testSaModeAcAllBranchMonitoredFlowTransfer() {
        Network network = FourBusNetworkFactory.create();

        List<Contingency> contingencies = createAllBranchesContingencies(network);

        List<StateMonitor> monitors = createAllBranchesMonitors(network);

        SecurityAnalysisResult result = runSecurityAnalysis(network, contingencies, monitors);

        assertEquals(5, result.getPostContingencyResults().size());

        for (PostContingencyResult r : result.getPostContingencyResults()) {
            assertEquals(4, r.getNetworkResult().getBranchResults().size());
        }

        //Check branch results for flowTransfer computation for contingency on l14
        PostContingencyResult postContl14 = getPostContingencyResult(result, "l14");
        assertEquals("l14", postContl14.getContingency().getId());

        BranchResult brl14l12 = postContl14.getNetworkResult().getBranchResult("l12");
        assertEquals(0.335, brl14l12.getP1(), LoadFlowAssert.DELTA_POWER);
        assertEquals(0.336, brl14l12.getFlowTransfer(), LoadFlowAssert.DELTA_POWER);

        BranchResult brl14l23 = postContl14.getNetworkResult().getBranchResult("l23");
        assertEquals(1.335, brl14l23.getP1(), LoadFlowAssert.DELTA_POWER);
        assertEquals(0.336, brl14l23.getFlowTransfer(), LoadFlowAssert.DELTA_POWER);

        BranchResult brl14l34 = postContl14.getNetworkResult().getBranchResult("l34");
        assertEquals(-1.0, brl14l34.getP1(), LoadFlowAssert.DELTA_POWER);
        assertEquals(1.0, brl14l34.getFlowTransfer(), LoadFlowAssert.DELTA_POWER);

        BranchResult brl14l13 = postContl14.getNetworkResult().getBranchResult("l13");
        assertEquals(1.664, brl14l13.getP1(), LoadFlowAssert.DELTA_POWER);
        assertEquals(0.663, brl14l13.getFlowTransfer(), LoadFlowAssert.DELTA_POWER);
    }

    @Test
    void testSaWithRemoteSharedControl() {
        Network network = VoltageControlNetworkFactory.createWithIdenticalTransformers();

        List<Contingency> contingencies = createAllBranchesContingencies(network);

        List<StateMonitor> monitors = createAllBranchesMonitors(network);

        SecurityAnalysisResult result = runSecurityAnalysis(network, contingencies, monitors);

        // pre-contingency tests
        PreContingencyResult preContingencyResult = result.getPreContingencyResult();
        assertEquals(-66.667, preContingencyResult.getNetworkResult().getBranchResult("tr1").getQ2(), LoadFlowAssert.DELTA_POWER);
        assertEquals(-66.667, preContingencyResult.getNetworkResult().getBranchResult("tr2").getQ2(), LoadFlowAssert.DELTA_POWER);
        assertEquals(-66.667, preContingencyResult.getNetworkResult().getBranchResult("tr3").getQ2(), LoadFlowAssert.DELTA_POWER);

        // post-contingency tests
        PostContingencyResult postContingencyResult = getPostContingencyResult(result, "tr1");
        assertEquals(-99.999, postContingencyResult.getNetworkResult().getBranchResult("tr2").getQ2(), LoadFlowAssert.DELTA_POWER);
        assertEquals(-99.999, postContingencyResult.getNetworkResult().getBranchResult("tr3").getQ2(), LoadFlowAssert.DELTA_POWER);
    }

    @Test
    void testSaWithTransformerRemoteSharedControl() {
        Network network = VoltageControlNetworkFactory.createWithTransformerSharedRemoteControl();

        SecurityAnalysisParameters saParameters = new SecurityAnalysisParameters();
        saParameters.getLoadFlowParameters()
                .setTransformerVoltageControlOn(true);
        saParameters.addExtension(OpenSecurityAnalysisParameters.class, new OpenSecurityAnalysisParameters()
                .setCreateResultExtension(true));

        List<Contingency> contingencies = createAllBranchesContingencies(network);

        List<StateMonitor> monitors = createAllBranchesMonitors(network);

        SecurityAnalysisResult result = runSecurityAnalysis(network, contingencies, monitors, saParameters);

        // pre-contingency tests
        PreContingencyResult preContingencyResult = result.getPreContingencyResult();
        assertEquals(-0.659, preContingencyResult.getNetworkResult().getBranchResult("T2wT2").getQ1(), LoadFlowAssert.DELTA_POWER);
        assertEquals(-0.659, preContingencyResult.getNetworkResult().getBranchResult("T2wT").getQ1(), LoadFlowAssert.DELTA_POWER);
        assertEquals(1.05, preContingencyResult.getNetworkResult().getBranchResult("T2wT2").getExtension(OlfBranchResult.class).getR1(), 0d);
        assertEquals(1.050302, preContingencyResult.getNetworkResult().getBranchResult("T2wT2").getExtension(OlfBranchResult.class).getContinuousR1(), LoadFlowAssert.DELTA_RHO);
        assertEquals(1.05, preContingencyResult.getNetworkResult().getBranchResult("T2wT").getExtension(OlfBranchResult.class).getR1(), 0d);
        assertEquals(1.050302, preContingencyResult.getNetworkResult().getBranchResult("T2wT").getExtension(OlfBranchResult.class).getContinuousR1(), LoadFlowAssert.DELTA_RHO);

        // post-contingency tests
        PostContingencyResult postContingencyResult = getPostContingencyResult(result, "T2wT2");
        assertEquals(-0.577, postContingencyResult.getNetworkResult().getBranchResult("T2wT").getQ1(), LoadFlowAssert.DELTA_POWER); // this assertion is not so relevant. It is more relevant to look at the logs.
        assertEquals(1.1, postContingencyResult.getNetworkResult().getBranchResult("T2wT").getExtension(OlfBranchResult.class).getR1(), 0d);
        assertEquals(1.088228, postContingencyResult.getNetworkResult().getBranchResult("T2wT").getExtension(OlfBranchResult.class).getContinuousR1(), LoadFlowAssert.DELTA_RHO);
    }

    @Test
    void testSaWithTransformerRemoteSharedControl2() {
        Network network = VoltageControlNetworkFactory.createWithTransformerSharedRemoteControl();

        LoadFlowParameters lfParameters = new LoadFlowParameters()
                .setTransformerVoltageControlOn(true);

        List<Contingency> contingencies = List.of(new Contingency("N-2", List.of(new BranchContingency("T2wT"), new BranchContingency("T2wT2"))));

        List<StateMonitor> monitors = createAllBranchesMonitors(network);

        SecurityAnalysisResult result = runSecurityAnalysis(network, contingencies, monitors, lfParameters);

        // pre-contingency tests
        PreContingencyResult preContingencyResult = result.getPreContingencyResult();
        assertEquals(-6.181, preContingencyResult.getNetworkResult().getBranchResult("LINE_12").getQ2(), LoadFlowAssert.DELTA_POWER);

        // post-contingency tests
        PostContingencyResult postContingencyResult = getPostContingencyResult(result, "N-2");
        assertEquals(-7.499, postContingencyResult.getNetworkResult().getBranchResult("LINE_12").getQ2(), LoadFlowAssert.DELTA_POWER);
    }

    @Test
    void testSaWithShuntRemoteSharedControl() {
        Network network = VoltageControlNetworkFactory.createWithShuntSharedRemoteControl();

        LoadFlowParameters lfParameters = new LoadFlowParameters()
                .setShuntCompensatorVoltageControlOn(true);

        List<Contingency> contingencies = createAllBranchesContingencies(network);

        List<StateMonitor> monitors = createAllBranchesMonitors(network);

        SecurityAnalysisResult result = runSecurityAnalysis(network, contingencies, monitors, lfParameters);

        // pre-contingency tests
        PreContingencyResult preContingencyResult = result.getPreContingencyResult();
        assertEquals(-108.596, preContingencyResult.getNetworkResult().getBranchResult("tr1").getQ2(), LoadFlowAssert.DELTA_POWER);
        assertEquals(54.298, preContingencyResult.getNetworkResult().getBranchResult("tr2").getQ2(), LoadFlowAssert.DELTA_POWER);
        assertEquals(54.298, preContingencyResult.getNetworkResult().getBranchResult("tr3").getQ2(), LoadFlowAssert.DELTA_POWER);

        // post-contingency tests
        PostContingencyResult tr2ContingencyResult = getPostContingencyResult(result, "tr2");
        assertEquals(-107.543, tr2ContingencyResult.getNetworkResult().getBranchResult("tr1").getQ2(), LoadFlowAssert.DELTA_POWER);
        assertEquals(107.543, tr2ContingencyResult.getNetworkResult().getBranchResult("tr3").getQ2(), LoadFlowAssert.DELTA_POWER);
    }

    @Test
    void testWithPhaseControl() {
        Network network = PhaseControlFactory.createNetworkWithT2wt();

        network.newLine().setId("L3")
                .setConnectableBus1("B1")
                .setBus1("B1")
                .setConnectableBus2("B2")
                .setBus2("B2")
                .setR(4.0)
                .setX(200.0)
                .add();

        network.newLine().setId("L4")
                .setConnectableBus1("B3")
                .setBus1("B3")
                .setConnectableBus2("B2")
                .setBus2("B2")
                .setR(4.0)
                .setX(200.0)
                .add();

        TwoWindingsTransformer ps1 = network.getTwoWindingsTransformer("PS1");
        ps1.getPhaseTapChanger()
                .setRegulationMode(PhaseTapChanger.RegulationMode.ACTIVE_POWER_CONTROL)
                .setTargetDeadband(1)
                .setRegulating(true)
                .setTapPosition(1)
                .setRegulationTerminal(ps1.getTerminal1())
                .setRegulationValue(83);

        LoadFlowParameters lfParameters = new LoadFlowParameters()
                .setPhaseShifterRegulationOn(true);

        List<Contingency> contingencies = List.of(new Contingency("PS1", List.of(new BranchContingency("PS1")))); // allBranches(network);

        List<StateMonitor> monitors = createAllBranchesMonitors(network);

        SecurityAnalysisResult result = runSecurityAnalysis(network, contingencies, monitors, lfParameters);

        // pre-contingency tests
        PreContingencyResult preContingencyResult = result.getPreContingencyResult();
        assertEquals(5.682, preContingencyResult.getNetworkResult().getBranchResult("L1").getP1(), LoadFlowAssert.DELTA_POWER);
        assertEquals(59.019, preContingencyResult.getNetworkResult().getBranchResult("L2").getP1(), LoadFlowAssert.DELTA_POWER);
        assertEquals(5.682, preContingencyResult.getNetworkResult().getBranchResult("L3").getP1(), LoadFlowAssert.DELTA_POWER);
        assertEquals(29.509, preContingencyResult.getNetworkResult().getBranchResult("L4").getP1(), LoadFlowAssert.DELTA_POWER);
        assertEquals(88.634, preContingencyResult.getNetworkResult().getBranchResult("PS1").getP1(), LoadFlowAssert.DELTA_POWER);

        // post-contingency tests
        PostContingencyResult ps1ContingencyResult = getPostContingencyResult(result, "PS1");
        assertEquals(50, ps1ContingencyResult.getNetworkResult().getBranchResult("L1").getP1(), LoadFlowAssert.DELTA_POWER);
        assertEquals(0, ps1ContingencyResult.getNetworkResult().getBranchResult("L2").getP1(), LoadFlowAssert.DELTA_POWER); // because no load on B3
        assertEquals(50, ps1ContingencyResult.getNetworkResult().getBranchResult("L3").getP1(), LoadFlowAssert.DELTA_POWER);
        assertEquals(0, ps1ContingencyResult.getNetworkResult().getBranchResult("L4").getP1(), LoadFlowAssert.DELTA_POWER); // because no load on B3
    }

    @Test
    void testSaWithShuntContingency() {
        Network network = VoltageControlNetworkFactory.createWithShuntSharedRemoteControl();
        network.getShuntCompensatorStream().forEach(shuntCompensator -> {
            shuntCompensator.setSectionCount(10);
        });

        List<Contingency> contingencies = List.of(new Contingency("SHUNT2", new ShuntCompensatorContingency("SHUNT2")),
                                                  new Contingency("tr3", new BranchContingency("tr3")));

        List<StateMonitor> monitors = createAllBranchesMonitors(network);

        SecurityAnalysisResult result = runSecurityAnalysis(network, contingencies, monitors);

        // pre-contingency tests
        PreContingencyResult preContingencyResult = result.getPreContingencyResult();
        assertEquals(42.342, preContingencyResult.getNetworkResult().getBranchResult("tr2").getQ2(), LoadFlowAssert.DELTA_POWER);
        assertEquals(42.342, preContingencyResult.getNetworkResult().getBranchResult("tr3").getQ2(), LoadFlowAssert.DELTA_POWER);

        // post-contingency tests
        PostContingencyResult contingencyResult = getPostContingencyResult(result, "SHUNT2");
        assertEquals(0.0, contingencyResult.getNetworkResult().getBranchResult("tr2").getQ2(), LoadFlowAssert.DELTA_POWER);
        assertEquals(42.914, contingencyResult.getNetworkResult().getBranchResult("tr3").getQ2(), LoadFlowAssert.DELTA_POWER);

        // post-contingency tests
        PostContingencyResult tr3ContingencyResult = getPostContingencyResult(result, "tr3");
        assertEquals(42.914, tr3ContingencyResult.getNetworkResult().getBranchResult("tr2").getQ2(), LoadFlowAssert.DELTA_POWER);
    }

    @Test
    void testSaWithShuntContingency2() {
        Network network = VoltageControlNetworkFactory.createWithShuntSharedRemoteControl();
        network.getShuntCompensatorStream().forEach(shuntCompensator -> {
            shuntCompensator.setSectionCount(10);
        });

        LoadFlowParameters lfParameters = new LoadFlowParameters()
                .setShuntCompensatorVoltageControlOn(true);

        List<Contingency> contingencies = List.of(new Contingency("SHUNT2", new ShuntCompensatorContingency("SHUNT2")),
                                                  new Contingency("tr3", new BranchContingency("tr3")));

        List<StateMonitor> monitors = createAllBranchesMonitors(network);

        CompletionException exception = assertThrows(CompletionException.class, () -> runSecurityAnalysis(network, contingencies, monitors, lfParameters));
        assertEquals("Shunt compensator 'SHUNT2' with voltage control on: not supported yet", exception.getCause().getMessage());
    }

    @Test
    void testSaWithShuntContingency3() {
        Network network = VoltageControlNetworkFactory.createWithShuntSharedRemoteControl();
        network.getBusBreakerView().getBus("b2").getVoltageLevel().newShuntCompensator()
                .setId("SHUNT4")
                .setBus("b2")
                .setConnectableBus("b2")
                .setSectionCount(0)
                .newLinearModel()
                .setMaximumSectionCount(50)
                .setBPerSection(-1E-2)
                .setGPerSection(0.0)
                .add()
                .add();
        network.getShuntCompensatorStream().forEach(shuntCompensator -> {
            shuntCompensator.setSectionCount(10);
        });
        network.getGenerator("g1").setMaxP(1000);

        List<Contingency> contingencies = List.of(new Contingency("SHUNT2", new ShuntCompensatorContingency("SHUNT2")),
                new Contingency("SHUNTS", List.of(new ShuntCompensatorContingency("SHUNT2"), new ShuntCompensatorContingency("SHUNT4"))));

        List<StateMonitor> monitors = createAllBranchesMonitors(network);

        SecurityAnalysisResult result = runSecurityAnalysis(network, contingencies, monitors);

        // pre-contingency tests
        PreContingencyResult preContingencyResult = result.getPreContingencyResult();
        assertEquals(82.342, preContingencyResult.getNetworkResult().getBranchResult("tr2").getQ2(), LoadFlowAssert.DELTA_POWER);
        assertEquals(41.495, preContingencyResult.getNetworkResult().getBranchResult("tr3").getQ2(), LoadFlowAssert.DELTA_POWER);

        // post-contingency tests
        PostContingencyResult contingencyResult = getPostContingencyResult(result, "SHUNT2");
        assertEquals(42.131, contingencyResult.getNetworkResult().getBranchResult("tr2").getQ2(), LoadFlowAssert.DELTA_POWER);
        assertEquals(42.131, contingencyResult.getNetworkResult().getBranchResult("tr3").getQ2(), LoadFlowAssert.DELTA_POWER);

        // post-contingency tests
        PostContingencyResult contingencyResult2 = getPostContingencyResult(result, "SHUNTS");
        assertEquals(-0.0027, contingencyResult2.getNetworkResult().getBranchResult("tr2").getQ2(), LoadFlowAssert.DELTA_POWER);
        assertEquals(42.792, contingencyResult2.getNetworkResult().getBranchResult("tr3").getQ2(), LoadFlowAssert.DELTA_POWER);
    }

    @Test
    void testSaWithShuntContingency4() {
        Network network = VoltageControlNetworkFactory.createWithShuntSharedRemoteControl();
        network.getShuntCompensatorStream().forEach(shuntCompensator -> {
            shuntCompensator.setSectionCount(10);
        });

        LoadFlowParameters lfParameters = new LoadFlowParameters()
                .setShuntCompensatorVoltageControlOn(true);

        List<Contingency> contingencies = List.of(new Contingency("SHUNT4", new ShuntCompensatorContingency("SHUNT4")),
                new Contingency("tr3", new BranchContingency("tr3")));

        List<StateMonitor> monitors = createAllBranchesMonitors(network);

        CompletionException exception = assertThrows(CompletionException.class, () -> runSecurityAnalysis(network, contingencies, monitors, lfParameters));
        assertEquals("Shunt compensator 'SHUNT4' not found in the network", exception.getCause().getMessage());
    }

    @Test
    void testDcSaWithLoadContingency() {
        Network network = DistributedSlackNetworkFactory.createNetworkWithLoads();

        LoadFlowParameters parameters = new LoadFlowParameters();
        parameters.setDc(true);
        parameters.setBalanceType(LoadFlowParameters.BalanceType.PROPORTIONAL_TO_LOAD);

        List<Contingency> contingencies = List.of(new Contingency("l2", new LoadContingency("l2")),
                new Contingency("l34", new BranchContingency("l34")),
                new Contingency("l4", new LoadContingency("l4")));

        List<StateMonitor> monitors = createAllBranchesMonitors(network);

        SecurityAnalysisResult result = runSecurityAnalysis(network, contingencies, monitors, parameters);

        // pre-contingency tests
        PreContingencyResult preContingencyResult = result.getPreContingencyResult();
        assertEquals(129.411, preContingencyResult.getNetworkResult().getBranchResult("l24").getP1(), LoadFlowAssert.DELTA_POWER);
        assertEquals(64.706, preContingencyResult.getNetworkResult().getBranchResult("l14").getP1(), LoadFlowAssert.DELTA_POWER);
        assertEquals(-58.823, preContingencyResult.getNetworkResult().getBranchResult("l34").getP1(), LoadFlowAssert.DELTA_POWER);

        // post-contingency tests
        PostContingencyResult l2ContingencyResult = getPostContingencyResult(result, "l2");
        assertEquals(200.0, l2ContingencyResult.getNetworkResult().getBranchResult("l24").getP1(), LoadFlowAssert.DELTA_POWER);
        assertEquals(57.143, l2ContingencyResult.getNetworkResult().getBranchResult("l14").getP1(), LoadFlowAssert.DELTA_POWER);
        assertEquals(-71.428, l2ContingencyResult.getNetworkResult().getBranchResult("l34").getP1(), LoadFlowAssert.DELTA_POWER);

        // post-contingency tests
        PostContingencyResult l4ContingencyResult = getPostContingencyResult(result, "l4");
        assertEquals(80.0, l4ContingencyResult.getNetworkResult().getBranchResult("l24").getP1(), LoadFlowAssert.DELTA_POWER);
        assertEquals(40.0, l4ContingencyResult.getNetworkResult().getBranchResult("l14").getP1(), LoadFlowAssert.DELTA_POWER);
        assertEquals(-100.0, l4ContingencyResult.getNetworkResult().getBranchResult("l34").getP1(), LoadFlowAssert.DELTA_POWER);
    }

    @Test
    void testDcSaWithGeneratorContingency() {
        Network network = DistributedSlackNetworkFactory.createNetworkWithLoads();
        network.getGenerator("g2").setTargetV(400).setVoltageRegulatorOn(true);

        LoadFlowParameters parameters = new LoadFlowParameters();
        parameters.setBalanceType(LoadFlowParameters.BalanceType.PROPORTIONAL_TO_GENERATION_P_MAX);
        parameters.setDc(true);

        List<Contingency> contingencies = List.of(new Contingency("g1", new GeneratorContingency("g1")),
                new Contingency("l34", new BranchContingency("l34")),
                new Contingency("g2", new GeneratorContingency("g2")));

        List<StateMonitor> monitors = createAllBranchesMonitors(network);

        SecurityAnalysisResult result = runSecurityAnalysis(network, contingencies, monitors, parameters);

        // pre-contingency tests
        PreContingencyResult preContingencyResult = result.getPreContingencyResult();
        assertEquals(110.0, preContingencyResult.getNetworkResult().getBranchResult("l24").getP1(), LoadFlowAssert.DELTA_POWER);
        assertEquals(40.0, preContingencyResult.getNetworkResult().getBranchResult("l14").getP1(), LoadFlowAssert.DELTA_POWER);
        assertEquals(-50.0, preContingencyResult.getNetworkResult().getBranchResult("l34").getP1(), LoadFlowAssert.DELTA_POWER);

        // post-contingency tests
        PostContingencyResult g1ContingencyResult = getPostContingencyResult(result, "g1");
        assertEquals(180.00, g1ContingencyResult.getNetworkResult().getBranchResult("l24").getP1(), LoadFlowAssert.DELTA_POWER);
        assertEquals(-30.0, g1ContingencyResult.getNetworkResult().getBranchResult("l14").getP1(), LoadFlowAssert.DELTA_POWER);
        assertEquals(-50.0, g1ContingencyResult.getNetworkResult().getBranchResult("l34").getP1(), LoadFlowAssert.DELTA_POWER);

        // post-contingency tests
        PostContingencyResult g2ContingencyResult = getPostContingencyResult(result, "g2");
        assertEquals(-60.000, g2ContingencyResult.getNetworkResult().getBranchResult("l24").getP1(), LoadFlowAssert.DELTA_POWER);
        assertEquals(210.0, g2ContingencyResult.getNetworkResult().getBranchResult("l14").getP1(), LoadFlowAssert.DELTA_POWER);
        assertEquals(-50.0, g2ContingencyResult.getNetworkResult().getBranchResult("l34").getP1(), LoadFlowAssert.DELTA_POWER);
    }

    @Test
    void testSaWithLoadContingency() {
        Network network = DistributedSlackNetworkFactory.createNetworkWithLoads();

        LoadFlowParameters parameters = new LoadFlowParameters();
        parameters.setBalanceType(LoadFlowParameters.BalanceType.PROPORTIONAL_TO_LOAD);

        List<Contingency> contingencies = List.of(new Contingency("l2", new LoadContingency("l2")),
                new Contingency("l34", new BranchContingency("l34")),
                new Contingency("l4", new LoadContingency("l4")));

        List<StateMonitor> monitors = createAllBranchesMonitors(network);

        SecurityAnalysisResult result = runSecurityAnalysis(network, contingencies, monitors, parameters);

        // pre-contingency tests
        PreContingencyResult preContingencyResult = result.getPreContingencyResult();
        assertEquals(129.412, preContingencyResult.getNetworkResult().getBranchResult("l24").getP1(), LoadFlowAssert.DELTA_POWER);
        assertEquals(-64.706, preContingencyResult.getNetworkResult().getBranchResult("l14").getP2(), LoadFlowAssert.DELTA_POWER);
        assertEquals(58.823, preContingencyResult.getNetworkResult().getBranchResult("l34").getP2(), LoadFlowAssert.DELTA_POWER);

        // post-contingency tests
        PostContingencyResult l2ContingencyResult = getPostContingencyResult(result, "l2");
        assertEquals(200.000, l2ContingencyResult.getNetworkResult().getBranchResult("l24").getP1(), LoadFlowAssert.DELTA_POWER);
        assertEquals(-57.142, l2ContingencyResult.getNetworkResult().getBranchResult("l14").getP2(), LoadFlowAssert.DELTA_POWER);
        assertEquals(71.429, l2ContingencyResult.getNetworkResult().getBranchResult("l34").getP2(), LoadFlowAssert.DELTA_POWER);

        // post-contingency tests
        PostContingencyResult l4ContingencyResult = getPostContingencyResult(result, "l4");
        assertEquals(80.003, l4ContingencyResult.getNetworkResult().getBranchResult("l24").getP1(), LoadFlowAssert.DELTA_POWER);
        assertEquals(-40.002, l4ContingencyResult.getNetworkResult().getBranchResult("l14").getP2(), LoadFlowAssert.DELTA_POWER);
        assertEquals(99.997, l4ContingencyResult.getNetworkResult().getBranchResult("l34").getP2(), LoadFlowAssert.DELTA_POWER);
    }

    @Test
    void testSaWithDisconnectedLoadContingency() {
        Network network = DistributedSlackNetworkFactory.createNetworkWithLoads();
        network.getLoad("l2").getTerminal().disconnect();

        List<Contingency> contingencies = List.of(new Contingency("l2", new LoadContingency("l2")));

        SecurityAnalysisResult result = runSecurityAnalysis(network, contingencies);

        // load is disconnected, contingency is skipped
        assertFalse(getOptionalPostContingencyResult(result, "l2").isPresent());
    }

    @Test
    void testSaWithLoadDetailContingency() {
        Network network = DistributedSlackNetworkFactory.createNetworkWithLoads();
        network.getLoad("l2").newExtension(LoadDetailAdder.class).withVariableActivePower(40).withFixedActivePower(20).withVariableReactivePower(40).withFixedActivePower(0).add();
        network.getLoad("l4").newExtension(LoadDetailAdder.class).withVariableActivePower(100).withFixedActivePower(40).withVariableReactivePower(100).withFixedActivePower(0).add();

        LoadFlowParameters parameters = new LoadFlowParameters();
        parameters.setBalanceType(LoadFlowParameters.BalanceType.PROPORTIONAL_TO_CONFORM_LOAD);

        List<Contingency> contingencies = List.of(new Contingency("l2", new LoadContingency("l2")),
                new Contingency("l34", new BranchContingency("l34")),
                new Contingency("l4", new LoadContingency("l4")));

        List<StateMonitor> monitors = createAllBranchesMonitors(network);

        SecurityAnalysisResult result = runSecurityAnalysis(network, contingencies, monitors, parameters);

        // pre-contingency tests
        PreContingencyResult preContingencyResult = result.getPreContingencyResult();
        assertEquals(122.857, preContingencyResult.getNetworkResult().getBranchResult("l24").getP1(), LoadFlowAssert.DELTA_POWER);
        assertEquals(-69.999, preContingencyResult.getNetworkResult().getBranchResult("l14").getP2(), LoadFlowAssert.DELTA_POWER);
        assertEquals(50.0, preContingencyResult.getNetworkResult().getBranchResult("l34").getP2(), LoadFlowAssert.DELTA_POWER);

        // post-contingency tests
        PostContingencyResult l2ContingencyResult = getPostContingencyResult(result, "l2");
        assertEquals(200.000, l2ContingencyResult.getNetworkResult().getBranchResult("l24").getP1(), LoadFlowAssert.DELTA_POWER);
        assertEquals(-70.0, l2ContingencyResult.getNetworkResult().getBranchResult("l14").getP2(), LoadFlowAssert.DELTA_POWER);
        assertEquals(49.999, l2ContingencyResult.getNetworkResult().getBranchResult("l34").getP2(), LoadFlowAssert.DELTA_POWER);

        // post-contingency tests
        PostContingencyResult l4ContingencyResult = getPostContingencyResult(result, "l4");
        assertEquals(-59.982, l4ContingencyResult.getNetworkResult().getBranchResult("l24").getP1(), LoadFlowAssert.DELTA_POWER);
        assertEquals(-69.999, l4ContingencyResult.getNetworkResult().getBranchResult("l14").getP2(), LoadFlowAssert.DELTA_POWER);
        assertEquals(49.999, l4ContingencyResult.getNetworkResult().getBranchResult("l34").getP2(), LoadFlowAssert.DELTA_POWER);
    }

    @Test
    void testSaWithGeneratorContingency() {
        Network network = DistributedSlackNetworkFactory.createNetworkWithLoads();
        network.getGenerator("g2").setTargetV(400).setVoltageRegulatorOn(true);

        LoadFlowParameters parameters = new LoadFlowParameters();
        parameters.setBalanceType(LoadFlowParameters.BalanceType.PROPORTIONAL_TO_GENERATION_P_MAX);
        parameters.setUseReactiveLimits(false);

        List<Contingency> contingencies = List.of(new Contingency("g1", new GeneratorContingency("g1")),
                new Contingency("l34", new BranchContingency("l34")),
                new Contingency("g2", new GeneratorContingency("g2")));

        List<StateMonitor> monitors = createNetworkMonitors(network);

        SecurityAnalysisResult result = runSecurityAnalysis(network, contingencies, monitors, parameters);

        // pre-contingency tests
        PreContingencyResult preContingencyResult = result.getPreContingencyResult();
        assertEquals(110, preContingencyResult.getNetworkResult().getBranchResult("l24").getP1(), LoadFlowAssert.DELTA_POWER);
        assertEquals(-40, preContingencyResult.getNetworkResult().getBranchResult("l14").getP2(), LoadFlowAssert.DELTA_POWER);
        assertEquals(50.0, preContingencyResult.getNetworkResult().getBranchResult("l34").getP2(), LoadFlowAssert.DELTA_POWER);

        // post-contingency tests
        PostContingencyResult g1ContingencyResult = getPostContingencyResult(result, "g1");
        assertEquals(180, g1ContingencyResult.getNetworkResult().getBranchResult("l24").getP1(), LoadFlowAssert.DELTA_POWER);
        assertEquals(30, g1ContingencyResult.getNetworkResult().getBranchResult("l14").getP2(), LoadFlowAssert.DELTA_POWER);
        assertEquals(50.0, g1ContingencyResult.getNetworkResult().getBranchResult("l34").getP2(), LoadFlowAssert.DELTA_POWER);
        assertEquals(399.855, g1ContingencyResult.getNetworkResult().getBusResult("b1").getV(), LoadFlowAssert.DELTA_V);
        assertEquals(400, g1ContingencyResult.getNetworkResult().getBusResult("b2").getV(), LoadFlowAssert.DELTA_V);

        // post-contingency tests
        PostContingencyResult g2ContingencyResult = getPostContingencyResult(result, "g2");
        assertEquals(-60.000, g2ContingencyResult.getNetworkResult().getBranchResult("l24").getP1(), LoadFlowAssert.DELTA_POWER);
        assertEquals(-210.000, g2ContingencyResult.getNetworkResult().getBranchResult("l14").getP2(), LoadFlowAssert.DELTA_POWER);
        assertEquals(50.0, g2ContingencyResult.getNetworkResult().getBranchResult("l34").getP2(), LoadFlowAssert.DELTA_POWER);
        assertEquals(400.0, g2ContingencyResult.getNetworkResult().getBusResult("b1").getV(), LoadFlowAssert.DELTA_V);
        assertEquals(399.891, g2ContingencyResult.getNetworkResult().getBusResult("b2").getV(), LoadFlowAssert.DELTA_V);
    }

    @Test
    void testSaWithTransformerContingency() {
        Network network = VoltageControlNetworkFactory.createNetworkWithT2wt();

        LoadFlowParameters parameters = new LoadFlowParameters();
        parameters.setBalanceType(LoadFlowParameters.BalanceType.PROPORTIONAL_TO_GENERATION_P_MAX);

        List<Contingency> contingencies = List.of(new Contingency("T2wT", new BranchContingency("T2wT")));

        List<StateMonitor> monitors = createAllBranchesMonitors(network);

        SecurityAnalysisResult result = runSecurityAnalysis(network, contingencies, monitors, parameters);

        // pre-contingency tests
        PreContingencyResult preContingencyResult = result.getPreContingencyResult();
        assertEquals(22.111, preContingencyResult.getNetworkResult().getBranchResult("LINE_12").getP1(), LoadFlowAssert.DELTA_POWER);

        // post-contingency tests
        PostContingencyResult contingencyResult = getPostContingencyResult(result, "T2wT");
        assertEquals(11.228, contingencyResult.getNetworkResult().getBranchResult("LINE_12").getP1(), LoadFlowAssert.DELTA_POWER);
    }

    @Test
    void testPostContingencyFiltering() {
        Network network = EurostagTutorialExample1Factory.createWithFixedCurrentLimits();
        network.getLine("NHV1_NHV2_2").newCurrentLimits1()
                .setPermanentLimit(300)
                .add();
        network.getVoltageLevel("VLHV1").setLowVoltageLimit(410);

        List<Contingency> contingencies = List.of(new Contingency("NHV1_NHV2_1", new BranchContingency("NHV1_NHV2_1")));
        SecurityAnalysisParameters parameters = new SecurityAnalysisParameters();
        parameters.getIncreasedViolationsParameters().setFlowProportionalThreshold(0.0);
        SecurityAnalysisResult result = runSecurityAnalysis(network, contingencies, Collections.emptyList(), parameters);

        List<LimitViolation> preContingencyLimitViolationsOnLine = result.getPreContingencyResult().getLimitViolationsResult()
                .getLimitViolations().stream().filter(violation -> violation.getSubjectId().equals("NHV1_NHV2_2") && violation.getSide().equals(Branch.Side.ONE)).collect(Collectors.toList());
        assertEquals(LimitViolationType.CURRENT, preContingencyLimitViolationsOnLine.get(0).getLimitType());
        assertEquals(459, preContingencyLimitViolationsOnLine.get(0).getValue(), LoadFlowAssert.DELTA_I);

        List<LimitViolation> postContingencyLimitViolationsOnLine = result.getPostContingencyResults().get(0).getLimitViolationsResult()
                .getLimitViolations().stream().filter(violation -> violation.getSubjectId().equals("NHV1_NHV2_2") && violation.getSide().equals(Branch.Side.ONE)).collect(Collectors.toList());
        assertEquals(LimitViolationType.CURRENT, postContingencyLimitViolationsOnLine.get(0).getLimitType());
        assertEquals(1014.989, postContingencyLimitViolationsOnLine.get(0).getValue(), LoadFlowAssert.DELTA_I);

        List<LimitViolation> preContingencyLimitViolationsOnVoltageLevel = result.getPreContingencyResult().getLimitViolationsResult()
                .getLimitViolations().stream().filter(violation -> violation.getSubjectId().equals("VLHV1")).collect(Collectors.toList());
        assertEquals(LimitViolationType.LOW_VOLTAGE, preContingencyLimitViolationsOnVoltageLevel.get(0).getLimitType());
        assertEquals(400.63, preContingencyLimitViolationsOnVoltageLevel.get(0).getValue(), LoadFlowAssert.DELTA_V);

        List<LimitViolation> postContingencyLimitViolationsOnVoltageLevel = result.getPostContingencyResults().get(0).getLimitViolationsResult()
                .getLimitViolations().stream().filter(violation -> violation.getSubjectId().equals("VLHV1")).collect(Collectors.toList());
        assertEquals(LimitViolationType.LOW_VOLTAGE, postContingencyLimitViolationsOnVoltageLevel.get(0).getLimitType());
        assertEquals(396.70, postContingencyLimitViolationsOnVoltageLevel.get(0).getValue(), LoadFlowAssert.DELTA_V);

        parameters.getIncreasedViolationsParameters().setFlowProportionalThreshold(1.5);
        parameters.getIncreasedViolationsParameters().setLowVoltageProportionalThreshold(0.1);
        parameters.getIncreasedViolationsParameters().setLowVoltageAbsoluteThreshold(5);
        SecurityAnalysisResult result2 = runSecurityAnalysis(network, contingencies, Collections.emptyList(), parameters);

        List<LimitViolation> postContingencyLimitViolationsOnLine2 = result2.getPostContingencyResults().get(0).getLimitViolationsResult()
                .getLimitViolations().stream().filter(violation -> violation.getSubjectId().equals("NHV1_NHV2_2") && violation.getSide().equals(Branch.Side.ONE)).collect(Collectors.toList());
        assertEquals(0, postContingencyLimitViolationsOnLine2.size());

        List<LimitViolation> postContingencyLimitViolationsOnVoltageLevel2 = result2.getPostContingencyResults().get(0).getLimitViolationsResult()
                .getLimitViolations().stream().filter(violation -> violation.getSubjectId().equals("VLHV1")).collect(Collectors.toList());
        assertEquals(0, postContingencyLimitViolationsOnVoltageLevel2.size());
    }

    @Test
    void testViolationsWeakenedOrEquivalent() {
        LimitViolation violation1 = new LimitViolation("voltageLevel1", LimitViolationType.HIGH_VOLTAGE, 420, 1, 421);
        LimitViolation violation2 = new LimitViolation("voltageLevel1", LimitViolationType.HIGH_VOLTAGE, 420, 1, 425.20);
        SecurityAnalysisParameters.IncreasedViolationsParameters violationsParameters = new SecurityAnalysisParameters.IncreasedViolationsParameters();
        violationsParameters.setFlowProportionalThreshold(1.5);
        violationsParameters.setHighVoltageProportionalThreshold(0.1);
        violationsParameters.setHighVoltageAbsoluteThreshold(3);
        assertFalse(LimitViolationManager.violationWeakenedOrEquivalent(violation1, violation2, violationsParameters));
        violationsParameters.setHighVoltageProportionalThreshold(0.01); // 4.21 kV
        violationsParameters.setHighVoltageAbsoluteThreshold(5);
        assertTrue(LimitViolationManager.violationWeakenedOrEquivalent(violation1, violation2, violationsParameters));

        LimitViolation violation3 = new LimitViolation("voltageLevel1", LimitViolationType.LOW_VOLTAGE, 380, 1, 375);
        LimitViolation violation4 = new LimitViolation("voltageLevel1", LimitViolationType.LOW_VOLTAGE, 380, 1, 371.26);
        violationsParameters.setFlowProportionalThreshold(1.5);
        violationsParameters.setLowVoltageProportionalThreshold(0.1);
        violationsParameters.setLowVoltageAbsoluteThreshold(3);
        assertFalse(LimitViolationManager.violationWeakenedOrEquivalent(violation3, violation4, violationsParameters));
        violationsParameters.setLowVoltageProportionalThreshold(0.01); // 3.75 kV
        violationsParameters.setLowVoltageAbsoluteThreshold(5);
        assertTrue(LimitViolationManager.violationWeakenedOrEquivalent(violation3, violation4, violationsParameters));

        assertFalse(LimitViolationManager.violationWeakenedOrEquivalent(violation1, violation4, violationsParameters));
    }

    @Test
    void testPhaseShifterNecessaryForConnectivity() {
        Network network = PhaseControlFactory.createNetworkWithT2wt();

        // switch PS1 to active power control
        var ps1 = network.getTwoWindingsTransformer("PS1");
        ps1.getPhaseTapChanger()
                .setRegulationMode(PhaseTapChanger.RegulationMode.ACTIVE_POWER_CONTROL)
                .setTargetDeadband(1)
                .setRegulating(true)
                .setRegulationValue(83);

        LoadFlowParameters parameters = new LoadFlowParameters()
                .setPhaseShifterRegulationOn(true);

        List<Contingency> contingencies = List.of(Contingency.line("L2"), Contingency.twoWindingsTransformer("PS1"), Contingency.line("L1")); // I added L2 and PS1 before to assert there is no impact on L1 contingency

        List<StateMonitor> monitors = createAllBranchesMonitors(network);

        SecurityAnalysisResult result = runSecurityAnalysis(network, contingencies, monitors, parameters);
        assertEquals(3, result.getPostContingencyResults().size());
        PostContingencyResult l1ContingencyResult = getPostContingencyResult(result, "L1");
        assertSame(PostContingencyComputationStatus.CONVERGED, l1ContingencyResult.getStatus());
        assertEquals(100.3689, l1ContingencyResult.getNetworkResult().getBranchResult("PS1").getP1(), LoadFlowAssert.DELTA_POWER);
        assertEquals(-100.1844, l1ContingencyResult.getNetworkResult().getBranchResult("PS1").getP2(), LoadFlowAssert.DELTA_POWER);
    }

    @Test
    void testWithNonImpedantLineConnectedToSlackBus() {
        Network network = IeeeCdfNetworkFactory.create14();
        network.getLine("L1-2-1").setR(0).setX(0);
        network.getLine("L4-5-1").setR(0).setX(0);

        List<Contingency> contingencies = createAllBranchesContingencies(network);

        List<StateMonitor> monitors = Collections.emptyList();

        SecurityAnalysisResult result = runSecurityAnalysis(network, contingencies, monitors);
        assertEquals(20, result.getPostContingencyResults().size()); // assert there is no contingency simulation failure
    }

    @Test
    void testHvdcAcEmulation() {
        Network network = HvdcNetworkFactory.createWithHvdcInAcEmulation();
        network.getHvdcLine("hvdc34").newExtension(HvdcAngleDroopActivePowerControlAdder.class)
                .withDroop(180)
                .withP0(0.f)
                .withEnabled(true)
                .add();

        LoadFlowParameters parameters = new LoadFlowParameters();
        parameters.setBalanceType(LoadFlowParameters.BalanceType.PROPORTIONAL_TO_GENERATION_P_MAX)
                .setHvdcAcEmulation(true);
        OpenLoadFlowParameters.create(parameters)
                .setSlackBusSelectionMode(SlackBusSelectionMode.MOST_MESHED);

        List<Contingency> contingencies = new ArrayList<>();
        contingencies.add(Contingency.line("l12"));
        contingencies.add(Contingency.line("l46"));
        contingencies.add(Contingency.generator("g1"));

        List<StateMonitor> monitors = createAllBranchesMonitors(network);

        SecurityAnalysisResult result = runSecurityAnalysis(network, contingencies, monitors, parameters);

        PreContingencyResult preContingencyResult = result.getPreContingencyResult();
        assertEquals(-0.883, preContingencyResult.getNetworkResult().getBranchResult("l25").getP1(), LoadFlowAssert.DELTA_POWER);

        // post-contingency tests
        PostContingencyResult g1ContingencyResult = getPostContingencyResult(result, "g1");
        assertEquals(-0.696, g1ContingencyResult.getNetworkResult().getBranchResult("l25").getP1(), LoadFlowAssert.DELTA_POWER);

        List<Contingency> contingencies2 = new ArrayList<>();
        contingencies2.add(Contingency.hvdcLine("hvdc34"));
        contingencies2.add(Contingency.generator("g1"));
        SecurityAnalysisResult result2 = runSecurityAnalysis(network, contingencies2, monitors, parameters);

        // post-contingency tests
        PostContingencyResult hvdcContingencyResult = getPostContingencyResult(result2, "hvdc34");
        assertEquals(-0.99999, hvdcContingencyResult.getNetworkResult().getBranchResult("l25").getP1(), LoadFlowAssert.DELTA_POWER);

        PostContingencyResult g1ContingencyResult2 = getPostContingencyResult(result, "g1");
        assertEquals(-0.696, g1ContingencyResult2.getNetworkResult().getBranchResult("l25").getP1(), LoadFlowAssert.DELTA_POWER);
    }

    @Test
    void testContingencyOnHvdcLcc() {
        Network network = HvdcNetworkFactory.createTwoCcLinkedByAHvdcWithGenerators();

        LoadFlowParameters parameters = new LoadFlowParameters();
        parameters.setBalanceType(LoadFlowParameters.BalanceType.PROPORTIONAL_TO_LOAD);
        OpenLoadFlowParameters openLoadFlowParameters = new OpenLoadFlowParameters();
        openLoadFlowParameters.setSlackBusPMaxMismatch(0.0001);
        parameters.addExtension(OpenLoadFlowParameters.class, openLoadFlowParameters);

        List<Contingency> contingencies = List.of(new Contingency("hvdc34", new HvdcLineContingency("hvdc34")));

        List<StateMonitor> monitors = createAllBranchesMonitors(network);

        SecurityAnalysisResult result = runSecurityAnalysis(network, contingencies, monitors, parameters);

        network.getHvdcLine("hvdc34").getConverterStation1().getTerminal().disconnect();
        network.getHvdcLine("hvdc34").getConverterStation2().getTerminal().disconnect();
        runLoadFlow(network, parameters);

        PreContingencyResult preContingencyResult = result.getPreContingencyResult();
        assertEquals(1.360, preContingencyResult.getNetworkResult().getBranchResult("l12").getP1(), LoadFlowAssert.DELTA_POWER);
        assertEquals(-0.360, preContingencyResult.getNetworkResult().getBranchResult("l13").getP1(), LoadFlowAssert.DELTA_POWER);
        assertEquals(-1.596, preContingencyResult.getNetworkResult().getBranchResult("l23").getP1(), LoadFlowAssert.DELTA_POWER);

        PostContingencyResult postContingencyResult = getPostContingencyResult(result, "hvdc34");
        assertEquals(network.getLine("l12").getTerminal1().getP(), postContingencyResult.getNetworkResult().getBranchResult("l12").getP1(), LoadFlowAssert.DELTA_POWER);
        assertEquals(network.getLine("l12").getTerminal1().getQ(), postContingencyResult.getNetworkResult().getBranchResult("l12").getQ1(), LoadFlowAssert.DELTA_POWER);
        assertEquals(network.getLine("l13").getTerminal1().getP(), postContingencyResult.getNetworkResult().getBranchResult("l13").getP1(), LoadFlowAssert.DELTA_POWER);
        assertEquals(network.getLine("l13").getTerminal1().getQ(), postContingencyResult.getNetworkResult().getBranchResult("l13").getQ1(), LoadFlowAssert.DELTA_POWER);
        assertEquals(network.getLine("l23").getTerminal1().getP(), postContingencyResult.getNetworkResult().getBranchResult("l23").getP1(), LoadFlowAssert.DELTA_POWER);
        assertEquals(network.getLine("l23").getTerminal1().getQ(), postContingencyResult.getNetworkResult().getBranchResult("l23").getQ1(), LoadFlowAssert.DELTA_POWER);
    }

    @Test
    void testContingencyOnHvdcVsc() {
        Network network = HvdcNetworkFactory.createTwoCcLinkedByAHvdcVscWithGenerators();
        network.getGeneratorStream().forEach(gen -> gen.setMaxP(2 * gen.getMaxP()));

        LoadFlowParameters parameters = new LoadFlowParameters();
        parameters.setBalanceType(LoadFlowParameters.BalanceType.PROPORTIONAL_TO_GENERATION_P_MAX);
        OpenLoadFlowParameters openLoadFlowParameters = new OpenLoadFlowParameters();
        openLoadFlowParameters.setSlackBusPMaxMismatch(0.0001);
        parameters.addExtension(OpenLoadFlowParameters.class, openLoadFlowParameters);

        List<Contingency> contingencies = List.of(new Contingency("hvdc34", new HvdcLineContingency("hvdc34")));

        List<StateMonitor> monitors = createAllBranchesMonitors(network);

        SecurityAnalysisResult result = runSecurityAnalysis(network, contingencies, monitors, parameters);

        network.getHvdcLine("hvdc34").getConverterStation1().getTerminal().disconnect();
        network.getHvdcLine("hvdc34").getConverterStation2().getTerminal().disconnect();
        runLoadFlow(network, parameters);

        PreContingencyResult preContingencyResult = result.getPreContingencyResult();
        assertEquals(1.25, preContingencyResult.getNetworkResult().getBranchResult("l12").getP1(), LoadFlowAssert.DELTA_POWER);
        assertEquals(-0.228, preContingencyResult.getNetworkResult().getBranchResult("l13").getP1(), LoadFlowAssert.DELTA_POWER);
        assertEquals(-1.727, preContingencyResult.getNetworkResult().getBranchResult("l23").getP1(), LoadFlowAssert.DELTA_POWER);

        PostContingencyResult postContingencyResult = getPostContingencyResult(result, "hvdc34");
        assertEquals(network.getLine("l12").getTerminal1().getP(), postContingencyResult.getNetworkResult().getBranchResult("l12").getP1(), LoadFlowAssert.DELTA_POWER);
        assertEquals(network.getLine("l12").getTerminal1().getQ(), postContingencyResult.getNetworkResult().getBranchResult("l12").getQ1(), LoadFlowAssert.DELTA_POWER);
        assertEquals(network.getLine("l13").getTerminal1().getP(), postContingencyResult.getNetworkResult().getBranchResult("l13").getP1(), LoadFlowAssert.DELTA_POWER);
        assertEquals(network.getLine("l13").getTerminal1().getQ(), postContingencyResult.getNetworkResult().getBranchResult("l13").getQ1(), LoadFlowAssert.DELTA_POWER);
        assertEquals(network.getLine("l23").getTerminal1().getP(), postContingencyResult.getNetworkResult().getBranchResult("l23").getP1(), LoadFlowAssert.DELTA_POWER);
        assertEquals(network.getLine("l23").getTerminal1().getQ(), postContingencyResult.getNetworkResult().getBranchResult("l23").getQ1(), LoadFlowAssert.DELTA_POWER);
    }

    @Test
    void testEmptyNetwork() {
        Network network = Network.create("empty", "");
        SecurityAnalysisResult result = runSecurityAnalysis(network);
        assertNotSame(LoadFlowResult.ComponentResult.Status.CONVERGED, result.getPreContingencyResult().getStatus());
    }

    @Test
    void testDivergenceStatus() {
        Network network = EurostagTutorialExample1Factory.create();
        network.getLine("NHV1_NHV2_1").setR(100).setX(-999);
        network.getLine("NHV1_NHV2_2").setR(100).setX(-999);
        SecurityAnalysisResult result = runSecurityAnalysis(network);
        assertNotSame(LoadFlowResult.ComponentResult.Status.CONVERGED, result.getPreContingencyResult().getStatus());
    }

    @Test
    void testSwitchContingency() {
        Network network = createNodeBreakerNetwork();

        List<Contingency> contingencies = List.of(new Contingency("C", new SwitchContingency("C")));

        List<StateMonitor> monitors = createAllBranchesMonitors(network);

        SecurityAnalysisResult result = runSecurityAnalysis(network, contingencies, monitors);

        assertSame(LoadFlowResult.ComponentResult.Status.CONVERGED, result.getPreContingencyResult().getStatus());
        assertSame(PostContingencyComputationStatus.CONVERGED, result.getPostContingencyResults().get(0).getStatus());

        // pre-contingency tests
        PreContingencyResult preContingencyResult = result.getPreContingencyResult();
        assertEquals(301.884, preContingencyResult.getNetworkResult().getBranchResult("L1").getP1(), LoadFlowAssert.DELTA_POWER);
        assertEquals(-300, preContingencyResult.getNetworkResult().getBranchResult("L1").getP2(), LoadFlowAssert.DELTA_POWER);
        assertEquals(301.884, preContingencyResult.getNetworkResult().getBranchResult("L2").getP1(), LoadFlowAssert.DELTA_POWER);
        assertEquals(-300, preContingencyResult.getNetworkResult().getBranchResult("L2").getP2(), LoadFlowAssert.DELTA_POWER);

        // post-contingency tests
        PostContingencyResult postContingencyResult = getPostContingencyResult(result, "C");
        assertEquals(0.099, postContingencyResult.getNetworkResult().getBranchResult("L1").getP1(), LoadFlowAssert.DELTA_POWER);
        assertEquals(-0.083, postContingencyResult.getNetworkResult().getBranchResult("L1").getP2(), LoadFlowAssert.DELTA_POWER);
        assertEquals(607.682, postContingencyResult.getNetworkResult().getBranchResult("L2").getP1(), LoadFlowAssert.DELTA_POWER);
        assertEquals(-599.918, postContingencyResult.getNetworkResult().getBranchResult("L2").getP2(), LoadFlowAssert.DELTA_POWER);
    }

    @Test
    void testSwitchContingency2() {
        Network network = BusBreakerNetworkFactory.create();

        List<Contingency> contingencies = List.of(new Contingency("C", new SwitchContingency("C")),
                                                  new Contingency("C2", new LoadContingency("LD")));

        List<StateMonitor> monitors = createAllBranchesMonitors(network);

        SecurityAnalysisResult result = runSecurityAnalysis(network, contingencies, monitors);

        assertSame(LoadFlowResult.ComponentResult.Status.CONVERGED, result.getPreContingencyResult().getStatus());
        assertSame(PostContingencyComputationStatus.CONVERGED, result.getPostContingencyResults().get(0).getStatus());

        // post-contingency tests
        PostContingencyResult postContingencyResult = getPostContingencyResult(result, "C");
        assertEquals(607.782, postContingencyResult.getNetworkResult().getBranchResult("L1").getP1(), LoadFlowAssert.DELTA_POWER);
        assertEquals(-600.016, postContingencyResult.getNetworkResult().getBranchResult("L1").getP2(), LoadFlowAssert.DELTA_POWER);
        assertEquals(0.0, postContingencyResult.getNetworkResult().getBranchResult("L2").getP1(), LoadFlowAssert.DELTA_POWER);
        assertEquals(0.0163, postContingencyResult.getNetworkResult().getBranchResult("L2").getP2(), LoadFlowAssert.DELTA_POWER);

        PostContingencyResult postContingencyResult2 = getPostContingencyResult(result, "C2");
        assertEquals(0.0180, postContingencyResult2.getNetworkResult().getBranchResult("L1").getP1(), LoadFlowAssert.DELTA_POWER);
        assertEquals(0.0, postContingencyResult2.getNetworkResult().getBranchResult("L1").getP2(), LoadFlowAssert.DELTA_POWER);
        assertEquals(0.0180, postContingencyResult2.getNetworkResult().getBranchResult("L2").getP1(), LoadFlowAssert.DELTA_POWER);
        assertEquals(0.0, postContingencyResult2.getNetworkResult().getBranchResult("L2").getP2(), LoadFlowAssert.DELTA_POWER);
    }

    @Test
    void testSwitchContingencyNotFound() {
        Network network = createNodeBreakerNetwork();

        List<Contingency> contingencies = List.of(new Contingency("X", new SwitchContingency("X")));

        List<StateMonitor> monitors = createAllBranchesMonitors(network);

        var e = assertThrows(CompletionException.class, () -> runSecurityAnalysis(network, contingencies, monitors));
        assertTrue(e.getCause() instanceof PowsyblException);
        assertEquals("Switch 'X' not found in the network", e.getCause().getMessage());
    }

    @Test
    void testSwitchLoopIssue() {
        Network network = SwitchLoopIssueNetworkFactory.create();

        List<Contingency> contingencies = List.of(Contingency.line("L1"));

        List<StateMonitor> monitors = createAllBranchesMonitors(network);

        var result = runSecurityAnalysis(network, contingencies, monitors);

        PreContingencyResult preContingencyResult = result.getPreContingencyResult();
        assertEquals(-299.977, preContingencyResult.getNetworkResult().getBranchResult("L2").getP1(), LoadFlowAssert.DELTA_POWER);
        assertEquals(301.862, preContingencyResult.getNetworkResult().getBranchResult("L2").getP2(), LoadFlowAssert.DELTA_POWER);

        PostContingencyResult postContingencyResult = getPostContingencyResult(result, "L1");
        assertEquals(-599.882, postContingencyResult.getNetworkResult().getBranchResult("L2").getP1(), LoadFlowAssert.DELTA_POWER);
        assertEquals(608.214, postContingencyResult.getNetworkResult().getBranchResult("L2").getP2(), LoadFlowAssert.DELTA_POWER);
    }

    @Test
    void testDcPermanentCurrentLimitViolations() {
        Network network = FourBusNetworkFactory.create();
        SecurityAnalysisParameters securityAnalysisParameters = new SecurityAnalysisParameters();
        LoadFlowParameters lfParameters = new LoadFlowParameters()
                .setDc(true);
        setSlackBusId(lfParameters, "b1_vl");
        securityAnalysisParameters.setLoadFlowParameters(lfParameters);

        List<Contingency> contingencies = createAllBranchesContingencies(network);

        network.getLine("l14").newCurrentLimits1().setPermanentLimit(60.0).add();
        network.getLine("l12").newCurrentLimits1().setPermanentLimit(120.0).add();
        network.getLine("l23").newCurrentLimits2().setPermanentLimit(150.0).add();
        network.getLine("l34").newCurrentLimits1().setPermanentLimit(90.0).add();
        network.getLine("l13").newCurrentLimits2().setPermanentLimit(60.0).add();

        List<StateMonitor> monitors = List.of(new StateMonitor(ContingencyContext.all(), Set.of("l14", "l12", "l23", "l34", "l13"), Collections.emptySet(), Collections.emptySet()));

        SecurityAnalysisResult result = runSecurityAnalysis(network, contingencies, monitors, securityAnalysisParameters);

        assertSame(LoadFlowResult.ComponentResult.Status.CONVERGED, result.getPreContingencyResult().getStatus());
        assertEquals(5, result.getPreContingencyResult().getLimitViolationsResult().getLimitViolations().size());
        assertEquals(5, result.getPostContingencyResults().size());
        assertEquals(2, getPostContingencyResult(result, "l14").getLimitViolationsResult().getLimitViolations().size());
        assertEquals(192.450, getPostContingencyResult(result, "l14").getNetworkResult().getBranchResult("l12").getI1(), LoadFlowAssert.DELTA_I);
        assertEquals(962.250, getPostContingencyResult(result, "l14").getNetworkResult().getBranchResult("l13").getI1(), LoadFlowAssert.DELTA_I);
        assertEquals(2, getPostContingencyResult(result, "l12").getLimitViolationsResult().getLimitViolations().size());
        assertEquals(192.450, getPostContingencyResult(result, "l12").getNetworkResult().getBranchResult("l14").getI1(), LoadFlowAssert.DELTA_I);
        assertEquals(962.250, getPostContingencyResult(result, "l12").getNetworkResult().getBranchResult("l13").getI1(), LoadFlowAssert.DELTA_I);
        assertEquals(4, getPostContingencyResult(result, "l13").getLimitViolationsResult().getLimitViolations().size());
        assertEquals(577.350, getPostContingencyResult(result, "l13").getNetworkResult().getBranchResult("l12").getI1(), LoadFlowAssert.DELTA_I);
        assertEquals(577.350, getPostContingencyResult(result, "l13").getNetworkResult().getBranchResult("l14").getI1(), LoadFlowAssert.DELTA_I);
        assertEquals(1154.700, getPostContingencyResult(result, "l13").getNetworkResult().getBranchResult("l23").getI1(), LoadFlowAssert.DELTA_I);
        assertEquals(1154.700, getPostContingencyResult(result, "l13").getNetworkResult().getBranchResult("l34").getI1(), LoadFlowAssert.DELTA_I);
        assertEquals(4, getPostContingencyResult(result, "l23").getLimitViolationsResult().getLimitViolations().size());
        assertEquals(577.350, getPostContingencyResult(result, "l23").getNetworkResult().getBranchResult("l12").getI1(), LoadFlowAssert.DELTA_I);
        assertEquals(384.900, getPostContingencyResult(result, "l23").getNetworkResult().getBranchResult("l14").getI1(), LoadFlowAssert.DELTA_I);
        assertEquals(1347.150, getPostContingencyResult(result, "l23").getNetworkResult().getBranchResult("l13").getI1(), LoadFlowAssert.DELTA_I);
        assertEquals(962.250, getPostContingencyResult(result, "l23").getNetworkResult().getBranchResult("l34").getI1(), LoadFlowAssert.DELTA_I);
        assertEquals(4, getPostContingencyResult(result, "l34").getLimitViolationsResult().getLimitViolations().size());
        assertEquals(384.900, getPostContingencyResult(result, "l34").getNetworkResult().getBranchResult("l12").getI1(), LoadFlowAssert.DELTA_I);
        assertEquals(577.350, getPostContingencyResult(result, "l34").getNetworkResult().getBranchResult("l14").getI1(), LoadFlowAssert.DELTA_I);
        assertEquals(1347.150, getPostContingencyResult(result, "l34").getNetworkResult().getBranchResult("l13").getI1(), LoadFlowAssert.DELTA_I);
        assertEquals(962.250, getPostContingencyResult(result, "l34").getNetworkResult().getBranchResult("l23").getI1(), LoadFlowAssert.DELTA_I);
    }

    @Test
    void testDcTemporaryCurrentLimitViolations() {
        Network network = FourBusNetworkFactory.create();
        SecurityAnalysisParameters securityAnalysisParameters = new SecurityAnalysisParameters();
        LoadFlowParameters lfParameters = new LoadFlowParameters()
                .setDc(true)
                .setDcPowerFactor(Math.tan(0.4));
        setSlackBusId(lfParameters, "b1_vl");
        securityAnalysisParameters.setLoadFlowParameters(lfParameters);

        List<Contingency> contingencies = createAllBranchesContingencies(network);

        network.getLine("l14").newCurrentLimits1().setPermanentLimit(60.0)
                .beginTemporaryLimit().setName("60").setAcceptableDuration(Integer.MAX_VALUE).setValue(200.0).endTemporaryLimit()
                .beginTemporaryLimit().setName("0").setAcceptableDuration(60).setValue(Double.MAX_VALUE).endTemporaryLimit().add();
        network.getLine("l12").newCurrentLimits1().setPermanentLimit(120.0)
                .beginTemporaryLimit().setName("60").setAcceptableDuration(Integer.MAX_VALUE).setValue(300.0).endTemporaryLimit()
                .beginTemporaryLimit().setName("0").setAcceptableDuration(60).setValue(Double.MAX_VALUE).endTemporaryLimit().add();
        network.getLine("l23").newCurrentLimits2().setPermanentLimit(150.0)
                .beginTemporaryLimit().setName("60").setAcceptableDuration(Integer.MAX_VALUE).setValue(500.0).endTemporaryLimit()
                .beginTemporaryLimit().setName("0").setAcceptableDuration(60).setValue(Double.MAX_VALUE).endTemporaryLimit().add();
        network.getLine("l34").newCurrentLimits1().setPermanentLimit(90.0)
                .beginTemporaryLimit().setName("60").setAcceptableDuration(Integer.MAX_VALUE).setValue(300.0).endTemporaryLimit()
                .beginTemporaryLimit().setName("0").setAcceptableDuration(60).setValue(Double.MAX_VALUE).endTemporaryLimit().add();
        network.getLine("l13").newCurrentLimits2().setPermanentLimit(60.0)
                .beginTemporaryLimit().setName("60").setAcceptableDuration(Integer.MAX_VALUE).setValue(300.0).endTemporaryLimit()
                .beginTemporaryLimit().setName("0").setAcceptableDuration(60).setValue(Double.MAX_VALUE).endTemporaryLimit().add();

        List<StateMonitor> monitors = List.of(new StateMonitor(ContingencyContext.all(), Set.of("l14", "l12", "l23", "l34", "l13"), Collections.emptySet(), Collections.emptySet()));

        SecurityAnalysisResult result = runSecurityAnalysis(network, contingencies, monitors, securityAnalysisParameters);

        assertSame(LoadFlowResult.ComponentResult.Status.CONVERGED, result.getPreContingencyResult().getStatus());
        assertEquals(5, result.getPreContingencyResult().getLimitViolationsResult().getLimitViolations().size());
        assertEquals(5, result.getPostContingencyResults().size());
        assertEquals(2, result.getPostContingencyResults().get(0).getLimitViolationsResult().getLimitViolations().size());
        assertEquals(2, result.getPostContingencyResults().get(1).getLimitViolationsResult().getLimitViolations().size());
        assertEquals(4, result.getPostContingencyResults().get(2).getLimitViolationsResult().getLimitViolations().size());
        assertEquals(4, result.getPostContingencyResults().get(3).getLimitViolationsResult().getLimitViolations().size());
        assertEquals(4, result.getPostContingencyResults().get(4).getLimitViolationsResult().getLimitViolations().size());
    }

    @Test
    void testThreeWindingsTransformerContingency() {
        Network network = VoltageControlNetworkFactory.createNetworkWithT3wt();
        SecurityAnalysisParameters securityAnalysisParameters = new SecurityAnalysisParameters();
        LoadFlowParameters parameters = new LoadFlowParameters();
        parameters.setDistributedSlack(false);
        setSlackBusId(parameters, "VL_1");
        securityAnalysisParameters.setLoadFlowParameters(parameters);
        List<Contingency> contingencies = List.of(new Contingency("T3wT", new ThreeWindingsTransformerContingency("T3wT")));
        List<StateMonitor> monitors = createAllBranchesMonitors(network);
        SecurityAnalysisResult result = runSecurityAnalysis(network, contingencies, monitors, securityAnalysisParameters);

        network.getThreeWindingsTransformer("T3wT").getLeg1().getTerminal().disconnect();
        network.getThreeWindingsTransformer("T3wT").getLeg2().getTerminal().disconnect();
        network.getThreeWindingsTransformer("T3wT").getLeg3().getTerminal().disconnect();
        setSlackBusId(parameters, "VL_1");
        LoadFlow.run(network, parameters);

        PostContingencyResult contingencyResult = getPostContingencyResult(result, "T3wT");
        assertEquals(network.getLine("LINE_12").getTerminal2().getP(), contingencyResult.getNetworkResult().getBranchResult("LINE_12").getP2(), LoadFlowAssert.DELTA_POWER);
        assertEquals(network.getLine("LINE_12").getTerminal2().getQ(), contingencyResult.getNetworkResult().getBranchResult("LINE_12").getQ2(), LoadFlowAssert.DELTA_POWER);

        network.getThreeWindingsTransformer("T3wT").getLeg1().getTerminal().connect();
        network.getThreeWindingsTransformer("T3wT").getLeg2().getTerminal().connect();
        network.getThreeWindingsTransformer("T3wT").getLeg3().getTerminal().connect();
        List<Contingency> contingencies2 = List.of(new Contingency("T3wT2", new ThreeWindingsTransformerContingency("T3wT2")));
        var e = assertThrows(CompletionException.class, () -> runSecurityAnalysis(network, contingencies2, monitors, securityAnalysisParameters));
        assertTrue(e.getCause() instanceof PowsyblException);
        assertEquals("Three windings transformer 'T3wT2' not found in the network", e.getCause().getMessage());
    }

    @Test
    void testDanglingLineContingency() {
        Network network = BoundaryFactory.createWithLoad();
        SecurityAnalysisParameters securityAnalysisParameters = new SecurityAnalysisParameters();
        List<Contingency> contingencies = List.of(new Contingency("dl1", new DanglingLineContingency("dl1")));
        List<StateMonitor> monitors = createAllBranchesMonitors(network);
        SecurityAnalysisResult result = runSecurityAnalysis(network, contingencies, monitors, securityAnalysisParameters);
        assertEquals(75.18, result.getPreContingencyResult().getNetworkResult().getBranchResult("l1").getP1(), LoadFlowAssert.DELTA_POWER);
        assertEquals(3.333, getPostContingencyResult(result, "dl1").getNetworkResult().getBranchResult("l1").getP1(), LoadFlowAssert.DELTA_POWER);
    }

    @Test
    void reportTest() throws IOException {
        var network = EurostagTutorialExample1Factory.create();

        List<Contingency> contingencies = createAllBranchesContingencies(network);

        ReporterModel reporter = new ReporterModel("TestSecurityAnalysis", "Test security analysis report");

        runSecurityAnalysis(network, contingencies, Collections.emptyList(), new SecurityAnalysisParameters(), reporter);

        String refLogExport = normalizeLineSeparator(new String(ByteStreams.toByteArray(Objects.requireNonNull(getClass().getResourceAsStream("/saReport.txt"))), StandardCharsets.UTF_8));

        StringWriter writer = new StringWriter();
        reporter.export(writer);
        String logExport = normalizeLineSeparator(writer.toString());

        assertEquals(refLogExport, logExport);
    }

    @Test
    void testBranchOpenAtOneSideLoss() {
        var network = ConnectedComponentNetworkFactory.createTwoComponentWithGeneratorAndLoad();
        network.getLine("l46").getTerminal1().disconnect();
        List<Contingency> contingencies = List.of(new Contingency("line", new BranchContingency("l34")));
        SecurityAnalysisResult result = runSecurityAnalysis(network, contingencies, Collections.emptyList(), new SecurityAnalysisParameters(), Reporter.NO_OP);
        assertSame(LoadFlowResult.ComponentResult.Status.CONVERGED, result.getPreContingencyResult().getStatus());
        assertSame(PostContingencyComputationStatus.CONVERGED, result.getPostContingencyResults().get(0).getStatus());
    }

    @Test
    void testSecurityAnalysisWithOperatorStrategy() {
        GraphConnectivityFactory<LfBus, LfBranch> connectivityFactory = new NaiveGraphConnectivityFactory<>(LfBus::getNum);
        securityAnalysisProvider = new OpenSecurityAnalysisProvider(matrixFactory, connectivityFactory);

        Network network = NodeBreakerNetworkFactory.create3Bars();
        network.getSwitch("C1").setOpen(true);
        network.getSwitch("C2").setOpen(true);
        network.getLineStream().forEach(line -> {
            if (line.getCurrentLimits1().isPresent()) {
                line.getCurrentLimits1().orElseThrow().setPermanentLimit(310);
            }
            if (line.getCurrentLimits2().isPresent()) {
                line.getCurrentLimits2().orElseThrow().setPermanentLimit(310);
            }
        });

        List<Contingency> contingencies = Stream.of("L1", "L3", "L2")
                .map(id -> new Contingency(id, new BranchContingency(id)))
                .collect(Collectors.toList());

        List<Action> actions = List.of(new SwitchAction("action1", "C1", false),
                                       new SwitchAction("action3", "C2", false));

        List<OperatorStrategy> operatorStrategies = List.of(new OperatorStrategy("strategyL1", ContingencyContext.specificContingency("L1"), new TrueCondition(), List.of("action1")),
                                                            new OperatorStrategy("strategyL3", ContingencyContext.specificContingency("L3"), new TrueCondition(), List.of("action3")),
                                                            new OperatorStrategy("strategyL2", ContingencyContext.specificContingency("L2"), new TrueCondition(), List.of("action1", "action3")));

        List<StateMonitor> monitors = createAllBranchesMonitors(network);

        LoadFlowParameters parameters = new LoadFlowParameters();
        parameters.setDistributedSlack(false);
        setSlackBusId(parameters, "VL2_0");
        SecurityAnalysisParameters securityAnalysisParameters = new SecurityAnalysisParameters();
        securityAnalysisParameters.setLoadFlowParameters(parameters);

        SecurityAnalysisResult result = runSecurityAnalysis(network, contingencies, monitors, securityAnalysisParameters,
                operatorStrategies, actions, Reporter.NO_OP);
        assertEquals(578.3, result.getPreContingencyResult().getNetworkResult().getBranchResult("L1").getI1(), LoadFlowAssert.DELTA_I);
        assertEquals(0.0, result.getPreContingencyResult().getNetworkResult().getBranchResult("L2").getI1(), LoadFlowAssert.DELTA_I);
        assertEquals(292.0, result.getPreContingencyResult().getNetworkResult().getBranchResult("L3").getI1(), LoadFlowAssert.DELTA_I);
        assertEquals(0.0, getPostContingencyResult(result, "L1").getNetworkResult().getBranchResult("L2").getI1(), LoadFlowAssert.DELTA_I);
        assertEquals(318.3, getPostContingencyResult(result, "L1").getNetworkResult().getBranchResult("L3").getI1(), LoadFlowAssert.DELTA_I);
        assertEquals(583.5, getOperatorStrategyResult(result, "strategyL1").getNetworkResult().getBranchResult("L2").getI1(), LoadFlowAssert.DELTA_I);
        assertEquals(302.0, getOperatorStrategyResult(result, "strategyL1").getNetworkResult().getBranchResult("L3").getI1(), LoadFlowAssert.DELTA_I);
        assertEquals(0.0, getPostContingencyResult(result, "L3").getNetworkResult().getBranchResult("L2").getI1(), LoadFlowAssert.DELTA_I);
        assertEquals(431.0, getPostContingencyResult(result, "L3").getNetworkResult().getBranchResult("L1").getI1(), LoadFlowAssert.DELTA_I);
        assertEquals(302.2, getOperatorStrategyResult(result, "strategyL3").getNetworkResult().getBranchResult("L2").getI1(), LoadFlowAssert.DELTA_I);
        assertEquals(583.5, getOperatorStrategyResult(result, "strategyL3").getNetworkResult().getBranchResult("L1").getI1(), LoadFlowAssert.DELTA_I);
        assertEquals(583.5, getPostContingencyResult(result, "L2").getNetworkResult().getBranchResult("L1").getI1(), LoadFlowAssert.DELTA_I);
        assertEquals(302.2, getPostContingencyResult(result, "L2").getNetworkResult().getBranchResult("L3").getI1(), LoadFlowAssert.DELTA_I);
        assertEquals(441.5, getOperatorStrategyResult(result, "strategyL2").getNetworkResult().getBranchResult("L1").getI1(), LoadFlowAssert.DELTA_I);
        assertEquals(441.5, getOperatorStrategyResult(result, "strategyL2").getNetworkResult().getBranchResult("L3").getI1(), LoadFlowAssert.DELTA_I);
    }

    @Test
    void testSecurityAnalysisWithOperatorStrategy2() {
        GraphConnectivityFactory<LfBus, LfBranch> connectivityFactory = new NaiveGraphConnectivityFactory<>(LfBus::getNum);
        securityAnalysisProvider = new OpenSecurityAnalysisProvider(matrixFactory, connectivityFactory);

        Network network = NodeBreakerNetworkFactory.create3Bars();
        network.getSwitch("C1").setOpen(true);
        network.getSwitch("C2").setOpen(true);
        network.getLine("L1").getCurrentLimits1().orElseThrow().setPermanentLimit(580.0);
        network.getLine("L1").getCurrentLimits2().orElseThrow().setPermanentLimit(580.0);
        network.getLine("L2").getCurrentLimits1().orElseThrow().setPermanentLimit(500.0);
        network.getLine("L2").getCurrentLimits2().orElseThrow().setPermanentLimit(500.0);

        List<Contingency> contingencies = Stream.of("L1", "L3", "L2")
                .map(id -> new Contingency(id, new BranchContingency(id)))
                .collect(Collectors.toList());

        List<Action> actions = List.of(new SwitchAction("action1", "C1", false),
                                       new SwitchAction("action3", "C2", false));

        List<OperatorStrategy> operatorStrategies = List.of(new OperatorStrategy("strategyL1", ContingencyContext.specificContingency("L1"), new AnyViolationCondition(), List.of("action1")),
                                                            new OperatorStrategy("strategyL3", ContingencyContext.specificContingency("L3"), new AnyViolationCondition(), List.of("action3")),
                                                            new OperatorStrategy("strategyL2_1", ContingencyContext.specificContingency("L2"), new AtLeastOneViolationCondition(List.of("L1")), List.of("action1", "action3")),
                                                            new OperatorStrategy("strategyL2_2", ContingencyContext.specificContingency("L2"), new AllViolationCondition(List.of("L1")), List.of("action1", "action3")));

        List<StateMonitor> monitors = createAllBranchesMonitors(network);

        LoadFlowParameters parameters = new LoadFlowParameters();
        parameters.setDistributedSlack(false);
        setSlackBusId(parameters, "VL2_0");
        SecurityAnalysisParameters securityAnalysisParameters = new SecurityAnalysisParameters();
        securityAnalysisParameters.setLoadFlowParameters(parameters);

        SecurityAnalysisResult result = runSecurityAnalysis(network, contingencies, monitors, securityAnalysisParameters,
                operatorStrategies, actions, Reporter.NO_OP);
        assertEquals(578.3, result.getPreContingencyResult().getNetworkResult().getBranchResult("L1").getI1(), LoadFlowAssert.DELTA_I);
        assertEquals(0.0, result.getPreContingencyResult().getNetworkResult().getBranchResult("L2").getI1(), LoadFlowAssert.DELTA_I);
        assertEquals(292.0, result.getPreContingencyResult().getNetworkResult().getBranchResult("L3").getI1(), LoadFlowAssert.DELTA_I);
        // L1 contingency
        assertEquals(0.0, getPostContingencyResult(result, "L1").getNetworkResult().getBranchResult("L2").getI1(), LoadFlowAssert.DELTA_I);
        assertEquals(318.3, getPostContingencyResult(result, "L1").getNetworkResult().getBranchResult("L3").getI1(), LoadFlowAssert.DELTA_I);
        assertTrue(getPostContingencyResult(result, "L1").getLimitViolationsResult().getLimitViolations().isEmpty());
        assertTrue(getOptionalOperatorStrategyResult(result, "strategyL1").isEmpty());
        // L3 contingency
        assertEquals(0.0, getPostContingencyResult(result, "L3").getNetworkResult().getBranchResult("L2").getI1(), LoadFlowAssert.DELTA_I);
        assertEquals(431.0, getPostContingencyResult(result, "L3").getNetworkResult().getBranchResult("L1").getI1(), LoadFlowAssert.DELTA_I);
        assertFalse(getPostContingencyResult(result, "L3").getLimitViolationsResult().getLimitViolations().isEmpty()); // HIGH_VOLTAGE
        assertFalse(getOptionalOperatorStrategyResult(result, "strategyL3").isEmpty());
        // L2 contingency
        assertEquals(583.5, getPostContingencyResult(result, "L2").getNetworkResult().getBranchResult("L1").getI1(), LoadFlowAssert.DELTA_I);
        assertEquals(302.2, getPostContingencyResult(result, "L2").getNetworkResult().getBranchResult("L3").getI1(), LoadFlowAssert.DELTA_I);
        assertEquals(441.5, getOperatorStrategyResult(result, "strategyL2_1").getNetworkResult().getBranchResult("L1").getI1(), LoadFlowAssert.DELTA_I);
        assertEquals(441.5, getOperatorStrategyResult(result, "strategyL2_2").getNetworkResult().getBranchResult("L1").getI1(), LoadFlowAssert.DELTA_I);
    }

    @Test
    void testSecurityAnalysisWithOperatorStrategy3() {
        GraphConnectivityFactory<LfBus, LfBranch> connectivityFactory = new NaiveGraphConnectivityFactory<>(LfBus::getNum);
        securityAnalysisProvider = new OpenSecurityAnalysisProvider(matrixFactory, connectivityFactory);

        Network network = NodeBreakerNetworkFactory.create3Bars();
        network.getSwitch("C1").setOpen(true);
        network.getSwitch("C2").setOpen(true);
        network.getLine("L1").getCurrentLimits1().orElseThrow().setPermanentLimit(580.0);
        network.getLine("L1").getCurrentLimits2().orElseThrow().setPermanentLimit(580.0);
        network.getLine("L2").getCurrentLimits1().orElseThrow().setPermanentLimit(500.0);
        network.getLine("L2").getCurrentLimits2().orElseThrow().setPermanentLimit(500.0);

        List<Contingency> contingencies = Stream.of("L3", "L2")
                .map(id -> new Contingency(id, new BranchContingency(id)))
                .collect(Collectors.toList());

        List<Action> actions = List.of(new SwitchAction("action1", "C1", false),
                new SwitchAction("action3", "C2", false));

        List<OperatorStrategy> operatorStrategies = List.of(new OperatorStrategy("strategyL3", ContingencyContext.specificContingency("L3"), new AllViolationCondition(List.of("VL1", "VL2")), List.of("action3")),
                new OperatorStrategy("strategyL2", ContingencyContext.specificContingency("L2"), new AtLeastOneViolationCondition(List.of("L1", "L3")), List.of("action1", "action3")));

        List<StateMonitor> monitors = createAllBranchesMonitors(network);

        LoadFlowParameters parameters = new LoadFlowParameters();
        parameters.setDistributedSlack(false);
        setSlackBusId(parameters, "VL2_0");
        SecurityAnalysisParameters securityAnalysisParameters = new SecurityAnalysisParameters();
        securityAnalysisParameters.setLoadFlowParameters(parameters);

        SecurityAnalysisResult result = runSecurityAnalysis(network, contingencies, monitors, securityAnalysisParameters,
                operatorStrategies, actions, Reporter.NO_OP);
        // L3 contingency
        assertFalse(getOptionalOperatorStrategyResult(result, "strategyL3").isEmpty());
        // L2 contingency
        assertFalse(getOptionalOperatorStrategyResult(result, "strategyL2").isEmpty());
    }

    @Test
    void testWithSeveralConnectedComponents() {
        GraphConnectivityFactory<LfBus, LfBranch> connectivityFactory = new NaiveGraphConnectivityFactory<>(LfBus::getNum);
        securityAnalysisProvider = new OpenSecurityAnalysisProvider(matrixFactory, connectivityFactory);

        Network network = ConnectedComponentNetworkFactory.createTwoCcLinkedBySwitches();

        List<Contingency> contingencies = Stream.of("s25")
                .map(id -> new Contingency(id, new SwitchContingency(id)))
                .collect(Collectors.toList());

        List<Action> actions = List.of(new SwitchAction("action1", "s34", true));

        List<OperatorStrategy> operatorStrategies = List.of(new OperatorStrategy("strategyS25", ContingencyContext.specificContingency("s25"), new TrueCondition(), List.of("action1")));

        List<StateMonitor> monitors = createAllBranchesMonitors(network);

        SecurityAnalysisResult result = runSecurityAnalysis(network, contingencies, monitors, new SecurityAnalysisParameters(),
                operatorStrategies, actions, Reporter.NO_OP);
        assertEquals(1.255, result.getPreContingencyResult().getNetworkResult().getBranchResult("l12").getP1(), LoadFlowAssert.DELTA_POWER);
        assertEquals(1.745, result.getPreContingencyResult().getNetworkResult().getBranchResult("l13").getP1(), LoadFlowAssert.DELTA_POWER);
        assertEquals(0.502, result.getPreContingencyResult().getNetworkResult().getBranchResult("l23").getP1(), LoadFlowAssert.DELTA_POWER);
        // s25 contingency
        assertEquals(1.332, getPostContingencyResult(result, "s25").getNetworkResult().getBranchResult("l12").getP1(), LoadFlowAssert.DELTA_POWER);
        assertEquals(1.667, getPostContingencyResult(result, "s25").getNetworkResult().getBranchResult("l13").getP1(), LoadFlowAssert.DELTA_POWER);
        assertEquals(0.335, getPostContingencyResult(result, "s25").getNetworkResult().getBranchResult("l23").getP1(), LoadFlowAssert.DELTA_POWER);
        // strategyS25 operator strategy
        assertEquals(0.666, getOperatorStrategyResult(result, "strategyS25").getNetworkResult().getBranchResult("l12").getP1(), LoadFlowAssert.DELTA_POWER);
        assertEquals(0.333, getOperatorStrategyResult(result, "strategyS25").getNetworkResult().getBranchResult("l13").getP1(), LoadFlowAssert.DELTA_POWER);
        assertEquals(-0.333, getOperatorStrategyResult(result, "strategyS25").getNetworkResult().getBranchResult("l23").getP1(), LoadFlowAssert.DELTA_POWER);
    }

    @Test
    void testMetrixTutorial() {
        GraphConnectivityFactory<LfBus, LfBranch> connectivityFactory = new NaiveGraphConnectivityFactory<>(LfBus::getNum);
        securityAnalysisProvider = new OpenSecurityAnalysisProvider(matrixFactory, connectivityFactory);

        Network network = MetrixTutorialSixBusesFactory.create();
        network.getGenerator("SO_G2").setTargetP(628);

        SecurityAnalysisParameters securityAnalysisParameters = new SecurityAnalysisParameters();
        LoadFlowParameters parameters = new LoadFlowParameters();
        parameters.setBalanceType(LoadFlowParameters.BalanceType.PROPORTIONAL_TO_LOAD);
        parameters.setHvdcAcEmulation(false);
        securityAnalysisParameters.setLoadFlowParameters(parameters);

        List<Contingency> contingencies = List.of(new Contingency("S_SO_1", new BranchContingency("S_SO_1")));

        List<StateMonitor> monitors = createAllBranchesMonitors(network);

        List<Action> actions = List.of(new SwitchAction("openSwitchS0", "SOO1_SOO1_DJ_OMN", true),
                                       new LineConnectionAction("openLineSSO2", "S_SO_2", true, true),
                                       new PhaseTapChangerTapPositionAction("pst", "NE_NO_1", false, 1), // PST at tap position 17.
                                       new PhaseTapChangerTapPositionAction("pst2", "NE_NO_1", true, -16));
        List<OperatorStrategy> operatorStrategies = List.of(new OperatorStrategy("strategy1", ContingencyContext.specificContingency("S_SO_1"), new AllViolationCondition(List.of("S_SO_2")), List.of("openSwitchS0")),
                                                            new OperatorStrategy("strategy2", ContingencyContext.specificContingency("S_SO_1"), new AllViolationCondition(List.of("S_SO_2")), List.of("openLineSSO2")),
                                                            new OperatorStrategy("strategy3", ContingencyContext.specificContingency("S_SO_1"), new TrueCondition(), List.of("pst")),
                                                            new OperatorStrategy("strategy4", ContingencyContext.specificContingency("S_SO_1"), new TrueCondition(), List.of("pst2")));

        SecurityAnalysisResult result = runSecurityAnalysis(network, contingencies, monitors, securityAnalysisParameters,
                operatorStrategies, actions, Reporter.NO_OP);
        assertEquals(271.99, result.getPreContingencyResult().getNetworkResult().getBranchResult("S_SO_2").getI1(), LoadFlowAssert.DELTA_I);
        assertEquals(504.40, getPostContingencyResult(result, "S_SO_1").getNetworkResult().getBranchResult("S_SO_2").getI1(), LoadFlowAssert.DELTA_I);
        assertEquals(301.69, getOperatorStrategyResult(result, "strategy1").getNetworkResult().getBranchResult("S_SO_2").getI1(), LoadFlowAssert.DELTA_I);
        assertEquals(488.99, getOperatorStrategyResult(result, "strategy2").getNetworkResult().getBranchResult("SO_NO_1").getI1(), LoadFlowAssert.DELTA_I);
        assertEquals(499.984, getOperatorStrategyResult(result, "strategy3").getNetworkResult().getBranchResult("S_SO_2").getI1(), LoadFlowAssert.DELTA_I);
        assertEquals(499.984, getOperatorStrategyResult(result, "strategy4").getNetworkResult().getBranchResult("S_SO_2").getI1(), LoadFlowAssert.DELTA_I);

        network.getGenerator("SO_G2").setTargetP(628);
        network.getLine("S_SO_1").getTerminal1().disconnect();
        network.getLine("S_SO_1").getTerminal2().disconnect();

        LoadFlowParameters parameters2 = new LoadFlowParameters();
        parameters2.setBalanceType(LoadFlowParameters.BalanceType.PROPORTIONAL_TO_LOAD);
        parameters2.setHvdcAcEmulation(false);

        LoadFlow.run(network, parameters);
        assertEquals(504.40, network.getLine("S_SO_2").getTerminal1().getI(), LoadFlowAssert.DELTA_I);

        network.getTwoWindingsTransformer("NE_NO_1").getPhaseTapChanger().setTapPosition(1);
        LoadFlow.run(network, parameters);
        assertEquals(499.989, network.getLine("S_SO_2").getTerminal1().getI(), LoadFlowAssert.DELTA_I);
    }

    @Test
    void testBranchOpenAtOneSideRecovery() {
        GraphConnectivityFactory<LfBus, LfBranch> connectivityFactory = new NaiveGraphConnectivityFactory<>(LfBus::getNum);
        securityAnalysisProvider = new OpenSecurityAnalysisProvider(matrixFactory, connectivityFactory);

        var network = ConnectedComponentNetworkFactory.createTwoCcLinkedBySwitches();
        network.getLine("l46").getTerminal1().disconnect();
        network.getSwitch("s25").setOpen(true);
        network.getSwitch("s34").setOpen(true);
        List<Contingency> contingencies = List.of(new Contingency("line", new BranchContingency("l12")));
        List<Action> actions = List.of(new SwitchAction("closeSwitch", "s25", false));
        List<OperatorStrategy> operatorStrategies = List.of(new OperatorStrategy("strategy", ContingencyContext.specificContingency("line"), new TrueCondition(), List.of("closeSwitch")));
        List<StateMonitor> monitors = createAllBranchesMonitors(network);
        SecurityAnalysisResult result = runSecurityAnalysis(network, contingencies, monitors, new SecurityAnalysisParameters(),
                operatorStrategies, actions, Reporter.NO_OP);
        assertEquals(-2.996, getOperatorStrategyResult(result, "strategy").getNetworkResult().getBranchResult("l23").getP1(), LoadFlowAssert.DELTA_POWER);
        assertEquals(-3.000, getOperatorStrategyResult(result, "strategy").getNetworkResult().getBranchResult("l45").getP1(), LoadFlowAssert.DELTA_POWER);
    }

    @Test
    void testStatusConversion() {
        assertEquals(LoadFlowResult.ComponentResult.Status.CONVERGED,
                AbstractSecurityAnalysis.loadFlowResultStatusFromNRStatus(NewtonRaphsonStatus.CONVERGED));
        assertEquals(LoadFlowResult.ComponentResult.Status.MAX_ITERATION_REACHED,
                AbstractSecurityAnalysis.loadFlowResultStatusFromNRStatus(NewtonRaphsonStatus.MAX_ITERATION_REACHED));
        assertEquals(LoadFlowResult.ComponentResult.Status.SOLVER_FAILED,
                AbstractSecurityAnalysis.loadFlowResultStatusFromNRStatus(NewtonRaphsonStatus.SOLVER_FAILED));
        assertEquals(LoadFlowResult.ComponentResult.Status.FAILED,
                AbstractSecurityAnalysis.loadFlowResultStatusFromNRStatus(NewtonRaphsonStatus.NO_CALCULATION));
        assertEquals(LoadFlowResult.ComponentResult.Status.FAILED,
                AbstractSecurityAnalysis.loadFlowResultStatusFromNRStatus(NewtonRaphsonStatus.UNREALISTIC_STATE));

        assertEquals(PostContingencyComputationStatus.CONVERGED,
                AbstractSecurityAnalysis.postContingencyStatusFromNRStatus(NewtonRaphsonStatus.CONVERGED));
        assertEquals(PostContingencyComputationStatus.MAX_ITERATION_REACHED,
                AbstractSecurityAnalysis.postContingencyStatusFromNRStatus(NewtonRaphsonStatus.MAX_ITERATION_REACHED));
        assertEquals(PostContingencyComputationStatus.SOLVER_FAILED,
                AbstractSecurityAnalysis.postContingencyStatusFromNRStatus(NewtonRaphsonStatus.SOLVER_FAILED));
        assertEquals(PostContingencyComputationStatus.NO_IMPACT,
                AbstractSecurityAnalysis.postContingencyStatusFromNRStatus(NewtonRaphsonStatus.NO_CALCULATION));
        assertEquals(PostContingencyComputationStatus.FAILED,
                AbstractSecurityAnalysis.postContingencyStatusFromNRStatus(NewtonRaphsonStatus.UNREALISTIC_STATE));
    }

    @Test
    void testCheckActions() {
        Network network = MetrixTutorialSixBusesFactory.create();
        List<StateMonitor> monitors = createAllBranchesMonitors(network);
        SecurityAnalysisParameters securityAnalysisParameters = new SecurityAnalysisParameters();
        List<Contingency> contingencies = List.of(new Contingency("S_SO_1", new BranchContingency("S_SO_1")));

        List<Action> actions = List.of(new SwitchAction("openSwitch", "switch", true));
        List<OperatorStrategy> operatorStrategies = List.of(new OperatorStrategy("strategy", ContingencyContext.specificContingency("S_SO_1"), new AllViolationCondition(List.of("S_SO_2")), List.of("openSwitch")));
        CompletionException exception = assertThrows(CompletionException.class, () -> runSecurityAnalysis(network, contingencies, monitors, securityAnalysisParameters,
                operatorStrategies, actions, Reporter.NO_OP));
        assertEquals("Switch 'switch' not found", exception.getCause().getMessage());

        List<Action> actions2 = List.of(new LineConnectionAction("openLine", "line", true, true));
        List<OperatorStrategy> operatorStrategies2 = List.of(new OperatorStrategy("strategy2", ContingencyContext.specificContingency("S_SO_1"), new AllViolationCondition(List.of("S_SO_2")), List.of("openLine")));
        exception = assertThrows(CompletionException.class, () -> runSecurityAnalysis(network, contingencies, monitors, securityAnalysisParameters,
                operatorStrategies2, actions2, Reporter.NO_OP));
        assertEquals("Branch 'line' not found", exception.getCause().getMessage());

        List<Action> actions3 = List.of(new PhaseTapChangerTapPositionAction("pst", "pst1", false, 1));
        List<OperatorStrategy> operatorStrategies3 = List.of(new OperatorStrategy("strategy3", ContingencyContext.specificContingency("S_SO_1"), new TrueCondition(), List.of("pst")));
        exception = assertThrows(CompletionException.class, () -> runSecurityAnalysis(network, contingencies, monitors, securityAnalysisParameters,
                operatorStrategies3, actions3, Reporter.NO_OP));
        assertEquals("Branch 'pst1' not found", exception.getCause().getMessage());

        List<Action> actions4 = Collections.emptyList();
        List<OperatorStrategy> operatorStrategies4 = List.of(new OperatorStrategy("strategy4", ContingencyContext.specificContingency("S_SO_1"), new TrueCondition(), List.of("x")));
        exception = assertThrows(CompletionException.class, () -> runSecurityAnalysis(network, contingencies, monitors, securityAnalysisParameters,
                operatorStrategies4, actions4, Reporter.NO_OP));
        assertEquals("Operator strategy 'strategy4' is associated to action 'x' but this action is not present in the list", exception.getCause().getMessage());

        List<Action> actions5 = List.of(new SwitchAction("openSwitch", "NOD1_NOD1  NE1  1_SC5_0", true));
        List<OperatorStrategy> operatorStrategies5 = List.of(new OperatorStrategy("strategy5", ContingencyContext.specificContingency("y"), new TrueCondition(), List.of("openSwitch")));
        exception = assertThrows(CompletionException.class, () -> runSecurityAnalysis(network, contingencies, monitors, securityAnalysisParameters,
                operatorStrategies5, actions5, Reporter.NO_OP));
        assertEquals("Operator strategy 'strategy5' is associated to contingency 'y' but this contingency is not present in the list", exception.getCause().getMessage());
    }

    @Test
    void testDcSecurityAnalysisWithOperatorStrategy() {
        GraphConnectivityFactory<LfBus, LfBranch> connectivityFactory = new NaiveGraphConnectivityFactory<>(LfBus::getNum);
        securityAnalysisProvider = new OpenSecurityAnalysisProvider(matrixFactory, connectivityFactory);

        Network network = NodeBreakerNetworkFactory.create3Bars();
        network.getSwitch("C1").setOpen(true);
        network.getSwitch("C2").setOpen(true);
        network.getLineStream().forEach(line -> {
            if (line.getCurrentLimits1().isPresent()) {
                line.getCurrentLimits1().orElseThrow().setPermanentLimit(310);
            }
            if (line.getCurrentLimits2().isPresent()) {
                line.getCurrentLimits2().orElseThrow().setPermanentLimit(310);
            }
        });

        List<Contingency> contingencies = Stream.of("L1", "L3", "L2")
                .map(id -> new Contingency(id, new BranchContingency(id)))
                .collect(Collectors.toList());

        List<Action> actions = List.of(new SwitchAction("action1", "C1", false),
                new SwitchAction("action3", "C2", false));

        List<OperatorStrategy> operatorStrategies = List.of(new OperatorStrategy("strategyL1", ContingencyContext.specificContingency("L1"), new TrueCondition(), List.of("action1")),
                new OperatorStrategy("strategyL3", ContingencyContext.specificContingency("L3"), new TrueCondition(), List.of("action3")),
                new OperatorStrategy("strategyL2", ContingencyContext.specificContingency("L2"), new TrueCondition(), List.of("action1", "action3")));

        List<StateMonitor> monitors = createAllBranchesMonitors(network);

        LoadFlowParameters parameters = new LoadFlowParameters();
        parameters.setDistributedSlack(false);
        parameters.setDc(true);
        setSlackBusId(parameters, "VL2_0");
        SecurityAnalysisParameters securityAnalysisParameters = new SecurityAnalysisParameters();
        securityAnalysisParameters.setLoadFlowParameters(parameters);

        SecurityAnalysisResult result = runSecurityAnalysis(network, contingencies, monitors, securityAnalysisParameters,
                operatorStrategies, actions, Reporter.NO_OP);
        assertEquals(400.0, result.getPreContingencyResult().getNetworkResult().getBranchResult("L1").getP1(), LoadFlowAssert.DELTA_POWER);
        assertEquals(0.0, result.getPreContingencyResult().getNetworkResult().getBranchResult("L2").getP1(), LoadFlowAssert.DELTA_POWER);
        assertEquals(200.0, result.getPreContingencyResult().getNetworkResult().getBranchResult("L3").getP1(), LoadFlowAssert.DELTA_POWER);

        //L1 Contingency then close C1
        assertEquals(0.0, getPostContingencyResult(result, "L1").getNetworkResult().getBranchResult("L2").getP1(), LoadFlowAssert.DELTA_POWER);
        assertEquals(200.0, getPostContingencyResult(result, "L1").getNetworkResult().getBranchResult("L3").getP1(), LoadFlowAssert.DELTA_POWER);
        assertEquals(400.0, getOperatorStrategyResult(result, "strategyL1").getNetworkResult().getBranchResult("L2").getP1(), LoadFlowAssert.DELTA_POWER);
        assertEquals(200.0, getOperatorStrategyResult(result, "strategyL1").getNetworkResult().getBranchResult("L3").getP1(), LoadFlowAssert.DELTA_POWER);

        //L3 Contingency then close C2
        assertEquals(0.0, getPostContingencyResult(result, "L3").getNetworkResult().getBranchResult("L2").getP1(), LoadFlowAssert.DELTA_POWER);
        assertEquals(400.0, getPostContingencyResult(result, "L3").getNetworkResult().getBranchResult("L1").getP1(), LoadFlowAssert.DELTA_POWER);
        assertEquals(200.0, getOperatorStrategyResult(result, "strategyL3").getNetworkResult().getBranchResult("L2").getP1(), LoadFlowAssert.DELTA_POWER);
        assertEquals(400.0, getOperatorStrategyResult(result, "strategyL3").getNetworkResult().getBranchResult("L1").getP1(), LoadFlowAssert.DELTA_POWER);

        //L2 Contingency then close C1 and C2
        assertEquals(400.0, getPostContingencyResult(result, "L2").getNetworkResult().getBranchResult("L1").getP1(), LoadFlowAssert.DELTA_POWER);
        assertEquals(200.0, getPostContingencyResult(result, "L2").getNetworkResult().getBranchResult("L3").getP1(), LoadFlowAssert.DELTA_POWER);
        assertEquals(300.0, getOperatorStrategyResult(result, "strategyL2").getNetworkResult().getBranchResult("L1").getP1(), LoadFlowAssert.DELTA_POWER);
        assertEquals(300.0, getOperatorStrategyResult(result, "strategyL2").getNetworkResult().getBranchResult("L3").getP1(), LoadFlowAssert.DELTA_POWER);
    }

    @Test
    void testSaDcLineConnectionAction() {
        Network network = FourBusNetworkFactory.create();
        List<Contingency> contingencies = Stream.of("l14")
                .map(id -> new Contingency(id, new BranchContingency(id)))
                .collect(Collectors.toList());

        List<Action> actions = List.of(new LineConnectionAction("openLine", "l13", true, true));
        List<OperatorStrategy> operatorStrategies = List.of(new OperatorStrategy("strategyL1", ContingencyContext.specificContingency("l14"), new TrueCondition(), List.of("openLine")));
        List<StateMonitor> monitors = createAllBranchesMonitors(network);

        LoadFlowParameters parameters = new LoadFlowParameters();
        parameters.setDistributedSlack(false);
        parameters.setDc(true);
        SecurityAnalysisParameters securityAnalysisParameters = new SecurityAnalysisParameters();
        securityAnalysisParameters.setLoadFlowParameters(parameters);

        SecurityAnalysisResult result = runSecurityAnalysis(network, contingencies, monitors, securityAnalysisParameters,
                operatorStrategies, actions, Reporter.NO_OP);

        OperatorStrategyResult resultStratL1 = getOperatorStrategyResult(result, "strategyL1");
        BranchResult brl12 = resultStratL1.getNetworkResult().getBranchResult("l12");
        BranchResult brl23 = resultStratL1.getNetworkResult().getBranchResult("l23");
        BranchResult brl34 = resultStratL1.getNetworkResult().getBranchResult("l34");

        parameters.setDc(false);
        SecurityAnalysisParameters securityAnalysisParametersAc = new SecurityAnalysisParameters();
        securityAnalysisParametersAc.setLoadFlowParameters(parameters);
        SecurityAnalysisResult resultAc = runSecurityAnalysis(network, contingencies, monitors, securityAnalysisParametersAc,
                operatorStrategies, actions, Reporter.NO_OP);
        OperatorStrategyResult resultStratL1Ac = getOperatorStrategyResult(resultAc, "strategyL1");
        BranchResult brl12Ac = resultStratL1Ac.getNetworkResult().getBranchResult("l12");
        BranchResult brl23Ac = resultStratL1Ac.getNetworkResult().getBranchResult("l23");
        BranchResult brl34Ac = resultStratL1Ac.getNetworkResult().getBranchResult("l34");

        assertEquals(2.0, brl12.getP1(), LoadFlowAssert.DELTA_POWER);
        assertEquals(3.0, brl23.getP1(), LoadFlowAssert.DELTA_POWER);
        assertEquals(-1.0, brl34.getP1(), LoadFlowAssert.DELTA_POWER);
    }

    @Test
    void testSaDcPhaseTapChangerTapPositionAction() {
        Network network = MetrixTutorialSixBusesFactory.create();
        List<StateMonitor> monitors = createAllBranchesMonitors(network);
        SecurityAnalysisParameters securityAnalysisParameters = new SecurityAnalysisParameters();
        List<Contingency> contingencies = List.of(new Contingency("S_SO_1", new BranchContingency("S_SO_1")));
        List<Action> actions = List.of(new PhaseTapChangerTapPositionAction("pstAbsChange", "NE_NO_1", false, 1),
                new PhaseTapChangerTapPositionAction("pstRelChange", "NE_NO_1", true, -1));
        List<OperatorStrategy> operatorStrategies = List.of(new OperatorStrategy("strategyTapAbsChange", ContingencyContext.specificContingency("S_SO_1"), new TrueCondition(), List.of("pstAbsChange")),
                new OperatorStrategy("strategyTapRelChange", ContingencyContext.specificContingency("S_SO_1"), new TrueCondition(), List.of("pstRelChange")));

        LoadFlowParameters parameters = new LoadFlowParameters();
        parameters.setDistributedSlack(false);
        parameters.setDc(true);
        securityAnalysisParameters.setLoadFlowParameters(parameters);

        SecurityAnalysisResult result = runSecurityAnalysis(network, contingencies, monitors, securityAnalysisParameters,
                operatorStrategies, actions, Reporter.NO_OP);

        assertNotNull(result);

        OperatorStrategyResult resultAbs = getOperatorStrategyResult(result, "strategyTapAbsChange");
        BranchResult brAbs = resultAbs.getNetworkResult().getBranchResult("S_SO_2");
        OperatorStrategyResult resultRel = getOperatorStrategyResult(result, "strategyTapRelChange");
        BranchResult brRel = resultRel.getNetworkResult().getBranchResult("S_SO_2");

        // Apply contingency by hand
        network.getLine("S_SO_1").getTerminal1().disconnect();
        network.getLine("S_SO_1").getTerminal2().disconnect();
        // Apply remedial action
        int originalTapPosition = network.getTwoWindingsTransformer("NE_NO_1").getPhaseTapChanger().getTapPosition();
        network.getTwoWindingsTransformer("NE_NO_1").getPhaseTapChanger().setTapPosition(1);
        LoadFlow.run(network, parameters);
        // Compare results
        assertEquals(network.getLine("S_SO_2").getTerminal1().getP(), brAbs.getP1(), LoadFlowAssert.DELTA_POWER);
        assertEquals(network.getBranch("S_SO_2").getTerminal2().getP(), brAbs.getP2(), LoadFlowAssert.DELTA_POWER);

        // Check the second operator strategy: relative change
        network.getTwoWindingsTransformer("NE_NO_1").getPhaseTapChanger().setTapPosition(originalTapPosition - 1);
        LoadFlow.run(network, parameters);
        // Compare results
        assertEquals(network.getLine("S_SO_2").getTerminal1().getP(), brRel.getP1(), LoadFlowAssert.DELTA_POWER);
        assertEquals(network.getBranch("S_SO_2").getTerminal2().getP(), brRel.getP2(), LoadFlowAssert.DELTA_POWER);
    }

    private void testLoadAction(boolean dc) {
        GraphConnectivityFactory<LfBus, LfBranch> connectivityFactory = new NaiveGraphConnectivityFactory<>(LfBus::getNum);
        securityAnalysisProvider = new OpenSecurityAnalysisProvider(matrixFactory, connectivityFactory);

        Network network = DistributedSlackNetworkFactory.createNetworkWithLoads();
        network.getLine("l24").newActivePowerLimits1().setPermanentLimit(150).add();
        double initialL4 = network.getLoad("l4").getP0();

        List<Contingency> contingencies = Stream.of("l2")
                .map(id -> new Contingency(id, new LoadContingency(id)))
                .collect(Collectors.toList());

        List<Action> actions = List.of(new LoadActionBuilder().withId("action1").withLoadId("l4").withRelativeValue(false).withActivePowerValue(90).build(),
                new LoadActionBuilder().withId("action2").withLoadId("l1").withRelativeValue(true).withActivePowerValue(50).build(),
                new LoadActionBuilder().withId("action3").withLoadId("l2").withRelativeValue(true).withActivePowerValue(10).build());

        List<OperatorStrategy> operatorStrategies = List.of(new OperatorStrategy("strategy1", ContingencyContext.specificContingency("l2"), new AnyViolationCondition(), List.of("action1", "action2")),
                new OperatorStrategy("strategy2", ContingencyContext.specificContingency("l2"), new AnyViolationCondition(), List.of("action3")));

        List<StateMonitor> monitors = createAllBranchesMonitors(network);

        LoadFlowParameters parameters = new LoadFlowParameters();
        parameters.setDc(dc);
        parameters.setBalanceType(LoadFlowParameters.BalanceType.PROPORTIONAL_TO_LOAD);
        SecurityAnalysisParameters securityAnalysisParameters = new SecurityAnalysisParameters();
        securityAnalysisParameters.setLoadFlowParameters(parameters);

        SecurityAnalysisResult result = runSecurityAnalysis(network, contingencies, monitors, securityAnalysisParameters,
                operatorStrategies, actions, Reporter.NO_OP);

        network.getLoad("l2").getTerminal().disconnect();
        LoadFlow.run(network, parameters);

        PostContingencyResult postContingencyResult = getPostContingencyResult(result, "l2");
        assertEquals(network.getLine("l24").getTerminal1().getP(), postContingencyResult.getNetworkResult().getBranchResult("l24").getP1(), LoadFlowAssert.DELTA_POWER);
        assertEquals(network.getLine("l14").getTerminal1().getP(), postContingencyResult.getNetworkResult().getBranchResult("l14").getP1(), LoadFlowAssert.DELTA_POWER);
        assertEquals(network.getLine("l34").getTerminal1().getP(), postContingencyResult.getNetworkResult().getBranchResult("l34").getP1(), LoadFlowAssert.DELTA_POWER);

        network.getLoadStream().filter(load -> !load.getId().equals("l2")).forEach(load -> load.setP0(load.getTerminal().getP()));
        network.getLoad("l2").setP0(0);
        double postContingencyL1 = network.getLoad("l1").getP0();
        double postContingencyL2 = network.getLoad("l2").getP0();
        double postContingencyL4 = network.getLoad("l4").getP0();

        network.getLoad("l4").setP0(90 + postContingencyL4 - initialL4);
        network.getLoad("l1").setP0(postContingencyL1 + 50);
        LoadFlow.run(network, parameters);
        OperatorStrategyResult operatorStrategyResult = getOperatorStrategyResult(result, "strategy1");
        assertEquals(network.getLine("l24").getTerminal1().getP(), operatorStrategyResult.getNetworkResult().getBranchResult("l24").getP1(), LoadFlowAssert.DELTA_POWER);
        assertEquals(network.getLine("l14").getTerminal1().getP(), operatorStrategyResult.getNetworkResult().getBranchResult("l14").getP1(), LoadFlowAssert.DELTA_POWER);
        assertEquals(network.getLine("l34").getTerminal1().getP(), operatorStrategyResult.getNetworkResult().getBranchResult("l34").getP1(), LoadFlowAssert.DELTA_POWER);

        network.getLoad("l1").setP0(postContingencyL1);
        network.getLoad("l2").setP0(postContingencyL2); // because in contingency
        network.getLoad("l4").setP0(postContingencyL4);
        LoadFlow.run(network, parameters);
        OperatorStrategyResult operatorStrategyResult2 = getOperatorStrategyResult(result, "strategy2");
        assertEquals(network.getLine("l24").getTerminal1().getP(), operatorStrategyResult2.getNetworkResult().getBranchResult("l24").getP1(), LoadFlowAssert.DELTA_POWER);
        assertEquals(network.getLine("l14").getTerminal1().getP(), operatorStrategyResult2.getNetworkResult().getBranchResult("l14").getP1(), LoadFlowAssert.DELTA_POWER);
        assertEquals(network.getLine("l34").getTerminal1().getP(), operatorStrategyResult2.getNetworkResult().getBranchResult("l34").getP1(), LoadFlowAssert.DELTA_POWER);
    }

    @Test
    void testLoadAction() {
        testLoadAction(true);
        testLoadAction(false);
    }

    @Test
    void testDcEquationSystemUpdater() {
        Network network = VoltageControlNetworkFactory.createWithShuntSharedRemoteControl();

        LoadFlowParameters lfParameters = new LoadFlowParameters().setDc(true);
        SecurityAnalysisParameters securityAnalysisParameters = new SecurityAnalysisParameters();
        securityAnalysisParameters.setLoadFlowParameters(lfParameters);

        String id = network.getTwoWindingsTransformer("tr2").getId();
        List<Contingency> contingencies = List.of(new Contingency(id, new TwoWindingsTransformerContingency(id)));

        List<StateMonitor> monitors = createAllBranchesMonitors(network);

        List<Action> actions = List.of(new LoadActionBuilder().withId("action").withLoadId("l4").withRelativeValue(false).withActivePowerValue(260).build());
        List<OperatorStrategy> operatorStrategies = List.of(new OperatorStrategy("strategy", ContingencyContext.specificContingency("tr2"), new TrueCondition(), List.of("action")));

        SecurityAnalysisResult result = runSecurityAnalysis(network, contingencies, monitors, securityAnalysisParameters, operatorStrategies, actions, Reporter.NO_OP);
        assertFalse(result.getPostContingencyResults().isEmpty());
    }

    @Test
    void testConnectivityResultWhenNoSplit() {
        Network network = ConnectedComponentNetworkFactory.createTwoComponentWithGeneratorAndLoad();
        List<StateMonitor> monitors = createAllBranchesMonitors(network);
        List<Contingency> contingencies = List.of(new Contingency("line", new BranchContingency("l12")));
        SecurityAnalysisParameters parameters = new SecurityAnalysisParameters();

        //Test AC
        parameters.getLoadFlowParameters().setDc(false);
        SecurityAnalysisResult result = runSecurityAnalysis(network, contingencies, monitors, parameters, Reporter.NO_OP);
        var postContingencyResult = result.getPostContingencyResults().get(0);
        assertSame(PostContingencyComputationStatus.CONVERGED, postContingencyResult.getStatus());
        assertEquals(0, postContingencyResult.getConnectivityResult().getCreatedSynchronousComponentCount());

        //Test DC
        parameters.getLoadFlowParameters().setDc(true);
        result = runSecurityAnalysis(network, contingencies, monitors, parameters, Reporter.NO_OP);
        postContingencyResult = result.getPostContingencyResults().get(0);
        assertSame(PostContingencyComputationStatus.CONVERGED, postContingencyResult.getStatus());
        assertEquals(0, postContingencyResult.getConnectivityResult().getCreatedSynchronousComponentCount());
    }

    @Test
    void testConnectivityResultOnSplit() {
        Network network = ConnectedComponentNetworkFactory.createTwoComponentWithGeneratorAndLoad();
        List<StateMonitor> monitors = createAllBranchesMonitors(network);
        List<Contingency> contingencies = List.of(new Contingency("line", new BranchContingency("l34")));
        SecurityAnalysisParameters parameters = new SecurityAnalysisParameters();

        //Test AC
        parameters.getLoadFlowParameters().setDc(false);

        SecurityAnalysisResult result = runSecurityAnalysis(network, contingencies, monitors, new SecurityAnalysisParameters(), Reporter.NO_OP);
        PostContingencyResult postContingencyResult = result.getPostContingencyResults().get(0);
        assertSame(PostContingencyComputationStatus.CONVERGED, postContingencyResult.getStatus());
        assertEquals(1, postContingencyResult.getConnectivityResult().getCreatedSynchronousComponentCount());
        assertEquals(3.0, postContingencyResult.getConnectivityResult().getDisconnectedLoadActivePower());
        assertEquals(2.0, postContingencyResult.getConnectivityResult().getDisconnectedGenerationActivePower());
        assertTrue(postContingencyResult.getConnectivityResult().getDisconnectedElements().containsAll(
                List.of("d4", "d5", "g6", "l46", "l34", "l45", "l56")));

        //Test DC
        parameters.getLoadFlowParameters().setDc(true);

        result = runSecurityAnalysis(network, contingencies, monitors, parameters, Reporter.NO_OP);
        postContingencyResult = result.getPostContingencyResults().get(0);
        assertSame(PostContingencyComputationStatus.CONVERGED, postContingencyResult.getStatus());
        assertEquals(1, postContingencyResult.getConnectivityResult().getCreatedSynchronousComponentCount());
        assertEquals(3.0, postContingencyResult.getConnectivityResult().getDisconnectedLoadActivePower());
        assertEquals(2.0, postContingencyResult.getConnectivityResult().getDisconnectedGenerationActivePower());
        assertTrue(postContingencyResult.getConnectivityResult().getDisconnectedElements().containsAll(List.of("d4", "d5", "g6", "l46", "l34", "l45", "l56")));
    }

    @Test
    void testConnectivityResultOnSplitThreeCC() {
        Network network = ConnectedComponentNetworkFactory.createThreeCcLinkedByASingleBus();
        List<StateMonitor> monitors = createAllBranchesMonitors(network);
        List<Contingency> contingencies = List.of(new Contingency("line", new BranchContingency("l34"), new BranchContingency("l45")));
        SecurityAnalysisParameters parameters = new SecurityAnalysisParameters();

        //Test AC
        parameters.getLoadFlowParameters().setDc(false);
        SecurityAnalysisResult result = runSecurityAnalysis(network, contingencies, monitors, parameters, Reporter.NO_OP);
        PostContingencyResult postContingencyResult = result.getPostContingencyResults().get(0);
        assertSame(PostContingencyComputationStatus.CONVERGED, postContingencyResult.getStatus());
        assertEquals(2, postContingencyResult.getConnectivityResult().getCreatedSynchronousComponentCount());

        //Test DC
        parameters.getLoadFlowParameters().setDc(true);
        runSecurityAnalysis(network, contingencies, monitors, parameters, Reporter.NO_OP);
        postContingencyResult = result.getPostContingencyResults().get(0);
        assertSame(PostContingencyComputationStatus.CONVERGED, postContingencyResult.getStatus());
        assertEquals(2, postContingencyResult.getConnectivityResult().getCreatedSynchronousComponentCount());
    }

<<<<<<< HEAD
    @Test
    void testBusBarSectionContingency() {
        Network network = createNodeBreakerNetwork();

        LoadFlowParameters lfParameters = new LoadFlowParameters();
        setSlackBusId(lfParameters, "VL1_1");
        SecurityAnalysisParameters securityAnalysisParameters = new SecurityAnalysisParameters();
        securityAnalysisParameters.setLoadFlowParameters(lfParameters);

        List<Contingency> contingencies = Stream.of("BBS1")
                .map(id -> new Contingency(id, new BusbarSectionContingency(id)))
                .collect(Collectors.toList());

        List<StateMonitor> monitors = createAllBranchesMonitors(network);

        SecurityAnalysisResult result = runSecurityAnalysis(network, contingencies, monitors, securityAnalysisParameters);

        NetworkResult preContingencyNetworkResult = result.getPreContingencyResult().getNetworkResult();
        assertEquals(446.765, preContingencyNetworkResult.getBranchResult("L1").getI1(), LoadFlowAssert.DELTA_I);
        assertEquals(446.765, preContingencyNetworkResult.getBranchResult("L2").getI1(), LoadFlowAssert.DELTA_I);

        assertEquals(945.514, getPostContingencyResult(result, "BBS1").getNetworkResult().getBranchResult("L2").getI1(), LoadFlowAssert.DELTA_I);
        assertNull(getPostContingencyResult(result, "BBS1").getNetworkResult().getBranchResult("L1"));

        OpenSecurityAnalysisParameters openSecurityAnalysisParameters = new OpenSecurityAnalysisParameters();
        openSecurityAnalysisParameters.setContingencyPropagation(false);
        securityAnalysisParameters.addExtension(OpenSecurityAnalysisParameters.class, openSecurityAnalysisParameters);

        SecurityAnalysisResult result2 = runSecurityAnalysis(network, contingencies, monitors, securityAnalysisParameters);

        NetworkResult preContingencyNetworkResult2 = result2.getPreContingencyResult().getNetworkResult();
        assertEquals(446.765, preContingencyNetworkResult2.getBranchResult("L1").getI1(), LoadFlowAssert.DELTA_I);
        assertEquals(446.765, preContingencyNetworkResult2.getBranchResult("L2").getI1(), LoadFlowAssert.DELTA_I);

        assertEquals(945.514, getPostContingencyResult(result2, "BBS1").getNetworkResult().getBranchResult("L2").getI1(), LoadFlowAssert.DELTA_I);
        assertNull(getPostContingencyResult(result2, "BBS1").getNetworkResult().getBranchResult("L1"));
    }

    @Test
    void testDcBusBarSectionContingency() {
        Network network = createNodeBreakerNetwork();

        LoadFlowParameters lfParameters = new LoadFlowParameters();
        lfParameters.setDc(true);
        setSlackBusId(lfParameters, "VL1_1");
        SecurityAnalysisParameters securityAnalysisParameters = new SecurityAnalysisParameters();
        securityAnalysisParameters.setLoadFlowParameters(lfParameters);

        List<Contingency> contingencies = Stream.of("BBS1")
                .map(id -> new Contingency(id, new BusbarSectionContingency(id)))
                .collect(Collectors.toList());

        List<StateMonitor> monitors = createAllBranchesMonitors(network);

        SecurityAnalysisResult result = runSecurityAnalysis(network, contingencies, monitors, securityAnalysisParameters);

        NetworkResult preContingencyNetworkResult = result.getPreContingencyResult().getNetworkResult();
        assertEquals(433.012, preContingencyNetworkResult.getBranchResult("L1").getI1(), LoadFlowAssert.DELTA_I);
        assertEquals(433.012, preContingencyNetworkResult.getBranchResult("L2").getI1(), LoadFlowAssert.DELTA_I);

        assertEquals(866.025, getPostContingencyResult(result, "BBS1").getNetworkResult().getBranchResult("L2").getI1(), LoadFlowAssert.DELTA_I);
        assertEquals(Double.NaN, getPostContingencyResult(result, "BBS1").getNetworkResult().getBranchResult("L1").getI1(), LoadFlowAssert.DELTA_I);
    }

    @Test
    void testBusBarSectionContingencyIssue() {
        Network network = NodeBreakerNetworkFactory.create3Bars();
        LoadFlowParameters lfParameters = new LoadFlowParameters();
        // setSlackBusId(lfParameters, "VL1_0"); // issue with slack bus to be disabled.
        SecurityAnalysisParameters securityAnalysisParameters = new SecurityAnalysisParameters();
        securityAnalysisParameters.setLoadFlowParameters(lfParameters);
        List<Contingency> contingencies = List.of(new Contingency("B1", new SwitchContingency("B1")));
        List<StateMonitor> monitors = createAllBranchesMonitors(network);
        SecurityAnalysisResult result = runSecurityAnalysis(network, contingencies, monitors, securityAnalysisParameters);
=======
    private void testGeneratorAction(boolean dc, LoadFlowParameters.BalanceType balanceType, double deltaG1, double deltaG2,
                                     double targetPG4, double slackBusPMaxMismatch) {
        GraphConnectivityFactory<LfBus, LfBranch> connectivityFactory = new NaiveGraphConnectivityFactory<>(LfBus::getNum);
        securityAnalysisProvider = new OpenSecurityAnalysisProvider(matrixFactory, connectivityFactory);

        Network network = FourBusNetworkFactory.create();
        network.getGeneratorStream().forEach(gen -> gen.setMaxP(gen.getMaxP() + 1.0));
        network.getLoad("d2").setP0(2.3); // to unbalance the network.

        final String lineInContingencyId = "l13";
        List<Contingency> contingencies = Stream.of(lineInContingencyId)
                .map(id -> new Contingency(id, new BranchContingency(id)))
                .collect(Collectors.toList());

        final String g1 = "g1";
        final String g2 = "g2";
        final String g4 = "g4";
        List<Action> actions = List.of(new GeneratorActionBuilder().withId("genAction_" + g1).withGeneratorId(g1).withActivePowerRelativeValue(true).withActivePowerValue(deltaG1).build(),
                                       new GeneratorActionBuilder().withId("genAction_" + g2).withGeneratorId(g2).withActivePowerRelativeValue(true).withActivePowerValue(deltaG2).build(),
                                       new GeneratorActionBuilder().withId("genAction_" + g4).withGeneratorId(g4).withActivePowerRelativeValue(false).withActivePowerValue(targetPG4).build());

        List<OperatorStrategy> operatorStrategies = List.of(new OperatorStrategy("strategyG1", ContingencyContext.specificContingency(lineInContingencyId), new TrueCondition(), List.of("genAction_" + g1)),
                                                            new OperatorStrategy("strategyG2", ContingencyContext.specificContingency(lineInContingencyId), new TrueCondition(), List.of("genAction_" + g2)),
                                                            new OperatorStrategy("strategyG3", ContingencyContext.specificContingency(lineInContingencyId), new TrueCondition(), List.of("genAction_" + g4)),
                                                            new OperatorStrategy("strategyG4", ContingencyContext.specificContingency(lineInContingencyId), new TrueCondition(), List.of("genAction_" + g1, "genAction_" + g2, "genAction_" + g4)));

        List<StateMonitor> monitors = createAllBranchesMonitors(network);

        LoadFlowParameters parameters = new LoadFlowParameters();
        parameters.setDistributedSlack(true).setBalanceType(balanceType);
        parameters.setDc(dc);
        OpenLoadFlowParameters openLoadFlowParameters = new OpenLoadFlowParameters();
        openLoadFlowParameters.setSlackBusPMaxMismatch(slackBusPMaxMismatch);
        parameters.addExtension(OpenLoadFlowParameters.class, openLoadFlowParameters);
        SecurityAnalysisParameters securityAnalysisParameters = new SecurityAnalysisParameters();
        securityAnalysisParameters.setLoadFlowParameters(parameters);

        SecurityAnalysisResult result = runSecurityAnalysis(network, contingencies, monitors, securityAnalysisParameters,
                operatorStrategies, actions, Reporter.NO_OP);

        // verify security analysis result through load flows step by step
        // apply contingency
        network.getLine(lineInContingencyId).getTerminal1().disconnect();
        network.getLine(lineInContingencyId).getTerminal2().disconnect();
        LoadFlow.run(network, parameters);
        assertEquals(network.getLine("l12").getTerminal1().getP(), getPostContingencyResult(result, lineInContingencyId).getNetworkResult().getBranchResult("l12").getP1(), LoadFlowAssert.DELTA_POWER);
        assertEquals(network.getLine("l14").getTerminal1().getP(), getPostContingencyResult(result, lineInContingencyId).getNetworkResult().getBranchResult("l14").getP1(), LoadFlowAssert.DELTA_POWER);
        assertEquals(network.getLine("l23").getTerminal1().getP(), getPostContingencyResult(result, lineInContingencyId).getNetworkResult().getBranchResult("l23").getP1(), LoadFlowAssert.DELTA_POWER);
        assertEquals(network.getLine("l34").getTerminal1().getP(), getPostContingencyResult(result, lineInContingencyId).getNetworkResult().getBranchResult("l34").getP1(), LoadFlowAssert.DELTA_POWER);

        double g4InitialTargetP = network.getGenerator(g4).getTargetP();
        network.getGeneratorStream().forEach(gen -> gen.setTargetP(-gen.getTerminal().getP()));
        double g1PostContingencyTargetP = network.getGenerator(g1).getTargetP();
        double g2PostContingencyTargetP = network.getGenerator(g2).getTargetP();
        double g4PostContingencyTargetP = network.getGenerator(g4).getTargetP();

        // apply remedial action
        network.getGenerator(g1).setTargetP(g1PostContingencyTargetP + deltaG1);
        LoadFlow.run(network, parameters);
        assertEquals(network.getLine("l12").getTerminal1().getP(), getOperatorStrategyResult(result, "strategyG1").getNetworkResult().getBranchResult("l12").getP1(), LoadFlowAssert.DELTA_POWER);
        assertEquals(network.getLine("l14").getTerminal1().getP(), getOperatorStrategyResult(result, "strategyG1").getNetworkResult().getBranchResult("l14").getP1(), LoadFlowAssert.DELTA_POWER);
        assertEquals(network.getLine("l23").getTerminal1().getP(), getOperatorStrategyResult(result, "strategyG1").getNetworkResult().getBranchResult("l23").getP1(), LoadFlowAssert.DELTA_POWER);
        assertEquals(network.getLine("l34").getTerminal1().getP(), getOperatorStrategyResult(result, "strategyG1").getNetworkResult().getBranchResult("l34").getP1(), LoadFlowAssert.DELTA_POWER);

        // reverse action and apply second remedial action
        network.getGenerator(g1).setTargetP(g1PostContingencyTargetP);
        network.getGenerator(g2).setTargetP(g2PostContingencyTargetP + deltaG2);
        LoadFlow.run(network, parameters);
        assertEquals(network.getLine("l12").getTerminal1().getP(), getOperatorStrategyResult(result, "strategyG2").getNetworkResult().getBranchResult("l12").getP1(), LoadFlowAssert.DELTA_POWER);
        assertEquals(network.getLine("l14").getTerminal1().getP(), getOperatorStrategyResult(result, "strategyG2").getNetworkResult().getBranchResult("l14").getP1(), LoadFlowAssert.DELTA_POWER);
        assertEquals(network.getLine("l23").getTerminal1().getP(), getOperatorStrategyResult(result, "strategyG2").getNetworkResult().getBranchResult("l23").getP1(), LoadFlowAssert.DELTA_POWER);
        assertEquals(network.getLine("l34").getTerminal1().getP(), getOperatorStrategyResult(result, "strategyG2").getNetworkResult().getBranchResult("l34").getP1(), LoadFlowAssert.DELTA_POWER);

        // reverse action and apply third remedial action
        network.getGenerator(g2).setTargetP(g2PostContingencyTargetP);
        network.getGenerator(g4).setTargetP(targetPG4 + g4PostContingencyTargetP - g4InitialTargetP);
        LoadFlow.run(network, parameters);
        assertEquals(network.getLine("l12").getTerminal1().getP(), getOperatorStrategyResult(result, "strategyG3").getNetworkResult().getBranchResult("l12").getP1(), LoadFlowAssert.DELTA_POWER);
        assertEquals(network.getLine("l14").getTerminal1().getP(), getOperatorStrategyResult(result, "strategyG3").getNetworkResult().getBranchResult("l14").getP1(), LoadFlowAssert.DELTA_POWER);
        assertEquals(network.getLine("l23").getTerminal1().getP(), getOperatorStrategyResult(result, "strategyG3").getNetworkResult().getBranchResult("l23").getP1(), LoadFlowAssert.DELTA_POWER);
        assertEquals(network.getLine("l34").getTerminal1().getP(), getOperatorStrategyResult(result, "strategyG3").getNetworkResult().getBranchResult("l34").getP1(), LoadFlowAssert.DELTA_POWER);

        // reverse action and apply fourth remedial action
        network.getGenerator(g2).setTargetP(g2PostContingencyTargetP + deltaG2);
        network.getGenerator(g1).setTargetP(g1PostContingencyTargetP + deltaG1);
        LoadFlow.run(network, parameters);
        assertEquals(network.getLine("l12").getTerminal1().getP(), getOperatorStrategyResult(result, "strategyG4").getNetworkResult().getBranchResult("l12").getP1(), LoadFlowAssert.DELTA_POWER);
        assertEquals(network.getLine("l14").getTerminal1().getP(), getOperatorStrategyResult(result, "strategyG4").getNetworkResult().getBranchResult("l14").getP1(), LoadFlowAssert.DELTA_POWER);
        assertEquals(network.getLine("l23").getTerminal1().getP(), getOperatorStrategyResult(result, "strategyG4").getNetworkResult().getBranchResult("l23").getP1(), LoadFlowAssert.DELTA_POWER);
        assertEquals(network.getLine("l34").getTerminal1().getP(), getOperatorStrategyResult(result, "strategyG4").getNetworkResult().getBranchResult("l34").getP1(), LoadFlowAssert.DELTA_POWER);

    }

    @Test
    void testGeneratorAction() {
        testGeneratorAction(false, LoadFlowParameters.BalanceType.PROPORTIONAL_TO_LOAD, 2.0, -1.5, 2, 0.0001);
        testGeneratorAction(false, LoadFlowParameters.BalanceType.PROPORTIONAL_TO_LOAD, 1.0, -1.0, 4, 0.0001);
        testGeneratorAction(false, LoadFlowParameters.BalanceType.PROPORTIONAL_TO_GENERATION_P_MAX, 1.77, -1.0, 0.0, 0.0005);
        testGeneratorAction(false, LoadFlowParameters.BalanceType.PROPORTIONAL_TO_GENERATION_P_MAX, 1.0, -1.0, 2, 0.0005);
        testGeneratorAction(true, LoadFlowParameters.BalanceType.PROPORTIONAL_TO_LOAD, 2.0, -1.5, 0, 0.0001);
        testGeneratorAction(true, LoadFlowParameters.BalanceType.PROPORTIONAL_TO_GENERATION_P_MAX, 1.0, -1.0, 2, 0.0001);
    }

    @Test
    void testActionOnGeneratorInContingency() {
        GraphConnectivityFactory<LfBus, LfBranch> connectivityFactory = new NaiveGraphConnectivityFactory<>(LfBus::getNum);
        securityAnalysisProvider = new OpenSecurityAnalysisProvider(matrixFactory, connectivityFactory);

        Network network = DistributedSlackNetworkFactory.createNetworkWithLoads();
        network.getGenerator("g2").setTargetV(400).setVoltageRegulatorOn(true);

        List<Contingency> contingencies = Stream.of("g1")
                .map(id -> new Contingency(id, new GeneratorContingency(id)))
                .collect(Collectors.toList());

        List<Action> actions = List.of(new GeneratorActionBuilder().withId("action1").withGeneratorId("g1").withActivePowerRelativeValue(true).withActivePowerValue(100).build(),
                                       new GeneratorActionBuilder().withId("action2").withGeneratorId("g2").withActivePowerRelativeValue(false).withActivePowerValue(300).build());

        List<OperatorStrategy> operatorStrategies = List.of(new OperatorStrategy("strategy1", ContingencyContext.specificContingency("g1"), new TrueCondition(), List.of("action1")),
                                                            new OperatorStrategy("strategy2", ContingencyContext.specificContingency("g1"), new TrueCondition(), List.of("action2")));

        List<StateMonitor> monitors = createAllBranchesMonitors(network);

        LoadFlowParameters parameters = new LoadFlowParameters();
        parameters.setBalanceType(LoadFlowParameters.BalanceType.PROPORTIONAL_TO_LOAD);
        SecurityAnalysisParameters securityAnalysisParameters = new SecurityAnalysisParameters();
        securityAnalysisParameters.setLoadFlowParameters(parameters);

        SecurityAnalysisResult result = runSecurityAnalysis(network, contingencies, monitors, securityAnalysisParameters,
                operatorStrategies, actions, Reporter.NO_OP);

        PostContingencyResult postContingencyResult = getPostContingencyResult(result, "g1");
        assertEquals(147.059, postContingencyResult.getNetworkResult().getBranchResult("l24").getP1(), LoadFlowAssert.DELTA_POWER);
        assertEquals(-26.471, postContingencyResult.getNetworkResult().getBranchResult("l14").getP1(), LoadFlowAssert.DELTA_POWER);
        assertEquals(-44.118, postContingencyResult.getNetworkResult().getBranchResult("l34").getP1(), LoadFlowAssert.DELTA_POWER);

        OperatorStrategyResult operatorStrategyResult = getOperatorStrategyResult(result, "strategy1");
        assertEquals(147.059, operatorStrategyResult.getNetworkResult().getBranchResult("l24").getP1(), LoadFlowAssert.DELTA_POWER);
        assertEquals(-26.471, operatorStrategyResult.getNetworkResult().getBranchResult("l14").getP1(), LoadFlowAssert.DELTA_POWER);
        assertEquals(-44.118, operatorStrategyResult.getNetworkResult().getBranchResult("l34").getP1(), LoadFlowAssert.DELTA_POWER);

        OperatorStrategyResult operatorStrategyResult2 = getOperatorStrategyResult(result, "strategy2");
        assertEquals(229.412, operatorStrategyResult2.getNetworkResult().getBranchResult("l24").getP1(), LoadFlowAssert.DELTA_POWER);
        assertEquals(-35.294, operatorStrategyResult2.getNetworkResult().getBranchResult("l14").getP1(), LoadFlowAssert.DELTA_POWER);
        assertEquals(-58.824, operatorStrategyResult2.getNetworkResult().getBranchResult("l34").getP1(), LoadFlowAssert.DELTA_POWER);
    }

    @Test
    void testLineDisconnectedOnOneSideContingency() {
        Network network = DistributedSlackNetworkFactory.create();
        network.getBranch("l24").getTerminal1().disconnect();
        List<StateMonitor> monitors = createAllBranchesMonitors(network);
        SecurityAnalysisResult result = runSecurityAnalysis(network, List.of(new Contingency("l24", new BranchContingency("l24"))), monitors);
        PostContingencyResult postContingencyResult = getPostContingencyResult(result, "l24");
        assertEquals(200.000, postContingencyResult.getNetworkResult().getBranchResult("l14").getP1(), LoadFlowAssert.DELTA_POWER);
        assertEquals(140.141, postContingencyResult.getNetworkResult().getBranchResult("l14").getQ1(), LoadFlowAssert.DELTA_POWER);
        assertEquals(300.000, postContingencyResult.getNetworkResult().getBranchResult("l34").getP1(), LoadFlowAssert.DELTA_POWER);
        assertEquals(260.005, postContingencyResult.getNetworkResult().getBranchResult("l34").getQ1(), LoadFlowAssert.DELTA_POWER);
        assertEquals(1, result.getPostContingencyResults().size());
>>>>>>> 65a99983
    }
}<|MERGE_RESOLUTION|>--- conflicted
+++ resolved
@@ -2430,82 +2430,6 @@
         assertEquals(2, postContingencyResult.getConnectivityResult().getCreatedSynchronousComponentCount());
     }
 
-<<<<<<< HEAD
-    @Test
-    void testBusBarSectionContingency() {
-        Network network = createNodeBreakerNetwork();
-
-        LoadFlowParameters lfParameters = new LoadFlowParameters();
-        setSlackBusId(lfParameters, "VL1_1");
-        SecurityAnalysisParameters securityAnalysisParameters = new SecurityAnalysisParameters();
-        securityAnalysisParameters.setLoadFlowParameters(lfParameters);
-
-        List<Contingency> contingencies = Stream.of("BBS1")
-                .map(id -> new Contingency(id, new BusbarSectionContingency(id)))
-                .collect(Collectors.toList());
-
-        List<StateMonitor> monitors = createAllBranchesMonitors(network);
-
-        SecurityAnalysisResult result = runSecurityAnalysis(network, contingencies, monitors, securityAnalysisParameters);
-
-        NetworkResult preContingencyNetworkResult = result.getPreContingencyResult().getNetworkResult();
-        assertEquals(446.765, preContingencyNetworkResult.getBranchResult("L1").getI1(), LoadFlowAssert.DELTA_I);
-        assertEquals(446.765, preContingencyNetworkResult.getBranchResult("L2").getI1(), LoadFlowAssert.DELTA_I);
-
-        assertEquals(945.514, getPostContingencyResult(result, "BBS1").getNetworkResult().getBranchResult("L2").getI1(), LoadFlowAssert.DELTA_I);
-        assertNull(getPostContingencyResult(result, "BBS1").getNetworkResult().getBranchResult("L1"));
-
-        OpenSecurityAnalysisParameters openSecurityAnalysisParameters = new OpenSecurityAnalysisParameters();
-        openSecurityAnalysisParameters.setContingencyPropagation(false);
-        securityAnalysisParameters.addExtension(OpenSecurityAnalysisParameters.class, openSecurityAnalysisParameters);
-
-        SecurityAnalysisResult result2 = runSecurityAnalysis(network, contingencies, monitors, securityAnalysisParameters);
-
-        NetworkResult preContingencyNetworkResult2 = result2.getPreContingencyResult().getNetworkResult();
-        assertEquals(446.765, preContingencyNetworkResult2.getBranchResult("L1").getI1(), LoadFlowAssert.DELTA_I);
-        assertEquals(446.765, preContingencyNetworkResult2.getBranchResult("L2").getI1(), LoadFlowAssert.DELTA_I);
-
-        assertEquals(945.514, getPostContingencyResult(result2, "BBS1").getNetworkResult().getBranchResult("L2").getI1(), LoadFlowAssert.DELTA_I);
-        assertNull(getPostContingencyResult(result2, "BBS1").getNetworkResult().getBranchResult("L1"));
-    }
-
-    @Test
-    void testDcBusBarSectionContingency() {
-        Network network = createNodeBreakerNetwork();
-
-        LoadFlowParameters lfParameters = new LoadFlowParameters();
-        lfParameters.setDc(true);
-        setSlackBusId(lfParameters, "VL1_1");
-        SecurityAnalysisParameters securityAnalysisParameters = new SecurityAnalysisParameters();
-        securityAnalysisParameters.setLoadFlowParameters(lfParameters);
-
-        List<Contingency> contingencies = Stream.of("BBS1")
-                .map(id -> new Contingency(id, new BusbarSectionContingency(id)))
-                .collect(Collectors.toList());
-
-        List<StateMonitor> monitors = createAllBranchesMonitors(network);
-
-        SecurityAnalysisResult result = runSecurityAnalysis(network, contingencies, monitors, securityAnalysisParameters);
-
-        NetworkResult preContingencyNetworkResult = result.getPreContingencyResult().getNetworkResult();
-        assertEquals(433.012, preContingencyNetworkResult.getBranchResult("L1").getI1(), LoadFlowAssert.DELTA_I);
-        assertEquals(433.012, preContingencyNetworkResult.getBranchResult("L2").getI1(), LoadFlowAssert.DELTA_I);
-
-        assertEquals(866.025, getPostContingencyResult(result, "BBS1").getNetworkResult().getBranchResult("L2").getI1(), LoadFlowAssert.DELTA_I);
-        assertEquals(Double.NaN, getPostContingencyResult(result, "BBS1").getNetworkResult().getBranchResult("L1").getI1(), LoadFlowAssert.DELTA_I);
-    }
-
-    @Test
-    void testBusBarSectionContingencyIssue() {
-        Network network = NodeBreakerNetworkFactory.create3Bars();
-        LoadFlowParameters lfParameters = new LoadFlowParameters();
-        // setSlackBusId(lfParameters, "VL1_0"); // issue with slack bus to be disabled.
-        SecurityAnalysisParameters securityAnalysisParameters = new SecurityAnalysisParameters();
-        securityAnalysisParameters.setLoadFlowParameters(lfParameters);
-        List<Contingency> contingencies = List.of(new Contingency("B1", new SwitchContingency("B1")));
-        List<StateMonitor> monitors = createAllBranchesMonitors(network);
-        SecurityAnalysisResult result = runSecurityAnalysis(network, contingencies, monitors, securityAnalysisParameters);
-=======
     private void testGeneratorAction(boolean dc, LoadFlowParameters.BalanceType balanceType, double deltaG1, double deltaG2,
                                      double targetPG4, double slackBusPMaxMismatch) {
         GraphConnectivityFactory<LfBus, LfBranch> connectivityFactory = new NaiveGraphConnectivityFactory<>(LfBus::getNum);
@@ -2665,6 +2589,81 @@
         assertEquals(300.000, postContingencyResult.getNetworkResult().getBranchResult("l34").getP1(), LoadFlowAssert.DELTA_POWER);
         assertEquals(260.005, postContingencyResult.getNetworkResult().getBranchResult("l34").getQ1(), LoadFlowAssert.DELTA_POWER);
         assertEquals(1, result.getPostContingencyResults().size());
->>>>>>> 65a99983
+    }
+
+    @Test
+    void testBusBarSectionContingency() {
+        Network network = createNodeBreakerNetwork();
+
+        LoadFlowParameters lfParameters = new LoadFlowParameters();
+        setSlackBusId(lfParameters, "VL1_1");
+        SecurityAnalysisParameters securityAnalysisParameters = new SecurityAnalysisParameters();
+        securityAnalysisParameters.setLoadFlowParameters(lfParameters);
+
+        List<Contingency> contingencies = Stream.of("BBS1")
+                .map(id -> new Contingency(id, new BusbarSectionContingency(id)))
+                .collect(Collectors.toList());
+
+        List<StateMonitor> monitors = createAllBranchesMonitors(network);
+
+        SecurityAnalysisResult result = runSecurityAnalysis(network, contingencies, monitors, securityAnalysisParameters);
+
+        NetworkResult preContingencyNetworkResult = result.getPreContingencyResult().getNetworkResult();
+        assertEquals(446.765, preContingencyNetworkResult.getBranchResult("L1").getI1(), LoadFlowAssert.DELTA_I);
+        assertEquals(446.765, preContingencyNetworkResult.getBranchResult("L2").getI1(), LoadFlowAssert.DELTA_I);
+
+        assertEquals(945.514, getPostContingencyResult(result, "BBS1").getNetworkResult().getBranchResult("L2").getI1(), LoadFlowAssert.DELTA_I);
+        assertNull(getPostContingencyResult(result, "BBS1").getNetworkResult().getBranchResult("L1"));
+
+        OpenSecurityAnalysisParameters openSecurityAnalysisParameters = new OpenSecurityAnalysisParameters();
+        openSecurityAnalysisParameters.setContingencyPropagation(false);
+        securityAnalysisParameters.addExtension(OpenSecurityAnalysisParameters.class, openSecurityAnalysisParameters);
+
+        SecurityAnalysisResult result2 = runSecurityAnalysis(network, contingencies, monitors, securityAnalysisParameters);
+
+        NetworkResult preContingencyNetworkResult2 = result2.getPreContingencyResult().getNetworkResult();
+        assertEquals(446.765, preContingencyNetworkResult2.getBranchResult("L1").getI1(), LoadFlowAssert.DELTA_I);
+        assertEquals(446.765, preContingencyNetworkResult2.getBranchResult("L2").getI1(), LoadFlowAssert.DELTA_I);
+
+        assertEquals(945.514, getPostContingencyResult(result2, "BBS1").getNetworkResult().getBranchResult("L2").getI1(), LoadFlowAssert.DELTA_I);
+        assertNull(getPostContingencyResult(result2, "BBS1").getNetworkResult().getBranchResult("L1"));
+    }
+
+    @Test
+    void testDcBusBarSectionContingency() {
+        Network network = createNodeBreakerNetwork();
+
+        LoadFlowParameters lfParameters = new LoadFlowParameters();
+        lfParameters.setDc(true);
+        setSlackBusId(lfParameters, "VL1_1");
+        SecurityAnalysisParameters securityAnalysisParameters = new SecurityAnalysisParameters();
+        securityAnalysisParameters.setLoadFlowParameters(lfParameters);
+
+        List<Contingency> contingencies = Stream.of("BBS1")
+                .map(id -> new Contingency(id, new BusbarSectionContingency(id)))
+                .collect(Collectors.toList());
+
+        List<StateMonitor> monitors = createAllBranchesMonitors(network);
+
+        SecurityAnalysisResult result = runSecurityAnalysis(network, contingencies, monitors, securityAnalysisParameters);
+
+        NetworkResult preContingencyNetworkResult = result.getPreContingencyResult().getNetworkResult();
+        assertEquals(433.012, preContingencyNetworkResult.getBranchResult("L1").getI1(), LoadFlowAssert.DELTA_I);
+        assertEquals(433.012, preContingencyNetworkResult.getBranchResult("L2").getI1(), LoadFlowAssert.DELTA_I);
+
+        assertEquals(866.025, getPostContingencyResult(result, "BBS1").getNetworkResult().getBranchResult("L2").getI1(), LoadFlowAssert.DELTA_I);
+        assertEquals(Double.NaN, getPostContingencyResult(result, "BBS1").getNetworkResult().getBranchResult("L1").getI1(), LoadFlowAssert.DELTA_I);
+    }
+
+    @Test
+    void testBusBarSectionContingencyIssue() {
+        Network network = NodeBreakerNetworkFactory.create3Bars();
+        LoadFlowParameters lfParameters = new LoadFlowParameters();
+        // setSlackBusId(lfParameters, "VL1_0"); // issue with slack bus to be disabled.
+        SecurityAnalysisParameters securityAnalysisParameters = new SecurityAnalysisParameters();
+        securityAnalysisParameters.setLoadFlowParameters(lfParameters);
+        List<Contingency> contingencies = List.of(new Contingency("B1", new SwitchContingency("B1")));
+        List<StateMonitor> monitors = createAllBranchesMonitors(network);
+        SecurityAnalysisResult result = runSecurityAnalysis(network, contingencies, monitors, securityAnalysisParameters);
     }
 }