--- conflicted
+++ resolved
@@ -8,7 +8,10 @@
 
 import com.powsybl.commons.io.table.AsciiTableFormatterFactory;
 import com.powsybl.commons.io.table.TableFormatterConfig;
-import com.powsybl.contingency.*;
+import com.powsybl.contingency.BranchContingency;
+import com.powsybl.contingency.ContingenciesProvider;
+import com.powsybl.contingency.Contingency;
+import com.powsybl.contingency.ContingencyContext;
 import com.powsybl.iidm.network.Branch;
 import com.powsybl.iidm.network.Network;
 import com.powsybl.iidm.network.test.EurostagTutorialExample1Factory;
@@ -18,10 +21,7 @@
 import com.powsybl.openloadflow.OpenLoadFlowParameters;
 import com.powsybl.openloadflow.graph.EvenShiloachGraphDecrementalConnectivity;
 import com.powsybl.openloadflow.graph.NaiveGraphDecrementalConnectivity;
-import com.powsybl.openloadflow.network.ConnectedComponentNetworkFactory;
-import com.powsybl.openloadflow.network.LfBus;
-import com.powsybl.openloadflow.network.NodeBreakerNetworkFactory;
-import com.powsybl.openloadflow.network.SlackBusSelectionMode;
+import com.powsybl.openloadflow.network.*;
 import com.powsybl.security.*;
 import com.powsybl.security.detectors.DefaultLimitViolationDetector;
 import com.powsybl.security.monitor.StateMonitor;
@@ -56,34 +56,34 @@
         network = NodeBreakerNetworkFactory.create();
 
         network.getLine("L1").newCurrentLimits1()
-            .setPermanentLimit(940.0)
-            .beginTemporaryLimit()
-            .setName("60")
-            .setAcceptableDuration(60)
-            .setValue(1000)
-            .endTemporaryLimit()
-            .add();
+                .setPermanentLimit(940.0)
+                .beginTemporaryLimit()
+                .setName("60")
+                .setAcceptableDuration(60)
+                .setValue(1000)
+                .endTemporaryLimit()
+                .add();
         network.getLine("L1").newCurrentLimits2().setPermanentLimit(940.0).add();
         network.getLine("L2").newCurrentLimits1()
-            .setPermanentLimit(940.0)
-            .beginTemporaryLimit()
-            .setName("60")
-            .setAcceptableDuration(60)
-            .setValue(950)
-            .endTemporaryLimit()
-            .add();
+                .setPermanentLimit(940.0)
+                .beginTemporaryLimit()
+                .setName("60")
+                .setAcceptableDuration(60)
+                .setValue(950)
+                .endTemporaryLimit()
+                .add();
         network.getLine("L2").newCurrentLimits2().setPermanentLimit(940.0)
-            .beginTemporaryLimit()
-            .setName("600")
-            .setAcceptableDuration(600)
-            .setValue(945)
-            .endTemporaryLimit()
-            .beginTemporaryLimit()
-            .setName("60")
-            .setAcceptableDuration(60)
-            .setValue(970)
-            .endTemporaryLimit()
-            .add();
+                .beginTemporaryLimit()
+                .setName("600")
+                .setAcceptableDuration(600)
+                .setValue(945)
+                .endTemporaryLimit()
+                .beginTemporaryLimit()
+                .setName("60")
+                .setAcceptableDuration(60)
+                .setValue(970)
+                .endTemporaryLimit()
+                .add();
     }
 
     @Test
@@ -91,20 +91,16 @@
         SecurityAnalysisParameters saParameters = new SecurityAnalysisParameters();
         LoadFlowParameters lfParameters = new LoadFlowParameters();
         OpenLoadFlowParameters olfParameters = new OpenLoadFlowParameters()
-            .setSlackBusSelectionMode(SlackBusSelectionMode.NAME)
-            .setSlackBusId("VL1_1");
+                .setSlackBusSelectionMode(SlackBusSelectionMode.NAME)
+                .setSlackBusId("VL1_1");
         lfParameters.addExtension(OpenLoadFlowParameters.class, olfParameters);
         saParameters.setLoadFlowParameters(lfParameters);
         ContingenciesProvider contingenciesProvider = network -> Stream.of("L1", "L2")
             .map(id -> new Contingency(id, new BranchContingency(id)))
             .collect(Collectors.toList());
 
-<<<<<<< HEAD
-        OpenSecurityAnalysisProvider osaProvider = new OpenSecurityAnalysisProvider();
-=======
         OpenSecurityAnalysisProvider osaProvider = new OpenSecurityAnalysisProvider(new DenseMatrixFactory(),
             () -> new NaiveGraphDecrementalConnectivity<>(LfBus::getNum));
->>>>>>> 95d28683
         CompletableFuture<SecurityAnalysisReport> futureResult = osaProvider.run(network, network.getVariantManager().getWorkingVariantId(),
             new DefaultLimitViolationDetector(), new LimitViolationFilter(), null, saParameters,
             contingenciesProvider, Collections.emptyList());
@@ -124,12 +120,12 @@
         SecurityAnalysisParameters saParameters = new SecurityAnalysisParameters();
         LoadFlowParameters lfParameters = new LoadFlowParameters();
         OpenLoadFlowParameters olfParameters = new OpenLoadFlowParameters()
-            .setSlackBusSelectionMode(SlackBusSelectionMode.MOST_MESHED);
+                .setSlackBusSelectionMode(SlackBusSelectionMode.MOST_MESHED);
         lfParameters.addExtension(OpenLoadFlowParameters.class, olfParameters);
         saParameters.setLoadFlowParameters(lfParameters);
         ContingenciesProvider contingenciesProvider = network -> Stream.of("L2")
-            .map(id -> new Contingency(id, new BranchContingency(id)))
-            .collect(Collectors.toList());
+                .map(id -> new Contingency(id, new BranchContingency(id)))
+                .collect(Collectors.toList());
         network.getLine("L1").getCurrentLimits1().setPermanentLimit(200);
 
         OpenSecurityAnalysis securityAnalysis = new OpenSecurityAnalysis(network, new DefaultLimitViolationDetector(),
@@ -152,28 +148,20 @@
         SecurityAnalysisParameters saParameters = new SecurityAnalysisParameters();
         LoadFlowParameters lfParameters = new LoadFlowParameters();
         OpenLoadFlowParameters olfParameters = new OpenLoadFlowParameters()
-            .setSlackBusSelectionMode(SlackBusSelectionMode.NAME)
-            .setSlackBusId("VL1_1");
+                .setSlackBusSelectionMode(SlackBusSelectionMode.NAME)
+                .setSlackBusId("VL1_1");
         lfParameters.addExtension(OpenLoadFlowParameters.class, olfParameters);
         saParameters.setLoadFlowParameters(lfParameters);
         ContingenciesProvider contingenciesProvider = network -> Stream.of("L1", "L2")
-            .map(id -> new Contingency(id, new BranchContingency(id)))
-            .collect(Collectors.toList());
-
-<<<<<<< HEAD
-        OpenSecurityAnalysis securityAnalysis = new OpenSecurityAnalysis(network, new DefaultLimitViolationDetector(),
-            new LimitViolationFilter(), new DenseMatrixFactory(), () -> new NaiveGraphDecrementalConnectivity<>(LfBus::getNum));
-
-        SecurityAnalysisReport report = securityAnalysis.runSync(saParameters, contingenciesProvider);
-        SecurityAnalysisResult result = report.getResult();
-=======
+                .map(id -> new Contingency(id, new BranchContingency(id)))
+                .collect(Collectors.toList());
+
         OpenSecurityAnalysisProvider osaProvider = new OpenSecurityAnalysisProvider();
         CompletableFuture<SecurityAnalysisReport> futureResult = osaProvider.run(network, network.getVariantManager().getWorkingVariantId(),
             new DefaultLimitViolationDetector(), new LimitViolationFilter(), null, saParameters,
             contingenciesProvider, Collections.emptyList());
 
         SecurityAnalysisResult result = futureResult.join().getResult();
->>>>>>> 95d28683
         assertTrue(result.getPreContingencyResult().getLimitViolationsResult().isComputationOk());
         assertEquals(0, result.getPreContingencyResult().getLimitViolationsResult().getLimitViolations().size());
         assertEquals(2, result.getPostContingencyResults().size());
@@ -206,20 +194,15 @@
         SecurityAnalysisParameters saParameters = new SecurityAnalysisParameters();
         LoadFlowParameters lfParameters = new LoadFlowParameters();
         OpenLoadFlowParameters olfParameters = new OpenLoadFlowParameters()
-            .setSlackBusSelectionMode(SlackBusSelectionMode.NAME)
-            .setSlackBusId("VL1_1");
+                .setSlackBusSelectionMode(SlackBusSelectionMode.NAME)
+                .setSlackBusId("VL1_1");
         lfParameters.addExtension(OpenLoadFlowParameters.class, olfParameters);
         saParameters.setLoadFlowParameters(lfParameters);
         ContingenciesProvider contingenciesProvider = network -> Stream.of("L1", "L2")
-            .map(id -> new Contingency(id, new BranchContingency(id)))
-            .collect(Collectors.toList());
-
-<<<<<<< HEAD
-        OpenSecurityAnalysis securityAnalysis = new OpenSecurityAnalysis(network, new DefaultLimitViolationDetector(),
-            new LimitViolationFilter(), new DenseMatrixFactory(), () -> new NaiveGraphDecrementalConnectivity<>(LfBus::getNum));
-=======
+                .map(id -> new Contingency(id, new BranchContingency(id)))
+                .collect(Collectors.toList());
+
         OpenSecurityAnalysis securityAnalysis = new OpenSecurityAnalysis(network);
->>>>>>> 95d28683
 
         SecurityAnalysisReport report = securityAnalysis.runSync(saParameters, contingenciesProvider);
         SecurityAnalysisResult result = report.getResult();
@@ -245,7 +228,7 @@
         SecurityAnalysisParameters saParameters = new SecurityAnalysisParameters();
         LoadFlowParameters lfParameters = new LoadFlowParameters();
         OpenLoadFlowParameters olfParameters = new OpenLoadFlowParameters()
-            .setSlackBusSelectionMode(SlackBusSelectionMode.MOST_MESHED);
+                .setSlackBusSelectionMode(SlackBusSelectionMode.MOST_MESHED);
         lfParameters.addExtension(OpenLoadFlowParameters.class, olfParameters);
         saParameters.setLoadFlowParameters(lfParameters);
 
@@ -291,13 +274,13 @@
         SecurityAnalysisParameters saParameters = new SecurityAnalysisParameters();
         LoadFlowParameters lfParameters = new LoadFlowParameters();
         OpenLoadFlowParameters olfParameters = new OpenLoadFlowParameters()
-            .setSlackBusSelectionMode(SlackBusSelectionMode.MOST_MESHED);
+                .setSlackBusSelectionMode(SlackBusSelectionMode.MOST_MESHED);
         lfParameters.addExtension(OpenLoadFlowParameters.class, olfParameters);
         saParameters.setLoadFlowParameters(lfParameters);
 
         ContingenciesProvider contingenciesProvider = net -> Stream.of("NGEN_NHV1")
-            .map(id -> new Contingency(id, new BranchContingency(id)))
-            .collect(Collectors.toList());
+                .map(id -> new Contingency(id, new BranchContingency(id)))
+                .collect(Collectors.toList());
 
         SecurityAnalysisReport report = new OpenSecurityAnalysis(network, new DefaultLimitViolationDetector(),
             new LimitViolationFilter(), new DenseMatrixFactory(), EvenShiloachGraphDecrementalConnectivity::new)
@@ -316,13 +299,13 @@
         LoadFlowParameters lfParameters = new LoadFlowParameters();
         lfParameters.setDistributedSlack(true).setBalanceType(LoadFlowParameters.BalanceType.PROPORTIONAL_TO_LOAD);
         OpenLoadFlowParameters olfParameters = new OpenLoadFlowParameters()
-            .setSlackBusSelectionMode(SlackBusSelectionMode.MOST_MESHED);
+                .setSlackBusSelectionMode(SlackBusSelectionMode.MOST_MESHED);
         lfParameters.addExtension(OpenLoadFlowParameters.class, olfParameters);
         saParameters.setLoadFlowParameters(lfParameters);
 
         ContingenciesProvider contingenciesProvider = net -> Stream.of("NHV2_NLOAD")
-            .map(id -> new Contingency(id, new BranchContingency(id)))
-            .collect(Collectors.toList());
+                .map(id -> new Contingency(id, new BranchContingency(id)))
+                .collect(Collectors.toList());
 
         SecurityAnalysisReport report = new OpenSecurityAnalysis(network, new DefaultLimitViolationDetector(),
             new LimitViolationFilter(), new DenseMatrixFactory(), EvenShiloachGraphDecrementalConnectivity::new)
@@ -340,14 +323,14 @@
         SecurityAnalysisParameters saParameters = new SecurityAnalysisParameters();
         LoadFlowParameters lfParameters = new LoadFlowParameters();
         OpenLoadFlowParameters olfParameters = new OpenLoadFlowParameters()
-            .setSlackBusSelectionMode(SlackBusSelectionMode.MOST_MESHED);
-        lfParameters.addExtension(OpenLoadFlowParameters.class, olfParameters);
-        saParameters.setLoadFlowParameters(lfParameters);
-
-        // Testing all contingencies at once
-        ContingenciesProvider contingenciesProvider = n -> n.getBranchStream()
-            .map(b -> new Contingency(b.getId(), new BranchContingency(b.getId())))
-            .collect(Collectors.toList());
+                .setSlackBusSelectionMode(SlackBusSelectionMode.MOST_MESHED);
+        lfParameters.addExtension(OpenLoadFlowParameters.class, olfParameters);
+        saParameters.setLoadFlowParameters(lfParameters);
+
+        // Testing all contingencies at once
+        ContingenciesProvider contingenciesProvider = n -> n.getBranchStream()
+                                                            .map(b -> new Contingency(b.getId(), new BranchContingency(b.getId())))
+                                                            .collect(Collectors.toList());
 
         OpenSecurityAnalysis securityAnalysis = new OpenSecurityAnalysis(network, new DefaultLimitViolationDetector(),
             new LimitViolationFilter(), new DenseMatrixFactory(), EvenShiloachGraphDecrementalConnectivity::new);
@@ -362,28 +345,30 @@
         SecurityAnalysisParameters saParameters = new SecurityAnalysisParameters();
         LoadFlowParameters lfParameters = new LoadFlowParameters();
         OpenLoadFlowParameters olfParameters = new OpenLoadFlowParameters()
-            .setSlackBusSelectionMode(SlackBusSelectionMode.MOST_MESHED);
-        lfParameters.addExtension(OpenLoadFlowParameters.class, olfParameters);
-        saParameters.setLoadFlowParameters(lfParameters);
-
-        // Testing all contingencies at once
-        ContingenciesProvider contingenciesProvider = n -> n.getBranchStream()
-            .map(b -> new Contingency(b.getId(), new BranchContingency(b.getId())))
-            .collect(Collectors.toList());
+                .setSlackBusSelectionMode(SlackBusSelectionMode.MOST_MESHED);
+        lfParameters.addExtension(OpenLoadFlowParameters.class, olfParameters);
+        saParameters.setLoadFlowParameters(lfParameters);
+
+        // Testing all contingencies at once
+        ContingenciesProvider contingenciesProvider = n -> n.getBranchStream()
+                .map(b -> new Contingency(b.getId(), new BranchContingency(b.getId())))
+                .collect(Collectors.toList());
 
         List<StateMonitor> monitors = new ArrayList<>();
         monitors.add(new StateMonitor(ContingencyContext.all(), Collections.singleton("l24"), Collections.singleton("b1_vl"), Collections.emptySet()));
         OpenSecurityAnalysis securityAnalysis = new OpenSecurityAnalysis(network, new DefaultLimitViolationDetector(),
-            new LimitViolationFilter(), new DenseMatrixFactory(), EvenShiloachGraphDecrementalConnectivity::new, monitors);
-
-        SecurityAnalysisReport report = securityAnalysis.run(network.getVariantManager().getWorkingVariantId(), saParameters, contingenciesProvider).join();
-
-<<<<<<< HEAD
-        assertEquals(1, report.getResult().getBusResultsAsList().size());
-        assertEquals(new BusResults("b1_vl", "b1", 400, 0.00411772307613007), report.getResult().getBusResultsAsList().get(0));
-        assertEquals(1, report.getResult().getBranchResultsAsList().size());
+                new LimitViolationFilter(), new DenseMatrixFactory(), EvenShiloachGraphDecrementalConnectivity::new, monitors);
+
+        SecurityAnalysisReport report = securityAnalysis.run(network.getVariantManager().getWorkingVariantId(), saParameters, contingenciesProvider).join();
+
+        assertEquals(1, report.getResult().getPreContingencyResult().getPreContingencyBusResults().size());
+        assertEquals(new BusResults("b1_vl", "b1", 400, 0.00411772307613007), report.getResult().getPreContingencyResult().getPreContingencyBusResults().get(0));
+        assertEquals(1, report.getResult().getPreContingencyResult().getPreContingencyBranchResults().size());
         assertEquals(new BranchResult("l24", 244.9999975189166, 3.0000094876289114, 558.8517346879828, -244.9999975189166, -299.86040688975567, 558.8517346881861),
-            report.getResult().getBranchResultsAsList().get(0));
+                report.getResult().getPreContingencyResult().getPreContingencyBranchResults().get(0));
+
+        assertEquals(new BranchResult("l24", 300.0000316340358, 2.999999961752837, 14224.917799052932, -300.00003163403585, -208.94326368159844, 14224.917799052939),
+                report.getResult().getPostContingencyResults().get(0).getBranchResult("l24"));
     }
 
     @Test
@@ -392,23 +377,23 @@
         SecurityAnalysisParameters saParameters = new SecurityAnalysisParameters();
         LoadFlowParameters lfParameters = new LoadFlowParameters();
         OpenLoadFlowParameters olfParameters = new OpenLoadFlowParameters()
-            .setSlackBusSelectionMode(SlackBusSelectionMode.MOST_MESHED);
-        lfParameters.addExtension(OpenLoadFlowParameters.class, olfParameters);
-        saParameters.setLoadFlowParameters(lfParameters);
-
-        // Testing all contingencies at once
-        ContingenciesProvider contingenciesProvider = n -> n.getBranchStream()
-            .map(b -> new Contingency(b.getId(), new BranchContingency(b.getId())))
-            .collect(Collectors.toList());
+                .setSlackBusSelectionMode(SlackBusSelectionMode.MOST_MESHED);
+        lfParameters.addExtension(OpenLoadFlowParameters.class, olfParameters);
+        saParameters.setLoadFlowParameters(lfParameters);
+
+        // Testing all contingencies at once
+        ContingenciesProvider contingenciesProvider = n -> n.getBranchStream()
+                .map(b -> new Contingency(b.getId(), new BranchContingency(b.getId())))
+                .collect(Collectors.toList());
 
         List<StateMonitor> monitors = new ArrayList<>();
         monitors.add(new StateMonitor(ContingencyContext.all(), Collections.singleton("l1"), Collections.singleton("bus"), Collections.singleton("three windings")));
         OpenSecurityAnalysis securityAnalysis = new OpenSecurityAnalysis(network, new DefaultLimitViolationDetector(),
-            new LimitViolationFilter(), new DenseMatrixFactory(), EvenShiloachGraphDecrementalConnectivity::new, monitors);
-
-        SecurityAnalysisReport report = securityAnalysis.run(network.getVariantManager().getWorkingVariantId(), saParameters, contingenciesProvider).join();
-        assertEquals(0, report.getResult().getBranchResultsAsList().size());
-        assertEquals(0, report.getResult().getBusResultsAsList().size());
+                new LimitViolationFilter(), new DenseMatrixFactory(), EvenShiloachGraphDecrementalConnectivity::new, monitors);
+
+        SecurityAnalysisReport report = securityAnalysis.run(network.getVariantManager().getWorkingVariantId(), saParameters, contingenciesProvider).join();
+        assertEquals(0, report.getResult().getPreContingencyResult().getPreContingencyBusResults().size());
+        assertEquals(0, report.getResult().getPreContingencyResult().getPreContingencyBranchResults().size());
     }
 
     @Test
@@ -418,43 +403,43 @@
         SecurityAnalysisParameters saParameters = new SecurityAnalysisParameters();
         LoadFlowParameters lfParameters = new LoadFlowParameters();
         OpenLoadFlowParameters olfParameters = new OpenLoadFlowParameters()
-            .setSlackBusSelectionMode(SlackBusSelectionMode.MOST_MESHED);
-        lfParameters.addExtension(OpenLoadFlowParameters.class, olfParameters);
-        saParameters.setLoadFlowParameters(lfParameters);
-
-        // Testing all contingencies at once
-        ContingenciesProvider contingenciesProvider = n -> n.getBranchStream()
-            .map(b -> new Contingency(b.getId(), new BranchContingency(b.getId())))
-            .collect(Collectors.toList());
+                .setSlackBusSelectionMode(SlackBusSelectionMode.MOST_MESHED);
+        lfParameters.addExtension(OpenLoadFlowParameters.class, olfParameters);
+        saParameters.setLoadFlowParameters(lfParameters);
+
+        // Testing all contingencies at once
+        ContingenciesProvider contingenciesProvider = n -> n.getBranchStream()
+                .map(b -> new Contingency(b.getId(), new BranchContingency(b.getId())))
+                .collect(Collectors.toList());
 
         List<StateMonitor> monitors = new ArrayList<>();
         monitors.add(new StateMonitor(ContingencyContext.all(), Collections.singleton("l24"), Collections.singleton("b1_vl"), Collections.emptySet()));
         OpenSecurityAnalysis securityAnalysis = new OpenSecurityAnalysis(network, new DefaultLimitViolationDetector(),
-            new LimitViolationFilter(), new DenseMatrixFactory(), EvenShiloachGraphDecrementalConnectivity::new, monitors);
-
-        SecurityAnalysisReport report = securityAnalysis.run(network.getVariantManager().getWorkingVariantId(), saParameters, contingenciesProvider).join();
-
-        assertEquals(1, report.getResult().getBusResultsAsList().size());
-
-        assertEquals(new BusResults("b1_vl", "b1", 400, 0.003581299841270782), report.getResult().getBusResultsAsList().get(0));
-        assertEquals(1, report.getResult().getBranchResultsAsList().size());
+                new LimitViolationFilter(), new DenseMatrixFactory(), EvenShiloachGraphDecrementalConnectivity::new, monitors);
+
+        SecurityAnalysisReport report = securityAnalysis.run(network.getVariantManager().getWorkingVariantId(), saParameters, contingenciesProvider).join();
+
+        assertEquals(1, report.getResult().getPreContingencyResult().getPreContingencyBusResults().size());
+
+        assertEquals(new BusResults("b1_vl", "b1", 400, 0.003581299841270782), report.getResult().getPreContingencyResult().getPreContingencyBusResults().get(0));
+        assertEquals(1, report.getResult().getPreContingencyResult().getPreContingencyBusResults().size());
         assertEquals(new BranchResult("l24", NaN, NaN, NaN, 0.0, -0.0, 0.0),
-            report.getResult().getBranchResultsAsList().get(0));
+                report.getResult().getPreContingencyResult().getPreContingencyBranchResults().get(0));
 
         network = DistributedSlackNetworkFactory.create();
         network.getBranch("l24").getTerminal2().disconnect();
         report = securityAnalysis.run(network.getVariantManager().getWorkingVariantId(), saParameters, contingenciesProvider).join();
-        assertEquals(1, report.getResult().getBranchResultsAsList().size());
+        assertEquals(1, report.getResult().getPreContingencyResult().getPreContingencyBranchResults().size());
         assertEquals(new BranchResult("l24", NaN, NaN, NaN, 0.0, -0.0, 0.0),
-            report.getResult().getBranchResultsAsList().get(0));
+                report.getResult().getPreContingencyResult().getPreContingencyBranchResults().get(0));
 
         network = DistributedSlackNetworkFactory.create();
         network.getBranch("l24").getTerminal2().disconnect();
         network.getBranch("l24").getTerminal1().disconnect();
         report = securityAnalysis.run(network.getVariantManager().getWorkingVariantId(), saParameters, contingenciesProvider).join();
-        assertEquals(1, report.getResult().getBranchResultsAsList().size());
+        assertEquals(1, report.getResult().getPreContingencyResult().getPreContingencyBranchResults().size());
         assertEquals(new BranchResult("l24", NaN, NaN, NaN, 0.0, -0.0, 0.0),
-            report.getResult().getBranchResultsAsList().get(0));
+                report.getResult().getPreContingencyResult().getPreContingencyBranchResults().get(0));
 
     }
 
@@ -464,19 +449,19 @@
         SecurityAnalysisParameters saParameters = new SecurityAnalysisParameters();
         LoadFlowParameters lfParameters = new LoadFlowParameters();
         OpenLoadFlowParameters olfParameters = new OpenLoadFlowParameters()
-            .setSlackBusSelectionMode(SlackBusSelectionMode.MOST_MESHED);
-        lfParameters.addExtension(OpenLoadFlowParameters.class, olfParameters);
-        saParameters.setLoadFlowParameters(lfParameters);
-
-        // Testing all contingencies at once
-        ContingenciesProvider contingenciesProvider = n -> n.getBranchStream()
-            .map(b -> new Contingency(b.getId(), new BranchContingency(b.getId())))
-            .collect(Collectors.toList());
+                .setSlackBusSelectionMode(SlackBusSelectionMode.MOST_MESHED);
+        lfParameters.addExtension(OpenLoadFlowParameters.class, olfParameters);
+        saParameters.setLoadFlowParameters(lfParameters);
+
+        // Testing all contingencies at once
+        ContingenciesProvider contingenciesProvider = n -> n.getBranchStream()
+                .map(b -> new Contingency(b.getId(), new BranchContingency(b.getId())))
+                .collect(Collectors.toList());
 
         List<StateMonitor> monitors = new ArrayList<>();
         monitors.add(new StateMonitor(ContingencyContext.all(), Collections.singleton("dl1"), Collections.singleton("vl1"), Collections.emptySet()));
         CompletableFuture<SecurityAnalysisReport> report = new OpenSecurityAnalysis(network, new DefaultLimitViolationDetector(),
-            new LimitViolationFilter(), new DenseMatrixFactory(), EvenShiloachGraphDecrementalConnectivity::new, monitors)
+                new LimitViolationFilter(), new DenseMatrixFactory(), EvenShiloachGraphDecrementalConnectivity::new, monitors)
                 .run(network.getVariantManager().getWorkingVariantId(), saParameters, contingenciesProvider);
 
         CompletionException exception = assertThrows(CompletionException.class, report::join);
@@ -489,32 +474,25 @@
         SecurityAnalysisParameters saParameters = new SecurityAnalysisParameters();
         LoadFlowParameters lfParameters = new LoadFlowParameters();
         OpenLoadFlowParameters olfParameters = new OpenLoadFlowParameters()
-            .setSlackBusSelectionMode(SlackBusSelectionMode.MOST_MESHED);
-        lfParameters.addExtension(OpenLoadFlowParameters.class, olfParameters);
-        saParameters.setLoadFlowParameters(lfParameters);
-
-        // Testing all contingencies at once
-        ContingenciesProvider contingenciesProvider = n -> n.getBranchStream()
-            .map(b -> new Contingency(b.getId(), new BranchContingency(b.getId())))
-            .collect(Collectors.toList());
+                .setSlackBusSelectionMode(SlackBusSelectionMode.MOST_MESHED);
+        lfParameters.addExtension(OpenLoadFlowParameters.class, olfParameters);
+        saParameters.setLoadFlowParameters(lfParameters);
+
+        // Testing all contingencies at once
+        ContingenciesProvider contingenciesProvider = n -> n.getBranchStream()
+                .map(b -> new Contingency(b.getId(), new BranchContingency(b.getId())))
+                .collect(Collectors.toList());
 
         List<StateMonitor> monitors = new ArrayList<>();
         monitors.add(new StateMonitor(ContingencyContext.all(), Collections.emptySet(), Collections.emptySet(), Collections.singleton("3wt")));
         OpenSecurityAnalysis securityAnalysis = new OpenSecurityAnalysis(network, new DefaultLimitViolationDetector(),
-            new LimitViolationFilter(), new DenseMatrixFactory(), EvenShiloachGraphDecrementalConnectivity::new, monitors);
-
-        SecurityAnalysisReport report = securityAnalysis.run(network.getVariantManager().getWorkingVariantId(), saParameters, contingenciesProvider).join();
-        assertEquals(1, report.getResult().getThreeWindingsTransformerResultsAsList().size());
+                new LimitViolationFilter(), new DenseMatrixFactory(), EvenShiloachGraphDecrementalConnectivity::new, monitors);
+
+        SecurityAnalysisReport report = securityAnalysis.run(network.getVariantManager().getWorkingVariantId(), saParameters, contingenciesProvider).join();
+        assertEquals(1, report.getResult().getPreContingencyResult().getPreContingencyThreeWindingsTransformerResults().size());
         assertEquals(new ThreeWindingsTransformerResult("3wt", 1.6109556638123288,
-                0.8188422244941966, 1030.4601542294686, -1.6100000049961467, -0.7400000017321797,
-                978.937148970407, -1.7348031191643076E-16, 0.0, 4.0061722632990915E-14),
-            report.getResult().getThreeWindingsTransformerResultsAsList().get(0));
-=======
-        OpenSecurityAnalysis securityAnalysis = new OpenSecurityAnalysis(network, new DefaultLimitViolationDetector(),
-            new LimitViolationFilter(), new DenseMatrixFactory(), EvenShiloachGraphDecrementalConnectivity::new);
-
-        SecurityAnalysisReport report = securityAnalysis.run(network.getVariantManager().getWorkingVariantId(), saParameters, contingenciesProvider).join();
-        assertTrue(report.getResult().getPreContingencyResult().getLimitViolationsResult().isComputationOk());
->>>>>>> 95d28683
+                        0.8188422244941966, 1030.4601542294686, -1.6100000049961467, -0.7400000017321797,
+                        978.937148970407, -1.7348031191643076E-16, 0.0, 4.0061722632990915E-14),
+                report.getResult().getPreContingencyResult().getPreContingencyThreeWindingsTransformerResults().get(0));
     }
 }