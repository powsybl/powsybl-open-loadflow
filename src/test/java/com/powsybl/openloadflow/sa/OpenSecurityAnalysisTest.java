--- conflicted
+++ resolved
@@ -2311,12 +2311,8 @@
         OlfBranchResult tieLineResultExt = result.getPreContingencyResult().getNetworkResult().getBranchResult("t12").getExtension(OlfBranchResult.class);
         assertEquals(400.0, tieLineResultExt.getV1(), DELTA_V);
         assertEquals(399.999, tieLineResultExt.getV2(), DELTA_V);
-<<<<<<< HEAD
-        // Angle has not the same value as without area interchange control
-=======
         assertEquals(0.002256, tieLineResultExt.getAngle1(), DELTA_ANGLE);
         assertEquals(0.0, tieLineResultExt.getAngle2(), DELTA_ANGLE);
->>>>>>> 2d0a1ca2
 
         Set<String> allBranchIds = network.getDanglingLineStream(DanglingLineFilter.PAIRED).map(Identifiable::getId).collect(Collectors.toSet());
         List<StateMonitor> monitors2 = List.of(new StateMonitor(ContingencyContext.all(), allBranchIds, Collections.emptySet(), Collections.emptySet()));
@@ -2431,87 +2427,6 @@
                     .setValue(1.7976931348623157E308D)
                 .endTemporaryLimit()
                 .add();
-        ContingenciesProvider contingencies = n -> ImmutableList.of(
-                new Contingency("contingency1", new BranchContingency("NHV1_NHV2_1")),
-                new Contingency("contingency2", new TieLineContingency("NHV1_NHV2_2")),
-                new Contingency("contingency3", new DanglingLineContingency("NHV1_XNODE1")),
-                new Contingency("contingency4", new DanglingLineContingency("XNODE2_NHV2")));
-        SecurityAnalysisResult result = runSecurityAnalysis(network, contingencies.getContingencies(network), Collections.emptyList(), securityAnalysisParameters);
-
-        LimitViolation violation0 = new LimitViolation("NHV1_NHV2_2", null, LimitViolationType.CURRENT, "20'",
-                60, 1000.0, 1.0F, 1047.8598237521767, TwoSides.TWO);
-        int compare0 = LimitViolations.comparator().compare(violation0, result.getPostContingencyResults().get(0)
-                .getLimitViolationsResult().getLimitViolations().get(0));
-        assertEquals(0, compare0);
-
-        LimitViolation violation1 = new LimitViolation("NHV1_NHV2_1", null, LimitViolationType.CURRENT, "10'",
-                60, 1000.0, 1.0F, 1047.8598237521767, TwoSides.TWO);
-        int compare1 = LimitViolations.comparator().compare(violation1, result.getPostContingencyResults().get(1)
-                .getLimitViolationsResult().getLimitViolations().get(0));
-        assertEquals(0, compare1);
-
-        int compare2 = LimitViolations.comparator().compare(violation0, result.getPostContingencyResults().get(2)
-                .getLimitViolationsResult().getLimitViolations().get(0));
-        assertEquals(0, compare2); // FIXME line open at one side
-
-        int compare3 = LimitViolations.comparator().compare(violation1, result.getPostContingencyResults().get(3)
-                .getLimitViolationsResult().getLimitViolations().get(0));
-        assertEquals(0, compare3); // FIXME line open at one side
-
-        line.newCurrentLimits1().setPermanentLimit(900.0).add();
-        line2.newCurrentLimits1().setPermanentLimit(900.0).add();
-        securityAnalysisParameters.getLoadFlowParameters().setDc(true);
-        SecurityAnalysisResult result2 = runSecurityAnalysis(network, contingencies.getContingencies(network), Collections.emptyList(), securityAnalysisParameters);
-
-        LimitViolation violation4 = new LimitViolation("NHV1_NHV2_2", null, LimitViolationType.CURRENT, "permanent",
-                2147483647, 899.9999999999999, 1.0F, 911.6056881941461, TwoSides.ONE);
-        int compare4 = LimitViolations.comparator().compare(violation4, result2.getPostContingencyResults().get(0)
-                .getLimitViolationsResult().getLimitViolations().get(0));
-        assertEquals(0, compare4);
-        LimitViolation violation5 = new LimitViolation("NHV1_NHV2_2", null, LimitViolationType.CURRENT, "permanent",
-                1200, 899.9999999999999, 1.0F, 911.6056881941461, TwoSides.TWO);
-        int compare5 = LimitViolations.comparator().compare(violation5, result2.getPostContingencyResults().get(0)
-                .getLimitViolationsResult().getLimitViolations().get(1));
-        assertEquals(0, compare5);
-    }
-
-    @Test
-    void testWithTieLinesAndAreaInterchangeControl() {
-        Network network = EurostagTutorialExample1Factory.createWithTieLine();
-        network.getGenerator("GEN").setMaxP(4000).setMinP(-4000);
-
-        TieLine line = network.getTieLine("NHV1_NHV2_1");
-        line.newCurrentLimits2()
-                .setPermanentLimit(900.0)
-                .beginTemporaryLimit()
-                .setName("10'")
-                .setAcceptableDuration(600)
-                .setValue(1000.0)
-                .endTemporaryLimit()
-                .beginTemporaryLimit()
-                .setName("1'")
-                .setAcceptableDuration(60)
-                .setValue(1100.0)
-                .endTemporaryLimit()
-                .add();
-        TieLine line2 = network.getTieLine("NHV1_NHV2_2");
-        line2.newCurrentLimits2()
-                .setPermanentLimit(900.0)
-                .beginTemporaryLimit()
-                .setName("20'")
-                .setAcceptableDuration(1200)
-                .setValue(1000.0)
-                .endTemporaryLimit()
-                .beginTemporaryLimit()
-                .setName("N/A")
-                .setAcceptableDuration(60)
-                .setValue(1.7976931348623157E308D)
-                .endTemporaryLimit()
-                .add();
-
-        SecurityAnalysisParameters securityAnalysisParameters = new SecurityAnalysisParameters();
-        OpenLoadFlowParameters.create(securityAnalysisParameters.getLoadFlowParameters())
-                .setAreaInterchangeControl(true);
         ContingenciesProvider contingencies = n -> ImmutableList.of(
                 new Contingency("contingency1", new BranchContingency("NHV1_NHV2_1")),
                 new Contingency("contingency2", new TieLineContingency("NHV1_NHV2_2")),
