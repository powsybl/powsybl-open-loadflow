--- conflicted
+++ resolved
@@ -2578,17 +2578,17 @@
     }
 
     @Test
-<<<<<<< HEAD
-    void testNotFoundHvdcAction() {
-        Network network = HvdcNetworkFactory.createWithHvdcInAcEmulation();
-        List<Contingency> contingencies = new ArrayList<>();
-        contingencies.add(Contingency.generator("g5"));
-        List<StateMonitor> monitors = createAllBranchesMonitors(network);
-        List<Action> actions = List.of(new HvdcActionBuilder().withId("action").withHvdcId("hvdc").withAcEmulationEnabled(false).build());
-        List<OperatorStrategy> operatorStrategies = List.of(new OperatorStrategy("strategy", ContingencyContext.specificContingency("g5"), new TrueCondition(), List.of("action")));
-        SecurityAnalysisParameters securityAnalysisParameters = new SecurityAnalysisParameters();
-        CompletionException e = assertThrows(CompletionException.class, () -> runSecurityAnalysis(network, contingencies, monitors, securityAnalysisParameters, operatorStrategies, actions, Reporter.NO_OP));
-        assertEquals("Hvdc line 'hvdc' not found", e.getCause().getMessage());
+    void testLineDisconnectedOnOneSideContingency() {
+        Network network = DistributedSlackNetworkFactory.create();
+        network.getBranch("l24").getTerminal1().disconnect();
+        List<StateMonitor> monitors = createAllBranchesMonitors(network);
+        SecurityAnalysisResult result = runSecurityAnalysis(network, List.of(new Contingency("l24", new BranchContingency("l24"))), monitors);
+        PostContingencyResult postContingencyResult = getPostContingencyResult(result, "l24");
+        assertEquals(200.000, postContingencyResult.getNetworkResult().getBranchResult("l14").getP1(), LoadFlowAssert.DELTA_POWER);
+        assertEquals(140.141, postContingencyResult.getNetworkResult().getBranchResult("l14").getQ1(), LoadFlowAssert.DELTA_POWER);
+        assertEquals(300.000, postContingencyResult.getNetworkResult().getBranchResult("l34").getP1(), LoadFlowAssert.DELTA_POWER);
+        assertEquals(260.005, postContingencyResult.getNetworkResult().getBranchResult("l34").getQ1(), LoadFlowAssert.DELTA_POWER);
+        assertEquals(1, result.getPostContingencyResults().size());
     }
 
     @Test
@@ -2639,18 +2639,5 @@
         assertEquals(network.getLine("l13").getTerminal1().getP(), operatorStrategyResult2.getNetworkResult().getBranchResult("l13").getP1(), LoadFlowAssert.DELTA_POWER);
         assertEquals(network.getLine("l12").getTerminal1().getP(), operatorStrategyResult2.getNetworkResult().getBranchResult("l12").getP1(), LoadFlowAssert.DELTA_POWER);
         assertEquals(network.getLine("l23").getTerminal1().getP(), operatorStrategyResult2.getNetworkResult().getBranchResult("l23").getP1(), LoadFlowAssert.DELTA_POWER);
-=======
-    void testLineDisconnectedOnOneSideContingency() {
-        Network network = DistributedSlackNetworkFactory.create();
-        network.getBranch("l24").getTerminal1().disconnect();
-        List<StateMonitor> monitors = createAllBranchesMonitors(network);
-        SecurityAnalysisResult result = runSecurityAnalysis(network, List.of(new Contingency("l24", new BranchContingency("l24"))), monitors);
-        PostContingencyResult postContingencyResult = getPostContingencyResult(result, "l24");
-        assertEquals(200.000, postContingencyResult.getNetworkResult().getBranchResult("l14").getP1(), LoadFlowAssert.DELTA_POWER);
-        assertEquals(140.141, postContingencyResult.getNetworkResult().getBranchResult("l14").getQ1(), LoadFlowAssert.DELTA_POWER);
-        assertEquals(300.000, postContingencyResult.getNetworkResult().getBranchResult("l34").getP1(), LoadFlowAssert.DELTA_POWER);
-        assertEquals(260.005, postContingencyResult.getNetworkResult().getBranchResult("l34").getQ1(), LoadFlowAssert.DELTA_POWER);
-        assertEquals(1, result.getPostContingencyResults().size());
->>>>>>> df9569cf
     }
 }