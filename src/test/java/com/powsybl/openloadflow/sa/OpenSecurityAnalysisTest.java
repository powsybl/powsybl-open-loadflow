/**
 * Copyright (c) 2020, RTE (http://www.rte-france.com)
 * This Source Code Form is subject to the terms of the Mozilla Public
 * License, v. 2.0. If a copy of the MPL was not distributed with this
 * file, You can obtain one at http://mozilla.org/MPL/2.0/.
 */
package com.powsybl.openloadflow.sa;

import com.google.common.io.ByteStreams;
import com.powsybl.commons.PowsyblException;
import com.powsybl.commons.reporter.Reporter;
import com.powsybl.commons.reporter.ReporterModel;
import com.powsybl.computation.ComputationManager;
import com.powsybl.contingency.*;
import com.powsybl.ieeecdf.converter.IeeeCdfNetworkFactory;
import com.powsybl.iidm.network.*;
import com.powsybl.iidm.network.extensions.HvdcAngleDroopActivePowerControlAdder;
import com.powsybl.iidm.network.extensions.LoadDetailAdder;
import com.powsybl.iidm.network.test.EurostagTutorialExample1Factory;
import com.powsybl.iidm.network.test.FourSubstationsNodeBreakerFactory;
import com.powsybl.loadflow.LoadFlow;
import com.powsybl.loadflow.LoadFlowParameters;
import com.powsybl.loadflow.LoadFlowResult;
import com.powsybl.math.matrix.DenseMatrixFactory;
import com.powsybl.math.matrix.MatrixFactory;
import com.powsybl.openloadflow.OpenLoadFlowParameters;
import com.powsybl.openloadflow.OpenLoadFlowProvider;
import com.powsybl.openloadflow.graph.EvenShiloachGraphDecrementalConnectivityFactory;
import com.powsybl.openloadflow.graph.GraphDecrementalConnectivityFactory;
import com.powsybl.openloadflow.network.*;
import com.powsybl.openloadflow.network.impl.OlfBranchResult;
import com.powsybl.openloadflow.util.LoadFlowAssert;
import com.powsybl.security.*;
import com.powsybl.security.detectors.DefaultLimitViolationDetector;
import com.powsybl.security.monitor.StateMonitor;
import com.powsybl.security.results.*;
import org.junit.jupiter.api.BeforeEach;
import org.junit.jupiter.api.Test;
import org.mockito.Mockito;

import java.io.IOException;
import java.io.StringWriter;
import java.nio.charset.StandardCharsets;
import java.util.*;
import java.util.concurrent.CompletionException;
import java.util.concurrent.ForkJoinPool;
import java.util.stream.Collectors;
import java.util.stream.Stream;

import static com.powsybl.commons.TestUtil.normalizeLineSeparator;
import static java.lang.Double.NaN;
import static java.util.Collections.emptySet;
import static org.junit.jupiter.api.Assertions.*;

/**
 * @author Geoffroy Jamgotchian <geoffroy.jamgotchian at rte-france.com>
 */
class OpenSecurityAnalysisTest {

    private ComputationManager computationManager;

    private OpenSecurityAnalysisProvider securityAnalysisProvider;

    private OpenLoadFlowProvider loadFlowProvider;

    @BeforeEach
    void setUp() {
        computationManager = Mockito.mock(ComputationManager.class);
        Mockito.when(computationManager.getExecutor()).thenReturn(ForkJoinPool.commonPool());
        MatrixFactory matrixFactory = new DenseMatrixFactory();
        GraphDecrementalConnectivityFactory<LfBus, LfBranch> connectivityFactory = new EvenShiloachGraphDecrementalConnectivityFactory<>();
        securityAnalysisProvider = new OpenSecurityAnalysisProvider(matrixFactory, connectivityFactory);
        loadFlowProvider = new OpenLoadFlowProvider(matrixFactory, connectivityFactory);
    }

    private static Network createNodeBreakerNetwork() {
        Network network = NodeBreakerNetworkFactory.create();

        network.getLine("L1").newCurrentLimits1()
                .setPermanentLimit(940.0)
                .beginTemporaryLimit()
                .setName("60")
                .setAcceptableDuration(60)
                .setValue(1000)
                .endTemporaryLimit()
                .add();
        network.getLine("L1").newCurrentLimits2()
                .setPermanentLimit(940.0)
                .add();
        network.getLine("L2").newCurrentLimits1()
                .setPermanentLimit(940.0)
                .beginTemporaryLimit()
                .setName("60")
                .setAcceptableDuration(60)
                .setValue(950)
                .endTemporaryLimit()
                .add();
        network.getLine("L2").newCurrentLimits2()
                .setPermanentLimit(940.0)
                .beginTemporaryLimit()
                .setName("600")
                .setAcceptableDuration(600)
                .setValue(945)
                .endTemporaryLimit()
                .beginTemporaryLimit()
                .setName("60")
                .setAcceptableDuration(60)
                .setValue(970)
                .endTemporaryLimit()
                .add();

        return network;
    }

    private LoadFlowResult runLoadFlow(Network network, LoadFlowParameters parameters) {
        return loadFlowProvider.run(network, computationManager, network.getVariantManager().getWorkingVariantId(), parameters)
                .join();
    }

    /**
     * Runs a security analysis with default parameters + most meshed slack bus selection
     */
    private SecurityAnalysisResult runSecurityAnalysis(Network network, List<Contingency> contingencies, List<StateMonitor> monitors,
                                                       LoadFlowParameters lfParameters) {
        SecurityAnalysisParameters securityAnalysisParameters = new SecurityAnalysisParameters();
        securityAnalysisParameters.setLoadFlowParameters(lfParameters);
        return runSecurityAnalysis(network, contingencies, monitors, securityAnalysisParameters);
    }

    private SecurityAnalysisResult runSecurityAnalysis(Network network, List<Contingency> contingencies, List<StateMonitor> monitors,
                                                       SecurityAnalysisParameters saParameters) {
        return runSecurityAnalysis(network, contingencies, monitors, saParameters, Reporter.NO_OP);
    }

    private SecurityAnalysisResult runSecurityAnalysis(Network network, List<Contingency> contingencies, List<StateMonitor> monitors,
                                                       SecurityAnalysisParameters saParameters, Reporter reporter) {
        ContingenciesProvider provider = n -> contingencies;
        SecurityAnalysisReport report = securityAnalysisProvider.run(network,
                network.getVariantManager().getWorkingVariantId(),
                new DefaultLimitViolationDetector(),
                new LimitViolationFilter(),
                computationManager,
                saParameters,
                provider,
                Collections.emptyList(),
                monitors,
                reporter)
                .join();
        return report.getResult();
    }

    private SecurityAnalysisResult runSecurityAnalysis(Network network, List<Contingency> contingencies, List<StateMonitor> monitors) {
        return runSecurityAnalysis(network, contingencies, monitors, new LoadFlowParameters());
    }

    private SecurityAnalysisResult runSecurityAnalysis(Network network, List<Contingency> contingencies, LoadFlowParameters loadFlowParameters) {
        return runSecurityAnalysis(network, contingencies, Collections.emptyList(), loadFlowParameters);
    }

    private SecurityAnalysisResult runSecurityAnalysis(Network network, List<Contingency> contingencies) {
        return runSecurityAnalysis(network, contingencies, Collections.emptyList());
    }

    private SecurityAnalysisResult runSecurityAnalysis(Network network) {
        return runSecurityAnalysis(network, Collections.emptyList(), Collections.emptyList());
    }

    private static List<StateMonitor> createAllBranchesMonitors(Network network) {
        Set<String> allBranchIds = network.getBranchStream().map(Identifiable::getId).collect(Collectors.toSet());
        return List.of(new StateMonitor(ContingencyContext.all(), allBranchIds, Collections.emptySet(), Collections.emptySet()));
    }

    private static List<StateMonitor> createNetworkMonitors(Network network) {
        Set<String> allBranchIds = network.getBranchStream().map(Identifiable::getId).collect(Collectors.toSet());
        Set<String> allVoltageLevelIds = network.getVoltageLevelStream().map(Identifiable::getId).collect(Collectors.toSet());
        return List.of(new StateMonitor(ContingencyContext.all(), allBranchIds, allVoltageLevelIds, Collections.emptySet()));
    }

    private static List<Contingency> createAllBranchesContingencies(Network network) {
        return network.getBranchStream()
                .map(b -> new Contingency(b.getId(), new BranchContingency(b.getId())))
                .collect(Collectors.toList());
    }

    private static void setSlackBusId(LoadFlowParameters lfParameters, String slackBusId) {
        OpenLoadFlowParameters.create(lfParameters)
                .setSlackBusSelectionMode(SlackBusSelectionMode.NAME)
                .setSlackBusId(slackBusId);
    }

    private static Optional<PostContingencyResult> getOptionalPostContingencyResult(SecurityAnalysisResult result, String contingencyId) {
        return result.getPostContingencyResults().stream()
                .filter(r -> r.getContingency().getId().equals(contingencyId))
                .findFirst();
    }

    private static PostContingencyResult getPostContingencyResult(SecurityAnalysisResult result, String contingencyId) {
        return getOptionalPostContingencyResult(result, contingencyId)
                .orElseThrow();
    }

    private static void assertAlmostEquals(BusResult expected, BusResult actual, double epsilon) {
        assertEquals(expected.getVoltageLevelId(), actual.getVoltageLevelId());
        assertEquals(expected.getBusId(), actual.getBusId());
        assertEquals(expected.getV(), actual.getV(), epsilon);
        assertEquals(expected.getAngle(), actual.getAngle(), epsilon);
    }

    private static void assertAlmostEquals(BranchResult expected, BranchResult actual, double epsilon) {
        assertEquals(expected.getBranchId(), actual.getBranchId());
        assertEquals(expected.getP1(), actual.getP1(), epsilon);
        assertEquals(expected.getQ1(), actual.getQ1(), epsilon);
        assertEquals(expected.getI1(), actual.getI1(), epsilon);
        assertEquals(expected.getP2(), actual.getP2(), epsilon);
        assertEquals(expected.getQ2(), actual.getQ2(), epsilon);
        assertEquals(expected.getI2(), actual.getI2(), epsilon);
    }

    private static void assertAlmostEquals(ThreeWindingsTransformerResult expected, ThreeWindingsTransformerResult actual, double epsilon) {
        assertEquals(expected.getThreeWindingsTransformerId(), actual.getThreeWindingsTransformerId());
        assertEquals(expected.getP1(), actual.getP1(), epsilon);
        assertEquals(expected.getQ1(), actual.getQ1(), epsilon);
        assertEquals(expected.getI1(), actual.getI1(), epsilon);
        assertEquals(expected.getP2(), actual.getP2(), epsilon);
        assertEquals(expected.getQ2(), actual.getQ2(), epsilon);
        assertEquals(expected.getI2(), actual.getI2(), epsilon);
        assertEquals(expected.getP3(), actual.getP3(), epsilon);
        assertEquals(expected.getQ3(), actual.getQ3(), epsilon);
        assertEquals(expected.getI3(), actual.getI3(), epsilon);
    }

    @Test
    void testCurrentLimitViolations() {
        Network network = createNodeBreakerNetwork();

        LoadFlowParameters lfParameters = new LoadFlowParameters();
        setSlackBusId(lfParameters, "VL1_1");

        List<Contingency> contingencies = Stream.of("L1", "L2")
            .map(id -> new Contingency(id, new BranchContingency(id)))
            .collect(Collectors.toList());

        SecurityAnalysisResult result = runSecurityAnalysis(network, contingencies, lfParameters);

        assertTrue(result.getPreContingencyResult().getLimitViolationsResult().isComputationOk());
        assertEquals(0, result.getPreContingencyResult().getLimitViolationsResult().getLimitViolations().size());
        assertEquals(2, result.getPostContingencyResults().size());
        assertTrue(result.getPostContingencyResults().get(0).getLimitViolationsResult().isComputationOk());
        assertEquals(2, result.getPostContingencyResults().get(0).getLimitViolationsResult().getLimitViolations().size());
        assertTrue(result.getPostContingencyResults().get(1).getLimitViolationsResult().isComputationOk());
        assertEquals(2, result.getPostContingencyResults().get(1).getLimitViolationsResult().getLimitViolations().size());
    }

    @Test
    void testCurrentLimitViolations2() {
        Network network = createNodeBreakerNetwork();
        network.getLine("L1").getCurrentLimits1().setPermanentLimit(200);

        List<Contingency> contingencies = List.of(new Contingency("L2", new BranchContingency("L2")));

        SecurityAnalysisResult result = runSecurityAnalysis(network, contingencies);

        assertTrue(result.getPreContingencyResult().getLimitViolationsResult().isComputationOk());
        assertEquals(1, result.getPreContingencyResult().getLimitViolationsResult().getLimitViolations().size());
        assertEquals(1, result.getPostContingencyResults().size());
        assertTrue(result.getPostContingencyResults().get(0).getLimitViolationsResult().isComputationOk());
        assertEquals(2, result.getPostContingencyResults().get(0).getLimitViolationsResult().getLimitViolations().size());
    }

    @Test
    void testLowVoltageLimitViolations() {
        Network network = createNodeBreakerNetwork();
        network.getGenerator("G").setTargetV(393);

        LoadFlowParameters lfParameters = new LoadFlowParameters();
        setSlackBusId(lfParameters, "VL1_1");

        List<Contingency> contingencies = Stream.of("L1", "L2")
                .map(id -> new Contingency(id, new BranchContingency(id)))
                .collect(Collectors.toList());

        SecurityAnalysisResult result = runSecurityAnalysis(network, contingencies, lfParameters);

        assertTrue(result.getPreContingencyResult().getLimitViolationsResult().isComputationOk());
        assertEquals(0, result.getPreContingencyResult().getLimitViolationsResult().getLimitViolations().size());
        assertEquals(2, result.getPostContingencyResults().size());
        assertTrue(result.getPostContingencyResults().get(0).getLimitViolationsResult().isComputationOk());
        assertEquals(3, result.getPostContingencyResults().get(0).getLimitViolationsResult().getLimitViolations().size());

        List<LimitViolation> limitViolations = result.getPostContingencyResults().get(0).getLimitViolationsResult().getLimitViolations();
        Optional<LimitViolation> limitViolationL21 = limitViolations.stream().filter(limitViolation -> limitViolation.getSubjectId().equals("L2") && limitViolation.getSide() == Branch.Side.ONE).findFirst();
        assertTrue(limitViolationL21.isPresent());
        assertEquals(0, limitViolationL21.get().getAcceptableDuration());
        assertEquals(950, limitViolationL21.get().getLimit());
        Optional<LimitViolation> limitViolationL22 = limitViolations.stream().filter(limitViolation -> limitViolation.getSubjectId().equals("L2") && limitViolation.getSide() == Branch.Side.TWO).findFirst();
        assertTrue(limitViolationL22.isPresent());
        assertEquals(0, limitViolationL22.get().getAcceptableDuration());
        assertEquals(970, limitViolationL22.get().getLimit());

        assertTrue(result.getPostContingencyResults().get(1).getLimitViolationsResult().isComputationOk());
        assertEquals(3, result.getPostContingencyResults().get(1).getLimitViolationsResult().getLimitViolations().size());

        List<LimitViolation> limitViolations1 = result.getPostContingencyResults().get(1).getLimitViolationsResult().getLimitViolations();
        LimitViolation lowViolation = limitViolations1.get(2);
        assertEquals(LimitViolationType.LOW_VOLTAGE, lowViolation.getLimitType());
        assertEquals(370, lowViolation.getLimit());
    }

    @Test
    void testHighVoltageLimitViolations() {
        Network network = createNodeBreakerNetwork();
        network.getGenerator("G").setTargetV(421);

        LoadFlowParameters lfParameters = new LoadFlowParameters();
        setSlackBusId(lfParameters, "VL1_1");

        List<Contingency> contingencies = Stream.of("L1", "L2")
                .map(id -> new Contingency(id, new BranchContingency(id)))
                .collect(Collectors.toList());

        SecurityAnalysisResult result = runSecurityAnalysis(network, contingencies, lfParameters);

        assertTrue(result.getPreContingencyResult().getLimitViolationsResult().isComputationOk());
        assertEquals(1, result.getPreContingencyResult().getLimitViolationsResult().getLimitViolations().size());
        assertEquals(2, result.getPostContingencyResults().size());
        assertTrue(result.getPostContingencyResults().get(0).getLimitViolationsResult().isComputationOk());

        assertEquals(0, result.getPostContingencyResults().get(0).getLimitViolationsResult().getLimitViolations().size());
        assertTrue(result.getPostContingencyResults().get(1).getLimitViolationsResult().isComputationOk());
        assertEquals(0, result.getPostContingencyResults().get(1).getLimitViolationsResult().getLimitViolations().size());
    }

    @Test
    void testActivePowerLimitViolations() {
        Network network = createNodeBreakerNetwork();
        network.getLine("L1").newActivePowerLimits1()
               .setPermanentLimit(1.0)
               .beginTemporaryLimit()
               .setName("60")
               .setAcceptableDuration(60)
               .setValue(1.2)
               .endTemporaryLimit()
               .add();

        LoadFlowParameters lfParameters = new LoadFlowParameters();
        setSlackBusId(lfParameters, "VL1_1");

        List<Contingency> contingencies = Stream.of("L1", "L2")
                .map(id -> new Contingency(id, new BranchContingency(id)))
                .collect(Collectors.toList());

        SecurityAnalysisResult result = runSecurityAnalysis(network, contingencies, lfParameters);

        assertEquals(1, result.getPreContingencyResult().getLimitViolationsResult().getLimitViolations().size());
        assertEquals(2, result.getPostContingencyResults().size());
        assertEquals(2, result.getPostContingencyResults().get(1).getLimitViolationsResult().getLimitViolations().size());

        LimitViolation limitViolation0 = result.getPostContingencyResults().get(1).getLimitViolationsResult().getLimitViolations().get(0);
        assertEquals("L1", limitViolation0.getSubjectId());
        assertEquals(LimitViolationType.ACTIVE_POWER, limitViolation0.getLimitType());
        assertEquals(608.334, limitViolation0.getValue(), 10E-3);

        int activePowerLimitViolationsCount = 0;
        for (PostContingencyResult r : result.getPostContingencyResults()) {
            for (LimitViolation v : r.getLimitViolationsResult().getLimitViolations()) {
                if (v.getLimitType() == LimitViolationType.ACTIVE_POWER) {
                    activePowerLimitViolationsCount++;
                }
            }
        }
        assertEquals(1, activePowerLimitViolationsCount);
    }

    @Test
    void testApparentPowerLimitViolations() {
        Network network = createNodeBreakerNetwork();
        network.getLine("L1").newApparentPowerLimits1()
               .setPermanentLimit(1.0)
               .beginTemporaryLimit()
               .setName("60")
               .setAcceptableDuration(60)
               .setValue(1.2)
               .endTemporaryLimit()
               .add();

        LoadFlowParameters lfParameters = new LoadFlowParameters();
        setSlackBusId(lfParameters, "VL1_1");

        List<Contingency> contingencies = Stream.of("L1", "L2")
                .map(id -> new Contingency(id, new BranchContingency(id)))
                .collect(Collectors.toList());

        SecurityAnalysisResult result = runSecurityAnalysis(network, contingencies, lfParameters);

        assertEquals(1, result.getPreContingencyResult().getLimitViolationsResult().getLimitViolations().size());
        assertEquals(2, result.getPostContingencyResults().size());
        assertEquals(2, result.getPostContingencyResults().get(1).getLimitViolationsResult().getLimitViolations().size());

        LimitViolation limitViolation0 = result.getPostContingencyResults().get(1).getLimitViolationsResult().getLimitViolations().get(0);
        assertEquals("L1", limitViolation0.getSubjectId());
        assertEquals(LimitViolationType.APPARENT_POWER, limitViolation0.getLimitType());
        assertEquals(651.796, limitViolation0.getValue(), 10E-3);

        int apparentPowerLimitViolationsCount = 0;
        for (PostContingencyResult r : result.getPostContingencyResults()) {
            for (LimitViolation v : r.getLimitViolationsResult().getLimitViolations()) {
                if (v.getLimitType() == LimitViolationType.APPARENT_POWER) {
                    apparentPowerLimitViolationsCount++;
                }
            }
        }
        assertEquals(1, apparentPowerLimitViolationsCount);
    }

    @Test
    void testFourSubstations() {
        Network network = FourSubstationsNodeBreakerFactory.create();

        // Testing all contingencies at once
        List<Contingency> contingencies = createAllBranchesContingencies(network);

        SecurityAnalysisResult result = runSecurityAnalysis(network, contingencies);

        assertTrue(result.getPreContingencyResult().getLimitViolationsResult().isComputationOk());

        LoadFlowParameters loadFlowParameters = new LoadFlowParameters()
                .setBalanceType(LoadFlowParameters.BalanceType.PROPORTIONAL_TO_LOAD);

        result = runSecurityAnalysis(network, contingencies, loadFlowParameters);

        assertTrue(result.getPreContingencyResult().getLimitViolationsResult().isComputationOk());
    }

    @Test
    void testNoGenerator() {
        Network network = EurostagTutorialExample1Factory.create();
        network.getGenerator("GEN").getTerminal().disconnect();

        SecurityAnalysisResult result = runSecurityAnalysis(network);
        assertFalse(result.getPreContingencyResult().getLimitViolationsResult().isComputationOk());
    }

    @Test
    void testNoRemainingGenerator() {
        Network network = EurostagTutorialExample1Factory.create();

        List<Contingency> contingencies = List.of(new Contingency("NGEN_NHV1", new BranchContingency("NGEN_NHV1")));

        SecurityAnalysisResult result = runSecurityAnalysis(network, contingencies);

        assertTrue(result.getPostContingencyResults().get(0).getLimitViolationsResult().isComputationOk());
    }

    @Test
    void testNoRemainingLoad() {
        Network network = EurostagTutorialExample1Factory.create();

        LoadFlowParameters lfParameters = new LoadFlowParameters()
                .setDistributedSlack(true)
                .setBalanceType(LoadFlowParameters.BalanceType.PROPORTIONAL_TO_LOAD);

        List<Contingency> contingencies = List.of(new Contingency("NHV2_NLOAD", new BranchContingency("NHV2_NLOAD")));

        SecurityAnalysisResult result = runSecurityAnalysis(network, contingencies, lfParameters);

        assertTrue(result.getPostContingencyResults().get(0).getLimitViolationsResult().isComputationOk());
    }

    @Test
    void testSaWithSeveralConnectedComponents() {
        Network network = ConnectedComponentNetworkFactory.createTwoUnconnectedCC();

        // Testing all contingencies at once
        List<Contingency> contingencies = createAllBranchesContingencies(network);

        SecurityAnalysisResult result = runSecurityAnalysis(network, contingencies);

        assertTrue(result.getPreContingencyResult().getLimitViolationsResult().isComputationOk());
    }

    @Test
    void testSaWithStateMonitor() {
        Network network = EurostagFactory.fix(EurostagTutorialExample1Factory.create());

        // 2 N-1 on the 2 lines
        List<Contingency> contingencies = List.of(
            new Contingency("NHV1_NHV2_1", new BranchContingency("NHV1_NHV2_1")),
            new Contingency("NHV1_NHV2_2", new BranchContingency("NHV1_NHV2_2"))
        );

        // Monitor on branch and step-up transformer for all states
        List<StateMonitor> monitors = List.of(
            new StateMonitor(ContingencyContext.all(), Set.of("NHV1_NHV2_1", "NGEN_NHV1"), Set.of("VLLOAD"), emptySet())
        );

        SecurityAnalysisResult result = runSecurityAnalysis(network, contingencies, monitors);

        PreContingencyResult preContingencyResult = result.getPreContingencyResult();
        List<BusResult> busResults = preContingencyResult.getPreContingencyBusResults();
        BusResult expectedBus = new BusResult("VLLOAD", "NLOAD", 147.6, -9.6);
        assertEquals(1, busResults.size());
        assertAlmostEquals(expectedBus, busResults.get(0), 0.1);

        assertEquals(2, preContingencyResult.getPreContingencyBranchResults().size());
        assertAlmostEquals(new BranchResult("NHV1_NHV2_1", 302, 99, 457, -300, -137.2, 489),
                           preContingencyResult.getPreContingencyBranchResult("NHV1_NHV2_1"), 1);
        assertAlmostEquals(new BranchResult("NGEN_NHV1", 606, 225, 15226, -605, -198, 914),
                           preContingencyResult.getPreContingencyBranchResult("NGEN_NHV1"), 1);

        //No result when the branch itself is disconnected
        assertNull(result.getPostContingencyResults().get(0).getBranchResult("NHV1_NHV2_1"));

        assertAlmostEquals(new BranchResult("NHV1_NHV2_1", 611, 334, 1009, -601, -285, 1048),
                result.getPostContingencyResults().get(1).getBranchResult("NHV1_NHV2_1"), 1);
        assertAlmostEquals(new BranchResult("NGEN_NHV1", 611, 368, 16815, -611, -334, 1009),
                           result.getPostContingencyResults().get(1).getBranchResult("NGEN_NHV1"), 1);
    }

    @Test
    void testSaWithStateMonitorNotExistingBranchBus() {
        Network network = DistributedSlackNetworkFactory.create();

        List<StateMonitor> monitors = List.of(
            new StateMonitor(ContingencyContext.all(), Collections.singleton("l1"), Collections.singleton("bus"), Collections.singleton("three windings"))
        );

        SecurityAnalysisResult result = runSecurityAnalysis(network, createAllBranchesContingencies(network), monitors);

        assertEquals(0, result.getPreContingencyResult().getPreContingencyBusResults().size());
        assertEquals(0, result.getPreContingencyResult().getPreContingencyBranchResults().size());
    }

    @Test
    void testSaWithStateMonitorDisconnectBranch() {
        Network network = DistributedSlackNetworkFactory.create();
        network.getBranch("l24").getTerminal1().disconnect();

        List<StateMonitor> monitors = new ArrayList<>();
        monitors.add(new StateMonitor(ContingencyContext.all(), Collections.singleton("l24"), Collections.singleton("b1_vl"), emptySet()));

        SecurityAnalysisResult result = runSecurityAnalysis(network, createAllBranchesContingencies(network), monitors);

        assertEquals(1, result.getPreContingencyResult().getPreContingencyBusResults().size());

        assertEquals(new BusResult("b1_vl", "b1", 400, 0.003581299841270782), result.getPreContingencyResult().getPreContingencyBusResults().get(0));
        assertEquals(1, result.getPreContingencyResult().getPreContingencyBusResults().size());
        assertEquals(new BranchResult("l24", NaN, NaN, NaN, 0.0, -0.0, 0.0),
                     result.getPreContingencyResult().getPreContingencyBranchResults().get(0));

        network = DistributedSlackNetworkFactory.create();
        network.getBranch("l24").getTerminal2().disconnect();

        result = runSecurityAnalysis(network, createAllBranchesContingencies(network), monitors);

        assertEquals(0, result.getPreContingencyResult().getPreContingencyBranchResults().size());

        network = DistributedSlackNetworkFactory.create();
        network.getBranch("l24").getTerminal2().disconnect();
        network.getBranch("l24").getTerminal1().disconnect();

        result = runSecurityAnalysis(network, createAllBranchesContingencies(network), monitors);

        assertEquals(0, result.getPreContingencyResult().getPreContingencyBranchResults().size());
    }

    @Test
    void testSaWithStateMonitorDanglingLine() {
        Network network = BoundaryFactory.create();

        List<StateMonitor> monitors = new ArrayList<>();
        monitors.add(new StateMonitor(ContingencyContext.all(), Collections.singleton("dl1"), Collections.singleton("vl1"), emptySet()));

        List<Contingency> contingencies = createAllBranchesContingencies(network);
        CompletionException exception = assertThrows(CompletionException.class, () -> runSecurityAnalysis(network, contingencies, monitors));
        assertEquals("Unsupported type of branch for branch result: dl1", exception.getCause().getMessage());
    }

    @Test
    void testSaWithStateMonitorLfLeg() {
        Network network = T3wtFactory.create();

        // Testing all contingencies at once
        List<StateMonitor> monitors = List.of(
            new StateMonitor(ContingencyContext.all(), emptySet(), emptySet(), Collections.singleton("3wt"))
        );

        SecurityAnalysisResult result = runSecurityAnalysis(network, createAllBranchesContingencies(network), monitors);

        assertEquals(1, result.getPreContingencyResult().getPreContingencyThreeWindingsTransformerResults().size());
        assertAlmostEquals(new ThreeWindingsTransformerResult("3wt", 161, 82, 258,
                                                              -161, -74, 435, 0, 0, 0),
                result.getPreContingencyResult().getPreContingencyThreeWindingsTransformerResults().get(0), 1);
    }

    @Test
    void testSaDcMode() {
        Network fourBusNetwork = FourBusNetworkFactory.create();
        SecurityAnalysisParameters securityAnalysisParameters = new SecurityAnalysisParameters();
        LoadFlowParameters lfParameters = new LoadFlowParameters()
                .setDc(true);
        setSlackBusId(lfParameters, "b1_vl_0");
        securityAnalysisParameters.setLoadFlowParameters(lfParameters);

        List<Contingency> contingencies = createAllBranchesContingencies(fourBusNetwork);

        fourBusNetwork.getLine("l14").newActivePowerLimits1().setPermanentLimit(0.1).add();
        fourBusNetwork.getLine("l12").newActivePowerLimits1().setPermanentLimit(0.2).add();
        fourBusNetwork.getLine("l23").newActivePowerLimits1().setPermanentLimit(0.25).add();
        fourBusNetwork.getLine("l34").newActivePowerLimits1().setPermanentLimit(0.15).add();
        fourBusNetwork.getLine("l13").newActivePowerLimits1().setPermanentLimit(0.1).add();

        List<StateMonitor> monitors = List.of(new StateMonitor(ContingencyContext.all(), Set.of("l14", "l12", "l23", "l34", "l13"), Collections.emptySet(), Collections.emptySet()));

        SecurityAnalysisResult result = runSecurityAnalysis(fourBusNetwork, contingencies, monitors, securityAnalysisParameters);

        assertTrue(result.getPreContingencyResult().getLimitViolationsResult().isComputationOk());
        assertEquals(5, result.getPreContingencyResult().getLimitViolationsResult().getLimitViolations().size());
        assertEquals(5, result.getPostContingencyResults().size());
        assertEquals(2, result.getPostContingencyResults().get(0).getLimitViolationsResult().getLimitViolations().size());
        assertEquals(2, result.getPostContingencyResults().get(1).getLimitViolationsResult().getLimitViolations().size());
        assertEquals(4, result.getPostContingencyResults().get(2).getLimitViolationsResult().getLimitViolations().size());
        assertEquals(4, result.getPostContingencyResults().get(3).getLimitViolationsResult().getLimitViolations().size());
        assertEquals(4, result.getPostContingencyResults().get(4).getLimitViolationsResult().getLimitViolations().size());

        //Branch result for first contingency
        assertEquals(5, result.getPostContingencyResults().get(0).getBranchResults().size());

        //Check branch results for flowTransfer computation for contingency on l14
        PostContingencyResult postContl14 = getPostContingencyResult(result, "l14");
        assertEquals("l14", postContl14.getContingency().getId());

        BranchResult brl14l12 = postContl14.getBranchResult("l12");
        assertEquals(0.333, brl14l12.getP1(), LoadFlowAssert.DELTA_POWER);
        assertEquals(0.333, brl14l12.getFlowTransfer(), LoadFlowAssert.DELTA_POWER);

        BranchResult brl14l14 = postContl14.getBranchResult("l14");
        assertEquals(NaN, brl14l14.getP1(), LoadFlowAssert.DELTA_POWER);
        assertEquals(NaN, brl14l14.getFlowTransfer(), LoadFlowAssert.DELTA_POWER);

        BranchResult brl14l23 = postContl14.getBranchResult("l23");
        assertEquals(1.333, brl14l23.getP1(), LoadFlowAssert.DELTA_POWER);
        assertEquals(0.333, brl14l23.getFlowTransfer(), LoadFlowAssert.DELTA_POWER);

        BranchResult brl14l34 = postContl14.getBranchResult("l34");
        assertEquals(-1.0, brl14l34.getP1(), LoadFlowAssert.DELTA_POWER);
        assertEquals(1.0, brl14l34.getFlowTransfer(), LoadFlowAssert.DELTA_POWER);

        BranchResult brl14l13 = postContl14.getBranchResult("l13");
        assertEquals(1.666, brl14l13.getP1(), LoadFlowAssert.DELTA_POWER);
        assertEquals(0.666, brl14l13.getFlowTransfer(), LoadFlowAssert.DELTA_POWER);
    }

    @Test
    void testSaDcModeWithIncreasedParameters() {
        Network fourBusNetwork = FourBusNetworkFactory.create();
        SecurityAnalysisParameters securityAnalysisParameters = new SecurityAnalysisParameters();
        LoadFlowParameters lfParameters = new LoadFlowParameters()
                .setDc(true);
        setSlackBusId(lfParameters, "b1_vl_0");
        securityAnalysisParameters.setLoadFlowParameters(lfParameters);
        SecurityAnalysisParameters.IncreasedViolationsParameters increasedViolationsParameters = new SecurityAnalysisParameters.IncreasedViolationsParameters();
        increasedViolationsParameters.setFlowProportionalThreshold(0);
        securityAnalysisParameters.setIncreasedViolationsParameters(increasedViolationsParameters);

        List<Contingency> contingencies = createAllBranchesContingencies(fourBusNetwork);

        fourBusNetwork.getLine("l14").newActivePowerLimits1().setPermanentLimit(0.1).add();
        fourBusNetwork.getLine("l12").newActivePowerLimits1().setPermanentLimit(0.2).add();
        fourBusNetwork.getLine("l23").newActivePowerLimits1().setPermanentLimit(0.25).add();
        fourBusNetwork.getLine("l34").newActivePowerLimits1().setPermanentLimit(0.15).add();
        fourBusNetwork.getLine("l13").newActivePowerLimits1().setPermanentLimit(0.1).add();

        List<StateMonitor> monitors = List.of(new StateMonitor(ContingencyContext.all(), Set.of("l14", "l12", "l23", "l34", "l13"), Collections.emptySet(), Collections.emptySet()));

        SecurityAnalysisResult result = runSecurityAnalysis(fourBusNetwork, contingencies, monitors, securityAnalysisParameters);

        assertTrue(result.getPreContingencyResult().getLimitViolationsResult().isComputationOk());
        assertEquals(5, result.getPreContingencyResult().getLimitViolationsResult().getLimitViolations().size());
        assertEquals(5, result.getPostContingencyResults().size());
        assertEquals(3, result.getPostContingencyResults().get(0).getLimitViolationsResult().getLimitViolations().size());
        assertEquals(3, result.getPostContingencyResults().get(1).getLimitViolationsResult().getLimitViolations().size());
        assertEquals(4, result.getPostContingencyResults().get(2).getLimitViolationsResult().getLimitViolations().size());
        assertEquals(4, result.getPostContingencyResults().get(3).getLimitViolationsResult().getLimitViolations().size());
        assertEquals(4, result.getPostContingencyResults().get(4).getLimitViolationsResult().getLimitViolations().size());

        //Branch result for first contingency
        assertEquals(5, result.getPostContingencyResults().get(0).getBranchResults().size());

        //Check branch results for flowTransfer computation for contingency on l14
        PostContingencyResult postContl14 = getPostContingencyResult(result, "l14");
        assertEquals("l14", postContl14.getContingency().getId());

        BranchResult brl14l12 = postContl14.getBranchResult("l12");
        assertEquals(0.333, brl14l12.getP1(), LoadFlowAssert.DELTA_POWER);
        assertEquals(0.333, brl14l12.getFlowTransfer(), LoadFlowAssert.DELTA_POWER);

        BranchResult brl14l14 = postContl14.getBranchResult("l14");
        assertEquals(NaN, brl14l14.getP1(), LoadFlowAssert.DELTA_POWER);
        assertEquals(NaN, brl14l14.getFlowTransfer(), LoadFlowAssert.DELTA_POWER);

        BranchResult brl14l23 = postContl14.getBranchResult("l23");
        assertEquals(1.333, brl14l23.getP1(), LoadFlowAssert.DELTA_POWER);
        assertEquals(0.333, brl14l23.getFlowTransfer(), LoadFlowAssert.DELTA_POWER);

        BranchResult brl14l34 = postContl14.getBranchResult("l34");
        assertEquals(-1.0, brl14l34.getP1(), LoadFlowAssert.DELTA_POWER);
        assertEquals(1.0, brl14l34.getFlowTransfer(), LoadFlowAssert.DELTA_POWER);

        BranchResult brl14l13 = postContl14.getBranchResult("l13");
        assertEquals(1.666, brl14l13.getP1(), LoadFlowAssert.DELTA_POWER);
        assertEquals(0.666, brl14l13.getFlowTransfer(), LoadFlowAssert.DELTA_POWER);
    }

    @Test
    void testSaModeAcAllBranchMonitoredFlowTransfer() {
        Network network = FourBusNetworkFactory.create();

        List<Contingency> contingencies = createAllBranchesContingencies(network);

        List<StateMonitor> monitors = createAllBranchesMonitors(network);

        SecurityAnalysisResult result = runSecurityAnalysis(network, contingencies, monitors);

        assertEquals(5, result.getPostContingencyResults().size());

        for (PostContingencyResult r : result.getPostContingencyResults()) {
            assertEquals(4, r.getBranchResults().size());
        }

        //Check branch results for flowTransfer computation for contingency on l14
        PostContingencyResult postContl14 = getPostContingencyResult(result, "l14");
        assertEquals("l14", postContl14.getContingency().getId());

        BranchResult brl14l12 = postContl14.getBranchResult("l12");
        assertEquals(0.335, brl14l12.getP1(), LoadFlowAssert.DELTA_POWER);
        assertEquals(0.336, brl14l12.getFlowTransfer(), LoadFlowAssert.DELTA_POWER);

        BranchResult brl14l23 = postContl14.getBranchResult("l23");
        assertEquals(1.335, brl14l23.getP1(), LoadFlowAssert.DELTA_POWER);
        assertEquals(0.336, brl14l23.getFlowTransfer(), LoadFlowAssert.DELTA_POWER);

        BranchResult brl14l34 = postContl14.getBranchResult("l34");
        assertEquals(-1.0, brl14l34.getP1(), LoadFlowAssert.DELTA_POWER);
        assertEquals(1.0, brl14l34.getFlowTransfer(), LoadFlowAssert.DELTA_POWER);

        BranchResult brl14l13 = postContl14.getBranchResult("l13");
        assertEquals(1.664, brl14l13.getP1(), LoadFlowAssert.DELTA_POWER);
        assertEquals(0.663, brl14l13.getFlowTransfer(), LoadFlowAssert.DELTA_POWER);
    }

    @Test
    void testSaWithRemoteSharedControl() {
        Network network = VoltageControlNetworkFactory.createWithIdenticalTransformers();

        List<Contingency> contingencies = createAllBranchesContingencies(network);

        List<StateMonitor> monitors = createAllBranchesMonitors(network);

        SecurityAnalysisResult result = runSecurityAnalysis(network, contingencies, monitors);

        // pre-contingency tests
        PreContingencyResult preContingencyResult = result.getPreContingencyResult();
        assertEquals(-66.667, preContingencyResult.getPreContingencyBranchResult("tr1").getQ2(), LoadFlowAssert.DELTA_POWER);
        assertEquals(-66.667, preContingencyResult.getPreContingencyBranchResult("tr2").getQ2(), LoadFlowAssert.DELTA_POWER);
        assertEquals(-66.667, preContingencyResult.getPreContingencyBranchResult("tr3").getQ2(), LoadFlowAssert.DELTA_POWER);

        // post-contingency tests
        PostContingencyResult postContingencyResult = getPostContingencyResult(result, "tr1");
        assertEquals(-99.999, postContingencyResult.getBranchResult("tr2").getQ2(), LoadFlowAssert.DELTA_POWER);
        assertEquals(-99.999, postContingencyResult.getBranchResult("tr3").getQ2(), LoadFlowAssert.DELTA_POWER);
    }

    @Test
    void testSaWithTransformerRemoteSharedControl() {
        Network network = VoltageControlNetworkFactory.createWithTransformerSharedRemoteControl();

        SecurityAnalysisParameters saParameters = new SecurityAnalysisParameters();
        saParameters.getLoadFlowParameters()
                .setTransformerVoltageControlOn(true);
        saParameters.addExtension(OpenSecurityAnalysisParameters.class, new OpenSecurityAnalysisParameters()
                .setCreateResultExtension(true));

        List<Contingency> contingencies = createAllBranchesContingencies(network);

        List<StateMonitor> monitors = createAllBranchesMonitors(network);

        SecurityAnalysisResult result = runSecurityAnalysis(network, contingencies, monitors, saParameters);

        // pre-contingency tests
        PreContingencyResult preContingencyResult = result.getPreContingencyResult();
        assertEquals(-0.659, preContingencyResult.getPreContingencyBranchResult("T2wT2").getQ1(), LoadFlowAssert.DELTA_POWER);
        assertEquals(-0.659, preContingencyResult.getPreContingencyBranchResult("T2wT").getQ1(), LoadFlowAssert.DELTA_POWER);
        assertEquals(1.05, preContingencyResult.getPreContingencyBranchResult("T2wT2").getExtension(OlfBranchResult.class).getR1(), 0d);
        assertEquals(1.050302, preContingencyResult.getPreContingencyBranchResult("T2wT2").getExtension(OlfBranchResult.class).getContinuousR1(), LoadFlowAssert.DELTA_RHO);
        assertEquals(1.05, preContingencyResult.getPreContingencyBranchResult("T2wT").getExtension(OlfBranchResult.class).getR1(), 0d);
        assertEquals(1.050302, preContingencyResult.getPreContingencyBranchResult("T2wT").getExtension(OlfBranchResult.class).getContinuousR1(), LoadFlowAssert.DELTA_RHO);

        // post-contingency tests
        PostContingencyResult postContingencyResult = getPostContingencyResult(result, "T2wT2");
        assertEquals(-0.577, postContingencyResult.getBranchResult("T2wT").getQ1(), LoadFlowAssert.DELTA_POWER); // this assertion is not so relevant. It is more relevant to look at the logs.
        assertEquals(1.1, postContingencyResult.getBranchResult("T2wT").getExtension(OlfBranchResult.class).getR1(), 0d);
        assertEquals(1.088228, postContingencyResult.getBranchResult("T2wT").getExtension(OlfBranchResult.class).getContinuousR1(), LoadFlowAssert.DELTA_RHO);
    }

    @Test
    void testSaWithTransformerRemoteSharedControl2() {
        Network network = VoltageControlNetworkFactory.createWithTransformerSharedRemoteControl();

        LoadFlowParameters lfParameters = new LoadFlowParameters()
                .setTransformerVoltageControlOn(true);

        List<Contingency> contingencies = List.of(new Contingency("N-2", List.of(new BranchContingency("T2wT"), new BranchContingency("T2wT2"))));

        List<StateMonitor> monitors = createAllBranchesMonitors(network);

        SecurityAnalysisResult result = runSecurityAnalysis(network, contingencies, monitors, lfParameters);

        // pre-contingency tests
        PreContingencyResult preContingencyResult = result.getPreContingencyResult();
        assertEquals(-6.181, preContingencyResult.getPreContingencyBranchResult("LINE_12").getQ2(), LoadFlowAssert.DELTA_POWER);

        // post-contingency tests
        PostContingencyResult postContingencyResult = getPostContingencyResult(result, "N-2");
        assertEquals(-7.499, postContingencyResult.getBranchResult("LINE_12").getQ2(), LoadFlowAssert.DELTA_POWER);
    }

    @Test
    void testSaWithShuntRemoteSharedControl() {
        Network network = VoltageControlNetworkFactory.createWithShuntSharedRemoteControl();

        LoadFlowParameters lfParameters = new LoadFlowParameters()
                .setShuntCompensatorVoltageControlOn(true);

        List<Contingency> contingencies = createAllBranchesContingencies(network);

        List<StateMonitor> monitors = createAllBranchesMonitors(network);

        SecurityAnalysisResult result = runSecurityAnalysis(network, contingencies, monitors, lfParameters);

        // pre-contingency tests
        PreContingencyResult preContingencyResult = result.getPreContingencyResult();
        assertEquals(-108.596, preContingencyResult.getPreContingencyBranchResult("tr1").getQ2(), LoadFlowAssert.DELTA_POWER);
        assertEquals(54.298, preContingencyResult.getPreContingencyBranchResult("tr2").getQ2(), LoadFlowAssert.DELTA_POWER);
        assertEquals(54.298, preContingencyResult.getPreContingencyBranchResult("tr3").getQ2(), LoadFlowAssert.DELTA_POWER);

        // post-contingency tests
        PostContingencyResult tr2ContingencyResult = getPostContingencyResult(result, "tr2");
        assertEquals(-107.543, tr2ContingencyResult.getBranchResult("tr1").getQ2(), LoadFlowAssert.DELTA_POWER);
        assertEquals(107.543, tr2ContingencyResult.getBranchResult("tr3").getQ2(), LoadFlowAssert.DELTA_POWER);
    }

    @Test
    void testWithPhaseControl() {
        Network network = PhaseControlFactory.createNetworkWithT2wt();

        network.newLine().setId("L3")
                .setVoltageLevel1("VL1")
                .setConnectableBus1("B1")
                .setBus1("B1")
                .setVoltageLevel2("VL2")
                .setConnectableBus2("B2")
                .setBus2("B2")
                .setR(4.0)
                .setX(200.0)
                .setG1(0.0)
                .setB1(0.0)
                .setG2(0.0)
                .setB2(0.0)
                .add();

        network.newLine().setId("L4")
                .setVoltageLevel1("VL3")
                .setConnectableBus1("B3")
                .setBus1("B3")
                .setVoltageLevel2("VL2")
                .setConnectableBus2("B2")
                .setBus2("B2")
                .setR(4.0)
                .setX(200.0)
                .setG1(0.0)
                .setB1(0.0)
                .setG2(0.0)
                .setB2(0.0)
                .add();

        TwoWindingsTransformer ps1 = network.getTwoWindingsTransformer("PS1");
        ps1.getPhaseTapChanger()
                .setRegulationMode(PhaseTapChanger.RegulationMode.ACTIVE_POWER_CONTROL)
                .setTargetDeadband(1)
                .setRegulating(true)
                .setTapPosition(1)
                .setRegulationTerminal(ps1.getTerminal1())
                .setRegulationValue(83);

        LoadFlowParameters lfParameters = new LoadFlowParameters()
                .setPhaseShifterRegulationOn(true);

        List<Contingency> contingencies = List.of(new Contingency("PS1", List.of(new BranchContingency("PS1")))); // allBranches(network);

        List<StateMonitor> monitors = createAllBranchesMonitors(network);

        SecurityAnalysisResult result = runSecurityAnalysis(network, contingencies, monitors, lfParameters);

        // pre-contingency tests
        PreContingencyResult preContingencyResult = result.getPreContingencyResult();
        assertEquals(5.682, preContingencyResult.getPreContingencyBranchResult("L1").getP1(), LoadFlowAssert.DELTA_POWER);
        assertEquals(59.019, preContingencyResult.getPreContingencyBranchResult("L2").getP1(), LoadFlowAssert.DELTA_POWER);
        assertEquals(5.682, preContingencyResult.getPreContingencyBranchResult("L3").getP1(), LoadFlowAssert.DELTA_POWER);
        assertEquals(29.509, preContingencyResult.getPreContingencyBranchResult("L4").getP1(), LoadFlowAssert.DELTA_POWER);
        assertEquals(88.634, preContingencyResult.getPreContingencyBranchResult("PS1").getP1(), LoadFlowAssert.DELTA_POWER);

        // post-contingency tests
        PostContingencyResult ps1ContingencyResult = getPostContingencyResult(result, "PS1");
        assertEquals(50, ps1ContingencyResult.getBranchResult("L1").getP1(), LoadFlowAssert.DELTA_POWER);
        assertEquals(0, ps1ContingencyResult.getBranchResult("L2").getP1(), LoadFlowAssert.DELTA_POWER); // because no load on B3
        assertEquals(50, ps1ContingencyResult.getBranchResult("L3").getP1(), LoadFlowAssert.DELTA_POWER);
        assertEquals(0, ps1ContingencyResult.getBranchResult("L4").getP1(), LoadFlowAssert.DELTA_POWER); // because no load on B3
    }

    @Test
    void testSaWithShuntContingency() {
        Network network = VoltageControlNetworkFactory.createWithShuntSharedRemoteControl();
        network.getShuntCompensatorStream().forEach(shuntCompensator -> {
            shuntCompensator.setSectionCount(10);
        });

        List<Contingency> contingencies = List.of(new Contingency("SHUNT2", new ShuntCompensatorContingency("SHUNT2")),
                                                  new Contingency("tr3", new BranchContingency("tr3")));

        List<StateMonitor> monitors = createAllBranchesMonitors(network);

        SecurityAnalysisResult result = runSecurityAnalysis(network, contingencies, monitors);

        // pre-contingency tests
        PreContingencyResult preContingencyResult = result.getPreContingencyResult();
        assertEquals(42.342, preContingencyResult.getPreContingencyBranchResult("tr2").getQ2(), LoadFlowAssert.DELTA_POWER);
        assertEquals(42.342, preContingencyResult.getPreContingencyBranchResult("tr3").getQ2(), LoadFlowAssert.DELTA_POWER);

        // post-contingency tests
        PostContingencyResult contingencyResult = getPostContingencyResult(result, "SHUNT2");
        assertEquals(0.0, contingencyResult.getBranchResult("tr2").getQ2(), LoadFlowAssert.DELTA_POWER);
        assertEquals(42.914, contingencyResult.getBranchResult("tr3").getQ2(), LoadFlowAssert.DELTA_POWER);

        // post-contingency tests
        PostContingencyResult tr3ContingencyResult = getPostContingencyResult(result, "tr3");
        assertEquals(42.914, tr3ContingencyResult.getBranchResult("tr2").getQ2(), LoadFlowAssert.DELTA_POWER);
    }

    @Test
    void testSaWithShuntContingency2() {
        Network network = VoltageControlNetworkFactory.createWithShuntSharedRemoteControl();
        network.getShuntCompensatorStream().forEach(shuntCompensator -> {
            shuntCompensator.setSectionCount(10);
        });

        LoadFlowParameters lfParameters = new LoadFlowParameters()
                .setShuntCompensatorVoltageControlOn(true);

        List<Contingency> contingencies = List.of(new Contingency("SHUNT2", new ShuntCompensatorContingency("SHUNT2")),
                                                  new Contingency("tr3", new BranchContingency("tr3")));

        List<StateMonitor> monitors = createAllBranchesMonitors(network);

        CompletionException exception = assertThrows(CompletionException.class, () -> runSecurityAnalysis(network, contingencies, monitors, lfParameters));
        assertEquals("Shunt compensator 'SHUNT2' with voltage control on: not supported yet", exception.getCause().getMessage());
    }

    @Test
    void testSaWithShuntContingency3() {
        Network network = VoltageControlNetworkFactory.createWithShuntSharedRemoteControl();
        network.getBusBreakerView().getBus("b2").getVoltageLevel().newShuntCompensator()
                .setId("SHUNT4")
                .setBus("b2")
                .setConnectableBus("b2")
                .setSectionCount(0)
                .newLinearModel()
                .setMaximumSectionCount(50)
                .setBPerSection(-1E-2)
                .setGPerSection(0.0)
                .add()
                .add();
        network.getShuntCompensatorStream().forEach(shuntCompensator -> {
            shuntCompensator.setSectionCount(10);
        });
        network.getGenerator("g1").setMaxP(1000);

        List<Contingency> contingencies = List.of(new Contingency("SHUNT2", new ShuntCompensatorContingency("SHUNT2")),
                new Contingency("SHUNTS", List.of(new ShuntCompensatorContingency("SHUNT2"), new ShuntCompensatorContingency("SHUNT4"))));

        List<StateMonitor> monitors = createAllBranchesMonitors(network);

        SecurityAnalysisResult result = runSecurityAnalysis(network, contingencies, monitors);

        // pre-contingency tests
        PreContingencyResult preContingencyResult = result.getPreContingencyResult();
        assertEquals(82.342, preContingencyResult.getPreContingencyBranchResult("tr2").getQ2(), LoadFlowAssert.DELTA_POWER);
        assertEquals(41.495, preContingencyResult.getPreContingencyBranchResult("tr3").getQ2(), LoadFlowAssert.DELTA_POWER);

        // post-contingency tests
        PostContingencyResult contingencyResult = getPostContingencyResult(result, "SHUNT2");
        assertEquals(42.131, contingencyResult.getBranchResult("tr2").getQ2(), LoadFlowAssert.DELTA_POWER);
        assertEquals(42.131, contingencyResult.getBranchResult("tr3").getQ2(), LoadFlowAssert.DELTA_POWER);

        // post-contingency tests
        PostContingencyResult contingencyResult2 = getPostContingencyResult(result, "SHUNTS");
        assertEquals(-0.0027, contingencyResult2.getBranchResult("tr2").getQ2(), LoadFlowAssert.DELTA_POWER);
        assertEquals(42.792, contingencyResult2.getBranchResult("tr3").getQ2(), LoadFlowAssert.DELTA_POWER);
    }

    @Test
    void testSaWithShuntContingency4() {
        Network network = VoltageControlNetworkFactory.createWithShuntSharedRemoteControl();
        network.getShuntCompensatorStream().forEach(shuntCompensator -> {
            shuntCompensator.setSectionCount(10);
        });

        LoadFlowParameters lfParameters = new LoadFlowParameters()
                .setShuntCompensatorVoltageControlOn(true);

        List<Contingency> contingencies = List.of(new Contingency("SHUNT4", new ShuntCompensatorContingency("SHUNT4")),
                new Contingency("tr3", new BranchContingency("tr3")));

        List<StateMonitor> monitors = createAllBranchesMonitors(network);

        CompletionException exception = assertThrows(CompletionException.class, () -> runSecurityAnalysis(network, contingencies, monitors, lfParameters));
        assertEquals("Shunt compensator 'SHUNT4' not found in the network", exception.getCause().getMessage());
    }

    @Test
    void testDcSaWithLoadContingency() {
        Network network = DistributedSlackNetworkFactory.createNetworkWithLoads();

        LoadFlowParameters parameters = new LoadFlowParameters();
        parameters.setDc(true);
        parameters.setBalanceType(LoadFlowParameters.BalanceType.PROPORTIONAL_TO_LOAD);

        List<Contingency> contingencies = List.of(new Contingency("l2", new LoadContingency("l2")),
                new Contingency("l34", new BranchContingency("l34")),
                new Contingency("l4", new LoadContingency("l4")));

        List<StateMonitor> monitors = createAllBranchesMonitors(network);

        SecurityAnalysisResult result = runSecurityAnalysis(network, contingencies, monitors, parameters);

        // pre-contingency tests
        PreContingencyResult preContingencyResult = result.getPreContingencyResult();
        assertEquals(129.411, preContingencyResult.getPreContingencyBranchResult("l24").getP1(), LoadFlowAssert.DELTA_POWER);
        assertEquals(64.706, preContingencyResult.getPreContingencyBranchResult("l14").getP1(), LoadFlowAssert.DELTA_POWER);
        assertEquals(-58.823, preContingencyResult.getPreContingencyBranchResult("l34").getP1(), LoadFlowAssert.DELTA_POWER);

        // post-contingency tests
        PostContingencyResult l2ContingencyResult = getPostContingencyResult(result, "l2");
        assertEquals(200.0, l2ContingencyResult.getBranchResult("l24").getP1(), LoadFlowAssert.DELTA_POWER);
        assertEquals(57.143, l2ContingencyResult.getBranchResult("l14").getP1(), LoadFlowAssert.DELTA_POWER);
        assertEquals(-71.428, l2ContingencyResult.getBranchResult("l34").getP1(), LoadFlowAssert.DELTA_POWER);

        // post-contingency tests
        PostContingencyResult l4ContingencyResult = getPostContingencyResult(result, "l4");
        assertEquals(80.0, l4ContingencyResult.getBranchResult("l24").getP1(), LoadFlowAssert.DELTA_POWER);
        assertEquals(40.0, l4ContingencyResult.getBranchResult("l14").getP1(), LoadFlowAssert.DELTA_POWER);
        assertEquals(-100.0, l4ContingencyResult.getBranchResult("l34").getP1(), LoadFlowAssert.DELTA_POWER);
    }

    @Test
    void testDcSaWithGeneratorContingency() {
        Network network = DistributedSlackNetworkFactory.createNetworkWithLoads();
        network.getGenerator("g2").setTargetV(400).setVoltageRegulatorOn(true);

        LoadFlowParameters parameters = new LoadFlowParameters();
        parameters.setBalanceType(LoadFlowParameters.BalanceType.PROPORTIONAL_TO_GENERATION_P_MAX);
        parameters.setDc(true);

        List<Contingency> contingencies = List.of(new Contingency("g1", new GeneratorContingency("g1")),
                new Contingency("l34", new BranchContingency("l34")),
                new Contingency("g2", new GeneratorContingency("g2")));

        List<StateMonitor> monitors = createAllBranchesMonitors(network);

        SecurityAnalysisResult result = runSecurityAnalysis(network, contingencies, monitors, parameters);

        // pre-contingency tests
        PreContingencyResult preContingencyResult = result.getPreContingencyResult();
        assertEquals(110.0, preContingencyResult.getPreContingencyBranchResult("l24").getP1(), LoadFlowAssert.DELTA_POWER);
        assertEquals(40.0, preContingencyResult.getPreContingencyBranchResult("l14").getP1(), LoadFlowAssert.DELTA_POWER);
        assertEquals(-50.0, preContingencyResult.getPreContingencyBranchResult("l34").getP1(), LoadFlowAssert.DELTA_POWER);

        // post-contingency tests
        PostContingencyResult g1ContingencyResult = getPostContingencyResult(result, "g1");
        assertEquals(180.00, g1ContingencyResult.getBranchResult("l24").getP1(), LoadFlowAssert.DELTA_POWER);
        assertEquals(-30.0, g1ContingencyResult.getBranchResult("l14").getP1(), LoadFlowAssert.DELTA_POWER);
        assertEquals(-50.0, g1ContingencyResult.getBranchResult("l34").getP1(), LoadFlowAssert.DELTA_POWER);

        // post-contingency tests
        PostContingencyResult g2ContingencyResult = getPostContingencyResult(result, "g2");
        assertEquals(-60.000, g2ContingencyResult.getBranchResult("l24").getP1(), LoadFlowAssert.DELTA_POWER);
        assertEquals(210.0, g2ContingencyResult.getBranchResult("l14").getP1(), LoadFlowAssert.DELTA_POWER);
        assertEquals(-50.0, g2ContingencyResult.getBranchResult("l34").getP1(), LoadFlowAssert.DELTA_POWER);
    }

    @Test
    void testSaWithLoadContingency() {
        Network network = DistributedSlackNetworkFactory.createNetworkWithLoads();

        LoadFlowParameters parameters = new LoadFlowParameters();
        parameters.setBalanceType(LoadFlowParameters.BalanceType.PROPORTIONAL_TO_LOAD);

        List<Contingency> contingencies = List.of(new Contingency("l2", new LoadContingency("l2")),
                new Contingency("l34", new BranchContingency("l34")),
                new Contingency("l4", new LoadContingency("l4")));

        List<StateMonitor> monitors = createAllBranchesMonitors(network);

        SecurityAnalysisResult result = runSecurityAnalysis(network, contingencies, monitors, parameters);

        // pre-contingency tests
        PreContingencyResult preContingencyResult = result.getPreContingencyResult();
        assertEquals(129.412, preContingencyResult.getPreContingencyBranchResult("l24").getP1(), LoadFlowAssert.DELTA_POWER);
        assertEquals(-64.706, preContingencyResult.getPreContingencyBranchResult("l14").getP2(), LoadFlowAssert.DELTA_POWER);
        assertEquals(58.823, preContingencyResult.getPreContingencyBranchResult("l34").getP2(), LoadFlowAssert.DELTA_POWER);

        // post-contingency tests
        PostContingencyResult l2ContingencyResult = getPostContingencyResult(result, "l2");
        assertEquals(200.000, l2ContingencyResult.getBranchResult("l24").getP1(), LoadFlowAssert.DELTA_POWER);
        assertEquals(-57.142, l2ContingencyResult.getBranchResult("l14").getP2(), LoadFlowAssert.DELTA_POWER);
        assertEquals(71.429, l2ContingencyResult.getBranchResult("l34").getP2(), LoadFlowAssert.DELTA_POWER);

        // post-contingency tests
        PostContingencyResult l4ContingencyResult = getPostContingencyResult(result, "l4");
        assertEquals(80.003, l4ContingencyResult.getBranchResult("l24").getP1(), LoadFlowAssert.DELTA_POWER);
        assertEquals(-40.002, l4ContingencyResult.getBranchResult("l14").getP2(), LoadFlowAssert.DELTA_POWER);
        assertEquals(99.997, l4ContingencyResult.getBranchResult("l34").getP2(), LoadFlowAssert.DELTA_POWER);
    }

    @Test
    void testSaWithDisconnectedLoadContingency() {
        Network network = DistributedSlackNetworkFactory.createNetworkWithLoads();
        network.getLoad("l2").getTerminal().disconnect();

        List<Contingency> contingencies = List.of(new Contingency("l2", new LoadContingency("l2")));

        SecurityAnalysisResult result = runSecurityAnalysis(network, contingencies);

        // load is disconnected, contingency is skipped
        assertFalse(getOptionalPostContingencyResult(result, "l2").isPresent());
    }

    @Test
    void testSaWithLoadDetailContingency() {
        Network network = DistributedSlackNetworkFactory.createNetworkWithLoads();
        network.getLoad("l2").newExtension(LoadDetailAdder.class).withVariableActivePower(40).withFixedActivePower(20).withVariableReactivePower(40).withFixedActivePower(0).add();
        network.getLoad("l4").newExtension(LoadDetailAdder.class).withVariableActivePower(100).withFixedActivePower(40).withVariableReactivePower(100).withFixedActivePower(0).add();

        LoadFlowParameters parameters = new LoadFlowParameters();
        parameters.setBalanceType(LoadFlowParameters.BalanceType.PROPORTIONAL_TO_CONFORM_LOAD);

        List<Contingency> contingencies = List.of(new Contingency("l2", new LoadContingency("l2")),
                new Contingency("l34", new BranchContingency("l34")),
                new Contingency("l4", new LoadContingency("l4")));

        List<StateMonitor> monitors = createAllBranchesMonitors(network);

        SecurityAnalysisResult result = runSecurityAnalysis(network, contingencies, monitors, parameters);

        // pre-contingency tests
        PreContingencyResult preContingencyResult = result.getPreContingencyResult();
        assertEquals(122.857, preContingencyResult.getPreContingencyBranchResult("l24").getP1(), LoadFlowAssert.DELTA_POWER);
        assertEquals(-69.999, preContingencyResult.getPreContingencyBranchResult("l14").getP2(), LoadFlowAssert.DELTA_POWER);
        assertEquals(50.0, preContingencyResult.getPreContingencyBranchResult("l34").getP2(), LoadFlowAssert.DELTA_POWER);

        // post-contingency tests
        PostContingencyResult l2ContingencyResult = getPostContingencyResult(result, "l2");
        assertEquals(200.000, l2ContingencyResult.getBranchResult("l24").getP1(), LoadFlowAssert.DELTA_POWER);
        assertEquals(-70.0, l2ContingencyResult.getBranchResult("l14").getP2(), LoadFlowAssert.DELTA_POWER);
        assertEquals(49.999, l2ContingencyResult.getBranchResult("l34").getP2(), LoadFlowAssert.DELTA_POWER);

        // post-contingency tests
        PostContingencyResult l4ContingencyResult = getPostContingencyResult(result, "l4");
        assertEquals(-59.982, l4ContingencyResult.getBranchResult("l24").getP1(), LoadFlowAssert.DELTA_POWER);
        assertEquals(-69.999, l4ContingencyResult.getBranchResult("l14").getP2(), LoadFlowAssert.DELTA_POWER);
        assertEquals(49.999, l4ContingencyResult.getBranchResult("l34").getP2(), LoadFlowAssert.DELTA_POWER);
    }

    @Test
    void testSaWithGeneratorContingency() {
        Network network = DistributedSlackNetworkFactory.createNetworkWithLoads();
        network.getGenerator("g2").setTargetV(400).setVoltageRegulatorOn(true);

        LoadFlowParameters parameters = new LoadFlowParameters();
        parameters.setBalanceType(LoadFlowParameters.BalanceType.PROPORTIONAL_TO_GENERATION_P_MAX);
        parameters.setNoGeneratorReactiveLimits(true);

        List<Contingency> contingencies = List.of(new Contingency("g1", new GeneratorContingency("g1")),
                new Contingency("l34", new BranchContingency("l34")),
                new Contingency("g2", new GeneratorContingency("g2")));

        List<StateMonitor> monitors = createNetworkMonitors(network);

        SecurityAnalysisResult result = runSecurityAnalysis(network, contingencies, monitors, parameters);

        // pre-contingency tests
        PreContingencyResult preContingencyResult = result.getPreContingencyResult();
        assertEquals(110, preContingencyResult.getPreContingencyBranchResult("l24").getP1(), LoadFlowAssert.DELTA_POWER);
        assertEquals(-40, preContingencyResult.getPreContingencyBranchResult("l14").getP2(), LoadFlowAssert.DELTA_POWER);
        assertEquals(50.0, preContingencyResult.getPreContingencyBranchResult("l34").getP2(), LoadFlowAssert.DELTA_POWER);

        // post-contingency tests
        PostContingencyResult g1ContingencyResult = getPostContingencyResult(result, "g1");
        assertEquals(180, g1ContingencyResult.getBranchResult("l24").getP1(), LoadFlowAssert.DELTA_POWER);
        assertEquals(30, g1ContingencyResult.getBranchResult("l14").getP2(), LoadFlowAssert.DELTA_POWER);
        assertEquals(50.0, g1ContingencyResult.getBranchResult("l34").getP2(), LoadFlowAssert.DELTA_POWER);
        assertEquals(399.855, g1ContingencyResult.getBusResult("b1").getV(), LoadFlowAssert.DELTA_V);
        assertEquals(400, g1ContingencyResult.getBusResult("b2").getV(), LoadFlowAssert.DELTA_V);

        // post-contingency tests
        PostContingencyResult g2ContingencyResult = getPostContingencyResult(result, "g2");
        assertEquals(-60.000, g2ContingencyResult.getBranchResult("l24").getP1(), LoadFlowAssert.DELTA_POWER);
        assertEquals(-210.000, g2ContingencyResult.getBranchResult("l14").getP2(), LoadFlowAssert.DELTA_POWER);
        assertEquals(50.0, g2ContingencyResult.getBranchResult("l34").getP2(), LoadFlowAssert.DELTA_POWER);
        assertEquals(400.0, g2ContingencyResult.getBusResult("b1").getV(), LoadFlowAssert.DELTA_V);
        assertEquals(399.891, g2ContingencyResult.getBusResult("b2").getV(), LoadFlowAssert.DELTA_V);
    }

    @Test
    void testSaWithTransformerContingency() {
        Network network = VoltageControlNetworkFactory.createNetworkWithT2wt();

        LoadFlowParameters parameters = new LoadFlowParameters();
        parameters.setBalanceType(LoadFlowParameters.BalanceType.PROPORTIONAL_TO_GENERATION_P_MAX);

        List<Contingency> contingencies = List.of(new Contingency("T2wT", new BranchContingency("T2wT")));

        List<StateMonitor> monitors = createAllBranchesMonitors(network);

        SecurityAnalysisResult result = runSecurityAnalysis(network, contingencies, monitors, parameters);

        // pre-contingency tests
        PreContingencyResult preContingencyResult = result.getPreContingencyResult();
        assertEquals(22.111, preContingencyResult.getPreContingencyBranchResult("LINE_12").getP1(), LoadFlowAssert.DELTA_POWER);

        // post-contingency tests
        PostContingencyResult contingencyResult = getPostContingencyResult(result, "T2wT");
        assertEquals(11.228, contingencyResult.getBranchResult("LINE_12").getP1(), LoadFlowAssert.DELTA_POWER);
    }

    @Test
    void testPostContingencyFiltering() {
        Network network = EurostagTutorialExample1Factory.createWithFixedCurrentLimits();
        network.getLine("NHV1_NHV2_2").newCurrentLimits1()
                .setPermanentLimit(300)
                .add();
        network.getVoltageLevel("VLHV1").setLowVoltageLimit(410);

        List<Contingency> contingencies = List.of(new Contingency("NHV1_NHV2_1", new BranchContingency("NHV1_NHV2_1")));
        SecurityAnalysisParameters parameters = new SecurityAnalysisParameters();
        parameters.getIncreasedViolationsParameters().setFlowProportionalThreshold(0.0);
        SecurityAnalysisResult result = runSecurityAnalysis(network, contingencies, Collections.emptyList(), parameters);

        List<LimitViolation> preContingencyLimitViolationsOnLine = result.getPreContingencyResult().getLimitViolationsResult()
                .getLimitViolations().stream().filter(violation -> violation.getSubjectId().equals("NHV1_NHV2_2") && violation.getSide().equals(Branch.Side.ONE)).collect(Collectors.toList());
        assertEquals(LimitViolationType.CURRENT, preContingencyLimitViolationsOnLine.get(0).getLimitType());
        assertEquals(459, preContingencyLimitViolationsOnLine.get(0).getValue(), LoadFlowAssert.DELTA_I);

        List<LimitViolation> postContingencyLimitViolationsOnLine = result.getPostContingencyResults().get(0).getLimitViolationsResult()
                .getLimitViolations().stream().filter(violation -> violation.getSubjectId().equals("NHV1_NHV2_2") && violation.getSide().equals(Branch.Side.ONE)).collect(Collectors.toList());
        assertEquals(LimitViolationType.CURRENT, postContingencyLimitViolationsOnLine.get(0).getLimitType());
        assertEquals(1014.989, postContingencyLimitViolationsOnLine.get(0).getValue(), LoadFlowAssert.DELTA_I);

        List<LimitViolation> preContingencyLimitViolationsOnVoltageLevel = result.getPreContingencyResult().getLimitViolationsResult()
                .getLimitViolations().stream().filter(violation -> violation.getSubjectId().equals("VLHV1")).collect(Collectors.toList());
        assertEquals(LimitViolationType.LOW_VOLTAGE, preContingencyLimitViolationsOnVoltageLevel.get(0).getLimitType());
        assertEquals(400.63, preContingencyLimitViolationsOnVoltageLevel.get(0).getValue(), LoadFlowAssert.DELTA_V);

        List<LimitViolation> postContingencyLimitViolationsOnVoltageLevel = result.getPostContingencyResults().get(0).getLimitViolationsResult()
                .getLimitViolations().stream().filter(violation -> violation.getSubjectId().equals("VLHV1")).collect(Collectors.toList());
        assertEquals(LimitViolationType.LOW_VOLTAGE, postContingencyLimitViolationsOnVoltageLevel.get(0).getLimitType());
        assertEquals(396.70, postContingencyLimitViolationsOnVoltageLevel.get(0).getValue(), LoadFlowAssert.DELTA_V);

        parameters.getIncreasedViolationsParameters().setFlowProportionalThreshold(1.5);
        parameters.getIncreasedViolationsParameters().setLowVoltageProportionalThreshold(0.1);
        parameters.getIncreasedViolationsParameters().setLowVoltageAbsoluteThreshold(5);
        SecurityAnalysisResult result2 = runSecurityAnalysis(network, contingencies, Collections.emptyList(), parameters);

        List<LimitViolation> postContingencyLimitViolationsOnLine2 = result2.getPostContingencyResults().get(0).getLimitViolationsResult()
                .getLimitViolations().stream().filter(violation -> violation.getSubjectId().equals("NHV1_NHV2_2") && violation.getSide().equals(Branch.Side.ONE)).collect(Collectors.toList());
        assertEquals(0, postContingencyLimitViolationsOnLine2.size());

        List<LimitViolation> postContingencyLimitViolationsOnVoltageLevel2 = result2.getPostContingencyResults().get(0).getLimitViolationsResult()
                .getLimitViolations().stream().filter(violation -> violation.getSubjectId().equals("VLHV1")).collect(Collectors.toList());
        assertEquals(0, postContingencyLimitViolationsOnVoltageLevel2.size());
    }

    @Test
    void testViolationsWeakenedOrEquivalent() {
        LimitViolation violation1 = new LimitViolation("voltageLevel1", LimitViolationType.HIGH_VOLTAGE, 420, 1, 421);
        LimitViolation violation2 =  new LimitViolation("voltageLevel1", LimitViolationType.HIGH_VOLTAGE, 420, 1, 425.20);
        SecurityAnalysisParameters.IncreasedViolationsParameters violationsParameters = new SecurityAnalysisParameters.IncreasedViolationsParameters();
        violationsParameters.setFlowProportionalThreshold(1.5);
        violationsParameters.setHighVoltageProportionalThreshold(0.1);
        violationsParameters.setHighVoltageAbsoluteThreshold(3);
        assertFalse(LimitViolationManager.violationWeakenedOrEquivalent(violation1, violation2, violationsParameters));
        violationsParameters.setHighVoltageProportionalThreshold(0.01); // 4.21 kV
        violationsParameters.setHighVoltageAbsoluteThreshold(5);
        assertTrue(LimitViolationManager.violationWeakenedOrEquivalent(violation1, violation2, violationsParameters));

        LimitViolation violation3 = new LimitViolation("voltageLevel1", LimitViolationType.LOW_VOLTAGE, 380, 1, 375);
        LimitViolation violation4 =  new LimitViolation("voltageLevel1", LimitViolationType.LOW_VOLTAGE, 380, 1, 371.26);
        violationsParameters.setFlowProportionalThreshold(1.5);
        violationsParameters.setLowVoltageProportionalThreshold(0.1);
        violationsParameters.setLowVoltageAbsoluteThreshold(3);
        assertFalse(LimitViolationManager.violationWeakenedOrEquivalent(violation3, violation4, violationsParameters));
        violationsParameters.setLowVoltageProportionalThreshold(0.01); // 3.75 kV
        violationsParameters.setLowVoltageAbsoluteThreshold(5);
        assertTrue(LimitViolationManager.violationWeakenedOrEquivalent(violation3, violation4, violationsParameters));

        assertFalse(LimitViolationManager.violationWeakenedOrEquivalent(violation1, violation4, violationsParameters));
    }

    @Test
    void testPhaseShifterNecessaryForConnectivity() {
        Network network = PhaseControlFactory.createNetworkWithT2wt();

        // switch PS1 to active power control
        var ps1 = network.getTwoWindingsTransformer("PS1");
        ps1.getPhaseTapChanger()
                .setRegulationMode(PhaseTapChanger.RegulationMode.ACTIVE_POWER_CONTROL)
                .setTargetDeadband(1)
                .setRegulating(true)
                .setRegulationValue(83);

        LoadFlowParameters parameters = new LoadFlowParameters()
                .setPhaseShifterRegulationOn(true);

        List<Contingency> contingencies = List.of(Contingency.line("L2"), Contingency.twoWindingsTransformer("PS1"), Contingency.line("L1")); // I added L2 and PS1 before to assert there is no impact on L1 contingency

        List<StateMonitor> monitors = createAllBranchesMonitors(network);

        SecurityAnalysisResult result = runSecurityAnalysis(network, contingencies, monitors, parameters);
        assertEquals(3, result.getPostContingencyResults().size());
        PostContingencyResult l1ContingencyResult = getPostContingencyResult(result, "L1");
        assertTrue(l1ContingencyResult.getLimitViolationsResult().isComputationOk());
        assertEquals(100.3689, l1ContingencyResult.getBranchResult("PS1").getP1(), LoadFlowAssert.DELTA_POWER);
        assertEquals(-100.1844, l1ContingencyResult.getBranchResult("PS1").getP2(), LoadFlowAssert.DELTA_POWER);
    }

    @Test
    void testWithNonImpedantLineConnectedToSlackBus() {
        Network network = IeeeCdfNetworkFactory.create14();
        network.getLine("L1-2-1").setR(0).setX(0);
        network.getLine("L4-5-1").setR(0).setX(0);

        List<Contingency> contingencies = createAllBranchesContingencies(network);

        List<StateMonitor> monitors = Collections.emptyList();

        SecurityAnalysisResult result = runSecurityAnalysis(network, contingencies, monitors);
        assertEquals(20, result.getPostContingencyResults().size()); // assert there is no contingency simulation failure
    }

    @Test
    void testHvdcAcEmulation() {
        Network network = HvdcNetworkFactory.createWithHvdcInAcEmulation();
        network.getHvdcLine("hvdc34").newExtension(HvdcAngleDroopActivePowerControlAdder.class)
                .withDroop(180)
                .withP0(0.f)
                .withEnabled(true)
                .add();

        LoadFlowParameters parameters = new LoadFlowParameters();
        parameters.setBalanceType(LoadFlowParameters.BalanceType.PROPORTIONAL_TO_GENERATION_P_MAX)
                .setHvdcAcEmulation(true);
        OpenLoadFlowParameters.create(parameters)
                .setSlackBusSelectionMode(SlackBusSelectionMode.MOST_MESHED);

        List<Contingency> contingencies = new ArrayList<>();
        contingencies.add(Contingency.line("l12"));
        contingencies.add(Contingency.line("l46"));
        contingencies.add(Contingency.generator("g1"));

        List<StateMonitor> monitors = createAllBranchesMonitors(network);

        SecurityAnalysisResult result = runSecurityAnalysis(network, contingencies, monitors, parameters);

        PreContingencyResult preContingencyResult = result.getPreContingencyResult();
        assertEquals(-0.883, preContingencyResult.getPreContingencyBranchResult("l25").getP1(), LoadFlowAssert.DELTA_POWER);

        // post-contingency tests
        PostContingencyResult g1ContingencyResult = getPostContingencyResult(result, "g1");
        assertEquals(-0.696, g1ContingencyResult.getBranchResult("l25").getP1(), LoadFlowAssert.DELTA_POWER);

        List<Contingency> contingencies2 = new ArrayList<>();
        contingencies2.add(Contingency.hvdcLine("hvdc34"));
        contingencies2.add(Contingency.generator("g1"));
        SecurityAnalysisResult result2 = runSecurityAnalysis(network, contingencies2, monitors, parameters);

        // post-contingency tests
        PostContingencyResult hvdcContingencyResult = getPostContingencyResult(result2, "hvdc34");
        assertEquals(-0.99999, hvdcContingencyResult.getBranchResult("l25").getP1(), LoadFlowAssert.DELTA_POWER);

        PostContingencyResult g1ContingencyResult2 = getPostContingencyResult(result, "g1");
        assertEquals(-0.696, g1ContingencyResult2.getBranchResult("l25").getP1(), LoadFlowAssert.DELTA_POWER);
    }

    @Test
    void testContingencyOnHvdcLcc() {
        Network network = HvdcNetworkFactory.createTwoCcLinkedByAHvdcWithGenerators();

        LoadFlowParameters parameters = new LoadFlowParameters();
        parameters.setBalanceType(LoadFlowParameters.BalanceType.PROPORTIONAL_TO_LOAD);
        OpenLoadFlowParameters openLoadFlowParameters = new OpenLoadFlowParameters();
        openLoadFlowParameters.setSlackBusPMaxMismatch(0.0001);
        parameters.addExtension(OpenLoadFlowParameters.class, openLoadFlowParameters);

        List<Contingency> contingencies = List.of(new Contingency("hvdc34", new HvdcLineContingency("hvdc34")));

        List<StateMonitor> monitors = createAllBranchesMonitors(network);

        SecurityAnalysisResult result = runSecurityAnalysis(network, contingencies, monitors, parameters);

        network.getHvdcLine("hvdc34").getConverterStation1().getTerminal().disconnect();
        network.getHvdcLine("hvdc34").getConverterStation2().getTerminal().disconnect();
        runLoadFlow(network, parameters);

        PreContingencyResult preContingencyResult = result.getPreContingencyResult();
        assertEquals(1.360, preContingencyResult.getPreContingencyBranchResult("l12").getP1(), LoadFlowAssert.DELTA_POWER);
        assertEquals(-0.360, preContingencyResult.getPreContingencyBranchResult("l13").getP1(), LoadFlowAssert.DELTA_POWER);
        assertEquals(-1.596, preContingencyResult.getPreContingencyBranchResult("l23").getP1(), LoadFlowAssert.DELTA_POWER);

        PostContingencyResult postContingencyResult = getPostContingencyResult(result, "hvdc34");
        assertEquals(network.getLine("l12").getTerminal1().getP(), postContingencyResult.getBranchResult("l12").getP1(), LoadFlowAssert.DELTA_POWER);
        assertEquals(network.getLine("l12").getTerminal1().getQ(), postContingencyResult.getBranchResult("l12").getQ1(), LoadFlowAssert.DELTA_POWER);
        assertEquals(network.getLine("l13").getTerminal1().getP(), postContingencyResult.getBranchResult("l13").getP1(), LoadFlowAssert.DELTA_POWER);
        assertEquals(network.getLine("l13").getTerminal1().getQ(), postContingencyResult.getBranchResult("l13").getQ1(), LoadFlowAssert.DELTA_POWER);
        assertEquals(network.getLine("l23").getTerminal1().getP(), postContingencyResult.getBranchResult("l23").getP1(), LoadFlowAssert.DELTA_POWER);
        assertEquals(network.getLine("l23").getTerminal1().getQ(), postContingencyResult.getBranchResult("l23").getQ1(), LoadFlowAssert.DELTA_POWER);
    }

    @Test
    void testContingencyOnHvdcVsc() {
        Network network = HvdcNetworkFactory.createTwoCcLinkedByAHvdcVscWithGenerators();
        network.getGeneratorStream().forEach(gen -> gen.setMaxP(2 * gen.getMaxP()));

        LoadFlowParameters parameters = new LoadFlowParameters();
        parameters.setBalanceType(LoadFlowParameters.BalanceType.PROPORTIONAL_TO_GENERATION_P_MAX);
        OpenLoadFlowParameters openLoadFlowParameters = new OpenLoadFlowParameters();
        openLoadFlowParameters.setSlackBusPMaxMismatch(0.0001);
        parameters.addExtension(OpenLoadFlowParameters.class, openLoadFlowParameters);

        List<Contingency> contingencies = List.of(new Contingency("hvdc34", new HvdcLineContingency("hvdc34")));

        List<StateMonitor> monitors = createAllBranchesMonitors(network);

        SecurityAnalysisResult result = runSecurityAnalysis(network, contingencies, monitors, parameters);

        network.getHvdcLine("hvdc34").getConverterStation1().getTerminal().disconnect();
        network.getHvdcLine("hvdc34").getConverterStation2().getTerminal().disconnect();
        runLoadFlow(network, parameters);

        PreContingencyResult preContingencyResult = result.getPreContingencyResult();
        assertEquals(1.25, preContingencyResult.getPreContingencyBranchResult("l12").getP1(), LoadFlowAssert.DELTA_POWER);
        assertEquals(-0.228, preContingencyResult.getPreContingencyBranchResult("l13").getP1(), LoadFlowAssert.DELTA_POWER);
        assertEquals(-1.727, preContingencyResult.getPreContingencyBranchResult("l23").getP1(), LoadFlowAssert.DELTA_POWER);

        PostContingencyResult postContingencyResult = getPostContingencyResult(result, "hvdc34");
        assertEquals(network.getLine("l12").getTerminal1().getP(), postContingencyResult.getBranchResult("l12").getP1(), LoadFlowAssert.DELTA_POWER);
        assertEquals(network.getLine("l12").getTerminal1().getQ(), postContingencyResult.getBranchResult("l12").getQ1(), LoadFlowAssert.DELTA_POWER);
        assertEquals(network.getLine("l13").getTerminal1().getP(), postContingencyResult.getBranchResult("l13").getP1(), LoadFlowAssert.DELTA_POWER);
        assertEquals(network.getLine("l13").getTerminal1().getQ(), postContingencyResult.getBranchResult("l13").getQ1(), LoadFlowAssert.DELTA_POWER);
        assertEquals(network.getLine("l23").getTerminal1().getP(), postContingencyResult.getBranchResult("l23").getP1(), LoadFlowAssert.DELTA_POWER);
        assertEquals(network.getLine("l23").getTerminal1().getQ(), postContingencyResult.getBranchResult("l23").getQ1(), LoadFlowAssert.DELTA_POWER);
    }

    @Test
    void testEmptyNetwork() {
        Network network = Network.create("empty", "");
        SecurityAnalysisResult result = runSecurityAnalysis(network);
        assertFalse(result.getPreContingencyResult().getLimitViolationsResult().isComputationOk());
    }

    @Test
    void testDivergenceStatus() {
        Network network = EurostagTutorialExample1Factory.create();
        network.getLine("NHV1_NHV2_1").setR(100).setX(-999);
        network.getLine("NHV1_NHV2_2").setR(100).setX(-999);
        SecurityAnalysisResult result = runSecurityAnalysis(network);
        assertFalse(result.getPreContingencyResult().getLimitViolationsResult().isComputationOk());
    }

    @Test
    void testSwitchContingency() {
        Network network = createNodeBreakerNetwork();

        List<Contingency> contingencies = List.of(new Contingency("C", new SwitchContingency("C")));

        List<StateMonitor> monitors = createAllBranchesMonitors(network);

        SecurityAnalysisResult result = runSecurityAnalysis(network, contingencies, monitors);

        assertTrue(result.getPreContingencyResult().getLimitViolationsResult().isComputationOk());
        assertTrue(result.getPostContingencyResults().get(0).getLimitViolationsResult().isComputationOk());

        // pre-contingency tests
        PreContingencyResult preContingencyResult = result.getPreContingencyResult();
        assertEquals(301.884, preContingencyResult.getPreContingencyBranchResult("L1").getP1(), LoadFlowAssert.DELTA_POWER);
        assertEquals(-300, preContingencyResult.getPreContingencyBranchResult("L1").getP2(), LoadFlowAssert.DELTA_POWER);
        assertEquals(301.884, preContingencyResult.getPreContingencyBranchResult("L2").getP1(), LoadFlowAssert.DELTA_POWER);
        assertEquals(-300, preContingencyResult.getPreContingencyBranchResult("L2").getP2(), LoadFlowAssert.DELTA_POWER);

        // post-contingency tests
        PostContingencyResult postContingencyResult = getPostContingencyResult(result, "C");
        assertEquals(3.912, postContingencyResult.getBranchResult("L1").getP1(), LoadFlowAssert.DELTA_POWER);
        assertEquals(-3.895, postContingencyResult.getBranchResult("L1").getP2(), LoadFlowAssert.DELTA_POWER);
        assertEquals(603.769, postContingencyResult.getBranchResult("L2").getP1(), LoadFlowAssert.DELTA_POWER);
        assertEquals(-596.104, postContingencyResult.getBranchResult("L2").getP2(), LoadFlowAssert.DELTA_POWER);
    }

    @Test
    void testSwitchContingencyNotFound() {
        Network network = createNodeBreakerNetwork();

        List<Contingency> contingencies = List.of(new Contingency("X", new SwitchContingency("X")));

        List<StateMonitor> monitors = createAllBranchesMonitors(network);

        var e = assertThrows(CompletionException.class, () -> runSecurityAnalysis(network, contingencies, monitors));
        assertTrue(e.getCause() instanceof PowsyblException);
        assertEquals("Switch 'X' not found in the network", e.getCause().getMessage());
    }

    @Test
    void testSwitchLoopIssue() {
        Network network = SwitchLoopIssueNetworkFactory.create();

        List<Contingency> contingencies = List.of(Contingency.line("L1"));

        List<StateMonitor> monitors = createAllBranchesMonitors(network);

        var result = runSecurityAnalysis(network, contingencies, monitors);

        PreContingencyResult preContingencyResult = result.getPreContingencyResult();
        assertEquals(-299.977, preContingencyResult.getPreContingencyBranchResult("L2").getP1(), LoadFlowAssert.DELTA_POWER);
        assertEquals(301.862, preContingencyResult.getPreContingencyBranchResult("L2").getP2(), LoadFlowAssert.DELTA_POWER);

        PostContingencyResult postContingencyResult = getPostContingencyResult(result, "L1");
        assertEquals(-599.882, postContingencyResult.getBranchResult("L2").getP1(), LoadFlowAssert.DELTA_POWER);
        assertEquals(608.214, postContingencyResult.getBranchResult("L2").getP2(), LoadFlowAssert.DELTA_POWER);
    }

    @Test
    void testDcPermanentCurrentLimitViolations() {
        Network network = FourBusNetworkFactory.create();
        SecurityAnalysisParameters securityAnalysisParameters = new SecurityAnalysisParameters();
        LoadFlowParameters lfParameters = new LoadFlowParameters()
                .setDc(true);
        setSlackBusId(lfParameters, "b1_vl_0");
        securityAnalysisParameters.setLoadFlowParameters(lfParameters);

        List<Contingency> contingencies = createAllBranchesContingencies(network);

        network.getLine("l14").newCurrentLimits1().setPermanentLimit(60.0).add();
        network.getLine("l12").newCurrentLimits1().setPermanentLimit(120.0).add();
        network.getLine("l23").newCurrentLimits2().setPermanentLimit(150.0).add();
        network.getLine("l34").newCurrentLimits1().setPermanentLimit(90.0).add();
        network.getLine("l13").newCurrentLimits2().setPermanentLimit(60.0).add();

        List<StateMonitor> monitors = List.of(new StateMonitor(ContingencyContext.all(), Set.of("l14", "l12", "l23", "l34", "l13"), Collections.emptySet(), Collections.emptySet()));

        SecurityAnalysisResult result = runSecurityAnalysis(network, contingencies, monitors, securityAnalysisParameters);

        assertTrue(result.getPreContingencyResult().getLimitViolationsResult().isComputationOk());
        assertEquals(5, result.getPreContingencyResult().getLimitViolationsResult().getLimitViolations().size());
        assertEquals(5, result.getPostContingencyResults().size());
        assertEquals(2, getPostContingencyResult(result, "l14").getLimitViolationsResult().getLimitViolations().size());
        assertEquals(192.450, getPostContingencyResult(result, "l14").getBranchResult("l12").getI1(), LoadFlowAssert.DELTA_I);
        assertEquals(962.250, getPostContingencyResult(result, "l14").getBranchResult("l13").getI1(), LoadFlowAssert.DELTA_I);
        assertEquals(2, getPostContingencyResult(result, "l12").getLimitViolationsResult().getLimitViolations().size());
        assertEquals(192.450, getPostContingencyResult(result, "l12").getBranchResult("l14").getI1(), LoadFlowAssert.DELTA_I);
        assertEquals(962.250, getPostContingencyResult(result, "l12").getBranchResult("l13").getI1(), LoadFlowAssert.DELTA_I);
        assertEquals(4, getPostContingencyResult(result, "l13").getLimitViolationsResult().getLimitViolations().size());
        assertEquals(577.350, getPostContingencyResult(result, "l13").getBranchResult("l12").getI1(), LoadFlowAssert.DELTA_I);
        assertEquals(577.350, getPostContingencyResult(result, "l13").getBranchResult("l14").getI1(), LoadFlowAssert.DELTA_I);
        assertEquals(1154.700, getPostContingencyResult(result, "l13").getBranchResult("l23").getI1(), LoadFlowAssert.DELTA_I);
        assertEquals(1154.700, getPostContingencyResult(result, "l13").getBranchResult("l34").getI1(), LoadFlowAssert.DELTA_I);
        assertEquals(4, getPostContingencyResult(result, "l23").getLimitViolationsResult().getLimitViolations().size());
        assertEquals(577.350, getPostContingencyResult(result, "l23").getBranchResult("l12").getI1(), LoadFlowAssert.DELTA_I);
        assertEquals(384.900, getPostContingencyResult(result, "l23").getBranchResult("l14").getI1(), LoadFlowAssert.DELTA_I);
        assertEquals(1347.150, getPostContingencyResult(result, "l23").getBranchResult("l13").getI1(), LoadFlowAssert.DELTA_I);
        assertEquals(962.250, getPostContingencyResult(result, "l23").getBranchResult("l34").getI1(), LoadFlowAssert.DELTA_I);
        assertEquals(4, getPostContingencyResult(result, "l34").getLimitViolationsResult().getLimitViolations().size());
        assertEquals(384.900, getPostContingencyResult(result, "l34").getBranchResult("l12").getI1(), LoadFlowAssert.DELTA_I);
        assertEquals(577.350, getPostContingencyResult(result, "l34").getBranchResult("l14").getI1(), LoadFlowAssert.DELTA_I);
        assertEquals(1347.150, getPostContingencyResult(result, "l34").getBranchResult("l13").getI1(), LoadFlowAssert.DELTA_I);
        assertEquals(962.250, getPostContingencyResult(result, "l34").getBranchResult("l23").getI1(), LoadFlowAssert.DELTA_I);
    }

    @Test
    void testDcTemporaryCurrentLimitViolations() {
        Network network = FourBusNetworkFactory.create();
        SecurityAnalysisParameters securityAnalysisParameters = new SecurityAnalysisParameters();
        LoadFlowParameters lfParameters = new LoadFlowParameters()
                .setDc(true);
        OpenLoadFlowParameters lfParametersExt = new OpenLoadFlowParameters().setDcPowerFactor(Math.tan(0.4));
        lfParameters.addExtension(OpenLoadFlowParameters.class, lfParametersExt);
        setSlackBusId(lfParameters, "b1_vl_0");
        securityAnalysisParameters.setLoadFlowParameters(lfParameters);

        List<Contingency> contingencies = createAllBranchesContingencies(network);

        network.getLine("l14").newCurrentLimits1().setPermanentLimit(60.0)
                .beginTemporaryLimit().setName("60").setAcceptableDuration(Integer.MAX_VALUE).setValue(200.0).endTemporaryLimit()
                .beginTemporaryLimit().setName("0").setAcceptableDuration(60).setValue(Double.MAX_VALUE).endTemporaryLimit().add();
        network.getLine("l12").newCurrentLimits1().setPermanentLimit(120.0)
                .beginTemporaryLimit().setName("60").setAcceptableDuration(Integer.MAX_VALUE).setValue(300.0).endTemporaryLimit()
                .beginTemporaryLimit().setName("0").setAcceptableDuration(60).setValue(Double.MAX_VALUE).endTemporaryLimit().add();
        network.getLine("l23").newCurrentLimits2().setPermanentLimit(150.0)
                .beginTemporaryLimit().setName("60").setAcceptableDuration(Integer.MAX_VALUE).setValue(500.0).endTemporaryLimit()
                .beginTemporaryLimit().setName("0").setAcceptableDuration(60).setValue(Double.MAX_VALUE).endTemporaryLimit().add();
        network.getLine("l34").newCurrentLimits1().setPermanentLimit(90.0)
                .beginTemporaryLimit().setName("60").setAcceptableDuration(Integer.MAX_VALUE).setValue(300.0).endTemporaryLimit()
                .beginTemporaryLimit().setName("0").setAcceptableDuration(60).setValue(Double.MAX_VALUE).endTemporaryLimit().add();
        network.getLine("l13").newCurrentLimits2().setPermanentLimit(60.0)
                .beginTemporaryLimit().setName("60").setAcceptableDuration(Integer.MAX_VALUE).setValue(300.0).endTemporaryLimit()
                .beginTemporaryLimit().setName("0").setAcceptableDuration(60).setValue(Double.MAX_VALUE).endTemporaryLimit().add();

        List<StateMonitor> monitors = List.of(new StateMonitor(ContingencyContext.all(), Set.of("l14", "l12", "l23", "l34", "l13"), Collections.emptySet(), Collections.emptySet()));

        SecurityAnalysisResult result = runSecurityAnalysis(network, contingencies, monitors, securityAnalysisParameters);

        assertTrue(result.getPreContingencyResult().getLimitViolationsResult().isComputationOk());
        assertEquals(5, result.getPreContingencyResult().getLimitViolationsResult().getLimitViolations().size());
        assertEquals(5, result.getPostContingencyResults().size());
        assertEquals(2, result.getPostContingencyResults().get(0).getLimitViolationsResult().getLimitViolations().size());
        assertEquals(2, result.getPostContingencyResults().get(1).getLimitViolationsResult().getLimitViolations().size());
        assertEquals(4, result.getPostContingencyResults().get(2).getLimitViolationsResult().getLimitViolations().size());
        assertEquals(4, result.getPostContingencyResults().get(3).getLimitViolationsResult().getLimitViolations().size());
        assertEquals(4, result.getPostContingencyResults().get(4).getLimitViolationsResult().getLimitViolations().size());
    }

    @Test
    void testThreeWindingsTransformerContingency() {
        Network network = VoltageControlNetworkFactory.createNetworkWithT3wt();
        SecurityAnalysisParameters securityAnalysisParameters = new SecurityAnalysisParameters();
        LoadFlowParameters parameters = new LoadFlowParameters();
        parameters.setDistributedSlack(false);
        setSlackBusId(parameters, "BUS_1");
        securityAnalysisParameters.setLoadFlowParameters(parameters);
        List<Contingency> contingencies = List.of(new Contingency("T3wT", new ThreeWindingsTransformerContingency("T3wT")));
        List<StateMonitor> monitors = createAllBranchesMonitors(network);
        SecurityAnalysisResult result = runSecurityAnalysis(network, contingencies, monitors, securityAnalysisParameters);

        network.getThreeWindingsTransformer("T3wT").getLeg1().getTerminal().disconnect();
        network.getThreeWindingsTransformer("T3wT").getLeg2().getTerminal().disconnect();
        network.getThreeWindingsTransformer("T3wT").getLeg3().getTerminal().disconnect();
        setSlackBusId(parameters, "VL_1_0");
        LoadFlow.run(network, parameters);

        PostContingencyResult contingencyResult = getPostContingencyResult(result, "T3wT");
        assertEquals(network.getLine("LINE_12").getTerminal2().getP(), contingencyResult.getBranchResult("LINE_12").getP2(), LoadFlowAssert.DELTA_POWER);
        assertEquals(network.getLine("LINE_12").getTerminal2().getQ(), contingencyResult.getBranchResult("LINE_12").getQ2(), LoadFlowAssert.DELTA_POWER);

        network.getThreeWindingsTransformer("T3wT").getLeg1().getTerminal().connect();
        network.getThreeWindingsTransformer("T3wT").getLeg2().getTerminal().connect();
        network.getThreeWindingsTransformer("T3wT").getLeg3().getTerminal().connect();
        List<Contingency> contingencies2 = List.of(new Contingency("T3wT2", new ThreeWindingsTransformerContingency("T3wT2")));
        var e = assertThrows(CompletionException.class, () -> runSecurityAnalysis(network, contingencies2, monitors, securityAnalysisParameters));
        assertTrue(e.getCause() instanceof PowsyblException);
        assertEquals("Three windings transformer 'T3wT2' not found in the network", e.getCause().getMessage());
    }

    @Test
<<<<<<< HEAD
    void reportTest() throws IOException {
        var network = EurostagTutorialExample1Factory.create();

        List<Contingency> contingencies = createAllBranchesContingencies(network);

        ReporterModel reporter = new ReporterModel("TestSecurityAnalysis", "Test security analysis report");

        runSecurityAnalysis(network, contingencies, Collections.emptyList(), new SecurityAnalysisParameters(), reporter);

        String refLogExport = normalizeLineSeparator(new String(ByteStreams.toByteArray(Objects.requireNonNull(getClass().getResourceAsStream("/saReport.txt"))), StandardCharsets.UTF_8));

        StringWriter writer = new StringWriter();
        reporter.export(writer);
        String logExport = normalizeLineSeparator(writer.toString());

        assertEquals(refLogExport, logExport);
=======
    void testDanglingLineContingency() {
        Network network = BoundaryFactory.createWithLoad();
        SecurityAnalysisParameters securityAnalysisParameters = new SecurityAnalysisParameters();
        List<Contingency> contingencies = List.of(new Contingency("dl1", new DanglingLineContingency("dl1")));
        List<StateMonitor> monitors = createAllBranchesMonitors(network);
        SecurityAnalysisResult result = runSecurityAnalysis(network, contingencies, monitors, securityAnalysisParameters);
        assertEquals(75.18, result.getPreContingencyResult().getPreContingencyBranchResult("l1").getP1(), LoadFlowAssert.DELTA_POWER);
        assertEquals(3.333, getPostContingencyResult(result, "dl1").getBranchResult("l1").getP1(), LoadFlowAssert.DELTA_POWER);
>>>>>>> 7175f185
    }
}<|MERGE_RESOLUTION|>--- conflicted
+++ resolved
@@ -1667,24 +1667,6 @@
     }
 
     @Test
-<<<<<<< HEAD
-    void reportTest() throws IOException {
-        var network = EurostagTutorialExample1Factory.create();
-
-        List<Contingency> contingencies = createAllBranchesContingencies(network);
-
-        ReporterModel reporter = new ReporterModel("TestSecurityAnalysis", "Test security analysis report");
-
-        runSecurityAnalysis(network, contingencies, Collections.emptyList(), new SecurityAnalysisParameters(), reporter);
-
-        String refLogExport = normalizeLineSeparator(new String(ByteStreams.toByteArray(Objects.requireNonNull(getClass().getResourceAsStream("/saReport.txt"))), StandardCharsets.UTF_8));
-
-        StringWriter writer = new StringWriter();
-        reporter.export(writer);
-        String logExport = normalizeLineSeparator(writer.toString());
-
-        assertEquals(refLogExport, logExport);
-=======
     void testDanglingLineContingency() {
         Network network = BoundaryFactory.createWithLoad();
         SecurityAnalysisParameters securityAnalysisParameters = new SecurityAnalysisParameters();
@@ -1693,6 +1675,24 @@
         SecurityAnalysisResult result = runSecurityAnalysis(network, contingencies, monitors, securityAnalysisParameters);
         assertEquals(75.18, result.getPreContingencyResult().getPreContingencyBranchResult("l1").getP1(), LoadFlowAssert.DELTA_POWER);
         assertEquals(3.333, getPostContingencyResult(result, "dl1").getBranchResult("l1").getP1(), LoadFlowAssert.DELTA_POWER);
->>>>>>> 7175f185
+    }
+
+    @Test
+    void reportTest() throws IOException {
+        var network = EurostagTutorialExample1Factory.create();
+
+        List<Contingency> contingencies = createAllBranchesContingencies(network);
+
+        ReporterModel reporter = new ReporterModel("TestSecurityAnalysis", "Test security analysis report");
+
+        runSecurityAnalysis(network, contingencies, Collections.emptyList(), new SecurityAnalysisParameters(), reporter);
+
+        String refLogExport = normalizeLineSeparator(new String(ByteStreams.toByteArray(Objects.requireNonNull(getClass().getResourceAsStream("/saReport.txt"))), StandardCharsets.UTF_8));
+
+        StringWriter writer = new StringWriter();
+        reporter.export(writer);
+        String logExport = normalizeLineSeparator(writer.toString());
+
+        assertEquals(refLogExport, logExport);
     }
 }