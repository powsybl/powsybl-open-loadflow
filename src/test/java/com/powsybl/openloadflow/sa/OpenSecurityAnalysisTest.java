/**
 * Copyright (c) 2020, RTE (http://www.rte-france.com)
 * This Source Code Form is subject to the terms of the Mozilla Public
 * License, v. 2.0. If a copy of the MPL was not distributed with this
 * file, You can obtain one at http://mozilla.org/MPL/2.0/.
 */
package com.powsybl.openloadflow.sa;

import com.google.common.io.ByteStreams;
import com.powsybl.commons.PowsyblException;
import com.powsybl.commons.reporter.Reporter;
import com.powsybl.commons.reporter.ReporterModel;
import com.powsybl.computation.ComputationManager;
import com.powsybl.contingency.*;
import com.powsybl.ieeecdf.converter.IeeeCdfNetworkFactory;
import com.powsybl.iidm.network.*;
import com.powsybl.iidm.network.extensions.HvdcAngleDroopActivePowerControlAdder;
import com.powsybl.iidm.network.extensions.LoadDetailAdder;
import com.powsybl.iidm.network.test.EurostagTutorialExample1Factory;
import com.powsybl.iidm.network.test.FourSubstationsNodeBreakerFactory;
import com.powsybl.iidm.xml.test.MetrixTutorialSixBusesFactory;
import com.powsybl.loadflow.LoadFlow;
import com.powsybl.loadflow.LoadFlowParameters;
import com.powsybl.loadflow.LoadFlowResult;
import com.powsybl.math.matrix.DenseMatrixFactory;
import com.powsybl.math.matrix.MatrixFactory;
import com.powsybl.openloadflow.OpenLoadFlowParameters;
import com.powsybl.openloadflow.OpenLoadFlowProvider;
import com.powsybl.openloadflow.ac.nr.NewtonRaphsonStatus;
import com.powsybl.openloadflow.graph.EvenShiloachGraphDecrementalConnectivityFactory;
import com.powsybl.openloadflow.graph.GraphConnectivityFactory;
import com.powsybl.openloadflow.graph.NaiveGraphConnectivityFactory;
import com.powsybl.openloadflow.network.*;
import com.powsybl.openloadflow.network.impl.OlfBranchResult;
import com.powsybl.openloadflow.util.LoadFlowAssert;
import com.powsybl.security.*;
import com.powsybl.security.action.*;
import com.powsybl.security.condition.AllViolationCondition;
import com.powsybl.security.condition.AnyViolationCondition;
import com.powsybl.security.condition.AtLeastOneViolationCondition;
import com.powsybl.security.condition.TrueCondition;
import com.powsybl.security.detectors.DefaultLimitViolationDetector;
import com.powsybl.security.monitor.StateMonitor;
import com.powsybl.security.results.*;
import com.powsybl.security.strategy.OperatorStrategy;
import org.junit.jupiter.api.BeforeEach;
import org.junit.jupiter.api.Test;
import org.mockito.Mockito;

import java.io.IOException;
import java.io.StringWriter;
import java.nio.charset.StandardCharsets;
import java.util.*;
import java.util.concurrent.CompletionException;
import java.util.concurrent.ForkJoinPool;
import java.util.stream.Collectors;
import java.util.stream.Stream;

import static com.powsybl.commons.TestUtil.normalizeLineSeparator;
import static java.lang.Double.NaN;
import static java.util.Collections.emptySet;
import static org.junit.jupiter.api.Assertions.*;

/**
 * @author Geoffroy Jamgotchian <geoffroy.jamgotchian at rte-france.com>
 */
class OpenSecurityAnalysisTest {

    private ComputationManager computationManager;

    private OpenSecurityAnalysisProvider securityAnalysisProvider;

    private OpenLoadFlowProvider loadFlowProvider;

    @BeforeEach
    void setUp() {
        computationManager = Mockito.mock(ComputationManager.class);
        Mockito.when(computationManager.getExecutor()).thenReturn(ForkJoinPool.commonPool());
        MatrixFactory matrixFactory = new DenseMatrixFactory();
        GraphConnectivityFactory<LfBus, LfBranch> connectivityFactory = new EvenShiloachGraphDecrementalConnectivityFactory<>();
        securityAnalysisProvider = new OpenSecurityAnalysisProvider(matrixFactory, connectivityFactory);
        loadFlowProvider = new OpenLoadFlowProvider(matrixFactory, connectivityFactory);
    }

    private static Network createNodeBreakerNetwork() {
        Network network = NodeBreakerNetworkFactory.create();

        network.getLine("L1").newCurrentLimits1()
                .setPermanentLimit(940.0)
                .beginTemporaryLimit()
                .setName("60")
                .setAcceptableDuration(60)
                .setValue(1000)
                .endTemporaryLimit()
                .add();
        network.getLine("L1").newCurrentLimits2()
                .setPermanentLimit(940.0)
                .add();
        network.getLine("L2").newCurrentLimits1()
                .setPermanentLimit(940.0)
                .beginTemporaryLimit()
                .setName("60")
                .setAcceptableDuration(60)
                .setValue(950)
                .endTemporaryLimit()
                .add();
        network.getLine("L2").newCurrentLimits2()
                .setPermanentLimit(940.0)
                .beginTemporaryLimit()
                .setName("600")
                .setAcceptableDuration(600)
                .setValue(945)
                .endTemporaryLimit()
                .beginTemporaryLimit()
                .setName("60")
                .setAcceptableDuration(60)
                .setValue(970)
                .endTemporaryLimit()
                .add();

        return network;
    }

    private LoadFlowResult runLoadFlow(Network network, LoadFlowParameters parameters) {
        return loadFlowProvider.run(network, computationManager, network.getVariantManager().getWorkingVariantId(), parameters)
                .join();
    }

    /**
     * Runs a security analysis with default parameters + most meshed slack bus selection
     */
    private SecurityAnalysisResult runSecurityAnalysis(Network network, List<Contingency> contingencies, List<StateMonitor> monitors,
                                                       LoadFlowParameters lfParameters) {
        SecurityAnalysisParameters securityAnalysisParameters = new SecurityAnalysisParameters();
        securityAnalysisParameters.setLoadFlowParameters(lfParameters);
        return runSecurityAnalysis(network, contingencies, monitors, securityAnalysisParameters);
    }

    private SecurityAnalysisResult runSecurityAnalysis(Network network, List<Contingency> contingencies, List<StateMonitor> monitors,
                                                       SecurityAnalysisParameters saParameters) {
        return runSecurityAnalysis(network, contingencies, monitors, saParameters, Reporter.NO_OP);
    }

    private SecurityAnalysisResult runSecurityAnalysis(Network network, List<Contingency> contingencies, List<StateMonitor> monitors,
                                                       SecurityAnalysisParameters saParameters, Reporter reporter) {
        ContingenciesProvider provider = n -> contingencies;
        SecurityAnalysisReport report = securityAnalysisProvider.run(network,
                network.getVariantManager().getWorkingVariantId(),
                new DefaultLimitViolationDetector(),
                new LimitViolationFilter(),
                computationManager,
                saParameters,
                provider,
                Collections.emptyList(),
                Collections.emptyList(),
                Collections.emptyList(),
                monitors,
                reporter)
                .join();
        return report.getResult();
    }

    private SecurityAnalysisResult runSecurityAnalysis(Network network, List<Contingency> contingencies, List<StateMonitor> monitors,
                                                       SecurityAnalysisParameters saParameters, List<OperatorStrategy> operatorStrategies,
                                                       List<Action> actions, Reporter reporter) {
        ContingenciesProvider provider = n -> contingencies;
        SecurityAnalysisReport report = securityAnalysisProvider.run(network,
                network.getVariantManager().getWorkingVariantId(),
                new DefaultLimitViolationDetector(),
                new LimitViolationFilter(),
                computationManager,
                saParameters,
                provider,
                Collections.emptyList(),
                operatorStrategies,
                actions,
                monitors,
                reporter)
                .join();
        return report.getResult();
    }

    private SecurityAnalysisResult runSecurityAnalysis(Network network, List<Contingency> contingencies, List<StateMonitor> monitors) {
        return runSecurityAnalysis(network, contingencies, monitors, new LoadFlowParameters());
    }

    private SecurityAnalysisResult runSecurityAnalysis(Network network, List<Contingency> contingencies, LoadFlowParameters loadFlowParameters) {
        return runSecurityAnalysis(network, contingencies, Collections.emptyList(), loadFlowParameters);
    }

    private SecurityAnalysisResult runSecurityAnalysis(Network network, List<Contingency> contingencies) {
        return runSecurityAnalysis(network, contingencies, Collections.emptyList());
    }

    private SecurityAnalysisResult runSecurityAnalysis(Network network) {
        return runSecurityAnalysis(network, Collections.emptyList(), Collections.emptyList());
    }

    private static List<StateMonitor> createAllBranchesMonitors(Network network) {
        Set<String> allBranchIds = network.getBranchStream().map(Identifiable::getId).collect(Collectors.toSet());
        return List.of(new StateMonitor(ContingencyContext.all(), allBranchIds, Collections.emptySet(), Collections.emptySet()));
    }

    private static List<StateMonitor> createNetworkMonitors(Network network) {
        Set<String> allBranchIds = network.getBranchStream().map(Identifiable::getId).collect(Collectors.toSet());
        Set<String> allVoltageLevelIds = network.getVoltageLevelStream().map(Identifiable::getId).collect(Collectors.toSet());
        return List.of(new StateMonitor(ContingencyContext.all(), allBranchIds, allVoltageLevelIds, Collections.emptySet()));
    }

    private static List<Contingency> createAllBranchesContingencies(Network network) {
        return network.getBranchStream()
                .map(b -> new Contingency(b.getId(), new BranchContingency(b.getId())))
                .collect(Collectors.toList());
    }

    private static void setSlackBusId(LoadFlowParameters lfParameters, String slackBusId) {
        OpenLoadFlowParameters.create(lfParameters)
                .setSlackBusSelectionMode(SlackBusSelectionMode.NAME)
                .setSlackBusId(slackBusId);
    }

    private static Optional<PostContingencyResult> getOptionalPostContingencyResult(SecurityAnalysisResult result, String contingencyId) {
        return result.getPostContingencyResults().stream()
                .filter(r -> r.getContingency().getId().equals(contingencyId))
                .findFirst();
    }

    private static Optional<OperatorStrategyResult> getOptionalOperatorStrategyResult(SecurityAnalysisResult result, String operatorStrategyId) {
        return result.getOperatorStrategyResults().stream()
                .filter(r -> r.getOperatorStrategy().getId().equals(operatorStrategyId))
                .findFirst();
    }

    private static PostContingencyResult getPostContingencyResult(SecurityAnalysisResult result, String contingencyId) {
        return getOptionalPostContingencyResult(result, contingencyId)
                .orElseThrow();
    }

    private static OperatorStrategyResult getOperatorStrategyResult(SecurityAnalysisResult result, String operatorStrategyId) {
        return getOptionalOperatorStrategyResult(result, operatorStrategyId)
                .orElseThrow();
    }

    private static void assertAlmostEquals(BusResult expected, BusResult actual, double epsilon) {
        assertEquals(expected.getVoltageLevelId(), actual.getVoltageLevelId());
        assertEquals(expected.getBusId(), actual.getBusId());
        assertEquals(expected.getV(), actual.getV(), epsilon);
        assertEquals(expected.getAngle(), actual.getAngle(), epsilon);
    }

    private static void assertAlmostEquals(BranchResult expected, BranchResult actual, double epsilon) {
        assertEquals(expected.getBranchId(), actual.getBranchId());
        assertEquals(expected.getP1(), actual.getP1(), epsilon);
        assertEquals(expected.getQ1(), actual.getQ1(), epsilon);
        assertEquals(expected.getI1(), actual.getI1(), epsilon);
        assertEquals(expected.getP2(), actual.getP2(), epsilon);
        assertEquals(expected.getQ2(), actual.getQ2(), epsilon);
        assertEquals(expected.getI2(), actual.getI2(), epsilon);
    }

    private static void assertAlmostEquals(ThreeWindingsTransformerResult expected, ThreeWindingsTransformerResult actual, double epsilon) {
        assertEquals(expected.getThreeWindingsTransformerId(), actual.getThreeWindingsTransformerId());
        assertEquals(expected.getP1(), actual.getP1(), epsilon);
        assertEquals(expected.getQ1(), actual.getQ1(), epsilon);
        assertEquals(expected.getI1(), actual.getI1(), epsilon);
        assertEquals(expected.getP2(), actual.getP2(), epsilon);
        assertEquals(expected.getQ2(), actual.getQ2(), epsilon);
        assertEquals(expected.getI2(), actual.getI2(), epsilon);
        assertEquals(expected.getP3(), actual.getP3(), epsilon);
        assertEquals(expected.getQ3(), actual.getQ3(), epsilon);
        assertEquals(expected.getI3(), actual.getI3(), epsilon);
    }

    @Test
    void testCurrentLimitViolations() {
        Network network = createNodeBreakerNetwork();

        LoadFlowParameters lfParameters = new LoadFlowParameters();
        setSlackBusId(lfParameters, "VL1_1");
        SecurityAnalysisParameters securityAnalysisParameters = new SecurityAnalysisParameters();
        securityAnalysisParameters.setLoadFlowParameters(lfParameters);

        List<Contingency> contingencies = Stream.of("L1", "L2")
                .map(id -> new Contingency(id, new BranchContingency(id)))
                .collect(Collectors.toList());
        contingencies.add(new Contingency("LD", new LoadContingency("LD")));

        StateMonitor stateMonitor = new StateMonitor(ContingencyContext.all(), Collections.emptySet(),
                network.getVoltageLevelStream().map(Identifiable::getId).collect(Collectors.toSet()), Collections.emptySet());

        SecurityAnalysisResult result = runSecurityAnalysis(network, contingencies, List.of(stateMonitor), securityAnalysisParameters);

        assertSame(LoadFlowResult.ComponentResult.Status.CONVERGED, result.getPreContingencyResult().getStatus());
        assertEquals(0, result.getPreContingencyResult().getLimitViolationsResult().getLimitViolations().size());
        assertEquals(3, result.getPostContingencyResults().size());
        assertSame(PostContingencyComputationStatus.CONVERGED, result.getPostContingencyResults().get(0).getStatus());
        assertEquals(2, result.getPostContingencyResults().get(0).getLimitViolationsResult().getLimitViolations().size());
        assertSame(PostContingencyComputationStatus.CONVERGED, result.getPostContingencyResults().get(1).getStatus());
        assertEquals(2, result.getPostContingencyResults().get(1).getLimitViolationsResult().getLimitViolations().size());
        PostContingencyResult postContingencyResult = getPostContingencyResult(result, "LD");
        assertEquals(398.0, postContingencyResult.getNetworkResult().getBusResult("VL1_0").getV(), LoadFlowAssert.DELTA_V);
    }

    @Test
    void testCurrentLimitViolations2() {
        Network network = createNodeBreakerNetwork();
        network.getLine("L1").getCurrentLimits1().ifPresent(limits -> limits.setPermanentLimit(200));

        List<Contingency> contingencies = List.of(new Contingency("L2", new BranchContingency("L2")));

        SecurityAnalysisResult result = runSecurityAnalysis(network, contingencies);

        assertSame(LoadFlowResult.ComponentResult.Status.CONVERGED, result.getPreContingencyResult().getStatus());
        assertEquals(1, result.getPreContingencyResult().getLimitViolationsResult().getLimitViolations().size());
        assertEquals(1, result.getPostContingencyResults().size());
        assertSame(PostContingencyComputationStatus.CONVERGED, result.getPostContingencyResults().get(0).getStatus());
        assertEquals(2, result.getPostContingencyResults().get(0).getLimitViolationsResult().getLimitViolations().size());
    }

    @Test
    void testLowVoltageLimitViolations() {
        Network network = createNodeBreakerNetwork();
        network.getGenerator("G").setTargetV(393);

        LoadFlowParameters lfParameters = new LoadFlowParameters();
        setSlackBusId(lfParameters, "VL1_1");

        List<Contingency> contingencies = Stream.of("L1", "L2")
                .map(id -> new Contingency(id, new BranchContingency(id)))
                .collect(Collectors.toList());

        SecurityAnalysisResult result = runSecurityAnalysis(network, contingencies, lfParameters);

        assertSame(LoadFlowResult.ComponentResult.Status.CONVERGED, result.getPreContingencyResult().getStatus());
        assertEquals(0, result.getPreContingencyResult().getLimitViolationsResult().getLimitViolations().size());
        assertEquals(2, result.getPostContingencyResults().size());
        assertSame(PostContingencyComputationStatus.CONVERGED, result.getPostContingencyResults().get(0).getStatus());
        assertEquals(3, result.getPostContingencyResults().get(0).getLimitViolationsResult().getLimitViolations().size());

        List<LimitViolation> limitViolations = result.getPostContingencyResults().get(0).getLimitViolationsResult().getLimitViolations();
        Optional<LimitViolation> limitViolationL21 = limitViolations.stream().filter(limitViolation -> limitViolation.getSubjectId().equals("L2") && limitViolation.getSide() == Branch.Side.ONE).findFirst();
        assertTrue(limitViolationL21.isPresent());
        assertEquals(0, limitViolationL21.get().getAcceptableDuration());
        assertEquals(950, limitViolationL21.get().getLimit());
        Optional<LimitViolation> limitViolationL22 = limitViolations.stream().filter(limitViolation -> limitViolation.getSubjectId().equals("L2") && limitViolation.getSide() == Branch.Side.TWO).findFirst();
        assertTrue(limitViolationL22.isPresent());
        assertEquals(0, limitViolationL22.get().getAcceptableDuration());
        assertEquals(970, limitViolationL22.get().getLimit());

        assertSame(PostContingencyComputationStatus.CONVERGED, result.getPostContingencyResults().get(1).getStatus());
        assertEquals(3, result.getPostContingencyResults().get(1).getLimitViolationsResult().getLimitViolations().size());

        List<LimitViolation> limitViolations1 = result.getPostContingencyResults().get(1).getLimitViolationsResult().getLimitViolations();
        LimitViolation lowViolation = limitViolations1.get(2);
        assertEquals(LimitViolationType.LOW_VOLTAGE, lowViolation.getLimitType());
        assertEquals(370, lowViolation.getLimit());
    }

    @Test
    void testHighVoltageLimitViolations() {
        Network network = createNodeBreakerNetwork();
        network.getGenerator("G").setTargetV(421);

        LoadFlowParameters lfParameters = new LoadFlowParameters();
        setSlackBusId(lfParameters, "VL1_1");

        List<Contingency> contingencies = Stream.of("L1", "L2")
                .map(id -> new Contingency(id, new BranchContingency(id)))
                .collect(Collectors.toList());

        SecurityAnalysisResult result = runSecurityAnalysis(network, contingencies, lfParameters);

        assertSame(LoadFlowResult.ComponentResult.Status.CONVERGED, result.getPreContingencyResult().getStatus());
        assertEquals(1, result.getPreContingencyResult().getLimitViolationsResult().getLimitViolations().size());
        assertEquals(2, result.getPostContingencyResults().size());
        assertSame(PostContingencyComputationStatus.CONVERGED, result.getPostContingencyResults().get(0).getStatus());

        assertEquals(0, result.getPostContingencyResults().get(0).getLimitViolationsResult().getLimitViolations().size());
        assertSame(PostContingencyComputationStatus.CONVERGED, result.getPostContingencyResults().get(1).getStatus());
        assertEquals(0, result.getPostContingencyResults().get(1).getLimitViolationsResult().getLimitViolations().size());
    }

    @Test
    void testActivePowerLimitViolations() {
        Network network = createNodeBreakerNetwork();
        network.getLine("L1").newActivePowerLimits1()
               .setPermanentLimit(1.0)
               .beginTemporaryLimit()
               .setName("60")
               .setAcceptableDuration(60)
               .setValue(1.2)
               .endTemporaryLimit()
               .add();

        LoadFlowParameters lfParameters = new LoadFlowParameters();
        setSlackBusId(lfParameters, "VL1_1");

        List<Contingency> contingencies = Stream.of("L1", "L2")
                .map(id -> new Contingency(id, new BranchContingency(id)))
                .collect(Collectors.toList());

        SecurityAnalysisResult result = runSecurityAnalysis(network, contingencies, lfParameters);

        assertEquals(1, result.getPreContingencyResult().getLimitViolationsResult().getLimitViolations().size());
        assertEquals(2, result.getPostContingencyResults().size());
        assertEquals(2, result.getPostContingencyResults().get(1).getLimitViolationsResult().getLimitViolations().size());

        LimitViolation limitViolation0 = result.getPostContingencyResults().get(1).getLimitViolationsResult().getLimitViolations().get(0);
        assertEquals("L1", limitViolation0.getSubjectId());
        assertEquals(LimitViolationType.ACTIVE_POWER, limitViolation0.getLimitType());
        assertEquals(608.334, limitViolation0.getValue(), 10E-3);

        int activePowerLimitViolationsCount = 0;
        for (PostContingencyResult r : result.getPostContingencyResults()) {
            for (LimitViolation v : r.getLimitViolationsResult().getLimitViolations()) {
                if (v.getLimitType() == LimitViolationType.ACTIVE_POWER) {
                    activePowerLimitViolationsCount++;
                }
            }
        }
        assertEquals(1, activePowerLimitViolationsCount);
    }

    @Test
    void testApparentPowerLimitViolations() {
        Network network = createNodeBreakerNetwork();
        network.getLine("L1").newApparentPowerLimits1()
               .setPermanentLimit(1.0)
               .beginTemporaryLimit()
               .setName("60")
               .setAcceptableDuration(60)
               .setValue(1.2)
               .endTemporaryLimit()
               .add();

        LoadFlowParameters lfParameters = new LoadFlowParameters();
        setSlackBusId(lfParameters, "VL1_1");

        List<Contingency> contingencies = Stream.of("L1", "L2")
                .map(id -> new Contingency(id, new BranchContingency(id)))
                .collect(Collectors.toList());

        SecurityAnalysisResult result = runSecurityAnalysis(network, contingencies, lfParameters);

        assertEquals(1, result.getPreContingencyResult().getLimitViolationsResult().getLimitViolations().size());
        assertEquals(2, result.getPostContingencyResults().size());
        assertEquals(2, result.getPostContingencyResults().get(1).getLimitViolationsResult().getLimitViolations().size());

        LimitViolation limitViolation0 = result.getPostContingencyResults().get(1).getLimitViolationsResult().getLimitViolations().get(0);
        assertEquals("L1", limitViolation0.getSubjectId());
        assertEquals(LimitViolationType.APPARENT_POWER, limitViolation0.getLimitType());
        assertEquals(651.796, limitViolation0.getValue(), 10E-3);

        int apparentPowerLimitViolationsCount = 0;
        for (PostContingencyResult r : result.getPostContingencyResults()) {
            for (LimitViolation v : r.getLimitViolationsResult().getLimitViolations()) {
                if (v.getLimitType() == LimitViolationType.APPARENT_POWER) {
                    apparentPowerLimitViolationsCount++;
                }
            }
        }
        assertEquals(1, apparentPowerLimitViolationsCount);
    }

    @Test
    void testFourSubstations() {
        Network network = FourSubstationsNodeBreakerFactory.create();

        // Testing all contingencies at once
        List<Contingency> contingencies = createAllBranchesContingencies(network);

        SecurityAnalysisResult result = runSecurityAnalysis(network, contingencies);

        assertSame(LoadFlowResult.ComponentResult.Status.CONVERGED, result.getPreContingencyResult().getStatus());

        LoadFlowParameters loadFlowParameters = new LoadFlowParameters()
                .setBalanceType(LoadFlowParameters.BalanceType.PROPORTIONAL_TO_LOAD);

        result = runSecurityAnalysis(network, contingencies, loadFlowParameters);

        assertSame(LoadFlowResult.ComponentResult.Status.CONVERGED, result.getPreContingencyResult().getStatus());
    }

    @Test
    void testNoGenerator() {
        Network network = EurostagTutorialExample1Factory.create();
        network.getGenerator("GEN").getTerminal().disconnect();

        SecurityAnalysisResult result = runSecurityAnalysis(network);
        assertNotSame(LoadFlowResult.ComponentResult.Status.CONVERGED, result.getPreContingencyResult().getStatus());
    }

    @Test
    void testNoRemainingGenerator() {
        Network network = EurostagTutorialExample1Factory.create();

        List<Contingency> contingencies = List.of(new Contingency("NGEN_NHV1", new BranchContingency("NGEN_NHV1")));

        SecurityAnalysisResult result = runSecurityAnalysis(network, contingencies);

        assertNotSame(PostContingencyComputationStatus.CONVERGED, result.getPostContingencyResults().get(0).getStatus());
    }

    @Test
    void testNoRemainingLoad() {
        Network network = EurostagTutorialExample1Factory.create();

        LoadFlowParameters lfParameters = new LoadFlowParameters()
                .setDistributedSlack(true)
                .setBalanceType(LoadFlowParameters.BalanceType.PROPORTIONAL_TO_LOAD);

        List<Contingency> contingencies = List.of(new Contingency("NHV2_NLOAD", new BranchContingency("NHV2_NLOAD")));

        SecurityAnalysisResult result = runSecurityAnalysis(network, contingencies, lfParameters);

        assertSame(PostContingencyComputationStatus.CONVERGED, result.getPostContingencyResults().get(0).getStatus());
    }

    @Test
    void testSaWithSeveralConnectedComponents() {
        Network network = ConnectedComponentNetworkFactory.createTwoUnconnectedCC();

        // Testing all contingencies at once
        List<Contingency> contingencies = createAllBranchesContingencies(network);

        SecurityAnalysisResult result = runSecurityAnalysis(network, contingencies);

        assertSame(LoadFlowResult.ComponentResult.Status.CONVERGED, result.getPreContingencyResult().getStatus());
    }

    @Test
    void testSaWithStateMonitor() {
        Network network = EurostagFactory.fix(EurostagTutorialExample1Factory.create());

        // 2 N-1 on the 2 lines
        List<Contingency> contingencies = List.of(
            new Contingency("NHV1_NHV2_1", new BranchContingency("NHV1_NHV2_1")),
            new Contingency("NHV1_NHV2_2", new BranchContingency("NHV1_NHV2_2"))
        );

        // Monitor on branch and step-up transformer for all states
        List<StateMonitor> monitors = List.of(
            new StateMonitor(ContingencyContext.all(), Set.of("NHV1_NHV2_1", "NGEN_NHV1"), Set.of("VLLOAD"), emptySet())
        );

        SecurityAnalysisResult result = runSecurityAnalysis(network, contingencies, monitors);

        PreContingencyResult preContingencyResult = result.getPreContingencyResult();
        List<BusResult> busResults = preContingencyResult.getNetworkResult().getBusResults();
        BusResult expectedBus = new BusResult("VLLOAD", "NLOAD", 147.6, -9.6);
        assertEquals(1, busResults.size());
        assertAlmostEquals(expectedBus, busResults.get(0), 0.1);

        assertEquals(2, preContingencyResult.getNetworkResult().getBranchResults().size());
        assertAlmostEquals(new BranchResult("NHV1_NHV2_1", 302, 99, 457, -300, -137.2, 489),
                           preContingencyResult.getNetworkResult().getBranchResult("NHV1_NHV2_1"), 1);
        assertAlmostEquals(new BranchResult("NGEN_NHV1", 606, 225, 15226, -605, -198, 914),
                           preContingencyResult.getNetworkResult().getBranchResult("NGEN_NHV1"), 1);

        //No result when the branch itself is disconnected
        assertNull(result.getPostContingencyResults().get(0).getNetworkResult().getBranchResult("NHV1_NHV2_1"));

        assertAlmostEquals(new BranchResult("NHV1_NHV2_1", 611, 334, 1009, -601, -285, 1048),
                result.getPostContingencyResults().get(1).getNetworkResult().getBranchResult("NHV1_NHV2_1"), 1);
        assertAlmostEquals(new BranchResult("NGEN_NHV1", 611, 368, 16815, -611, -334, 1009),
                           result.getPostContingencyResults().get(1).getNetworkResult().getBranchResult("NGEN_NHV1"), 1);
    }

    @Test
    void testSaWithStateMonitorNotExistingBranchBus() {
        Network network = DistributedSlackNetworkFactory.create();

        List<StateMonitor> monitors = List.of(
            new StateMonitor(ContingencyContext.all(), Collections.singleton("l1"), Collections.singleton("bus"), Collections.singleton("three windings"))
        );

        SecurityAnalysisResult result = runSecurityAnalysis(network, createAllBranchesContingencies(network), monitors);

        assertEquals(0, result.getPreContingencyResult().getNetworkResult().getBusResults().size());
        assertEquals(0, result.getPreContingencyResult().getNetworkResult().getBranchResults().size());
    }

    @Test
    void testSaWithStateMonitorDisconnectBranch() {
        Network network = DistributedSlackNetworkFactory.create();
        network.getBranch("l24").getTerminal1().disconnect();

        List<StateMonitor> monitors = new ArrayList<>();
        monitors.add(new StateMonitor(ContingencyContext.all(), Collections.singleton("l24"), Collections.singleton("b1_vl"), emptySet()));

        SecurityAnalysisResult result = runSecurityAnalysis(network, createAllBranchesContingencies(network), monitors);

        assertEquals(1, result.getPreContingencyResult().getNetworkResult().getBusResults().size());

        assertEquals(new BusResult("b1_vl", "b1", 400, 0.003581299841270782), result.getPreContingencyResult().getNetworkResult().getBusResults().get(0));
        assertEquals(1, result.getPreContingencyResult().getNetworkResult().getBranchResults().size());
        assertEquals(new BranchResult("l24", NaN, NaN, NaN, 0.0, -0.0, 0.0),
                     result.getPreContingencyResult().getNetworkResult().getBranchResults().get(0));

        network = DistributedSlackNetworkFactory.create();
        network.getBranch("l24").getTerminal2().disconnect();

        result = runSecurityAnalysis(network, createAllBranchesContingencies(network), monitors);

        assertEquals(0, result.getPreContingencyResult().getNetworkResult().getBranchResults().size());

        network = DistributedSlackNetworkFactory.create();
        network.getBranch("l24").getTerminal2().disconnect();
        network.getBranch("l24").getTerminal1().disconnect();

        result = runSecurityAnalysis(network, createAllBranchesContingencies(network), monitors);

        assertEquals(0, result.getPreContingencyResult().getNetworkResult().getBranchResults().size());
    }

    @Test
    void testSaWithStateMonitorDanglingLine() {
        Network network = BoundaryFactory.create();

        List<StateMonitor> monitors = new ArrayList<>();
        monitors.add(new StateMonitor(ContingencyContext.all(), Collections.singleton("dl1"), Collections.singleton("vl1"), emptySet()));

        List<Contingency> contingencies = createAllBranchesContingencies(network);
        CompletionException exception = assertThrows(CompletionException.class, () -> runSecurityAnalysis(network, contingencies, monitors));
        assertEquals("Unsupported type of branch for branch result: dl1", exception.getCause().getMessage());
    }

    @Test
    void testSaWithStateMonitorLfLeg() {
        Network network = T3wtFactory.create();

        // Testing all contingencies at once
        List<StateMonitor> monitors = List.of(
            new StateMonitor(ContingencyContext.all(), emptySet(), emptySet(), Collections.singleton("3wt"))
        );

        SecurityAnalysisResult result = runSecurityAnalysis(network, createAllBranchesContingencies(network), monitors);

        assertEquals(1, result.getPreContingencyResult().getNetworkResult().getThreeWindingsTransformerResults().size());
        assertAlmostEquals(new ThreeWindingsTransformerResult("3wt", 161, 82, 258,
                                                              -161, -74, 435, 0, 0, 0),
                result.getPreContingencyResult().getNetworkResult().getThreeWindingsTransformerResults().get(0), 1);
    }

    @Test
    void testSaDcMode() {
        Network fourBusNetwork = FourBusNetworkFactory.create();
        SecurityAnalysisParameters securityAnalysisParameters = new SecurityAnalysisParameters();
        LoadFlowParameters lfParameters = new LoadFlowParameters()
                .setDc(true);
        setSlackBusId(lfParameters, "b1_vl");
        securityAnalysisParameters.setLoadFlowParameters(lfParameters);

        List<Contingency> contingencies = createAllBranchesContingencies(fourBusNetwork);

        fourBusNetwork.getLine("l14").newActivePowerLimits1().setPermanentLimit(0.1).add();
        fourBusNetwork.getLine("l12").newActivePowerLimits1().setPermanentLimit(0.2).add();
        fourBusNetwork.getLine("l23").newActivePowerLimits1().setPermanentLimit(0.25).add();
        fourBusNetwork.getLine("l34").newActivePowerLimits1().setPermanentLimit(0.15).add();
        fourBusNetwork.getLine("l13").newActivePowerLimits1().setPermanentLimit(0.1).add();

        List<StateMonitor> monitors = List.of(new StateMonitor(ContingencyContext.all(), Set.of("l14", "l12", "l23", "l34", "l13"), Collections.emptySet(), Collections.emptySet()));

        SecurityAnalysisResult result = runSecurityAnalysis(fourBusNetwork, contingencies, monitors, securityAnalysisParameters);

        assertSame(LoadFlowResult.ComponentResult.Status.CONVERGED, result.getPreContingencyResult().getStatus());
        assertEquals(5, result.getPreContingencyResult().getLimitViolationsResult().getLimitViolations().size());
        assertEquals(5, result.getPostContingencyResults().size());
        assertEquals(2, result.getPostContingencyResults().get(0).getLimitViolationsResult().getLimitViolations().size());
        assertEquals(2, result.getPostContingencyResults().get(1).getLimitViolationsResult().getLimitViolations().size());
        assertEquals(4, result.getPostContingencyResults().get(2).getLimitViolationsResult().getLimitViolations().size());
        assertEquals(4, result.getPostContingencyResults().get(3).getLimitViolationsResult().getLimitViolations().size());
        assertEquals(4, result.getPostContingencyResults().get(4).getLimitViolationsResult().getLimitViolations().size());

        //Branch result for first contingency
        assertEquals(5, result.getPostContingencyResults().get(0).getNetworkResult().getBranchResults().size());

        //Check branch results for flowTransfer computation for contingency on l14
        PostContingencyResult postContl14 = getPostContingencyResult(result, "l14");
        assertEquals("l14", postContl14.getContingency().getId());

        BranchResult brl14l12 = postContl14.getNetworkResult().getBranchResult("l12");
        assertEquals(0.333, brl14l12.getP1(), LoadFlowAssert.DELTA_POWER);
        assertEquals(0.333, brl14l12.getFlowTransfer(), LoadFlowAssert.DELTA_POWER);

        BranchResult brl14l14 = postContl14.getNetworkResult().getBranchResult("l14");
        assertEquals(NaN, brl14l14.getP1(), LoadFlowAssert.DELTA_POWER);
        assertEquals(NaN, brl14l14.getFlowTransfer(), LoadFlowAssert.DELTA_POWER);

        BranchResult brl14l23 = postContl14.getNetworkResult().getBranchResult("l23");
        assertEquals(1.333, brl14l23.getP1(), LoadFlowAssert.DELTA_POWER);
        assertEquals(0.333, brl14l23.getFlowTransfer(), LoadFlowAssert.DELTA_POWER);

        BranchResult brl14l34 = postContl14.getNetworkResult().getBranchResult("l34");
        assertEquals(-1.0, brl14l34.getP1(), LoadFlowAssert.DELTA_POWER);
        assertEquals(1.0, brl14l34.getFlowTransfer(), LoadFlowAssert.DELTA_POWER);

        BranchResult brl14l13 = postContl14.getNetworkResult().getBranchResult("l13");
        assertEquals(1.666, brl14l13.getP1(), LoadFlowAssert.DELTA_POWER);
        assertEquals(0.666, brl14l13.getFlowTransfer(), LoadFlowAssert.DELTA_POWER);
    }

    @Test
    void testSaDcModeSpecificContingencies() {
        Network fourBusNetwork = FourBusNetworkFactory.create();
        SecurityAnalysisParameters securityAnalysisParameters = new SecurityAnalysisParameters();
        LoadFlowParameters lfParameters = new LoadFlowParameters()
                .setDc(true);
        setSlackBusId(lfParameters, "b1_vl");
        securityAnalysisParameters.setLoadFlowParameters(lfParameters);

        List<Contingency> contingencies = createAllBranchesContingencies(fourBusNetwork);

        List<StateMonitor> monitors = List.of(
                new StateMonitor(ContingencyContext.all(), Set.of("l14", "l12"), Collections.emptySet(), Collections.emptySet()),
                new StateMonitor(ContingencyContext.specificContingency("l14"), Set.of("l14", "l12", "l23", "l34", "l13"), Collections.emptySet(), Collections.emptySet()));

        SecurityAnalysisResult result = runSecurityAnalysis(fourBusNetwork, contingencies, monitors, securityAnalysisParameters);

        assertEquals(2, result.getPreContingencyResult().getNetworkResult().getBranchResults().size());
        assertEquals("l14", result.getPreContingencyResult().getNetworkResult().getBranchResults().get(0).getBranchId());
        assertEquals("l12", result.getPreContingencyResult().getNetworkResult().getBranchResults().get(1).getBranchId());

        assertEquals(5, result.getPostContingencyResults().size());
        for (PostContingencyResult pcResult : result.getPostContingencyResults()) {
            if (pcResult.getContingency().getId().equals("l14")) {
                assertEquals(5, pcResult.getNetworkResult().getBranchResults().size());
            } else {
                assertEquals(2, pcResult.getNetworkResult().getBranchResults().size());
            }
        }
    }

    @Test
    void testSaDcModeWithIncreasedParameters() {
        Network fourBusNetwork = FourBusNetworkFactory.create();
        SecurityAnalysisParameters securityAnalysisParameters = new SecurityAnalysisParameters();
        LoadFlowParameters lfParameters = new LoadFlowParameters()
                .setDc(true);
        setSlackBusId(lfParameters, "b1_vl");
        securityAnalysisParameters.setLoadFlowParameters(lfParameters);
        SecurityAnalysisParameters.IncreasedViolationsParameters increasedViolationsParameters = new SecurityAnalysisParameters.IncreasedViolationsParameters();
        increasedViolationsParameters.setFlowProportionalThreshold(0);
        securityAnalysisParameters.setIncreasedViolationsParameters(increasedViolationsParameters);

        List<Contingency> contingencies = createAllBranchesContingencies(fourBusNetwork);

        fourBusNetwork.getLine("l14").newActivePowerLimits1().setPermanentLimit(0.1).add();
        fourBusNetwork.getLine("l12").newActivePowerLimits1().setPermanentLimit(0.2).add();
        fourBusNetwork.getLine("l23").newActivePowerLimits1().setPermanentLimit(0.25).add();
        fourBusNetwork.getLine("l34").newActivePowerLimits1().setPermanentLimit(0.15).add();
        fourBusNetwork.getLine("l13").newActivePowerLimits1().setPermanentLimit(0.1).add();

        List<StateMonitor> monitors = List.of(new StateMonitor(ContingencyContext.all(), Set.of("l14", "l12", "l23", "l34", "l13"), Collections.emptySet(), Collections.emptySet()));

        SecurityAnalysisResult result = runSecurityAnalysis(fourBusNetwork, contingencies, monitors, securityAnalysisParameters);

        assertSame(LoadFlowResult.ComponentResult.Status.CONVERGED, result.getPreContingencyResult().getStatus());
        assertEquals(5, result.getPreContingencyResult().getLimitViolationsResult().getLimitViolations().size());
        assertEquals(5, result.getPostContingencyResults().size());
        assertEquals(3, result.getPostContingencyResults().get(0).getLimitViolationsResult().getLimitViolations().size());
        assertEquals(3, result.getPostContingencyResults().get(1).getLimitViolationsResult().getLimitViolations().size());
        assertEquals(4, result.getPostContingencyResults().get(2).getLimitViolationsResult().getLimitViolations().size());
        assertEquals(4, result.getPostContingencyResults().get(3).getLimitViolationsResult().getLimitViolations().size());
        assertEquals(4, result.getPostContingencyResults().get(4).getLimitViolationsResult().getLimitViolations().size());

        //Branch result for first contingency
        assertEquals(5, result.getPostContingencyResults().get(0).getNetworkResult().getBranchResults().size());

        //Check branch results for flowTransfer computation for contingency on l14
        PostContingencyResult postContl14 = getPostContingencyResult(result, "l14");
        assertEquals("l14", postContl14.getContingency().getId());

        BranchResult brl14l12 = postContl14.getNetworkResult().getBranchResult("l12");
        assertEquals(0.333, brl14l12.getP1(), LoadFlowAssert.DELTA_POWER);
        assertEquals(0.333, brl14l12.getFlowTransfer(), LoadFlowAssert.DELTA_POWER);

        BranchResult brl14l14 = postContl14.getNetworkResult().getBranchResult("l14");
        assertEquals(NaN, brl14l14.getP1(), LoadFlowAssert.DELTA_POWER);
        assertEquals(NaN, brl14l14.getFlowTransfer(), LoadFlowAssert.DELTA_POWER);

        BranchResult brl14l23 = postContl14.getNetworkResult().getBranchResult("l23");
        assertEquals(1.333, brl14l23.getP1(), LoadFlowAssert.DELTA_POWER);
        assertEquals(0.333, brl14l23.getFlowTransfer(), LoadFlowAssert.DELTA_POWER);

        BranchResult brl14l34 = postContl14.getNetworkResult().getBranchResult("l34");
        assertEquals(-1.0, brl14l34.getP1(), LoadFlowAssert.DELTA_POWER);
        assertEquals(1.0, brl14l34.getFlowTransfer(), LoadFlowAssert.DELTA_POWER);

        BranchResult brl14l13 = postContl14.getNetworkResult().getBranchResult("l13");
        assertEquals(1.666, brl14l13.getP1(), LoadFlowAssert.DELTA_POWER);
        assertEquals(0.666, brl14l13.getFlowTransfer(), LoadFlowAssert.DELTA_POWER);
    }

    @Test
    void testSaModeAcAllBranchMonitoredFlowTransfer() {
        Network network = FourBusNetworkFactory.create();

        List<Contingency> contingencies = createAllBranchesContingencies(network);

        List<StateMonitor> monitors = createAllBranchesMonitors(network);

        SecurityAnalysisResult result = runSecurityAnalysis(network, contingencies, monitors);

        assertEquals(5, result.getPostContingencyResults().size());

        for (PostContingencyResult r : result.getPostContingencyResults()) {
            assertEquals(4, r.getNetworkResult().getBranchResults().size());
        }

        //Check branch results for flowTransfer computation for contingency on l14
        PostContingencyResult postContl14 = getPostContingencyResult(result, "l14");
        assertEquals("l14", postContl14.getContingency().getId());

        BranchResult brl14l12 = postContl14.getNetworkResult().getBranchResult("l12");
        assertEquals(0.335, brl14l12.getP1(), LoadFlowAssert.DELTA_POWER);
        assertEquals(0.336, brl14l12.getFlowTransfer(), LoadFlowAssert.DELTA_POWER);

        BranchResult brl14l23 = postContl14.getNetworkResult().getBranchResult("l23");
        assertEquals(1.335, brl14l23.getP1(), LoadFlowAssert.DELTA_POWER);
        assertEquals(0.336, brl14l23.getFlowTransfer(), LoadFlowAssert.DELTA_POWER);

        BranchResult brl14l34 = postContl14.getNetworkResult().getBranchResult("l34");
        assertEquals(-1.0, brl14l34.getP1(), LoadFlowAssert.DELTA_POWER);
        assertEquals(1.0, brl14l34.getFlowTransfer(), LoadFlowAssert.DELTA_POWER);

        BranchResult brl14l13 = postContl14.getNetworkResult().getBranchResult("l13");
        assertEquals(1.664, brl14l13.getP1(), LoadFlowAssert.DELTA_POWER);
        assertEquals(0.663, brl14l13.getFlowTransfer(), LoadFlowAssert.DELTA_POWER);
    }

    @Test
    void testSaWithRemoteSharedControl() {
        Network network = VoltageControlNetworkFactory.createWithIdenticalTransformers();

        List<Contingency> contingencies = createAllBranchesContingencies(network);

        List<StateMonitor> monitors = createAllBranchesMonitors(network);

        SecurityAnalysisResult result = runSecurityAnalysis(network, contingencies, monitors);

        // pre-contingency tests
        PreContingencyResult preContingencyResult = result.getPreContingencyResult();
        assertEquals(-66.667, preContingencyResult.getNetworkResult().getBranchResult("tr1").getQ2(), LoadFlowAssert.DELTA_POWER);
        assertEquals(-66.667, preContingencyResult.getNetworkResult().getBranchResult("tr2").getQ2(), LoadFlowAssert.DELTA_POWER);
        assertEquals(-66.667, preContingencyResult.getNetworkResult().getBranchResult("tr3").getQ2(), LoadFlowAssert.DELTA_POWER);

        // post-contingency tests
        PostContingencyResult postContingencyResult = getPostContingencyResult(result, "tr1");
        assertEquals(-99.999, postContingencyResult.getNetworkResult().getBranchResult("tr2").getQ2(), LoadFlowAssert.DELTA_POWER);
        assertEquals(-99.999, postContingencyResult.getNetworkResult().getBranchResult("tr3").getQ2(), LoadFlowAssert.DELTA_POWER);
    }

    @Test
    void testSaWithTransformerRemoteSharedControl() {
        Network network = VoltageControlNetworkFactory.createWithTransformerSharedRemoteControl();

        SecurityAnalysisParameters saParameters = new SecurityAnalysisParameters();
        saParameters.getLoadFlowParameters()
                .setTransformerVoltageControlOn(true);
        saParameters.addExtension(OpenSecurityAnalysisParameters.class, new OpenSecurityAnalysisParameters()
                .setCreateResultExtension(true));

        List<Contingency> contingencies = createAllBranchesContingencies(network);

        List<StateMonitor> monitors = createAllBranchesMonitors(network);

        SecurityAnalysisResult result = runSecurityAnalysis(network, contingencies, monitors, saParameters);

        // pre-contingency tests
        PreContingencyResult preContingencyResult = result.getPreContingencyResult();
        assertEquals(-0.659, preContingencyResult.getNetworkResult().getBranchResult("T2wT2").getQ1(), LoadFlowAssert.DELTA_POWER);
        assertEquals(-0.659, preContingencyResult.getNetworkResult().getBranchResult("T2wT").getQ1(), LoadFlowAssert.DELTA_POWER);
        assertEquals(1.05, preContingencyResult.getNetworkResult().getBranchResult("T2wT2").getExtension(OlfBranchResult.class).getR1(), 0d);
        assertEquals(1.050302, preContingencyResult.getNetworkResult().getBranchResult("T2wT2").getExtension(OlfBranchResult.class).getContinuousR1(), LoadFlowAssert.DELTA_RHO);
        assertEquals(1.05, preContingencyResult.getNetworkResult().getBranchResult("T2wT").getExtension(OlfBranchResult.class).getR1(), 0d);
        assertEquals(1.050302, preContingencyResult.getNetworkResult().getBranchResult("T2wT").getExtension(OlfBranchResult.class).getContinuousR1(), LoadFlowAssert.DELTA_RHO);

        // post-contingency tests
        PostContingencyResult postContingencyResult = getPostContingencyResult(result, "T2wT2");
        assertEquals(-0.577, postContingencyResult.getNetworkResult().getBranchResult("T2wT").getQ1(), LoadFlowAssert.DELTA_POWER); // this assertion is not so relevant. It is more relevant to look at the logs.
        assertEquals(1.1, postContingencyResult.getNetworkResult().getBranchResult("T2wT").getExtension(OlfBranchResult.class).getR1(), 0d);
        assertEquals(1.088228, postContingencyResult.getNetworkResult().getBranchResult("T2wT").getExtension(OlfBranchResult.class).getContinuousR1(), LoadFlowAssert.DELTA_RHO);
    }

    @Test
    void testSaWithTransformerRemoteSharedControl2() {
        Network network = VoltageControlNetworkFactory.createWithTransformerSharedRemoteControl();

        LoadFlowParameters lfParameters = new LoadFlowParameters()
                .setTransformerVoltageControlOn(true);

        List<Contingency> contingencies = List.of(new Contingency("N-2", List.of(new BranchContingency("T2wT"), new BranchContingency("T2wT2"))));

        List<StateMonitor> monitors = createAllBranchesMonitors(network);

        SecurityAnalysisResult result = runSecurityAnalysis(network, contingencies, monitors, lfParameters);

        // pre-contingency tests
        PreContingencyResult preContingencyResult = result.getPreContingencyResult();
        assertEquals(-6.181, preContingencyResult.getNetworkResult().getBranchResult("LINE_12").getQ2(), LoadFlowAssert.DELTA_POWER);

        // post-contingency tests
        PostContingencyResult postContingencyResult = getPostContingencyResult(result, "N-2");
        assertEquals(-7.499, postContingencyResult.getNetworkResult().getBranchResult("LINE_12").getQ2(), LoadFlowAssert.DELTA_POWER);
    }

    @Test
    void testSaWithShuntRemoteSharedControl() {
        Network network = VoltageControlNetworkFactory.createWithShuntSharedRemoteControl();

        LoadFlowParameters lfParameters = new LoadFlowParameters()
                .setShuntCompensatorVoltageControlOn(true);

        List<Contingency> contingencies = createAllBranchesContingencies(network);

        List<StateMonitor> monitors = createAllBranchesMonitors(network);

        SecurityAnalysisResult result = runSecurityAnalysis(network, contingencies, monitors, lfParameters);

        // pre-contingency tests
        PreContingencyResult preContingencyResult = result.getPreContingencyResult();
        assertEquals(-108.596, preContingencyResult.getNetworkResult().getBranchResult("tr1").getQ2(), LoadFlowAssert.DELTA_POWER);
        assertEquals(54.298, preContingencyResult.getNetworkResult().getBranchResult("tr2").getQ2(), LoadFlowAssert.DELTA_POWER);
        assertEquals(54.298, preContingencyResult.getNetworkResult().getBranchResult("tr3").getQ2(), LoadFlowAssert.DELTA_POWER);

        // post-contingency tests
        PostContingencyResult tr2ContingencyResult = getPostContingencyResult(result, "tr2");
        assertEquals(-107.543, tr2ContingencyResult.getNetworkResult().getBranchResult("tr1").getQ2(), LoadFlowAssert.DELTA_POWER);
        assertEquals(107.543, tr2ContingencyResult.getNetworkResult().getBranchResult("tr3").getQ2(), LoadFlowAssert.DELTA_POWER);
    }

    @Test
    void testWithPhaseControl() {
        Network network = PhaseControlFactory.createNetworkWithT2wt();

        network.newLine().setId("L3")
                .setVoltageLevel1("VL1")
                .setConnectableBus1("B1")
                .setBus1("B1")
                .setVoltageLevel2("VL2")
                .setConnectableBus2("B2")
                .setBus2("B2")
                .setR(4.0)
                .setX(200.0)
                .setG1(0.0)
                .setB1(0.0)
                .setG2(0.0)
                .setB2(0.0)
                .add();

        network.newLine().setId("L4")
                .setVoltageLevel1("VL3")
                .setConnectableBus1("B3")
                .setBus1("B3")
                .setVoltageLevel2("VL2")
                .setConnectableBus2("B2")
                .setBus2("B2")
                .setR(4.0)
                .setX(200.0)
                .setG1(0.0)
                .setB1(0.0)
                .setG2(0.0)
                .setB2(0.0)
                .add();

        TwoWindingsTransformer ps1 = network.getTwoWindingsTransformer("PS1");
        ps1.getPhaseTapChanger()
                .setRegulationMode(PhaseTapChanger.RegulationMode.ACTIVE_POWER_CONTROL)
                .setTargetDeadband(1)
                .setRegulating(true)
                .setTapPosition(1)
                .setRegulationTerminal(ps1.getTerminal1())
                .setRegulationValue(83);

        LoadFlowParameters lfParameters = new LoadFlowParameters()
                .setPhaseShifterRegulationOn(true);

        List<Contingency> contingencies = List.of(new Contingency("PS1", List.of(new BranchContingency("PS1")))); // allBranches(network);

        List<StateMonitor> monitors = createAllBranchesMonitors(network);

        SecurityAnalysisResult result = runSecurityAnalysis(network, contingencies, monitors, lfParameters);

        // pre-contingency tests
        PreContingencyResult preContingencyResult = result.getPreContingencyResult();
        assertEquals(5.682, preContingencyResult.getNetworkResult().getBranchResult("L1").getP1(), LoadFlowAssert.DELTA_POWER);
        assertEquals(59.019, preContingencyResult.getNetworkResult().getBranchResult("L2").getP1(), LoadFlowAssert.DELTA_POWER);
        assertEquals(5.682, preContingencyResult.getNetworkResult().getBranchResult("L3").getP1(), LoadFlowAssert.DELTA_POWER);
        assertEquals(29.509, preContingencyResult.getNetworkResult().getBranchResult("L4").getP1(), LoadFlowAssert.DELTA_POWER);
        assertEquals(88.634, preContingencyResult.getNetworkResult().getBranchResult("PS1").getP1(), LoadFlowAssert.DELTA_POWER);

        // post-contingency tests
        PostContingencyResult ps1ContingencyResult = getPostContingencyResult(result, "PS1");
        assertEquals(50, ps1ContingencyResult.getNetworkResult().getBranchResult("L1").getP1(), LoadFlowAssert.DELTA_POWER);
        assertEquals(0, ps1ContingencyResult.getNetworkResult().getBranchResult("L2").getP1(), LoadFlowAssert.DELTA_POWER); // because no load on B3
        assertEquals(50, ps1ContingencyResult.getNetworkResult().getBranchResult("L3").getP1(), LoadFlowAssert.DELTA_POWER);
        assertEquals(0, ps1ContingencyResult.getNetworkResult().getBranchResult("L4").getP1(), LoadFlowAssert.DELTA_POWER); // because no load on B3
    }

    @Test
    void testSaWithShuntContingency() {
        Network network = VoltageControlNetworkFactory.createWithShuntSharedRemoteControl();
        network.getShuntCompensatorStream().forEach(shuntCompensator -> {
            shuntCompensator.setSectionCount(10);
        });

        List<Contingency> contingencies = List.of(new Contingency("SHUNT2", new ShuntCompensatorContingency("SHUNT2")),
                                                  new Contingency("tr3", new BranchContingency("tr3")));

        List<StateMonitor> monitors = createAllBranchesMonitors(network);

        SecurityAnalysisResult result = runSecurityAnalysis(network, contingencies, monitors);

        // pre-contingency tests
        PreContingencyResult preContingencyResult = result.getPreContingencyResult();
        assertEquals(42.342, preContingencyResult.getNetworkResult().getBranchResult("tr2").getQ2(), LoadFlowAssert.DELTA_POWER);
        assertEquals(42.342, preContingencyResult.getNetworkResult().getBranchResult("tr3").getQ2(), LoadFlowAssert.DELTA_POWER);

        // post-contingency tests
        PostContingencyResult contingencyResult = getPostContingencyResult(result, "SHUNT2");
        assertEquals(0.0, contingencyResult.getNetworkResult().getBranchResult("tr2").getQ2(), LoadFlowAssert.DELTA_POWER);
        assertEquals(42.914, contingencyResult.getNetworkResult().getBranchResult("tr3").getQ2(), LoadFlowAssert.DELTA_POWER);

        // post-contingency tests
        PostContingencyResult tr3ContingencyResult = getPostContingencyResult(result, "tr3");
        assertEquals(42.914, tr3ContingencyResult.getNetworkResult().getBranchResult("tr2").getQ2(), LoadFlowAssert.DELTA_POWER);
    }

    @Test
    void testSaWithShuntContingency2() {
        Network network = VoltageControlNetworkFactory.createWithShuntSharedRemoteControl();
        network.getShuntCompensatorStream().forEach(shuntCompensator -> {
            shuntCompensator.setSectionCount(10);
        });

        LoadFlowParameters lfParameters = new LoadFlowParameters()
                .setShuntCompensatorVoltageControlOn(true);

        List<Contingency> contingencies = List.of(new Contingency("SHUNT2", new ShuntCompensatorContingency("SHUNT2")),
                                                  new Contingency("tr3", new BranchContingency("tr3")));

        List<StateMonitor> monitors = createAllBranchesMonitors(network);

        CompletionException exception = assertThrows(CompletionException.class, () -> runSecurityAnalysis(network, contingencies, monitors, lfParameters));
        assertEquals("Shunt compensator 'SHUNT2' with voltage control on: not supported yet", exception.getCause().getMessage());
    }

    @Test
    void testSaWithShuntContingency3() {
        Network network = VoltageControlNetworkFactory.createWithShuntSharedRemoteControl();
        network.getBusBreakerView().getBus("b2").getVoltageLevel().newShuntCompensator()
                .setId("SHUNT4")
                .setBus("b2")
                .setConnectableBus("b2")
                .setSectionCount(0)
                .newLinearModel()
                .setMaximumSectionCount(50)
                .setBPerSection(-1E-2)
                .setGPerSection(0.0)
                .add()
                .add();
        network.getShuntCompensatorStream().forEach(shuntCompensator -> {
            shuntCompensator.setSectionCount(10);
        });
        network.getGenerator("g1").setMaxP(1000);

        List<Contingency> contingencies = List.of(new Contingency("SHUNT2", new ShuntCompensatorContingency("SHUNT2")),
                new Contingency("SHUNTS", List.of(new ShuntCompensatorContingency("SHUNT2"), new ShuntCompensatorContingency("SHUNT4"))));

        List<StateMonitor> monitors = createAllBranchesMonitors(network);

        SecurityAnalysisResult result = runSecurityAnalysis(network, contingencies, monitors);

        // pre-contingency tests
        PreContingencyResult preContingencyResult = result.getPreContingencyResult();
        assertEquals(82.342, preContingencyResult.getNetworkResult().getBranchResult("tr2").getQ2(), LoadFlowAssert.DELTA_POWER);
        assertEquals(41.495, preContingencyResult.getNetworkResult().getBranchResult("tr3").getQ2(), LoadFlowAssert.DELTA_POWER);

        // post-contingency tests
        PostContingencyResult contingencyResult = getPostContingencyResult(result, "SHUNT2");
        assertEquals(42.131, contingencyResult.getNetworkResult().getBranchResult("tr2").getQ2(), LoadFlowAssert.DELTA_POWER);
        assertEquals(42.131, contingencyResult.getNetworkResult().getBranchResult("tr3").getQ2(), LoadFlowAssert.DELTA_POWER);

        // post-contingency tests
        PostContingencyResult contingencyResult2 = getPostContingencyResult(result, "SHUNTS");
        assertEquals(-0.0027, contingencyResult2.getNetworkResult().getBranchResult("tr2").getQ2(), LoadFlowAssert.DELTA_POWER);
        assertEquals(42.792, contingencyResult2.getNetworkResult().getBranchResult("tr3").getQ2(), LoadFlowAssert.DELTA_POWER);
    }

    @Test
    void testSaWithShuntContingency4() {
        Network network = VoltageControlNetworkFactory.createWithShuntSharedRemoteControl();
        network.getShuntCompensatorStream().forEach(shuntCompensator -> {
            shuntCompensator.setSectionCount(10);
        });

        LoadFlowParameters lfParameters = new LoadFlowParameters()
                .setShuntCompensatorVoltageControlOn(true);

        List<Contingency> contingencies = List.of(new Contingency("SHUNT4", new ShuntCompensatorContingency("SHUNT4")),
                new Contingency("tr3", new BranchContingency("tr3")));

        List<StateMonitor> monitors = createAllBranchesMonitors(network);

        CompletionException exception = assertThrows(CompletionException.class, () -> runSecurityAnalysis(network, contingencies, monitors, lfParameters));
        assertEquals("Shunt compensator 'SHUNT4' not found in the network", exception.getCause().getMessage());
    }

    @Test
    void testDcSaWithLoadContingency() {
        Network network = DistributedSlackNetworkFactory.createNetworkWithLoads();

        LoadFlowParameters parameters = new LoadFlowParameters();
        parameters.setDc(true);
        parameters.setBalanceType(LoadFlowParameters.BalanceType.PROPORTIONAL_TO_LOAD);

        List<Contingency> contingencies = List.of(new Contingency("l2", new LoadContingency("l2")),
                new Contingency("l34", new BranchContingency("l34")),
                new Contingency("l4", new LoadContingency("l4")));

        List<StateMonitor> monitors = createAllBranchesMonitors(network);

        SecurityAnalysisResult result = runSecurityAnalysis(network, contingencies, monitors, parameters);

        // pre-contingency tests
        PreContingencyResult preContingencyResult = result.getPreContingencyResult();
        assertEquals(129.411, preContingencyResult.getNetworkResult().getBranchResult("l24").getP1(), LoadFlowAssert.DELTA_POWER);
        assertEquals(64.706, preContingencyResult.getNetworkResult().getBranchResult("l14").getP1(), LoadFlowAssert.DELTA_POWER);
        assertEquals(-58.823, preContingencyResult.getNetworkResult().getBranchResult("l34").getP1(), LoadFlowAssert.DELTA_POWER);

        // post-contingency tests
        PostContingencyResult l2ContingencyResult = getPostContingencyResult(result, "l2");
        assertEquals(200.0, l2ContingencyResult.getNetworkResult().getBranchResult("l24").getP1(), LoadFlowAssert.DELTA_POWER);
        assertEquals(57.143, l2ContingencyResult.getNetworkResult().getBranchResult("l14").getP1(), LoadFlowAssert.DELTA_POWER);
        assertEquals(-71.428, l2ContingencyResult.getNetworkResult().getBranchResult("l34").getP1(), LoadFlowAssert.DELTA_POWER);

        // post-contingency tests
        PostContingencyResult l4ContingencyResult = getPostContingencyResult(result, "l4");
        assertEquals(80.0, l4ContingencyResult.getNetworkResult().getBranchResult("l24").getP1(), LoadFlowAssert.DELTA_POWER);
        assertEquals(40.0, l4ContingencyResult.getNetworkResult().getBranchResult("l14").getP1(), LoadFlowAssert.DELTA_POWER);
        assertEquals(-100.0, l4ContingencyResult.getNetworkResult().getBranchResult("l34").getP1(), LoadFlowAssert.DELTA_POWER);
    }

    @Test
    void testDcSaWithGeneratorContingency() {
        Network network = DistributedSlackNetworkFactory.createNetworkWithLoads();
        network.getGenerator("g2").setTargetV(400).setVoltageRegulatorOn(true);

        LoadFlowParameters parameters = new LoadFlowParameters();
        parameters.setBalanceType(LoadFlowParameters.BalanceType.PROPORTIONAL_TO_GENERATION_P_MAX);
        parameters.setDc(true);

        List<Contingency> contingencies = List.of(new Contingency("g1", new GeneratorContingency("g1")),
                new Contingency("l34", new BranchContingency("l34")),
                new Contingency("g2", new GeneratorContingency("g2")));

        List<StateMonitor> monitors = createAllBranchesMonitors(network);

        SecurityAnalysisResult result = runSecurityAnalysis(network, contingencies, monitors, parameters);

        // pre-contingency tests
        PreContingencyResult preContingencyResult = result.getPreContingencyResult();
        assertEquals(110.0, preContingencyResult.getNetworkResult().getBranchResult("l24").getP1(), LoadFlowAssert.DELTA_POWER);
        assertEquals(40.0, preContingencyResult.getNetworkResult().getBranchResult("l14").getP1(), LoadFlowAssert.DELTA_POWER);
        assertEquals(-50.0, preContingencyResult.getNetworkResult().getBranchResult("l34").getP1(), LoadFlowAssert.DELTA_POWER);

        // post-contingency tests
        PostContingencyResult g1ContingencyResult = getPostContingencyResult(result, "g1");
        assertEquals(180.00, g1ContingencyResult.getNetworkResult().getBranchResult("l24").getP1(), LoadFlowAssert.DELTA_POWER);
        assertEquals(-30.0, g1ContingencyResult.getNetworkResult().getBranchResult("l14").getP1(), LoadFlowAssert.DELTA_POWER);
        assertEquals(-50.0, g1ContingencyResult.getNetworkResult().getBranchResult("l34").getP1(), LoadFlowAssert.DELTA_POWER);

        // post-contingency tests
        PostContingencyResult g2ContingencyResult = getPostContingencyResult(result, "g2");
        assertEquals(-60.000, g2ContingencyResult.getNetworkResult().getBranchResult("l24").getP1(), LoadFlowAssert.DELTA_POWER);
        assertEquals(210.0, g2ContingencyResult.getNetworkResult().getBranchResult("l14").getP1(), LoadFlowAssert.DELTA_POWER);
        assertEquals(-50.0, g2ContingencyResult.getNetworkResult().getBranchResult("l34").getP1(), LoadFlowAssert.DELTA_POWER);
    }

    @Test
    void testSaWithLoadContingency() {
        Network network = DistributedSlackNetworkFactory.createNetworkWithLoads();

        LoadFlowParameters parameters = new LoadFlowParameters();
        parameters.setBalanceType(LoadFlowParameters.BalanceType.PROPORTIONAL_TO_LOAD);

        List<Contingency> contingencies = List.of(new Contingency("l2", new LoadContingency("l2")),
                new Contingency("l34", new BranchContingency("l34")),
                new Contingency("l4", new LoadContingency("l4")));

        List<StateMonitor> monitors = createAllBranchesMonitors(network);

        SecurityAnalysisResult result = runSecurityAnalysis(network, contingencies, monitors, parameters);

        // pre-contingency tests
        PreContingencyResult preContingencyResult = result.getPreContingencyResult();
        assertEquals(129.412, preContingencyResult.getNetworkResult().getBranchResult("l24").getP1(), LoadFlowAssert.DELTA_POWER);
        assertEquals(-64.706, preContingencyResult.getNetworkResult().getBranchResult("l14").getP2(), LoadFlowAssert.DELTA_POWER);
        assertEquals(58.823, preContingencyResult.getNetworkResult().getBranchResult("l34").getP2(), LoadFlowAssert.DELTA_POWER);

        // post-contingency tests
        PostContingencyResult l2ContingencyResult = getPostContingencyResult(result, "l2");
        assertEquals(200.000, l2ContingencyResult.getNetworkResult().getBranchResult("l24").getP1(), LoadFlowAssert.DELTA_POWER);
        assertEquals(-57.142, l2ContingencyResult.getNetworkResult().getBranchResult("l14").getP2(), LoadFlowAssert.DELTA_POWER);
        assertEquals(71.429, l2ContingencyResult.getNetworkResult().getBranchResult("l34").getP2(), LoadFlowAssert.DELTA_POWER);

        // post-contingency tests
        PostContingencyResult l4ContingencyResult = getPostContingencyResult(result, "l4");
        assertEquals(80.003, l4ContingencyResult.getNetworkResult().getBranchResult("l24").getP1(), LoadFlowAssert.DELTA_POWER);
        assertEquals(-40.002, l4ContingencyResult.getNetworkResult().getBranchResult("l14").getP2(), LoadFlowAssert.DELTA_POWER);
        assertEquals(99.997, l4ContingencyResult.getNetworkResult().getBranchResult("l34").getP2(), LoadFlowAssert.DELTA_POWER);
    }

    @Test
    void testSaWithDisconnectedLoadContingency() {
        Network network = DistributedSlackNetworkFactory.createNetworkWithLoads();
        network.getLoad("l2").getTerminal().disconnect();

        List<Contingency> contingencies = List.of(new Contingency("l2", new LoadContingency("l2")));

        SecurityAnalysisResult result = runSecurityAnalysis(network, contingencies);

        // load is disconnected, contingency is skipped
        assertFalse(getOptionalPostContingencyResult(result, "l2").isPresent());
    }

    @Test
    void testSaWithLoadDetailContingency() {
        Network network = DistributedSlackNetworkFactory.createNetworkWithLoads();
        network.getLoad("l2").newExtension(LoadDetailAdder.class).withVariableActivePower(40).withFixedActivePower(20).withVariableReactivePower(40).withFixedActivePower(0).add();
        network.getLoad("l4").newExtension(LoadDetailAdder.class).withVariableActivePower(100).withFixedActivePower(40).withVariableReactivePower(100).withFixedActivePower(0).add();

        LoadFlowParameters parameters = new LoadFlowParameters();
        parameters.setBalanceType(LoadFlowParameters.BalanceType.PROPORTIONAL_TO_CONFORM_LOAD);

        List<Contingency> contingencies = List.of(new Contingency("l2", new LoadContingency("l2")),
                new Contingency("l34", new BranchContingency("l34")),
                new Contingency("l4", new LoadContingency("l4")));

        List<StateMonitor> monitors = createAllBranchesMonitors(network);

        SecurityAnalysisResult result = runSecurityAnalysis(network, contingencies, monitors, parameters);

        // pre-contingency tests
        PreContingencyResult preContingencyResult = result.getPreContingencyResult();
        assertEquals(122.857, preContingencyResult.getNetworkResult().getBranchResult("l24").getP1(), LoadFlowAssert.DELTA_POWER);
        assertEquals(-69.999, preContingencyResult.getNetworkResult().getBranchResult("l14").getP2(), LoadFlowAssert.DELTA_POWER);
        assertEquals(50.0, preContingencyResult.getNetworkResult().getBranchResult("l34").getP2(), LoadFlowAssert.DELTA_POWER);

        // post-contingency tests
        PostContingencyResult l2ContingencyResult = getPostContingencyResult(result, "l2");
        assertEquals(200.000, l2ContingencyResult.getNetworkResult().getBranchResult("l24").getP1(), LoadFlowAssert.DELTA_POWER);
        assertEquals(-70.0, l2ContingencyResult.getNetworkResult().getBranchResult("l14").getP2(), LoadFlowAssert.DELTA_POWER);
        assertEquals(49.999, l2ContingencyResult.getNetworkResult().getBranchResult("l34").getP2(), LoadFlowAssert.DELTA_POWER);

        // post-contingency tests
        PostContingencyResult l4ContingencyResult = getPostContingencyResult(result, "l4");
        assertEquals(-59.982, l4ContingencyResult.getNetworkResult().getBranchResult("l24").getP1(), LoadFlowAssert.DELTA_POWER);
        assertEquals(-69.999, l4ContingencyResult.getNetworkResult().getBranchResult("l14").getP2(), LoadFlowAssert.DELTA_POWER);
        assertEquals(49.999, l4ContingencyResult.getNetworkResult().getBranchResult("l34").getP2(), LoadFlowAssert.DELTA_POWER);
    }

    @Test
    void testSaWithGeneratorContingency() {
        Network network = DistributedSlackNetworkFactory.createNetworkWithLoads();
        network.getGenerator("g2").setTargetV(400).setVoltageRegulatorOn(true);

        LoadFlowParameters parameters = new LoadFlowParameters();
        parameters.setBalanceType(LoadFlowParameters.BalanceType.PROPORTIONAL_TO_GENERATION_P_MAX);
        parameters.setNoGeneratorReactiveLimits(true);

        List<Contingency> contingencies = List.of(new Contingency("g1", new GeneratorContingency("g1")),
                new Contingency("l34", new BranchContingency("l34")),
                new Contingency("g2", new GeneratorContingency("g2")));

        List<StateMonitor> monitors = createNetworkMonitors(network);

        SecurityAnalysisResult result = runSecurityAnalysis(network, contingencies, monitors, parameters);

        // pre-contingency tests
        PreContingencyResult preContingencyResult = result.getPreContingencyResult();
        assertEquals(110, preContingencyResult.getNetworkResult().getBranchResult("l24").getP1(), LoadFlowAssert.DELTA_POWER);
        assertEquals(-40, preContingencyResult.getNetworkResult().getBranchResult("l14").getP2(), LoadFlowAssert.DELTA_POWER);
        assertEquals(50.0, preContingencyResult.getNetworkResult().getBranchResult("l34").getP2(), LoadFlowAssert.DELTA_POWER);

        // post-contingency tests
        PostContingencyResult g1ContingencyResult = getPostContingencyResult(result, "g1");
        assertEquals(180, g1ContingencyResult.getNetworkResult().getBranchResult("l24").getP1(), LoadFlowAssert.DELTA_POWER);
        assertEquals(30, g1ContingencyResult.getNetworkResult().getBranchResult("l14").getP2(), LoadFlowAssert.DELTA_POWER);
        assertEquals(50.0, g1ContingencyResult.getNetworkResult().getBranchResult("l34").getP2(), LoadFlowAssert.DELTA_POWER);
        assertEquals(399.855, g1ContingencyResult.getNetworkResult().getBusResult("b1").getV(), LoadFlowAssert.DELTA_V);
        assertEquals(400, g1ContingencyResult.getNetworkResult().getBusResult("b2").getV(), LoadFlowAssert.DELTA_V);

        // post-contingency tests
        PostContingencyResult g2ContingencyResult = getPostContingencyResult(result, "g2");
        assertEquals(-60.000, g2ContingencyResult.getNetworkResult().getBranchResult("l24").getP1(), LoadFlowAssert.DELTA_POWER);
        assertEquals(-210.000, g2ContingencyResult.getNetworkResult().getBranchResult("l14").getP2(), LoadFlowAssert.DELTA_POWER);
        assertEquals(50.0, g2ContingencyResult.getNetworkResult().getBranchResult("l34").getP2(), LoadFlowAssert.DELTA_POWER);
        assertEquals(400.0, g2ContingencyResult.getNetworkResult().getBusResult("b1").getV(), LoadFlowAssert.DELTA_V);
        assertEquals(399.891, g2ContingencyResult.getNetworkResult().getBusResult("b2").getV(), LoadFlowAssert.DELTA_V);
    }

    @Test
    void testSaWithTransformerContingency() {
        Network network = VoltageControlNetworkFactory.createNetworkWithT2wt();

        LoadFlowParameters parameters = new LoadFlowParameters();
        parameters.setBalanceType(LoadFlowParameters.BalanceType.PROPORTIONAL_TO_GENERATION_P_MAX);

        List<Contingency> contingencies = List.of(new Contingency("T2wT", new BranchContingency("T2wT")));

        List<StateMonitor> monitors = createAllBranchesMonitors(network);

        SecurityAnalysisResult result = runSecurityAnalysis(network, contingencies, monitors, parameters);

        // pre-contingency tests
        PreContingencyResult preContingencyResult = result.getPreContingencyResult();
        assertEquals(22.111, preContingencyResult.getNetworkResult().getBranchResult("LINE_12").getP1(), LoadFlowAssert.DELTA_POWER);

        // post-contingency tests
        PostContingencyResult contingencyResult = getPostContingencyResult(result, "T2wT");
        assertEquals(11.228, contingencyResult.getNetworkResult().getBranchResult("LINE_12").getP1(), LoadFlowAssert.DELTA_POWER);
    }

    @Test
    void testPostContingencyFiltering() {
        Network network = EurostagTutorialExample1Factory.createWithFixedCurrentLimits();
        network.getLine("NHV1_NHV2_2").newCurrentLimits1()
                .setPermanentLimit(300)
                .add();
        network.getVoltageLevel("VLHV1").setLowVoltageLimit(410);

        List<Contingency> contingencies = List.of(new Contingency("NHV1_NHV2_1", new BranchContingency("NHV1_NHV2_1")));
        SecurityAnalysisParameters parameters = new SecurityAnalysisParameters();
        parameters.getIncreasedViolationsParameters().setFlowProportionalThreshold(0.0);
        SecurityAnalysisResult result = runSecurityAnalysis(network, contingencies, Collections.emptyList(), parameters);

        List<LimitViolation> preContingencyLimitViolationsOnLine = result.getPreContingencyResult().getLimitViolationsResult()
                .getLimitViolations().stream().filter(violation -> violation.getSubjectId().equals("NHV1_NHV2_2") && violation.getSide().equals(Branch.Side.ONE)).collect(Collectors.toList());
        assertEquals(LimitViolationType.CURRENT, preContingencyLimitViolationsOnLine.get(0).getLimitType());
        assertEquals(459, preContingencyLimitViolationsOnLine.get(0).getValue(), LoadFlowAssert.DELTA_I);

        List<LimitViolation> postContingencyLimitViolationsOnLine = result.getPostContingencyResults().get(0).getLimitViolationsResult()
                .getLimitViolations().stream().filter(violation -> violation.getSubjectId().equals("NHV1_NHV2_2") && violation.getSide().equals(Branch.Side.ONE)).collect(Collectors.toList());
        assertEquals(LimitViolationType.CURRENT, postContingencyLimitViolationsOnLine.get(0).getLimitType());
        assertEquals(1014.989, postContingencyLimitViolationsOnLine.get(0).getValue(), LoadFlowAssert.DELTA_I);

        List<LimitViolation> preContingencyLimitViolationsOnVoltageLevel = result.getPreContingencyResult().getLimitViolationsResult()
                .getLimitViolations().stream().filter(violation -> violation.getSubjectId().equals("VLHV1")).collect(Collectors.toList());
        assertEquals(LimitViolationType.LOW_VOLTAGE, preContingencyLimitViolationsOnVoltageLevel.get(0).getLimitType());
        assertEquals(400.63, preContingencyLimitViolationsOnVoltageLevel.get(0).getValue(), LoadFlowAssert.DELTA_V);

        List<LimitViolation> postContingencyLimitViolationsOnVoltageLevel = result.getPostContingencyResults().get(0).getLimitViolationsResult()
                .getLimitViolations().stream().filter(violation -> violation.getSubjectId().equals("VLHV1")).collect(Collectors.toList());
        assertEquals(LimitViolationType.LOW_VOLTAGE, postContingencyLimitViolationsOnVoltageLevel.get(0).getLimitType());
        assertEquals(396.70, postContingencyLimitViolationsOnVoltageLevel.get(0).getValue(), LoadFlowAssert.DELTA_V);

        parameters.getIncreasedViolationsParameters().setFlowProportionalThreshold(1.5);
        parameters.getIncreasedViolationsParameters().setLowVoltageProportionalThreshold(0.1);
        parameters.getIncreasedViolationsParameters().setLowVoltageAbsoluteThreshold(5);
        SecurityAnalysisResult result2 = runSecurityAnalysis(network, contingencies, Collections.emptyList(), parameters);

        List<LimitViolation> postContingencyLimitViolationsOnLine2 = result2.getPostContingencyResults().get(0).getLimitViolationsResult()
                .getLimitViolations().stream().filter(violation -> violation.getSubjectId().equals("NHV1_NHV2_2") && violation.getSide().equals(Branch.Side.ONE)).collect(Collectors.toList());
        assertEquals(0, postContingencyLimitViolationsOnLine2.size());

        List<LimitViolation> postContingencyLimitViolationsOnVoltageLevel2 = result2.getPostContingencyResults().get(0).getLimitViolationsResult()
                .getLimitViolations().stream().filter(violation -> violation.getSubjectId().equals("VLHV1")).collect(Collectors.toList());
        assertEquals(0, postContingencyLimitViolationsOnVoltageLevel2.size());
    }

    @Test
    void testViolationsWeakenedOrEquivalent() {
        LimitViolation violation1 = new LimitViolation("voltageLevel1", LimitViolationType.HIGH_VOLTAGE, 420, 1, 421);
        LimitViolation violation2 = new LimitViolation("voltageLevel1", LimitViolationType.HIGH_VOLTAGE, 420, 1, 425.20);
        SecurityAnalysisParameters.IncreasedViolationsParameters violationsParameters = new SecurityAnalysisParameters.IncreasedViolationsParameters();
        violationsParameters.setFlowProportionalThreshold(1.5);
        violationsParameters.setHighVoltageProportionalThreshold(0.1);
        violationsParameters.setHighVoltageAbsoluteThreshold(3);
        assertFalse(LimitViolationManager.violationWeakenedOrEquivalent(violation1, violation2, violationsParameters));
        violationsParameters.setHighVoltageProportionalThreshold(0.01); // 4.21 kV
        violationsParameters.setHighVoltageAbsoluteThreshold(5);
        assertTrue(LimitViolationManager.violationWeakenedOrEquivalent(violation1, violation2, violationsParameters));

        LimitViolation violation3 = new LimitViolation("voltageLevel1", LimitViolationType.LOW_VOLTAGE, 380, 1, 375);
        LimitViolation violation4 = new LimitViolation("voltageLevel1", LimitViolationType.LOW_VOLTAGE, 380, 1, 371.26);
        violationsParameters.setFlowProportionalThreshold(1.5);
        violationsParameters.setLowVoltageProportionalThreshold(0.1);
        violationsParameters.setLowVoltageAbsoluteThreshold(3);
        assertFalse(LimitViolationManager.violationWeakenedOrEquivalent(violation3, violation4, violationsParameters));
        violationsParameters.setLowVoltageProportionalThreshold(0.01); // 3.75 kV
        violationsParameters.setLowVoltageAbsoluteThreshold(5);
        assertTrue(LimitViolationManager.violationWeakenedOrEquivalent(violation3, violation4, violationsParameters));

        assertFalse(LimitViolationManager.violationWeakenedOrEquivalent(violation1, violation4, violationsParameters));
    }

    @Test
    void testPhaseShifterNecessaryForConnectivity() {
        Network network = PhaseControlFactory.createNetworkWithT2wt();

        // switch PS1 to active power control
        var ps1 = network.getTwoWindingsTransformer("PS1");
        ps1.getPhaseTapChanger()
                .setRegulationMode(PhaseTapChanger.RegulationMode.ACTIVE_POWER_CONTROL)
                .setTargetDeadband(1)
                .setRegulating(true)
                .setRegulationValue(83);

        LoadFlowParameters parameters = new LoadFlowParameters()
                .setPhaseShifterRegulationOn(true);

        List<Contingency> contingencies = List.of(Contingency.line("L2"), Contingency.twoWindingsTransformer("PS1"), Contingency.line("L1")); // I added L2 and PS1 before to assert there is no impact on L1 contingency

        List<StateMonitor> monitors = createAllBranchesMonitors(network);

        SecurityAnalysisResult result = runSecurityAnalysis(network, contingencies, monitors, parameters);
        assertEquals(3, result.getPostContingencyResults().size());
        PostContingencyResult l1ContingencyResult = getPostContingencyResult(result, "L1");
        assertSame(PostContingencyComputationStatus.CONVERGED, l1ContingencyResult.getStatus());
        assertEquals(100.3689, l1ContingencyResult.getNetworkResult().getBranchResult("PS1").getP1(), LoadFlowAssert.DELTA_POWER);
        assertEquals(-100.1844, l1ContingencyResult.getNetworkResult().getBranchResult("PS1").getP2(), LoadFlowAssert.DELTA_POWER);
    }

    @Test
    void testWithNonImpedantLineConnectedToSlackBus() {
        Network network = IeeeCdfNetworkFactory.create14();
        network.getLine("L1-2-1").setR(0).setX(0);
        network.getLine("L4-5-1").setR(0).setX(0);

        List<Contingency> contingencies = createAllBranchesContingencies(network);

        List<StateMonitor> monitors = Collections.emptyList();

        SecurityAnalysisResult result = runSecurityAnalysis(network, contingencies, monitors);
        assertEquals(20, result.getPostContingencyResults().size()); // assert there is no contingency simulation failure
    }

    @Test
    void testHvdcAcEmulation() {
        Network network = HvdcNetworkFactory.createWithHvdcInAcEmulation();
        network.getHvdcLine("hvdc34").newExtension(HvdcAngleDroopActivePowerControlAdder.class)
                .withDroop(180)
                .withP0(0.f)
                .withEnabled(true)
                .add();

        LoadFlowParameters parameters = new LoadFlowParameters();
        parameters.setBalanceType(LoadFlowParameters.BalanceType.PROPORTIONAL_TO_GENERATION_P_MAX)
                .setHvdcAcEmulation(true);
        OpenLoadFlowParameters.create(parameters)
                .setSlackBusSelectionMode(SlackBusSelectionMode.MOST_MESHED);

        List<Contingency> contingencies = new ArrayList<>();
        contingencies.add(Contingency.line("l12"));
        contingencies.add(Contingency.line("l46"));
        contingencies.add(Contingency.generator("g1"));

        List<StateMonitor> monitors = createAllBranchesMonitors(network);

        SecurityAnalysisResult result = runSecurityAnalysis(network, contingencies, monitors, parameters);

        PreContingencyResult preContingencyResult = result.getPreContingencyResult();
        assertEquals(-0.883, preContingencyResult.getNetworkResult().getBranchResult("l25").getP1(), LoadFlowAssert.DELTA_POWER);

        // post-contingency tests
        PostContingencyResult g1ContingencyResult = getPostContingencyResult(result, "g1");
        assertEquals(-0.696, g1ContingencyResult.getNetworkResult().getBranchResult("l25").getP1(), LoadFlowAssert.DELTA_POWER);

        List<Contingency> contingencies2 = new ArrayList<>();
        contingencies2.add(Contingency.hvdcLine("hvdc34"));
        contingencies2.add(Contingency.generator("g1"));
        SecurityAnalysisResult result2 = runSecurityAnalysis(network, contingencies2, monitors, parameters);

        // post-contingency tests
        PostContingencyResult hvdcContingencyResult = getPostContingencyResult(result2, "hvdc34");
        assertEquals(-0.99999, hvdcContingencyResult.getNetworkResult().getBranchResult("l25").getP1(), LoadFlowAssert.DELTA_POWER);

        PostContingencyResult g1ContingencyResult2 = getPostContingencyResult(result, "g1");
        assertEquals(-0.696, g1ContingencyResult2.getNetworkResult().getBranchResult("l25").getP1(), LoadFlowAssert.DELTA_POWER);
    }

    @Test
    void testContingencyOnHvdcLcc() {
        Network network = HvdcNetworkFactory.createTwoCcLinkedByAHvdcWithGenerators();

        LoadFlowParameters parameters = new LoadFlowParameters();
        parameters.setBalanceType(LoadFlowParameters.BalanceType.PROPORTIONAL_TO_LOAD);
        OpenLoadFlowParameters openLoadFlowParameters = new OpenLoadFlowParameters();
        openLoadFlowParameters.setSlackBusPMaxMismatch(0.0001);
        parameters.addExtension(OpenLoadFlowParameters.class, openLoadFlowParameters);

        List<Contingency> contingencies = List.of(new Contingency("hvdc34", new HvdcLineContingency("hvdc34")));

        List<StateMonitor> monitors = createAllBranchesMonitors(network);

        SecurityAnalysisResult result = runSecurityAnalysis(network, contingencies, monitors, parameters);

        network.getHvdcLine("hvdc34").getConverterStation1().getTerminal().disconnect();
        network.getHvdcLine("hvdc34").getConverterStation2().getTerminal().disconnect();
        runLoadFlow(network, parameters);

        PreContingencyResult preContingencyResult = result.getPreContingencyResult();
        assertEquals(1.360, preContingencyResult.getNetworkResult().getBranchResult("l12").getP1(), LoadFlowAssert.DELTA_POWER);
        assertEquals(-0.360, preContingencyResult.getNetworkResult().getBranchResult("l13").getP1(), LoadFlowAssert.DELTA_POWER);
        assertEquals(-1.596, preContingencyResult.getNetworkResult().getBranchResult("l23").getP1(), LoadFlowAssert.DELTA_POWER);

        PostContingencyResult postContingencyResult = getPostContingencyResult(result, "hvdc34");
        assertEquals(network.getLine("l12").getTerminal1().getP(), postContingencyResult.getNetworkResult().getBranchResult("l12").getP1(), LoadFlowAssert.DELTA_POWER);
        assertEquals(network.getLine("l12").getTerminal1().getQ(), postContingencyResult.getNetworkResult().getBranchResult("l12").getQ1(), LoadFlowAssert.DELTA_POWER);
        assertEquals(network.getLine("l13").getTerminal1().getP(), postContingencyResult.getNetworkResult().getBranchResult("l13").getP1(), LoadFlowAssert.DELTA_POWER);
        assertEquals(network.getLine("l13").getTerminal1().getQ(), postContingencyResult.getNetworkResult().getBranchResult("l13").getQ1(), LoadFlowAssert.DELTA_POWER);
        assertEquals(network.getLine("l23").getTerminal1().getP(), postContingencyResult.getNetworkResult().getBranchResult("l23").getP1(), LoadFlowAssert.DELTA_POWER);
        assertEquals(network.getLine("l23").getTerminal1().getQ(), postContingencyResult.getNetworkResult().getBranchResult("l23").getQ1(), LoadFlowAssert.DELTA_POWER);
    }

    @Test
    void testContingencyOnHvdcVsc() {
        Network network = HvdcNetworkFactory.createTwoCcLinkedByAHvdcVscWithGenerators();
        network.getGeneratorStream().forEach(gen -> gen.setMaxP(2 * gen.getMaxP()));

        LoadFlowParameters parameters = new LoadFlowParameters();
        parameters.setBalanceType(LoadFlowParameters.BalanceType.PROPORTIONAL_TO_GENERATION_P_MAX);
        OpenLoadFlowParameters openLoadFlowParameters = new OpenLoadFlowParameters();
        openLoadFlowParameters.setSlackBusPMaxMismatch(0.0001);
        parameters.addExtension(OpenLoadFlowParameters.class, openLoadFlowParameters);

        List<Contingency> contingencies = List.of(new Contingency("hvdc34", new HvdcLineContingency("hvdc34")));

        List<StateMonitor> monitors = createAllBranchesMonitors(network);

        SecurityAnalysisResult result = runSecurityAnalysis(network, contingencies, monitors, parameters);

        network.getHvdcLine("hvdc34").getConverterStation1().getTerminal().disconnect();
        network.getHvdcLine("hvdc34").getConverterStation2().getTerminal().disconnect();
        runLoadFlow(network, parameters);

        PreContingencyResult preContingencyResult = result.getPreContingencyResult();
        assertEquals(1.25, preContingencyResult.getNetworkResult().getBranchResult("l12").getP1(), LoadFlowAssert.DELTA_POWER);
        assertEquals(-0.228, preContingencyResult.getNetworkResult().getBranchResult("l13").getP1(), LoadFlowAssert.DELTA_POWER);
        assertEquals(-1.727, preContingencyResult.getNetworkResult().getBranchResult("l23").getP1(), LoadFlowAssert.DELTA_POWER);

        PostContingencyResult postContingencyResult = getPostContingencyResult(result, "hvdc34");
        assertEquals(network.getLine("l12").getTerminal1().getP(), postContingencyResult.getNetworkResult().getBranchResult("l12").getP1(), LoadFlowAssert.DELTA_POWER);
        assertEquals(network.getLine("l12").getTerminal1().getQ(), postContingencyResult.getNetworkResult().getBranchResult("l12").getQ1(), LoadFlowAssert.DELTA_POWER);
        assertEquals(network.getLine("l13").getTerminal1().getP(), postContingencyResult.getNetworkResult().getBranchResult("l13").getP1(), LoadFlowAssert.DELTA_POWER);
        assertEquals(network.getLine("l13").getTerminal1().getQ(), postContingencyResult.getNetworkResult().getBranchResult("l13").getQ1(), LoadFlowAssert.DELTA_POWER);
        assertEquals(network.getLine("l23").getTerminal1().getP(), postContingencyResult.getNetworkResult().getBranchResult("l23").getP1(), LoadFlowAssert.DELTA_POWER);
        assertEquals(network.getLine("l23").getTerminal1().getQ(), postContingencyResult.getNetworkResult().getBranchResult("l23").getQ1(), LoadFlowAssert.DELTA_POWER);
    }

    @Test
    void testEmptyNetwork() {
        Network network = Network.create("empty", "");
        SecurityAnalysisResult result = runSecurityAnalysis(network);
        assertNotSame(LoadFlowResult.ComponentResult.Status.CONVERGED, result.getPreContingencyResult().getStatus());
    }

    @Test
    void testDivergenceStatus() {
        Network network = EurostagTutorialExample1Factory.create();
        network.getLine("NHV1_NHV2_1").setR(100).setX(-999);
        network.getLine("NHV1_NHV2_2").setR(100).setX(-999);
        SecurityAnalysisResult result = runSecurityAnalysis(network);
        assertNotSame(LoadFlowResult.ComponentResult.Status.CONVERGED, result.getPreContingencyResult().getStatus());
    }

    @Test
    void testSwitchContingency() {
        Network network = createNodeBreakerNetwork();

        List<Contingency> contingencies = List.of(new Contingency("C", new SwitchContingency("C")));

        List<StateMonitor> monitors = createAllBranchesMonitors(network);

        SecurityAnalysisResult result = runSecurityAnalysis(network, contingencies, monitors);

        assertSame(LoadFlowResult.ComponentResult.Status.CONVERGED, result.getPreContingencyResult().getStatus());
        assertSame(PostContingencyComputationStatus.CONVERGED, result.getPostContingencyResults().get(0).getStatus());

        // pre-contingency tests
        PreContingencyResult preContingencyResult = result.getPreContingencyResult();
        assertEquals(301.884, preContingencyResult.getNetworkResult().getBranchResult("L1").getP1(), LoadFlowAssert.DELTA_POWER);
        assertEquals(-300, preContingencyResult.getNetworkResult().getBranchResult("L1").getP2(), LoadFlowAssert.DELTA_POWER);
        assertEquals(301.884, preContingencyResult.getNetworkResult().getBranchResult("L2").getP1(), LoadFlowAssert.DELTA_POWER);
        assertEquals(-300, preContingencyResult.getNetworkResult().getBranchResult("L2").getP2(), LoadFlowAssert.DELTA_POWER);

        // post-contingency tests
        PostContingencyResult postContingencyResult = getPostContingencyResult(result, "C");
        assertEquals(3.912, postContingencyResult.getNetworkResult().getBranchResult("L1").getP1(), LoadFlowAssert.DELTA_POWER);
        assertEquals(-3.895, postContingencyResult.getNetworkResult().getBranchResult("L1").getP2(), LoadFlowAssert.DELTA_POWER);
        assertEquals(603.769, postContingencyResult.getNetworkResult().getBranchResult("L2").getP1(), LoadFlowAssert.DELTA_POWER);
        assertEquals(-596.104, postContingencyResult.getNetworkResult().getBranchResult("L2").getP2(), LoadFlowAssert.DELTA_POWER);
    }

    @Test
    void testSwitchContingencyNotFound() {
        Network network = createNodeBreakerNetwork();

        List<Contingency> contingencies = List.of(new Contingency("X", new SwitchContingency("X")));

        List<StateMonitor> monitors = createAllBranchesMonitors(network);

        var e = assertThrows(CompletionException.class, () -> runSecurityAnalysis(network, contingencies, monitors));
        assertTrue(e.getCause() instanceof PowsyblException);
        assertEquals("Switch 'X' not found in the network", e.getCause().getMessage());
    }

    @Test
    void testSwitchLoopIssue() {
        Network network = SwitchLoopIssueNetworkFactory.create();

        List<Contingency> contingencies = List.of(Contingency.line("L1"));

        List<StateMonitor> monitors = createAllBranchesMonitors(network);

        var result = runSecurityAnalysis(network, contingencies, monitors);

        PreContingencyResult preContingencyResult = result.getPreContingencyResult();
        assertEquals(-299.977, preContingencyResult.getNetworkResult().getBranchResult("L2").getP1(), LoadFlowAssert.DELTA_POWER);
        assertEquals(301.862, preContingencyResult.getNetworkResult().getBranchResult("L2").getP2(), LoadFlowAssert.DELTA_POWER);

        PostContingencyResult postContingencyResult = getPostContingencyResult(result, "L1");
        assertEquals(-599.882, postContingencyResult.getNetworkResult().getBranchResult("L2").getP1(), LoadFlowAssert.DELTA_POWER);
        assertEquals(608.214, postContingencyResult.getNetworkResult().getBranchResult("L2").getP2(), LoadFlowAssert.DELTA_POWER);
    }

    @Test
    void testDcPermanentCurrentLimitViolations() {
        Network network = FourBusNetworkFactory.create();
        SecurityAnalysisParameters securityAnalysisParameters = new SecurityAnalysisParameters();
        LoadFlowParameters lfParameters = new LoadFlowParameters()
                .setDc(true);
        setSlackBusId(lfParameters, "b1_vl");
        securityAnalysisParameters.setLoadFlowParameters(lfParameters);

        List<Contingency> contingencies = createAllBranchesContingencies(network);

        network.getLine("l14").newCurrentLimits1().setPermanentLimit(60.0).add();
        network.getLine("l12").newCurrentLimits1().setPermanentLimit(120.0).add();
        network.getLine("l23").newCurrentLimits2().setPermanentLimit(150.0).add();
        network.getLine("l34").newCurrentLimits1().setPermanentLimit(90.0).add();
        network.getLine("l13").newCurrentLimits2().setPermanentLimit(60.0).add();

        List<StateMonitor> monitors = List.of(new StateMonitor(ContingencyContext.all(), Set.of("l14", "l12", "l23", "l34", "l13"), Collections.emptySet(), Collections.emptySet()));

        SecurityAnalysisResult result = runSecurityAnalysis(network, contingencies, monitors, securityAnalysisParameters);

        assertSame(LoadFlowResult.ComponentResult.Status.CONVERGED, result.getPreContingencyResult().getStatus());
        assertEquals(5, result.getPreContingencyResult().getLimitViolationsResult().getLimitViolations().size());
        assertEquals(5, result.getPostContingencyResults().size());
        assertEquals(2, getPostContingencyResult(result, "l14").getLimitViolationsResult().getLimitViolations().size());
        assertEquals(192.450, getPostContingencyResult(result, "l14").getNetworkResult().getBranchResult("l12").getI1(), LoadFlowAssert.DELTA_I);
        assertEquals(962.250, getPostContingencyResult(result, "l14").getNetworkResult().getBranchResult("l13").getI1(), LoadFlowAssert.DELTA_I);
        assertEquals(2, getPostContingencyResult(result, "l12").getLimitViolationsResult().getLimitViolations().size());
        assertEquals(192.450, getPostContingencyResult(result, "l12").getNetworkResult().getBranchResult("l14").getI1(), LoadFlowAssert.DELTA_I);
        assertEquals(962.250, getPostContingencyResult(result, "l12").getNetworkResult().getBranchResult("l13").getI1(), LoadFlowAssert.DELTA_I);
        assertEquals(4, getPostContingencyResult(result, "l13").getLimitViolationsResult().getLimitViolations().size());
        assertEquals(577.350, getPostContingencyResult(result, "l13").getNetworkResult().getBranchResult("l12").getI1(), LoadFlowAssert.DELTA_I);
        assertEquals(577.350, getPostContingencyResult(result, "l13").getNetworkResult().getBranchResult("l14").getI1(), LoadFlowAssert.DELTA_I);
        assertEquals(1154.700, getPostContingencyResult(result, "l13").getNetworkResult().getBranchResult("l23").getI1(), LoadFlowAssert.DELTA_I);
        assertEquals(1154.700, getPostContingencyResult(result, "l13").getNetworkResult().getBranchResult("l34").getI1(), LoadFlowAssert.DELTA_I);
        assertEquals(4, getPostContingencyResult(result, "l23").getLimitViolationsResult().getLimitViolations().size());
        assertEquals(577.350, getPostContingencyResult(result, "l23").getNetworkResult().getBranchResult("l12").getI1(), LoadFlowAssert.DELTA_I);
        assertEquals(384.900, getPostContingencyResult(result, "l23").getNetworkResult().getBranchResult("l14").getI1(), LoadFlowAssert.DELTA_I);
        assertEquals(1347.150, getPostContingencyResult(result, "l23").getNetworkResult().getBranchResult("l13").getI1(), LoadFlowAssert.DELTA_I);
        assertEquals(962.250, getPostContingencyResult(result, "l23").getNetworkResult().getBranchResult("l34").getI1(), LoadFlowAssert.DELTA_I);
        assertEquals(4, getPostContingencyResult(result, "l34").getLimitViolationsResult().getLimitViolations().size());
        assertEquals(384.900, getPostContingencyResult(result, "l34").getNetworkResult().getBranchResult("l12").getI1(), LoadFlowAssert.DELTA_I);
        assertEquals(577.350, getPostContingencyResult(result, "l34").getNetworkResult().getBranchResult("l14").getI1(), LoadFlowAssert.DELTA_I);
        assertEquals(1347.150, getPostContingencyResult(result, "l34").getNetworkResult().getBranchResult("l13").getI1(), LoadFlowAssert.DELTA_I);
        assertEquals(962.250, getPostContingencyResult(result, "l34").getNetworkResult().getBranchResult("l23").getI1(), LoadFlowAssert.DELTA_I);
    }

    @Test
    void testDcTemporaryCurrentLimitViolations() {
        Network network = FourBusNetworkFactory.create();
        SecurityAnalysisParameters securityAnalysisParameters = new SecurityAnalysisParameters();
        LoadFlowParameters lfParameters = new LoadFlowParameters()
                .setDc(true);
        OpenLoadFlowParameters lfParametersExt = new OpenLoadFlowParameters().setDcPowerFactor(Math.tan(0.4));
        lfParameters.addExtension(OpenLoadFlowParameters.class, lfParametersExt);
        setSlackBusId(lfParameters, "b1_vl");
        securityAnalysisParameters.setLoadFlowParameters(lfParameters);

        List<Contingency> contingencies = createAllBranchesContingencies(network);

        network.getLine("l14").newCurrentLimits1().setPermanentLimit(60.0)
                .beginTemporaryLimit().setName("60").setAcceptableDuration(Integer.MAX_VALUE).setValue(200.0).endTemporaryLimit()
                .beginTemporaryLimit().setName("0").setAcceptableDuration(60).setValue(Double.MAX_VALUE).endTemporaryLimit().add();
        network.getLine("l12").newCurrentLimits1().setPermanentLimit(120.0)
                .beginTemporaryLimit().setName("60").setAcceptableDuration(Integer.MAX_VALUE).setValue(300.0).endTemporaryLimit()
                .beginTemporaryLimit().setName("0").setAcceptableDuration(60).setValue(Double.MAX_VALUE).endTemporaryLimit().add();
        network.getLine("l23").newCurrentLimits2().setPermanentLimit(150.0)
                .beginTemporaryLimit().setName("60").setAcceptableDuration(Integer.MAX_VALUE).setValue(500.0).endTemporaryLimit()
                .beginTemporaryLimit().setName("0").setAcceptableDuration(60).setValue(Double.MAX_VALUE).endTemporaryLimit().add();
        network.getLine("l34").newCurrentLimits1().setPermanentLimit(90.0)
                .beginTemporaryLimit().setName("60").setAcceptableDuration(Integer.MAX_VALUE).setValue(300.0).endTemporaryLimit()
                .beginTemporaryLimit().setName("0").setAcceptableDuration(60).setValue(Double.MAX_VALUE).endTemporaryLimit().add();
        network.getLine("l13").newCurrentLimits2().setPermanentLimit(60.0)
                .beginTemporaryLimit().setName("60").setAcceptableDuration(Integer.MAX_VALUE).setValue(300.0).endTemporaryLimit()
                .beginTemporaryLimit().setName("0").setAcceptableDuration(60).setValue(Double.MAX_VALUE).endTemporaryLimit().add();

        List<StateMonitor> monitors = List.of(new StateMonitor(ContingencyContext.all(), Set.of("l14", "l12", "l23", "l34", "l13"), Collections.emptySet(), Collections.emptySet()));

        SecurityAnalysisResult result = runSecurityAnalysis(network, contingencies, monitors, securityAnalysisParameters);

        assertSame(LoadFlowResult.ComponentResult.Status.CONVERGED, result.getPreContingencyResult().getStatus());
        assertEquals(5, result.getPreContingencyResult().getLimitViolationsResult().getLimitViolations().size());
        assertEquals(5, result.getPostContingencyResults().size());
        assertEquals(2, result.getPostContingencyResults().get(0).getLimitViolationsResult().getLimitViolations().size());
        assertEquals(2, result.getPostContingencyResults().get(1).getLimitViolationsResult().getLimitViolations().size());
        assertEquals(4, result.getPostContingencyResults().get(2).getLimitViolationsResult().getLimitViolations().size());
        assertEquals(4, result.getPostContingencyResults().get(3).getLimitViolationsResult().getLimitViolations().size());
        assertEquals(4, result.getPostContingencyResults().get(4).getLimitViolationsResult().getLimitViolations().size());
    }

    @Test
    void testThreeWindingsTransformerContingency() {
        Network network = VoltageControlNetworkFactory.createNetworkWithT3wt();
        SecurityAnalysisParameters securityAnalysisParameters = new SecurityAnalysisParameters();
        LoadFlowParameters parameters = new LoadFlowParameters();
        parameters.setDistributedSlack(false);
        setSlackBusId(parameters, "VL_1");
        securityAnalysisParameters.setLoadFlowParameters(parameters);
        List<Contingency> contingencies = List.of(new Contingency("T3wT", new ThreeWindingsTransformerContingency("T3wT")));
        List<StateMonitor> monitors = createAllBranchesMonitors(network);
        SecurityAnalysisResult result = runSecurityAnalysis(network, contingencies, monitors, securityAnalysisParameters);

        network.getThreeWindingsTransformer("T3wT").getLeg1().getTerminal().disconnect();
        network.getThreeWindingsTransformer("T3wT").getLeg2().getTerminal().disconnect();
        network.getThreeWindingsTransformer("T3wT").getLeg3().getTerminal().disconnect();
        setSlackBusId(parameters, "VL_1");
        LoadFlow.run(network, parameters);

        PostContingencyResult contingencyResult = getPostContingencyResult(result, "T3wT");
        assertEquals(network.getLine("LINE_12").getTerminal2().getP(), contingencyResult.getNetworkResult().getBranchResult("LINE_12").getP2(), LoadFlowAssert.DELTA_POWER);
        assertEquals(network.getLine("LINE_12").getTerminal2().getQ(), contingencyResult.getNetworkResult().getBranchResult("LINE_12").getQ2(), LoadFlowAssert.DELTA_POWER);

        network.getThreeWindingsTransformer("T3wT").getLeg1().getTerminal().connect();
        network.getThreeWindingsTransformer("T3wT").getLeg2().getTerminal().connect();
        network.getThreeWindingsTransformer("T3wT").getLeg3().getTerminal().connect();
        List<Contingency> contingencies2 = List.of(new Contingency("T3wT2", new ThreeWindingsTransformerContingency("T3wT2")));
        var e = assertThrows(CompletionException.class, () -> runSecurityAnalysis(network, contingencies2, monitors, securityAnalysisParameters));
        assertTrue(e.getCause() instanceof PowsyblException);
        assertEquals("Three windings transformer 'T3wT2' not found in the network", e.getCause().getMessage());
    }

    @Test
    void testDanglingLineContingency() {
        Network network = BoundaryFactory.createWithLoad();
        SecurityAnalysisParameters securityAnalysisParameters = new SecurityAnalysisParameters();
        List<Contingency> contingencies = List.of(new Contingency("dl1", new DanglingLineContingency("dl1")));
        List<StateMonitor> monitors = createAllBranchesMonitors(network);
        SecurityAnalysisResult result = runSecurityAnalysis(network, contingencies, monitors, securityAnalysisParameters);
        assertEquals(75.18, result.getPreContingencyResult().getNetworkResult().getBranchResult("l1").getP1(), LoadFlowAssert.DELTA_POWER);
        assertEquals(3.333, getPostContingencyResult(result, "dl1").getNetworkResult().getBranchResult("l1").getP1(), LoadFlowAssert.DELTA_POWER);
    }

    @Test
    void reportTest() throws IOException {
        var network = EurostagTutorialExample1Factory.create();

        List<Contingency> contingencies = createAllBranchesContingencies(network);

        ReporterModel reporter = new ReporterModel("TestSecurityAnalysis", "Test security analysis report");

        runSecurityAnalysis(network, contingencies, Collections.emptyList(), new SecurityAnalysisParameters(), reporter);

        String refLogExport = normalizeLineSeparator(new String(ByteStreams.toByteArray(Objects.requireNonNull(getClass().getResourceAsStream("/saReport.txt"))), StandardCharsets.UTF_8));

        StringWriter writer = new StringWriter();
        reporter.export(writer);
        String logExport = normalizeLineSeparator(writer.toString());

        assertEquals(refLogExport, logExport);
    }

    @Test
    void testBranchOpenAtOneSideLoss() {
        var network = ConnectedComponentNetworkFactory.createTwoComponentWithGeneratorAndLoad();
        network.getLine("l46").getTerminal1().disconnect();
        List<Contingency> contingencies = List.of(new Contingency("line", new BranchContingency("l34")));
        SecurityAnalysisResult result = runSecurityAnalysis(network, contingencies, Collections.emptyList(), new SecurityAnalysisParameters(), Reporter.NO_OP);
        assertSame(LoadFlowResult.ComponentResult.Status.CONVERGED, result.getPreContingencyResult().getStatus());
        assertSame(PostContingencyComputationStatus.CONVERGED, result.getPostContingencyResults().get(0).getStatus());
    }

    @Test
    void testSecurityAnalysisWithOperatorStrategy() {
        MatrixFactory matrixFactory = new DenseMatrixFactory();
        GraphConnectivityFactory<LfBus, LfBranch> connectivityFactory = new NaiveGraphConnectivityFactory<>(LfBus::getNum);
        securityAnalysisProvider = new OpenSecurityAnalysisProvider(matrixFactory, connectivityFactory);

        Network network = NodeBreakerNetworkFactory.create3Bars();
        network.getSwitch("C1").setOpen(true);
        network.getSwitch("C2").setOpen(true);
        network.getLineStream().forEach(line -> {
            if (line.getCurrentLimits1().isPresent()) {
                line.getCurrentLimits1().orElseThrow().setPermanentLimit(310);
            }
            if (line.getCurrentLimits2().isPresent()) {
                line.getCurrentLimits2().orElseThrow().setPermanentLimit(310);
            }
        });

        List<Contingency> contingencies = Stream.of("L1", "L3", "L2")
                .map(id -> new Contingency(id, new BranchContingency(id)))
                .collect(Collectors.toList());

        List<Action> actions = List.of(new SwitchAction("action1", "C1", false),
                                       new SwitchAction("action3", "C2", false));

        List<OperatorStrategy> operatorStrategies = List.of(new OperatorStrategy("strategyL1", "L1", new TrueCondition(), List.of("action1")),
                                                            new OperatorStrategy("strategyL3", "L3", new TrueCondition(), List.of("action3")),
                                                            new OperatorStrategy("strategyL2", "L2", new TrueCondition(), List.of("action1", "action3")));

        List<StateMonitor> monitors = createAllBranchesMonitors(network);

        LoadFlowParameters parameters = new LoadFlowParameters();
        parameters.setDistributedSlack(false);
        setSlackBusId(parameters, "VL2_0");
        SecurityAnalysisParameters securityAnalysisParameters = new SecurityAnalysisParameters();
        securityAnalysisParameters.setLoadFlowParameters(parameters);

        SecurityAnalysisResult result = runSecurityAnalysis(network, contingencies, monitors, securityAnalysisParameters,
                operatorStrategies, actions, Reporter.NO_OP);
        assertEquals(578.3, result.getPreContingencyResult().getNetworkResult().getBranchResult("L1").getI1(), LoadFlowAssert.DELTA_I);
        assertEquals(0.0, result.getPreContingencyResult().getNetworkResult().getBranchResult("L2").getI1(), LoadFlowAssert.DELTA_I);
        assertEquals(292.0, result.getPreContingencyResult().getNetworkResult().getBranchResult("L3").getI1(), LoadFlowAssert.DELTA_I);
        assertEquals(0.0, getPostContingencyResult(result, "L1").getNetworkResult().getBranchResult("L2").getI1(), LoadFlowAssert.DELTA_I);
        assertEquals(318.3, getPostContingencyResult(result, "L1").getNetworkResult().getBranchResult("L3").getI1(), LoadFlowAssert.DELTA_I);
        assertEquals(583.5, getOperatorStrategyResult(result, "strategyL1").getNetworkResult().getBranchResult("L2").getI1(), LoadFlowAssert.DELTA_I);
        assertEquals(302.0, getOperatorStrategyResult(result, "strategyL1").getNetworkResult().getBranchResult("L3").getI1(), LoadFlowAssert.DELTA_I);
        assertEquals(0.0, getPostContingencyResult(result, "L3").getNetworkResult().getBranchResult("L2").getI1(), LoadFlowAssert.DELTA_I);
        assertEquals(431.0, getPostContingencyResult(result, "L3").getNetworkResult().getBranchResult("L1").getI1(), LoadFlowAssert.DELTA_I);
        assertEquals(302.2, getOperatorStrategyResult(result, "strategyL3").getNetworkResult().getBranchResult("L2").getI1(), LoadFlowAssert.DELTA_I);
        assertEquals(583.5, getOperatorStrategyResult(result, "strategyL3").getNetworkResult().getBranchResult("L1").getI1(), LoadFlowAssert.DELTA_I);
        assertEquals(583.5, getPostContingencyResult(result, "L2").getNetworkResult().getBranchResult("L1").getI1(), LoadFlowAssert.DELTA_I);
        assertEquals(302.2, getPostContingencyResult(result, "L2").getNetworkResult().getBranchResult("L3").getI1(), LoadFlowAssert.DELTA_I);
        assertEquals(441.5, getOperatorStrategyResult(result, "strategyL2").getNetworkResult().getBranchResult("L1").getI1(), LoadFlowAssert.DELTA_I);
        assertEquals(441.5, getOperatorStrategyResult(result, "strategyL2").getNetworkResult().getBranchResult("L3").getI1(), LoadFlowAssert.DELTA_I);
    }

    @Test
    void testSecurityAnalysisWithOperatorStrategy2() {
        MatrixFactory matrixFactory = new DenseMatrixFactory();
        GraphConnectivityFactory<LfBus, LfBranch> connectivityFactory = new NaiveGraphConnectivityFactory<>(LfBus::getNum);
        securityAnalysisProvider = new OpenSecurityAnalysisProvider(matrixFactory, connectivityFactory);

        Network network = NodeBreakerNetworkFactory.create3Bars();
        network.getSwitch("C1").setOpen(true);
        network.getSwitch("C2").setOpen(true);
        network.getLine("L1").getCurrentLimits1().orElseThrow().setPermanentLimit(580.0);
        network.getLine("L1").getCurrentLimits2().orElseThrow().setPermanentLimit(580.0);
        network.getLine("L2").getCurrentLimits1().orElseThrow().setPermanentLimit(500.0);
        network.getLine("L2").getCurrentLimits2().orElseThrow().setPermanentLimit(500.0);

        List<Contingency> contingencies = Stream.of("L1", "L3", "L2")
                .map(id -> new Contingency(id, new BranchContingency(id)))
                .collect(Collectors.toList());

        List<Action> actions = List.of(new SwitchAction("action1", "C1", false),
                                       new SwitchAction("action3", "C2", false));

        List<OperatorStrategy> operatorStrategies = List.of(new OperatorStrategy("strategyL1", "L1", new AnyViolationCondition(), List.of("action1")),
                                                            new OperatorStrategy("strategyL3", "L3", new AnyViolationCondition(), List.of("action3")),
                                                            new OperatorStrategy("strategyL2_1", "L2", new AtLeastOneViolationCondition(List.of("L1")), List.of("action1", "action3")),
                                                            new OperatorStrategy("strategyL2_2", "L2", new AllViolationCondition(List.of("L1")), List.of("action1", "action3")));

        List<StateMonitor> monitors = createAllBranchesMonitors(network);

        LoadFlowParameters parameters = new LoadFlowParameters();
        parameters.setDistributedSlack(false);
        setSlackBusId(parameters, "VL2_0");
        SecurityAnalysisParameters securityAnalysisParameters = new SecurityAnalysisParameters();
        securityAnalysisParameters.setLoadFlowParameters(parameters);

        SecurityAnalysisResult result = runSecurityAnalysis(network, contingencies, monitors, securityAnalysisParameters,
                operatorStrategies, actions, Reporter.NO_OP);
        assertEquals(578.3, result.getPreContingencyResult().getNetworkResult().getBranchResult("L1").getI1(), LoadFlowAssert.DELTA_I);
        assertEquals(0.0, result.getPreContingencyResult().getNetworkResult().getBranchResult("L2").getI1(), LoadFlowAssert.DELTA_I);
        assertEquals(292.0, result.getPreContingencyResult().getNetworkResult().getBranchResult("L3").getI1(), LoadFlowAssert.DELTA_I);
        // L1 contingency
        assertEquals(0.0, getPostContingencyResult(result, "L1").getNetworkResult().getBranchResult("L2").getI1(), LoadFlowAssert.DELTA_I);
        assertEquals(318.3, getPostContingencyResult(result, "L1").getNetworkResult().getBranchResult("L3").getI1(), LoadFlowAssert.DELTA_I);
        assertTrue(getPostContingencyResult(result, "L1").getLimitViolationsResult().getLimitViolations().isEmpty());
        assertTrue(getOptionalOperatorStrategyResult(result, "strategyL1").isEmpty());
        // L3 contingency
        assertEquals(0.0, getPostContingencyResult(result, "L3").getNetworkResult().getBranchResult("L2").getI1(), LoadFlowAssert.DELTA_I);
        assertEquals(431.0, getPostContingencyResult(result, "L3").getNetworkResult().getBranchResult("L1").getI1(), LoadFlowAssert.DELTA_I);
        assertFalse(getPostContingencyResult(result, "L3").getLimitViolationsResult().getLimitViolations().isEmpty()); // HIGH_VOLTAGE
        assertFalse(getOptionalOperatorStrategyResult(result, "strategyL3").isEmpty());
        // L2 contingency
        assertEquals(583.5, getPostContingencyResult(result, "L2").getNetworkResult().getBranchResult("L1").getI1(), LoadFlowAssert.DELTA_I);
        assertEquals(302.2, getPostContingencyResult(result, "L2").getNetworkResult().getBranchResult("L3").getI1(), LoadFlowAssert.DELTA_I);
        assertEquals(441.5, getOperatorStrategyResult(result, "strategyL2_1").getNetworkResult().getBranchResult("L1").getI1(), LoadFlowAssert.DELTA_I);
        assertEquals(441.5, getOperatorStrategyResult(result, "strategyL2_2").getNetworkResult().getBranchResult("L1").getI1(), LoadFlowAssert.DELTA_I);
    }

    @Test
    void testSecurityAnalysisWithOperatorStrategy3() {
        MatrixFactory matrixFactory = new DenseMatrixFactory();
        GraphConnectivityFactory<LfBus, LfBranch> connectivityFactory = new NaiveGraphConnectivityFactory<>(LfBus::getNum);
        securityAnalysisProvider = new OpenSecurityAnalysisProvider(matrixFactory, connectivityFactory);

        Network network = NodeBreakerNetworkFactory.create3Bars();
        network.getSwitch("C1").setOpen(true);
        network.getSwitch("C2").setOpen(true);
        network.getLine("L1").getCurrentLimits1().orElseThrow().setPermanentLimit(580.0);
        network.getLine("L1").getCurrentLimits2().orElseThrow().setPermanentLimit(580.0);
        network.getLine("L2").getCurrentLimits1().orElseThrow().setPermanentLimit(500.0);
        network.getLine("L2").getCurrentLimits2().orElseThrow().setPermanentLimit(500.0);

        List<Contingency> contingencies = Stream.of("L3", "L2")
                .map(id -> new Contingency(id, new BranchContingency(id)))
                .collect(Collectors.toList());

        List<Action> actions = List.of(new SwitchAction("action1", "C1", false),
                new SwitchAction("action3", "C2", false));

        List<OperatorStrategy> operatorStrategies = List.of(new OperatorStrategy("strategyL3", "L3", new AllViolationCondition(List.of("VL1", "VL2")), List.of("action3")),
                new OperatorStrategy("strategyL2", "L2", new AtLeastOneViolationCondition(List.of("L1", "L3")), List.of("action1", "action3")));

        List<StateMonitor> monitors = createAllBranchesMonitors(network);

        LoadFlowParameters parameters = new LoadFlowParameters();
        parameters.setDistributedSlack(false);
        setSlackBusId(parameters, "VL2_0");
        SecurityAnalysisParameters securityAnalysisParameters = new SecurityAnalysisParameters();
        securityAnalysisParameters.setLoadFlowParameters(parameters);

        SecurityAnalysisResult result = runSecurityAnalysis(network, contingencies, monitors, securityAnalysisParameters,
                operatorStrategies, actions, Reporter.NO_OP);
        // L3 contingency
        assertFalse(getOptionalOperatorStrategyResult(result, "strategyL3").isEmpty());
        // L2 contingency
        assertFalse(getOptionalOperatorStrategyResult(result, "strategyL2").isEmpty());
    }

    @Test
    void testWithSeveralConnectedComponents() {
        MatrixFactory matrixFactory = new DenseMatrixFactory();
        GraphConnectivityFactory<LfBus, LfBranch> connectivityFactory = new NaiveGraphConnectivityFactory<>(LfBus::getNum);
        securityAnalysisProvider = new OpenSecurityAnalysisProvider(matrixFactory, connectivityFactory);

        Network network = ConnectedComponentNetworkFactory.createTwoCcLinkedBySwitches();

        List<Contingency> contingencies = Stream.of("s25")
                .map(id -> new Contingency(id, new SwitchContingency(id)))
                .collect(Collectors.toList());

        List<Action> actions = List.of(new SwitchAction("action1", "s34", true));

        List<OperatorStrategy> operatorStrategies = List.of(new OperatorStrategy("strategyS25", "s25", new TrueCondition(), List.of("action1")));

        List<StateMonitor> monitors = createAllBranchesMonitors(network);

        SecurityAnalysisResult result = runSecurityAnalysis(network, contingencies, monitors, new SecurityAnalysisParameters(),
                operatorStrategies, actions, Reporter.NO_OP);
        assertEquals(1.255, result.getPreContingencyResult().getNetworkResult().getBranchResult("l12").getP1(), LoadFlowAssert.DELTA_POWER);
        assertEquals(1.745, result.getPreContingencyResult().getNetworkResult().getBranchResult("l13").getP1(), LoadFlowAssert.DELTA_POWER);
        assertEquals(0.502, result.getPreContingencyResult().getNetworkResult().getBranchResult("l23").getP1(), LoadFlowAssert.DELTA_POWER);
        // s25 contingency
        assertEquals(1.332, getPostContingencyResult(result, "s25").getNetworkResult().getBranchResult("l12").getP1(), LoadFlowAssert.DELTA_POWER);
        assertEquals(1.667, getPostContingencyResult(result, "s25").getNetworkResult().getBranchResult("l13").getP1(), LoadFlowAssert.DELTA_POWER);
        assertEquals(0.335, getPostContingencyResult(result, "s25").getNetworkResult().getBranchResult("l23").getP1(), LoadFlowAssert.DELTA_POWER);
        // strategyS25 operator strategy
        assertEquals(0.666, getOperatorStrategyResult(result, "strategyS25").getNetworkResult().getBranchResult("l12").getP1(), LoadFlowAssert.DELTA_POWER);
        assertEquals(0.333, getOperatorStrategyResult(result, "strategyS25").getNetworkResult().getBranchResult("l13").getP1(), LoadFlowAssert.DELTA_POWER);
        assertEquals(-0.333, getOperatorStrategyResult(result, "strategyS25").getNetworkResult().getBranchResult("l23").getP1(), LoadFlowAssert.DELTA_POWER);
    }

    @Test
    void testMetrixTutorial() {
        MatrixFactory matrixFactory = new DenseMatrixFactory();
        GraphConnectivityFactory<LfBus, LfBranch> connectivityFactory = new NaiveGraphConnectivityFactory<>(LfBus::getNum);
        securityAnalysisProvider = new OpenSecurityAnalysisProvider(matrixFactory, connectivityFactory);

        Network network = MetrixTutorialSixBusesFactory.create();
        network.getGenerator("SO_G2").setTargetP(628);

        SecurityAnalysisParameters securityAnalysisParameters = new SecurityAnalysisParameters();
        LoadFlowParameters parameters = new LoadFlowParameters();
        parameters.setBalanceType(LoadFlowParameters.BalanceType.PROPORTIONAL_TO_LOAD);
        parameters.setHvdcAcEmulation(false);
        securityAnalysisParameters.setLoadFlowParameters(parameters);

        List<Contingency> contingencies = List.of(new Contingency("S_SO_1", new BranchContingency("S_SO_1")));

        List<StateMonitor> monitors = createAllBranchesMonitors(network);

        List<Action> actions = List.of(new SwitchAction("openSwitchS0", "SOO1_SOO1_DJ_OMN", true),
                                       new LineConnectionAction("openLineSSO2", "S_SO_2", true, true),
                                       new PhaseTapChangerTapPositionAction("pst", "NE_NO_1", false, 1), // PST at tap position 17.
                                       new PhaseTapChangerTapPositionAction("pst2", "NE_NO_1", true, -16));
        List<OperatorStrategy> operatorStrategies = List.of(new OperatorStrategy("strategy1", "S_SO_1", new AllViolationCondition(List.of("S_SO_2")), List.of("openSwitchS0")),
                                                            new OperatorStrategy("strategy2", "S_SO_1", new AllViolationCondition(List.of("S_SO_2")), List.of("openLineSSO2")),
                                                            new OperatorStrategy("strategy3", "S_SO_1", new TrueCondition(), List.of("pst")),
                                                            new OperatorStrategy("strategy4", "S_SO_1", new TrueCondition(), List.of("pst2")));

        SecurityAnalysisResult result = runSecurityAnalysis(network, contingencies, monitors, securityAnalysisParameters,
                operatorStrategies, actions, Reporter.NO_OP);
        assertEquals(271.99, result.getPreContingencyResult().getNetworkResult().getBranchResult("S_SO_2").getI1(), LoadFlowAssert.DELTA_I);
        assertEquals(504.40, getPostContingencyResult(result, "S_SO_1").getNetworkResult().getBranchResult("S_SO_2").getI1(), LoadFlowAssert.DELTA_I);
        assertEquals(301.69, getOperatorStrategyResult(result, "strategy1").getNetworkResult().getBranchResult("S_SO_2").getI1(), LoadFlowAssert.DELTA_I);
        assertEquals(488.99, getOperatorStrategyResult(result, "strategy2").getNetworkResult().getBranchResult("SO_NO_1").getI1(), LoadFlowAssert.DELTA_I);
        assertEquals(499.984, getOperatorStrategyResult(result, "strategy3").getNetworkResult().getBranchResult("S_SO_2").getI1(), LoadFlowAssert.DELTA_I);
        assertEquals(499.984, getOperatorStrategyResult(result, "strategy4").getNetworkResult().getBranchResult("S_SO_2").getI1(), LoadFlowAssert.DELTA_I);

        network.getGenerator("SO_G2").setTargetP(628);
        network.getLine("S_SO_1").getTerminal1().disconnect();
        network.getLine("S_SO_1").getTerminal2().disconnect();

        LoadFlowParameters parameters2 = new LoadFlowParameters();
        parameters2.setBalanceType(LoadFlowParameters.BalanceType.PROPORTIONAL_TO_LOAD);
        parameters2.setHvdcAcEmulation(false);

        LoadFlow.run(network, parameters);
        assertEquals(504.40, network.getLine("S_SO_2").getTerminal1().getI(), LoadFlowAssert.DELTA_I);

        network.getTwoWindingsTransformer("NE_NO_1").getPhaseTapChanger().setTapPosition(1);
        LoadFlow.run(network, parameters);
        assertEquals(499.989, network.getLine("S_SO_2").getTerminal1().getI(), LoadFlowAssert.DELTA_I);
    }

    @Test
    void testBranchOpenAtOneSideRecovery() {
        MatrixFactory matrixFactory = new DenseMatrixFactory();
        GraphConnectivityFactory<LfBus, LfBranch> connectivityFactory = new NaiveGraphConnectivityFactory<>(LfBus::getNum);
        securityAnalysisProvider = new OpenSecurityAnalysisProvider(matrixFactory, connectivityFactory);

        var network = ConnectedComponentNetworkFactory.createTwoCcLinkedBySwitches();
        network.getLine("l46").getTerminal1().disconnect();
        network.getSwitch("s25").setOpen(true);
        network.getSwitch("s34").setOpen(true);
        List<Contingency> contingencies = List.of(new Contingency("line", new BranchContingency("l12")));
        List<Action> actions = List.of(new SwitchAction("closeSwitch", "s25", false));
        List<OperatorStrategy> operatorStrategies = List.of(new OperatorStrategy("strategy", "line", new TrueCondition(), List.of("closeSwitch")));
        List<StateMonitor> monitors = createAllBranchesMonitors(network);
        SecurityAnalysisResult result = runSecurityAnalysis(network, contingencies, monitors, new SecurityAnalysisParameters(),
                operatorStrategies, actions, Reporter.NO_OP);
        assertEquals(-2.996, getOperatorStrategyResult(result, "strategy").getNetworkResult().getBranchResult("l23").getP1(), LoadFlowAssert.DELTA_POWER);
        assertEquals(-3.000, getOperatorStrategyResult(result, "strategy").getNetworkResult().getBranchResult("l45").getP1(), LoadFlowAssert.DELTA_POWER);
    }

    @Test
    void testStatusConversion() {
        assertEquals(LoadFlowResult.ComponentResult.Status.CONVERGED,
                AbstractSecurityAnalysis.loadFlowResultStatusFromNRStatus(NewtonRaphsonStatus.CONVERGED));
        assertEquals(LoadFlowResult.ComponentResult.Status.MAX_ITERATION_REACHED,
                AbstractSecurityAnalysis.loadFlowResultStatusFromNRStatus(NewtonRaphsonStatus.MAX_ITERATION_REACHED));
        assertEquals(LoadFlowResult.ComponentResult.Status.SOLVER_FAILED,
                AbstractSecurityAnalysis.loadFlowResultStatusFromNRStatus(NewtonRaphsonStatus.SOLVER_FAILED));
        assertEquals(LoadFlowResult.ComponentResult.Status.FAILED,
                AbstractSecurityAnalysis.loadFlowResultStatusFromNRStatus(NewtonRaphsonStatus.NO_CALCULATION));
        assertEquals(LoadFlowResult.ComponentResult.Status.FAILED,
                AbstractSecurityAnalysis.loadFlowResultStatusFromNRStatus(NewtonRaphsonStatus.UNREALISTIC_STATE));

        assertEquals(PostContingencyComputationStatus.CONVERGED,
                AbstractSecurityAnalysis.postContingencyStatusFromNRStatus(NewtonRaphsonStatus.CONVERGED));
        assertEquals(PostContingencyComputationStatus.MAX_ITERATION_REACHED,
                AbstractSecurityAnalysis.postContingencyStatusFromNRStatus(NewtonRaphsonStatus.MAX_ITERATION_REACHED));
        assertEquals(PostContingencyComputationStatus.SOLVER_FAILED,
                AbstractSecurityAnalysis.postContingencyStatusFromNRStatus(NewtonRaphsonStatus.SOLVER_FAILED));
        assertEquals(PostContingencyComputationStatus.NO_IMPACT,
                AbstractSecurityAnalysis.postContingencyStatusFromNRStatus(NewtonRaphsonStatus.NO_CALCULATION));
        assertEquals(PostContingencyComputationStatus.FAILED,
                AbstractSecurityAnalysis.postContingencyStatusFromNRStatus(NewtonRaphsonStatus.UNREALISTIC_STATE));
    }

    @Test
    void testCheckActions() {
        Network network = MetrixTutorialSixBusesFactory.create();
        List<StateMonitor> monitors = createAllBranchesMonitors(network);
        SecurityAnalysisParameters securityAnalysisParameters = new SecurityAnalysisParameters();
        List<Contingency> contingencies = List.of(new Contingency("S_SO_1", new BranchContingency("S_SO_1")));

        List<Action> actions = List.of(new SwitchAction("openSwitch", "switch", true));
        List<OperatorStrategy> operatorStrategies = List.of(new OperatorStrategy("strategy", "S_SO_1", new AllViolationCondition(List.of("S_SO_2")), List.of("openSwitch")));
        CompletionException exception = assertThrows(CompletionException.class, () -> runSecurityAnalysis(network, contingencies, monitors, securityAnalysisParameters,
                operatorStrategies, actions, Reporter.NO_OP));
        assertEquals("Switch 'switch' not found", exception.getCause().getMessage());

        List<Action> actions2 = List.of(new LineConnectionAction("openLine", "line", true, true));
        List<OperatorStrategy> operatorStrategies2 = List.of(new OperatorStrategy("strategy2", "S_SO_1", new AllViolationCondition(List.of("S_SO_2")), List.of("openLine")));
        exception = assertThrows(CompletionException.class, () -> runSecurityAnalysis(network, contingencies, monitors, securityAnalysisParameters,
                operatorStrategies2, actions2, Reporter.NO_OP));
        assertEquals("Branch 'line' not found", exception.getCause().getMessage());

        List<Action> actions3 = List.of(new PhaseTapChangerTapPositionAction("pst", "pst1", false, 1));
        List<OperatorStrategy> operatorStrategies3 = List.of(new OperatorStrategy("strategy3", "S_SO_1", new TrueCondition(), List.of("pst")));
        exception = assertThrows(CompletionException.class, () -> runSecurityAnalysis(network, contingencies, monitors, securityAnalysisParameters,
                operatorStrategies3, actions3, Reporter.NO_OP));
        assertEquals("Branch 'pst1' not found", exception.getCause().getMessage());

        List<Action> actions4 = Collections.emptyList();
        List<OperatorStrategy> operatorStrategies4 = List.of(new OperatorStrategy("strategy4", "S_SO_1", new TrueCondition(), List.of("x")));
        exception = assertThrows(CompletionException.class, () -> runSecurityAnalysis(network, contingencies, monitors, securityAnalysisParameters,
                operatorStrategies4, actions4, Reporter.NO_OP));
        assertEquals("Operator strategy 'strategy4' is associated to action 'x' but this action is not present in the list", exception.getCause().getMessage());

        List<Action> actions5 = List.of(new SwitchAction("openSwitch", "NOD1_NOD1  NE1  1_SC5_0", true));
        List<OperatorStrategy> operatorStrategies5 = List.of(new OperatorStrategy("strategy5", "y", new TrueCondition(), List.of("openSwitch")));
        exception = assertThrows(CompletionException.class, () -> runSecurityAnalysis(network, contingencies, monitors, securityAnalysisParameters,
                operatorStrategies5, actions5, Reporter.NO_OP));
        assertEquals("Operator strategy 'strategy5' is associated to contingency 'y' but this contingency is not present in the list", exception.getCause().getMessage());
    }

    @Test
<<<<<<< HEAD
    void testLoadAction() {
=======
    void testDcSecurityAnalysisWithOperatorStrategy() {
>>>>>>> 26e51c26
        MatrixFactory matrixFactory = new DenseMatrixFactory();
        GraphConnectivityFactory<LfBus, LfBranch> connectivityFactory = new NaiveGraphConnectivityFactory<>(LfBus::getNum);
        securityAnalysisProvider = new OpenSecurityAnalysisProvider(matrixFactory, connectivityFactory);

<<<<<<< HEAD
        Network network = DistributedSlackNetworkFactory.createNetworkWithLoads();
        network.getLine("l24").newActivePowerLimits1().setPermanentLimit(150).add();

        List<Contingency> contingencies = Stream.of("l2")
                .map(id -> new Contingency(id, new LoadContingency(id)))
                .collect(Collectors.toList());

        List<Action> actions = List.of(new LoadActionBuilder()
                .withId("action1").withLoadId("l4").withRelativeValue(false).withActivePowerValue(90).build(),
                new LoadActionBuilder().withId("action2").withLoadId("l1").withRelativeValue(true).withActivePowerValue(50).build());

        List<OperatorStrategy> operatorStrategies = List.of(new OperatorStrategy("strategy1", "l2", new AnyViolationCondition(), List.of("action1", "action2")));
=======
        Network network = NodeBreakerNetworkFactory.create3Bars();
        network.getSwitch("C1").setOpen(true);
        network.getSwitch("C2").setOpen(true);
        network.getLineStream().forEach(line -> {
            if (line.getCurrentLimits1().isPresent()) {
                line.getCurrentLimits1().orElseThrow().setPermanentLimit(310);
            }
            if (line.getCurrentLimits2().isPresent()) {
                line.getCurrentLimits2().orElseThrow().setPermanentLimit(310);
            }
        });

        List<Contingency> contingencies = Stream.of("L1", "L3", "L2")
                .map(id -> new Contingency(id, new BranchContingency(id)))
                .collect(Collectors.toList());

        List<Action> actions = List.of(new SwitchAction("action1", "C1", false),
                new SwitchAction("action3", "C2", false));

        List<OperatorStrategy> operatorStrategies = List.of(new OperatorStrategy("strategyL1", "L1", new TrueCondition(), List.of("action1")),
                new OperatorStrategy("strategyL3", "L3", new TrueCondition(), List.of("action3")),
                new OperatorStrategy("strategyL2", "L2", new TrueCondition(), List.of("action1", "action3")));
>>>>>>> 26e51c26

        List<StateMonitor> monitors = createAllBranchesMonitors(network);

        LoadFlowParameters parameters = new LoadFlowParameters();
<<<<<<< HEAD
        parameters.setBalanceType(LoadFlowParameters.BalanceType.PROPORTIONAL_TO_LOAD);
=======
        parameters.setDistributedSlack(false);
        parameters.setDc(true);
        setSlackBusId(parameters, "VL2_0");
>>>>>>> 26e51c26
        SecurityAnalysisParameters securityAnalysisParameters = new SecurityAnalysisParameters();
        securityAnalysisParameters.setLoadFlowParameters(parameters);

        SecurityAnalysisResult result = runSecurityAnalysis(network, contingencies, monitors, securityAnalysisParameters,
                operatorStrategies, actions, Reporter.NO_OP);
<<<<<<< HEAD

        PostContingencyResult postContingencyResult = getPostContingencyResult(result, "l2");
        assertEquals(200.0, postContingencyResult.getNetworkResult().getBranchResult("l24").getP1(), LoadFlowAssert.DELTA_POWER);
        assertEquals(57.142, postContingencyResult.getNetworkResult().getBranchResult("l14").getP1(), LoadFlowAssert.DELTA_POWER);
        assertEquals(-71.43, postContingencyResult.getNetworkResult().getBranchResult("l34").getP1(), LoadFlowAssert.DELTA_POWER);

        OperatorStrategyResult operatorStrategyResult = getOperatorStrategyResult(result, "strategy1");
        assertEquals(200.0, operatorStrategyResult.getNetworkResult().getBranchResult("l24").getP1(), LoadFlowAssert.DELTA_POWER);
        assertEquals(-14.287, operatorStrategyResult.getNetworkResult().getBranchResult("l14").getP1(), LoadFlowAssert.DELTA_POWER);
        assertEquals(-71.43, operatorStrategyResult.getNetworkResult().getBranchResult("l34").getP1(), LoadFlowAssert.DELTA_POWER);
    }

    @Test
    void testLoadAction2() {
        MatrixFactory matrixFactory = new DenseMatrixFactory();
        GraphConnectivityFactory<LfBus, LfBranch> connectivityFactory = new NaiveGraphConnectivityFactory<>(LfBus::getNum);
        securityAnalysisProvider = new OpenSecurityAnalysisProvider(matrixFactory, connectivityFactory);

        Network network = DistributedSlackNetworkFactory.createNetworkWithLoads();
        network.getLoad("l2").getTerminal().disconnect();
        network.getLoad("l4").setP0(90);
        network.getLoad("l1").setP0(80);

        LoadFlowParameters parameters = new LoadFlowParameters();
        parameters.setBalanceType(LoadFlowParameters.BalanceType.PROPORTIONAL_TO_LOAD);

        LoadFlow.run(network, parameters);

        System.out.println(network.getLine("l34").getTerminal1().getP());
        System.out.println(network.getLine("l14").getTerminal1().getP());
        System.out.println(network.getLine("l24").getTerminal1().getP());
=======
        assertEquals(400.0, result.getPreContingencyResult().getNetworkResult().getBranchResult("L1").getP1(), LoadFlowAssert.DELTA_POWER);
        assertEquals(0.0, result.getPreContingencyResult().getNetworkResult().getBranchResult("L2").getP1(), LoadFlowAssert.DELTA_POWER);
        assertEquals(200.0, result.getPreContingencyResult().getNetworkResult().getBranchResult("L3").getP1(), LoadFlowAssert.DELTA_POWER);

        //L1 Contingency then close C1
        assertEquals(0.0, getPostContingencyResult(result, "L1").getNetworkResult().getBranchResult("L2").getP1(), LoadFlowAssert.DELTA_POWER);
        assertEquals(200.0, getPostContingencyResult(result, "L1").getNetworkResult().getBranchResult("L3").getP1(), LoadFlowAssert.DELTA_POWER);
        assertEquals(400.0, getOperatorStrategyResult(result, "strategyL1").getNetworkResult().getBranchResult("L2").getP1(), LoadFlowAssert.DELTA_POWER);
        assertEquals(200.0, getOperatorStrategyResult(result, "strategyL1").getNetworkResult().getBranchResult("L3").getP1(), LoadFlowAssert.DELTA_POWER);

        //L3 Contingency then close C2
        assertEquals(0.0, getPostContingencyResult(result, "L3").getNetworkResult().getBranchResult("L2").getP1(), LoadFlowAssert.DELTA_POWER);
        assertEquals(400.0, getPostContingencyResult(result, "L3").getNetworkResult().getBranchResult("L1").getP1(), LoadFlowAssert.DELTA_POWER);
        assertEquals(200.0, getOperatorStrategyResult(result, "strategyL3").getNetworkResult().getBranchResult("L2").getP1(), LoadFlowAssert.DELTA_POWER);
        assertEquals(400.0, getOperatorStrategyResult(result, "strategyL3").getNetworkResult().getBranchResult("L1").getP1(), LoadFlowAssert.DELTA_POWER);

        //L2 Contingency then close C1 and C2
        assertEquals(400.0, getPostContingencyResult(result, "L2").getNetworkResult().getBranchResult("L1").getP1(), LoadFlowAssert.DELTA_POWER);
        assertEquals(200.0, getPostContingencyResult(result, "L2").getNetworkResult().getBranchResult("L3").getP1(), LoadFlowAssert.DELTA_POWER);
        assertEquals(300.0, getOperatorStrategyResult(result, "strategyL2").getNetworkResult().getBranchResult("L1").getP1(), LoadFlowAssert.DELTA_POWER);
        assertEquals(300.0, getOperatorStrategyResult(result, "strategyL2").getNetworkResult().getBranchResult("L3").getP1(), LoadFlowAssert.DELTA_POWER);
    }

    @Test
    void testSaDcLineConnectionAction() {
        Network network = FourBusNetworkFactory.create();
        List<Contingency> contingencies = Stream.of("l14")
                .map(id -> new Contingency(id, new BranchContingency(id)))
                .collect(Collectors.toList());

        List<Action> actions = List.of(new LineConnectionAction("openLine", "l13", true, true));
        List<OperatorStrategy> operatorStrategies = List.of(new OperatorStrategy("strategyL1", "l14", new TrueCondition(), List.of("openLine")));
        List<StateMonitor> monitors = createAllBranchesMonitors(network);

        LoadFlowParameters parameters = new LoadFlowParameters();
        parameters.setDistributedSlack(false);
        parameters.setDc(true);
        SecurityAnalysisParameters securityAnalysisParameters = new SecurityAnalysisParameters();
        securityAnalysisParameters.setLoadFlowParameters(parameters);

        SecurityAnalysisResult result = runSecurityAnalysis(network, contingencies, monitors, securityAnalysisParameters,
                operatorStrategies, actions, Reporter.NO_OP);

        OperatorStrategyResult resultStratL1 = getOperatorStrategyResult(result, "strategyL1");
        BranchResult brl12 = resultStratL1.getNetworkResult().getBranchResult("l12");
        BranchResult brl23 = resultStratL1.getNetworkResult().getBranchResult("l23");
        BranchResult brl34 = resultStratL1.getNetworkResult().getBranchResult("l34");

        parameters.setDc(false);
        SecurityAnalysisParameters securityAnalysisParametersAc = new SecurityAnalysisParameters();
        securityAnalysisParametersAc.setLoadFlowParameters(parameters);
        SecurityAnalysisResult resultAc = runSecurityAnalysis(network, contingencies, monitors, securityAnalysisParametersAc,
                operatorStrategies, actions, Reporter.NO_OP);
        OperatorStrategyResult resultStratL1Ac = getOperatorStrategyResult(resultAc, "strategyL1");
        BranchResult brl12Ac = resultStratL1Ac.getNetworkResult().getBranchResult("l12");
        BranchResult brl23Ac = resultStratL1Ac.getNetworkResult().getBranchResult("l23");
        BranchResult brl34Ac = resultStratL1Ac.getNetworkResult().getBranchResult("l34");

        assertEquals(2.0, brl12.getP1(), LoadFlowAssert.DELTA_POWER);
        assertEquals(3.0, brl23.getP1(), LoadFlowAssert.DELTA_POWER);
        assertEquals(-1.0, brl34.getP1(), LoadFlowAssert.DELTA_POWER);
    }

    @Test
    void testSaDcPhaseTapChangerTapPositionAction() {
        Network network = MetrixTutorialSixBusesFactory.create();
        List<StateMonitor> monitors = createAllBranchesMonitors(network);
        SecurityAnalysisParameters securityAnalysisParameters = new SecurityAnalysisParameters();
        List<Contingency> contingencies = List.of(new Contingency("S_SO_1", new BranchContingency("S_SO_1")));
        List<Action> actions = List.of(new PhaseTapChangerTapPositionAction("pstAbsChange", "NE_NO_1", false, 1),
                new PhaseTapChangerTapPositionAction("pstRelChange", "NE_NO_1", true, -1));
        List<OperatorStrategy> operatorStrategies = List.of(new OperatorStrategy("strategyTapAbsChange", "S_SO_1", new TrueCondition(), List.of("pstAbsChange")),
                new OperatorStrategy("strategyTapRelChange", "S_SO_1", new TrueCondition(), List.of("pstRelChange")));

        LoadFlowParameters parameters = new LoadFlowParameters();
        parameters.setDistributedSlack(false);
        parameters.setDc(true);
        securityAnalysisParameters.setLoadFlowParameters(parameters);

        SecurityAnalysisResult result = runSecurityAnalysis(network, contingencies, monitors, securityAnalysisParameters,
                operatorStrategies, actions, Reporter.NO_OP);

        assertNotNull(result);

        OperatorStrategyResult resultAbs = getOperatorStrategyResult(result, "strategyTapAbsChange");
        BranchResult brAbs = resultAbs.getNetworkResult().getBranchResult("S_SO_2");
        OperatorStrategyResult resultRel = getOperatorStrategyResult(result, "strategyTapRelChange");
        BranchResult brRel = resultRel.getNetworkResult().getBranchResult("S_SO_2");

        // Apply contingency by hand
        network.getLine("S_SO_1").getTerminal1().disconnect();
        network.getLine("S_SO_1").getTerminal2().disconnect();
        // Apply remedial action
        int originalTapPosition = network.getTwoWindingsTransformer("NE_NO_1").getPhaseTapChanger().getTapPosition();
        network.getTwoWindingsTransformer("NE_NO_1").getPhaseTapChanger().setTapPosition(1);
        LoadFlow.run(network, parameters);
        // Compare results
        assertEquals(network.getLine("S_SO_2").getTerminal1().getP(), brAbs.getP1(), LoadFlowAssert.DELTA_POWER);
        assertEquals(network.getBranch("S_SO_2").getTerminal2().getP(), brAbs.getP2(), LoadFlowAssert.DELTA_POWER);

        // Check the second operator strategy: relative change
        network.getTwoWindingsTransformer("NE_NO_1").getPhaseTapChanger().setTapPosition(originalTapPosition - 1);
        LoadFlow.run(network, parameters);
        // Compare results
        assertEquals(network.getLine("S_SO_2").getTerminal1().getP(), brRel.getP1(), LoadFlowAssert.DELTA_POWER);
        assertEquals(network.getBranch("S_SO_2").getTerminal2().getP(), brRel.getP2(), LoadFlowAssert.DELTA_POWER);
>>>>>>> 26e51c26
    }
}<|MERGE_RESOLUTION|>--- conflicted
+++ resolved
@@ -2109,29 +2109,11 @@
     }
 
     @Test
-<<<<<<< HEAD
-    void testLoadAction() {
-=======
     void testDcSecurityAnalysisWithOperatorStrategy() {
->>>>>>> 26e51c26
         MatrixFactory matrixFactory = new DenseMatrixFactory();
         GraphConnectivityFactory<LfBus, LfBranch> connectivityFactory = new NaiveGraphConnectivityFactory<>(LfBus::getNum);
         securityAnalysisProvider = new OpenSecurityAnalysisProvider(matrixFactory, connectivityFactory);
 
-<<<<<<< HEAD
-        Network network = DistributedSlackNetworkFactory.createNetworkWithLoads();
-        network.getLine("l24").newActivePowerLimits1().setPermanentLimit(150).add();
-
-        List<Contingency> contingencies = Stream.of("l2")
-                .map(id -> new Contingency(id, new LoadContingency(id)))
-                .collect(Collectors.toList());
-
-        List<Action> actions = List.of(new LoadActionBuilder()
-                .withId("action1").withLoadId("l4").withRelativeValue(false).withActivePowerValue(90).build(),
-                new LoadActionBuilder().withId("action2").withLoadId("l1").withRelativeValue(true).withActivePowerValue(50).build());
-
-        List<OperatorStrategy> operatorStrategies = List.of(new OperatorStrategy("strategy1", "l2", new AnyViolationCondition(), List.of("action1", "action2")));
-=======
         Network network = NodeBreakerNetworkFactory.create3Bars();
         network.getSwitch("C1").setOpen(true);
         network.getSwitch("C2").setOpen(true);
@@ -2154,56 +2136,18 @@
         List<OperatorStrategy> operatorStrategies = List.of(new OperatorStrategy("strategyL1", "L1", new TrueCondition(), List.of("action1")),
                 new OperatorStrategy("strategyL3", "L3", new TrueCondition(), List.of("action3")),
                 new OperatorStrategy("strategyL2", "L2", new TrueCondition(), List.of("action1", "action3")));
->>>>>>> 26e51c26
 
         List<StateMonitor> monitors = createAllBranchesMonitors(network);
 
         LoadFlowParameters parameters = new LoadFlowParameters();
-<<<<<<< HEAD
-        parameters.setBalanceType(LoadFlowParameters.BalanceType.PROPORTIONAL_TO_LOAD);
-=======
         parameters.setDistributedSlack(false);
         parameters.setDc(true);
         setSlackBusId(parameters, "VL2_0");
->>>>>>> 26e51c26
         SecurityAnalysisParameters securityAnalysisParameters = new SecurityAnalysisParameters();
         securityAnalysisParameters.setLoadFlowParameters(parameters);
 
         SecurityAnalysisResult result = runSecurityAnalysis(network, contingencies, monitors, securityAnalysisParameters,
                 operatorStrategies, actions, Reporter.NO_OP);
-<<<<<<< HEAD
-
-        PostContingencyResult postContingencyResult = getPostContingencyResult(result, "l2");
-        assertEquals(200.0, postContingencyResult.getNetworkResult().getBranchResult("l24").getP1(), LoadFlowAssert.DELTA_POWER);
-        assertEquals(57.142, postContingencyResult.getNetworkResult().getBranchResult("l14").getP1(), LoadFlowAssert.DELTA_POWER);
-        assertEquals(-71.43, postContingencyResult.getNetworkResult().getBranchResult("l34").getP1(), LoadFlowAssert.DELTA_POWER);
-
-        OperatorStrategyResult operatorStrategyResult = getOperatorStrategyResult(result, "strategy1");
-        assertEquals(200.0, operatorStrategyResult.getNetworkResult().getBranchResult("l24").getP1(), LoadFlowAssert.DELTA_POWER);
-        assertEquals(-14.287, operatorStrategyResult.getNetworkResult().getBranchResult("l14").getP1(), LoadFlowAssert.DELTA_POWER);
-        assertEquals(-71.43, operatorStrategyResult.getNetworkResult().getBranchResult("l34").getP1(), LoadFlowAssert.DELTA_POWER);
-    }
-
-    @Test
-    void testLoadAction2() {
-        MatrixFactory matrixFactory = new DenseMatrixFactory();
-        GraphConnectivityFactory<LfBus, LfBranch> connectivityFactory = new NaiveGraphConnectivityFactory<>(LfBus::getNum);
-        securityAnalysisProvider = new OpenSecurityAnalysisProvider(matrixFactory, connectivityFactory);
-
-        Network network = DistributedSlackNetworkFactory.createNetworkWithLoads();
-        network.getLoad("l2").getTerminal().disconnect();
-        network.getLoad("l4").setP0(90);
-        network.getLoad("l1").setP0(80);
-
-        LoadFlowParameters parameters = new LoadFlowParameters();
-        parameters.setBalanceType(LoadFlowParameters.BalanceType.PROPORTIONAL_TO_LOAD);
-
-        LoadFlow.run(network, parameters);
-
-        System.out.println(network.getLine("l34").getTerminal1().getP());
-        System.out.println(network.getLine("l14").getTerminal1().getP());
-        System.out.println(network.getLine("l24").getTerminal1().getP());
-=======
         assertEquals(400.0, result.getPreContingencyResult().getNetworkResult().getBranchResult("L1").getP1(), LoadFlowAssert.DELTA_POWER);
         assertEquals(0.0, result.getPreContingencyResult().getNetworkResult().getBranchResult("L2").getP1(), LoadFlowAssert.DELTA_POWER);
         assertEquals(200.0, result.getPreContingencyResult().getNetworkResult().getBranchResult("L3").getP1(), LoadFlowAssert.DELTA_POWER);
@@ -2310,6 +2254,82 @@
         // Compare results
         assertEquals(network.getLine("S_SO_2").getTerminal1().getP(), brRel.getP1(), LoadFlowAssert.DELTA_POWER);
         assertEquals(network.getBranch("S_SO_2").getTerminal2().getP(), brRel.getP2(), LoadFlowAssert.DELTA_POWER);
->>>>>>> 26e51c26
+    }
+
+    @Test
+    void testLoadAction() {
+        MatrixFactory matrixFactory = new DenseMatrixFactory();
+        GraphConnectivityFactory<LfBus, LfBranch> connectivityFactory = new NaiveGraphConnectivityFactory<>(LfBus::getNum);
+        securityAnalysisProvider = new OpenSecurityAnalysisProvider(matrixFactory, connectivityFactory);
+
+        Network network = DistributedSlackNetworkFactory.createNetworkWithLoads();
+        network.getLine("l24").newActivePowerLimits1().setPermanentLimit(150).add();
+
+        List<Contingency> contingencies = Stream.of("l2")
+                .map(id -> new Contingency(id, new LoadContingency(id)))
+                .collect(Collectors.toList());
+
+        List<Action> actions = List.of(new LoadActionBuilder()
+                        .withId("action1").withLoadId("l4").withRelativeValue(false).withActivePowerValue(90).build(),
+                new LoadActionBuilder().withId("action2").withLoadId("l1").withRelativeValue(true).withActivePowerValue(50).build());
+
+        List<OperatorStrategy> operatorStrategies = List.of(new OperatorStrategy("strategy1", "l2", new AnyViolationCondition(), List.of("action1", "action2")));
+
+        List<StateMonitor> monitors = createAllBranchesMonitors(network);
+
+        LoadFlowParameters parameters = new LoadFlowParameters();
+        parameters.setBalanceType(LoadFlowParameters.BalanceType.PROPORTIONAL_TO_LOAD);
+        SecurityAnalysisParameters securityAnalysisParameters = new SecurityAnalysisParameters();
+        securityAnalysisParameters.setLoadFlowParameters(parameters);
+
+        SecurityAnalysisResult result = runSecurityAnalysis(network, contingencies, monitors, securityAnalysisParameters,
+                operatorStrategies, actions, Reporter.NO_OP);
+
+        PostContingencyResult postContingencyResult = getPostContingencyResult(result, "l2");
+        assertEquals(200.0, postContingencyResult.getNetworkResult().getBranchResult("l24").getP1(), LoadFlowAssert.DELTA_POWER);
+        assertEquals(57.142, postContingencyResult.getNetworkResult().getBranchResult("l14").getP1(), LoadFlowAssert.DELTA_POWER);
+        assertEquals(-71.43, postContingencyResult.getNetworkResult().getBranchResult("l34").getP1(), LoadFlowAssert.DELTA_POWER);
+
+        OperatorStrategyResult operatorStrategyResult = getOperatorStrategyResult(result, "strategy1");
+        assertEquals(200.0, operatorStrategyResult.getNetworkResult().getBranchResult("l24").getP1(), LoadFlowAssert.DELTA_POWER);
+        assertEquals(-14.287, operatorStrategyResult.getNetworkResult().getBranchResult("l14").getP1(), LoadFlowAssert.DELTA_POWER);
+        assertEquals(-71.43, operatorStrategyResult.getNetworkResult().getBranchResult("l34").getP1(), LoadFlowAssert.DELTA_POWER);
+
+        parameters.setDc(true);
+
+        SecurityAnalysisResult dcResult = runSecurityAnalysis(network, contingencies, monitors, securityAnalysisParameters,
+                operatorStrategies, actions, Reporter.NO_OP);
+
+        PostContingencyResult dcPostContingencyResult = getPostContingencyResult(dcResult, "l2");
+        assertEquals(200.0, dcPostContingencyResult.getNetworkResult().getBranchResult("l24").getP1(), LoadFlowAssert.DELTA_POWER);
+        assertEquals(57.142, dcPostContingencyResult.getNetworkResult().getBranchResult("l14").getP1(), LoadFlowAssert.DELTA_POWER);
+        assertEquals(-71.428, dcPostContingencyResult.getNetworkResult().getBranchResult("l34").getP1(), LoadFlowAssert.DELTA_POWER);
+
+        OperatorStrategyResult dcOperatorStrategyResult = getOperatorStrategyResult(dcResult, "strategy1");
+        assertEquals(200.0, dcOperatorStrategyResult.getNetworkResult().getBranchResult("l24").getP1(), LoadFlowAssert.DELTA_POWER);
+        assertEquals(-14.286, dcOperatorStrategyResult.getNetworkResult().getBranchResult("l14").getP1(), LoadFlowAssert.DELTA_POWER);
+        assertEquals(-71.428, dcOperatorStrategyResult.getNetworkResult().getBranchResult("l34").getP1(), LoadFlowAssert.DELTA_POWER);
+    }
+
+    @Test
+    void testLoadAction2() {
+        MatrixFactory matrixFactory = new DenseMatrixFactory();
+        GraphConnectivityFactory<LfBus, LfBranch> connectivityFactory = new NaiveGraphConnectivityFactory<>(LfBus::getNum);
+        securityAnalysisProvider = new OpenSecurityAnalysisProvider(matrixFactory, connectivityFactory);
+
+        Network network = DistributedSlackNetworkFactory.createNetworkWithLoads();
+        network.getLoad("l2").getTerminal().disconnect();
+        network.getLoad("l4").setP0(90);
+        network.getLoad("l1").setP0(80);
+
+        LoadFlowParameters parameters = new LoadFlowParameters();
+        parameters.setBalanceType(LoadFlowParameters.BalanceType.PROPORTIONAL_TO_LOAD);
+        parameters.setDc(true);
+
+        LoadFlow.run(network, parameters);
+
+        System.out.println(network.getLine("l34").getTerminal1().getP());
+        System.out.println(network.getLine("l14").getTerminal1().getP());
+        System.out.println(network.getLine("l24").getTerminal1().getP());
     }
 }