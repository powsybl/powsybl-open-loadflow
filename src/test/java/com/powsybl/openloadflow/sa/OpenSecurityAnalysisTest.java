/**
 * Copyright (c) 2020, RTE (http://www.rte-france.com)
 * This Source Code Form is subject to the terms of the Mozilla Public
 * License, v. 2.0. If a copy of the MPL was not distributed with this
 * file, You can obtain one at http://mozilla.org/MPL/2.0/.
 */
package com.powsybl.openloadflow.sa;

import com.google.common.collect.ImmutableList;
import com.powsybl.commons.PowsyblException;
import com.powsybl.commons.reporter.Reporter;
import com.powsybl.commons.reporter.ReporterModel;
import com.powsybl.computation.ComputationManager;
import com.powsybl.contingency.*;
import com.powsybl.ieeecdf.converter.IeeeCdfNetworkFactory;
import com.powsybl.iidm.network.*;
import com.powsybl.iidm.network.extensions.HvdcAngleDroopActivePowerControlAdder;
import com.powsybl.iidm.network.extensions.LoadDetailAdder;
import com.powsybl.iidm.network.extensions.StandbyAutomatonAdder;
import com.powsybl.iidm.network.test.EurostagTutorialExample1Factory;
import com.powsybl.iidm.network.test.FourSubstationsNodeBreakerFactory;
import com.powsybl.iidm.network.test.SecurityAnalysisTestNetworkFactory;
import com.powsybl.loadflow.LoadFlow;
import com.powsybl.loadflow.LoadFlowParameters;
import com.powsybl.loadflow.LoadFlowResult;
import com.powsybl.math.matrix.DenseMatrixFactory;
import com.powsybl.openloadflow.OpenLoadFlowParameters;
import com.powsybl.openloadflow.OpenLoadFlowProvider;
import com.powsybl.openloadflow.ac.nr.NewtonRaphsonStatus;
import com.powsybl.openloadflow.graph.EvenShiloachGraphDecrementalConnectivityFactory;
import com.powsybl.openloadflow.graph.GraphConnectivityFactory;
import com.powsybl.openloadflow.network.*;
import com.powsybl.openloadflow.network.impl.OlfBranchResult;
import com.powsybl.openloadflow.util.LoadFlowAssert;
import com.powsybl.security.*;
import com.powsybl.security.monitor.StateMonitor;
import com.powsybl.security.results.*;
import org.junit.jupiter.api.BeforeEach;
import org.junit.jupiter.api.Test;
import org.mockito.Mockito;

import java.io.IOException;
import java.util.*;
import java.util.concurrent.CompletionException;
import java.util.concurrent.ForkJoinPool;
import java.util.stream.Collectors;
import java.util.stream.Stream;

import static com.powsybl.openloadflow.util.LoadFlowAssert.assertReportEquals;
import static java.lang.Double.NaN;
import static java.util.Collections.emptySet;
import static org.junit.jupiter.api.Assertions.*;

/**
 * @author Geoffroy Jamgotchian <geoffroy.jamgotchian at rte-france.com>
 */
class OpenSecurityAnalysisTest extends AbstractOpenSecurityAnalysisTest {

    @BeforeEach
    void setUp() {
        computationManager = Mockito.mock(ComputationManager.class);
        Mockito.when(computationManager.getExecutor()).thenReturn(ForkJoinPool.commonPool());
        matrixFactory = new DenseMatrixFactory();
        GraphConnectivityFactory<LfBus, LfBranch> connectivityFactory = new EvenShiloachGraphDecrementalConnectivityFactory<>();
        securityAnalysisProvider = new OpenSecurityAnalysisProvider(matrixFactory, connectivityFactory);
        loadFlowProvider = new OpenLoadFlowProvider(matrixFactory, connectivityFactory);
    }

    @Test
    void testCurrentLimitViolations() {
        Network network = createNodeBreakerNetwork();

        LoadFlowParameters lfParameters = new LoadFlowParameters();
        setSlackBusId(lfParameters, "VL1_1");
        SecurityAnalysisParameters securityAnalysisParameters = new SecurityAnalysisParameters();
        securityAnalysisParameters.setLoadFlowParameters(lfParameters);

        List<Contingency> contingencies = Stream.of("L1", "L2")
                .map(id -> new Contingency(id, new BranchContingency(id)))
                .collect(Collectors.toList());
        contingencies.add(new Contingency("LD", new LoadContingency("LD")));

        StateMonitor stateMonitor = new StateMonitor(ContingencyContext.all(), Collections.emptySet(),
                network.getVoltageLevelStream().map(Identifiable::getId).collect(Collectors.toSet()), Collections.emptySet());

        SecurityAnalysisResult result = runSecurityAnalysis(network, contingencies, List.of(stateMonitor), securityAnalysisParameters);

        assertSame(LoadFlowResult.ComponentResult.Status.CONVERGED, result.getPreContingencyResult().getStatus());
        assertEquals(0, result.getPreContingencyResult().getLimitViolationsResult().getLimitViolations().size());
        assertEquals(3, result.getPostContingencyResults().size());
        assertSame(PostContingencyComputationStatus.CONVERGED, result.getPostContingencyResults().get(0).getStatus());
        assertEquals(2, result.getPostContingencyResults().get(0).getLimitViolationsResult().getLimitViolations().size());
        assertSame(PostContingencyComputationStatus.CONVERGED, result.getPostContingencyResults().get(1).getStatus());
        assertEquals(2, result.getPostContingencyResults().get(1).getLimitViolationsResult().getLimitViolations().size());
        PostContingencyResult postContingencyResult = getPostContingencyResult(result, "LD");
        assertEquals(398.0, postContingencyResult.getNetworkResult().getBusResult("VL1_0").getV(), LoadFlowAssert.DELTA_V);
    }

    @Test
    void testCurrentLimitViolations2() {
        Network network = createNodeBreakerNetwork();
        network.getLine("L1").getCurrentLimits1().ifPresent(limits -> limits.setPermanentLimit(200));

        List<Contingency> contingencies = List.of(new Contingency("L2", new BranchContingency("L2")));

        SecurityAnalysisResult result = runSecurityAnalysis(network, contingencies);

        assertSame(LoadFlowResult.ComponentResult.Status.CONVERGED, result.getPreContingencyResult().getStatus());
        assertEquals(1, result.getPreContingencyResult().getLimitViolationsResult().getLimitViolations().size());
        assertEquals(1, result.getPostContingencyResults().size());
        assertSame(PostContingencyComputationStatus.CONVERGED, result.getPostContingencyResults().get(0).getStatus());
        assertEquals(2, result.getPostContingencyResults().get(0).getLimitViolationsResult().getLimitViolations().size());
    }

    @Test
    void testLowVoltageLimitViolations() {
        Network network = createNodeBreakerNetwork();
        network.getGenerator("G").setTargetV(393);

        LoadFlowParameters lfParameters = new LoadFlowParameters();
        setSlackBusId(lfParameters, "VL1_1");

        List<Contingency> contingencies = Stream.of("L1", "L2")
                .map(id -> new Contingency(id, new BranchContingency(id)))
                .collect(Collectors.toList());

        SecurityAnalysisResult result = runSecurityAnalysis(network, contingencies, lfParameters);

        assertSame(LoadFlowResult.ComponentResult.Status.CONVERGED, result.getPreContingencyResult().getStatus());
        assertEquals(0, result.getPreContingencyResult().getLimitViolationsResult().getLimitViolations().size());
        assertEquals(2, result.getPostContingencyResults().size());
        assertSame(PostContingencyComputationStatus.CONVERGED, result.getPostContingencyResults().get(0).getStatus());
        assertEquals(3, result.getPostContingencyResults().get(0).getLimitViolationsResult().getLimitViolations().size());

        List<LimitViolation> limitViolations = result.getPostContingencyResults().get(0).getLimitViolationsResult().getLimitViolations();
        Optional<LimitViolation> limitViolationL21 = limitViolations.stream().filter(limitViolation -> limitViolation.getSubjectId().equals("L2") && limitViolation.getSide() == Branch.Side.ONE).findFirst();
        assertTrue(limitViolationL21.isPresent());
        assertEquals(0, limitViolationL21.get().getAcceptableDuration());
        assertEquals(950, limitViolationL21.get().getLimit());
        Optional<LimitViolation> limitViolationL22 = limitViolations.stream().filter(limitViolation -> limitViolation.getSubjectId().equals("L2") && limitViolation.getSide() == Branch.Side.TWO).findFirst();
        assertTrue(limitViolationL22.isPresent());
        assertEquals(0, limitViolationL22.get().getAcceptableDuration());
        assertEquals(970, limitViolationL22.get().getLimit());

        assertSame(PostContingencyComputationStatus.CONVERGED, result.getPostContingencyResults().get(1).getStatus());
        assertEquals(3, result.getPostContingencyResults().get(1).getLimitViolationsResult().getLimitViolations().size());

        List<LimitViolation> limitViolations1 = result.getPostContingencyResults().get(1).getLimitViolationsResult().getLimitViolations();
        LimitViolation lowViolation = limitViolations1.get(2);
        assertEquals(LimitViolationType.LOW_VOLTAGE, lowViolation.getLimitType());
        assertEquals(370, lowViolation.getLimit());
    }

    @Test
    void testHighVoltageLimitViolations() {
        Network network = createNodeBreakerNetwork();
        network.getGenerator("G").setTargetV(421);

        LoadFlowParameters lfParameters = new LoadFlowParameters();
        setSlackBusId(lfParameters, "VL1_1");

        List<Contingency> contingencies = Stream.of("L1", "L2")
                .map(id -> new Contingency(id, new BranchContingency(id)))
                .collect(Collectors.toList());

        SecurityAnalysisResult result = runSecurityAnalysis(network, contingencies, lfParameters);

        assertSame(LoadFlowResult.ComponentResult.Status.CONVERGED, result.getPreContingencyResult().getStatus());
        assertEquals(1, result.getPreContingencyResult().getLimitViolationsResult().getLimitViolations().size());
        assertEquals(2, result.getPostContingencyResults().size());
        assertSame(PostContingencyComputationStatus.CONVERGED, result.getPostContingencyResults().get(0).getStatus());

        assertEquals(0, result.getPostContingencyResults().get(0).getLimitViolationsResult().getLimitViolations().size());
        assertSame(PostContingencyComputationStatus.CONVERGED, result.getPostContingencyResults().get(1).getStatus());
        assertEquals(0, result.getPostContingencyResults().get(1).getLimitViolationsResult().getLimitViolations().size());
    }

    @Test
    void testActivePowerLimitViolations() {
        Network network = createNodeBreakerNetwork();
        network.getLine("L1").newActivePowerLimits1()
               .setPermanentLimit(1.0)
               .beginTemporaryLimit()
               .setName("60")
               .setAcceptableDuration(60)
               .setValue(1.2)
               .endTemporaryLimit()
               .add();

        LoadFlowParameters lfParameters = new LoadFlowParameters();
        setSlackBusId(lfParameters, "VL1_1");

        List<Contingency> contingencies = Stream.of("L1", "L2")
                .map(id -> new Contingency(id, new BranchContingency(id)))
                .collect(Collectors.toList());

        SecurityAnalysisResult result = runSecurityAnalysis(network, contingencies, lfParameters);

        assertEquals(1, result.getPreContingencyResult().getLimitViolationsResult().getLimitViolations().size());
        assertEquals(2, result.getPostContingencyResults().size());
        assertEquals(2, result.getPostContingencyResults().get(1).getLimitViolationsResult().getLimitViolations().size());

        LimitViolation limitViolation0 = result.getPostContingencyResults().get(1).getLimitViolationsResult().getLimitViolations().get(0);
        assertEquals("L1", limitViolation0.getSubjectId());
        assertEquals(LimitViolationType.ACTIVE_POWER, limitViolation0.getLimitType());
        assertEquals(608.334, limitViolation0.getValue(), 10E-3);

        int activePowerLimitViolationsCount = 0;
        for (PostContingencyResult r : result.getPostContingencyResults()) {
            for (LimitViolation v : r.getLimitViolationsResult().getLimitViolations()) {
                if (v.getLimitType() == LimitViolationType.ACTIVE_POWER) {
                    activePowerLimitViolationsCount++;
                }
            }
        }
        assertEquals(1, activePowerLimitViolationsCount);
    }

    @Test
    void testApparentPowerLimitViolations() {
        Network network = createNodeBreakerNetwork();
        network.getLine("L1").newApparentPowerLimits1()
               .setPermanentLimit(1.0)
               .beginTemporaryLimit()
               .setName("60")
               .setAcceptableDuration(60)
               .setValue(1.2)
               .endTemporaryLimit()
               .add();

        LoadFlowParameters lfParameters = new LoadFlowParameters();
        setSlackBusId(lfParameters, "VL1_1");

        List<Contingency> contingencies = Stream.of("L1", "L2")
                .map(id -> new Contingency(id, new BranchContingency(id)))
                .collect(Collectors.toList());

        SecurityAnalysisResult result = runSecurityAnalysis(network, contingencies, lfParameters);

        assertEquals(1, result.getPreContingencyResult().getLimitViolationsResult().getLimitViolations().size());
        assertEquals(2, result.getPostContingencyResults().size());
        assertEquals(2, result.getPostContingencyResults().get(1).getLimitViolationsResult().getLimitViolations().size());

        LimitViolation limitViolation0 = result.getPostContingencyResults().get(1).getLimitViolationsResult().getLimitViolations().get(0);
        assertEquals("L1", limitViolation0.getSubjectId());
        assertEquals(LimitViolationType.APPARENT_POWER, limitViolation0.getLimitType());
        assertEquals(651.796, limitViolation0.getValue(), 10E-3);

        int apparentPowerLimitViolationsCount = 0;
        for (PostContingencyResult r : result.getPostContingencyResults()) {
            for (LimitViolation v : r.getLimitViolationsResult().getLimitViolations()) {
                if (v.getLimitType() == LimitViolationType.APPARENT_POWER) {
                    apparentPowerLimitViolationsCount++;
                }
            }
        }
        assertEquals(1, apparentPowerLimitViolationsCount);
    }

    @Test
    void testFourSubstations() {
        Network network = FourSubstationsNodeBreakerFactory.create();

        // Testing all contingencies at once
        List<Contingency> contingencies = createAllBranchesContingencies(network);

        SecurityAnalysisResult result = runSecurityAnalysis(network, contingencies);

        assertSame(LoadFlowResult.ComponentResult.Status.CONVERGED, result.getPreContingencyResult().getStatus());

        LoadFlowParameters loadFlowParameters = new LoadFlowParameters()
                .setBalanceType(LoadFlowParameters.BalanceType.PROPORTIONAL_TO_LOAD);

        result = runSecurityAnalysis(network, contingencies, loadFlowParameters);

        assertSame(LoadFlowResult.ComponentResult.Status.CONVERGED, result.getPreContingencyResult().getStatus());
    }

    @Test
    void testNoGenerator() {
        Network network = EurostagTutorialExample1Factory.create();
        network.getGenerator("GEN").getTerminal().disconnect();

        SecurityAnalysisResult result = runSecurityAnalysis(network);
        assertNotSame(LoadFlowResult.ComponentResult.Status.CONVERGED, result.getPreContingencyResult().getStatus());
    }

    @Test
    void testNoRemainingGenerator() {
        Network network = EurostagTutorialExample1Factory.create();

        List<Contingency> contingencies = List.of(new Contingency("NGEN_NHV1", new BranchContingency("NGEN_NHV1")));

        LoadFlowParameters parameters = new LoadFlowParameters();
        OpenLoadFlowParameters.create(parameters)
                .setMaxRealisticVoltage(1.5);
        SecurityAnalysisResult result = runSecurityAnalysis(network, contingencies, parameters);

        assertNotSame(PostContingencyComputationStatus.CONVERGED, result.getPostContingencyResults().get(0).getStatus());
    }

    @Test
    void testNoRemainingLoad() {
        Network network = EurostagTutorialExample1Factory.create();

        LoadFlowParameters lfParameters = new LoadFlowParameters()
                .setDistributedSlack(true)
                .setBalanceType(LoadFlowParameters.BalanceType.PROPORTIONAL_TO_LOAD);

        List<Contingency> contingencies = List.of(new Contingency("NHV2_NLOAD", new BranchContingency("NHV2_NLOAD")));

        SecurityAnalysisResult result = runSecurityAnalysis(network, contingencies, lfParameters);

        assertSame(PostContingencyComputationStatus.CONVERGED, result.getPostContingencyResults().get(0).getStatus());
    }

    @Test
    void testSaWithSeveralConnectedComponents() {
        Network network = ConnectedComponentNetworkFactory.createTwoUnconnectedCC();

        // Testing all contingencies at once
        List<Contingency> contingencies = createAllBranchesContingencies(network);

        SecurityAnalysisResult result = runSecurityAnalysis(network, contingencies);

        assertSame(LoadFlowResult.ComponentResult.Status.CONVERGED, result.getPreContingencyResult().getStatus());
    }

    @Test
    void testSaWithStateMonitor() {
        Network network = EurostagFactory.fix(EurostagTutorialExample1Factory.create());

        // 2 N-1 on the 2 lines
        List<Contingency> contingencies = List.of(
            new Contingency("NHV1_NHV2_1", new BranchContingency("NHV1_NHV2_1")),
            new Contingency("NHV1_NHV2_2", new BranchContingency("NHV1_NHV2_2"))
        );

        // Monitor on branch and step-up transformer for all states
        List<StateMonitor> monitors = List.of(
            new StateMonitor(ContingencyContext.all(), Set.of("NHV1_NHV2_1", "NGEN_NHV1"), Set.of("VLLOAD"), emptySet())
        );

        SecurityAnalysisResult result = runSecurityAnalysis(network, contingencies, monitors);

        PreContingencyResult preContingencyResult = result.getPreContingencyResult();
        List<BusResult> busResults = preContingencyResult.getNetworkResult().getBusResults();
        BusResult expectedBus = new BusResult("VLLOAD", "NLOAD", 147.6, -9.6);
        assertEquals(1, busResults.size());
        assertAlmostEquals(expectedBus, busResults.get(0), 0.1);

        assertEquals(2, preContingencyResult.getNetworkResult().getBranchResults().size());
        assertAlmostEquals(new BranchResult("NHV1_NHV2_1", 302, 99, 457, -300, -137.2, 489),
                           preContingencyResult.getNetworkResult().getBranchResult("NHV1_NHV2_1"), 1);
        assertAlmostEquals(new BranchResult("NGEN_NHV1", 606, 225, 15226, -605, -198, 914),
                           preContingencyResult.getNetworkResult().getBranchResult("NGEN_NHV1"), 1);

        //No result when the branch itself is disconnected
        assertNull(result.getPostContingencyResults().get(0).getNetworkResult().getBranchResult("NHV1_NHV2_1"));

        assertAlmostEquals(new BranchResult("NHV1_NHV2_1", 611, 334, 1009, -601, -285, 1048),
                result.getPostContingencyResults().get(1).getNetworkResult().getBranchResult("NHV1_NHV2_1"), 1);
        assertAlmostEquals(new BranchResult("NGEN_NHV1", 611, 368, 16815, -611, -334, 1009),
                           result.getPostContingencyResults().get(1).getNetworkResult().getBranchResult("NGEN_NHV1"), 1);
    }

    @Test
    void testSaWithStateMonitorPreContingency() {
        Network network = EurostagFactory.fix(EurostagTutorialExample1Factory.create());

        // 2 N-1 on the 2 lines
        List<Contingency> contingencies = List.of(
                new Contingency("NHV1_NHV2_1", new BranchContingency("NHV1_NHV2_1")),
                new Contingency("NHV1_NHV2_2", new BranchContingency("NHV1_NHV2_2"))
        );

        // Monitor on branch and step-up transformer for all states
        List<StateMonitor> monitors = List.of(
                new StateMonitor(ContingencyContext.none(), Set.of("NHV1_NHV2_1", "NGEN_NHV1"), Set.of("VLLOAD"), emptySet())
        );

        LoadFlowParameters parameters = new LoadFlowParameters();
        parameters.setDc(true);
        SecurityAnalysisResult result = runSecurityAnalysis(network, contingencies, monitors, parameters);

        PreContingencyResult preContingencyResult = result.getPreContingencyResult();
        assertEquals(2, preContingencyResult.getNetworkResult().getBranchResults().size());
    }

    @Test
    void testSaWithStateMonitorNotExistingBranchBus() {
        Network network = DistributedSlackNetworkFactory.create();

        List<StateMonitor> monitors = List.of(
            new StateMonitor(ContingencyContext.all(), Collections.singleton("l1"), Collections.singleton("bus"), Collections.singleton("three windings"))
        );

        SecurityAnalysisResult result = runSecurityAnalysis(network, createAllBranchesContingencies(network), monitors);

        assertEquals(0, result.getPreContingencyResult().getNetworkResult().getBusResults().size());
        assertEquals(0, result.getPreContingencyResult().getNetworkResult().getBranchResults().size());
    }

    @Test
    void testSaWithStateMonitorDisconnectBranch() {
        Network network = DistributedSlackNetworkFactory.create();
        network.getBranch("l24").getTerminal1().disconnect();

        List<StateMonitor> monitors = new ArrayList<>();
        monitors.add(new StateMonitor(ContingencyContext.all(), Collections.singleton("l24"), Collections.singleton("b1_vl"), emptySet()));

        SecurityAnalysisResult result = runSecurityAnalysis(network, createAllBranchesContingencies(network), monitors);

        assertEquals(1, result.getPreContingencyResult().getNetworkResult().getBusResults().size());

        assertEquals(new BusResult("b1_vl", "b1", 400, 0.003581299841270782), result.getPreContingencyResult().getNetworkResult().getBusResults().get(0));
        assertEquals(1, result.getPreContingencyResult().getNetworkResult().getBranchResults().size());
        assertEquals(new BranchResult("l24", NaN, NaN, NaN, 0.0, -0.0, 0.0),
                     result.getPreContingencyResult().getNetworkResult().getBranchResults().get(0));

        network = DistributedSlackNetworkFactory.create();
        network.getBranch("l24").getTerminal2().disconnect();

        result = runSecurityAnalysis(network, createAllBranchesContingencies(network), monitors);

        assertEquals(0, result.getPreContingencyResult().getNetworkResult().getBranchResults().size());

        network = DistributedSlackNetworkFactory.create();
        network.getBranch("l24").getTerminal2().disconnect();
        network.getBranch("l24").getTerminal1().disconnect();

        result = runSecurityAnalysis(network, createAllBranchesContingencies(network), monitors);

        assertEquals(0, result.getPreContingencyResult().getNetworkResult().getBranchResults().size());
    }

    @Test
    void testSaWithStateMonitorDanglingLine() {
        Network network = BoundaryFactory.create();

        List<StateMonitor> monitors = new ArrayList<>();
        monitors.add(new StateMonitor(ContingencyContext.all(), Collections.singleton("dl1"), Collections.singleton("vl1"), emptySet()));

        List<Contingency> contingencies = createAllBranchesContingencies(network);
        CompletionException exception = assertThrows(CompletionException.class, () -> runSecurityAnalysis(network, contingencies, monitors));
        assertEquals("Unsupported type of branch for branch result: dl1", exception.getCause().getMessage());
    }

    @Test
    void testSaWithStateMonitorLfLeg() {
        Network network = T3wtFactory.create();

        // Testing all contingencies at once
        List<StateMonitor> monitors = List.of(
            new StateMonitor(ContingencyContext.all(), emptySet(), emptySet(), Collections.singleton("3wt"))
        );

        SecurityAnalysisResult result = runSecurityAnalysis(network, createAllBranchesContingencies(network), monitors);

        assertEquals(1, result.getPreContingencyResult().getNetworkResult().getThreeWindingsTransformerResults().size());
        assertAlmostEquals(new ThreeWindingsTransformerResult("3wt", 161, 82, 258,
                                                              -161, -74, 435, 0, 0, 0),
                result.getPreContingencyResult().getNetworkResult().getThreeWindingsTransformerResults().get(0), 1);
    }

    @Test
    void testSaDcMode() {
        Network fourBusNetwork = FourBusNetworkFactory.create();
        SecurityAnalysisParameters securityAnalysisParameters = new SecurityAnalysisParameters();
        LoadFlowParameters lfParameters = new LoadFlowParameters()
                .setDc(true);
        setSlackBusId(lfParameters, "b1_vl");
        securityAnalysisParameters.setLoadFlowParameters(lfParameters);

        List<Contingency> contingencies = createAllBranchesContingencies(fourBusNetwork);

        fourBusNetwork.getLine("l14").newActivePowerLimits1().setPermanentLimit(0.1).add();
        fourBusNetwork.getLine("l12").newActivePowerLimits1().setPermanentLimit(0.2).add();
        fourBusNetwork.getLine("l23").newActivePowerLimits1().setPermanentLimit(0.25).add();
        fourBusNetwork.getLine("l34").newActivePowerLimits1().setPermanentLimit(0.15).add();
        fourBusNetwork.getLine("l13").newActivePowerLimits1().setPermanentLimit(0.1).add();

        List<StateMonitor> monitors = List.of(new StateMonitor(ContingencyContext.all(), Set.of("l14", "l12", "l23", "l34", "l13"), Collections.emptySet(), Collections.emptySet()));

        SecurityAnalysisResult result = runSecurityAnalysis(fourBusNetwork, contingencies, monitors, securityAnalysisParameters);

        assertSame(LoadFlowResult.ComponentResult.Status.CONVERGED, result.getPreContingencyResult().getStatus());
        assertEquals(5, result.getPreContingencyResult().getLimitViolationsResult().getLimitViolations().size());
        assertEquals(5, result.getPostContingencyResults().size());
        assertEquals(2, result.getPostContingencyResults().get(0).getLimitViolationsResult().getLimitViolations().size());
        assertEquals(2, result.getPostContingencyResults().get(1).getLimitViolationsResult().getLimitViolations().size());
        assertEquals(4, result.getPostContingencyResults().get(2).getLimitViolationsResult().getLimitViolations().size());
        assertEquals(4, result.getPostContingencyResults().get(3).getLimitViolationsResult().getLimitViolations().size());
        assertEquals(4, result.getPostContingencyResults().get(4).getLimitViolationsResult().getLimitViolations().size());

        //Branch result for first contingency
        assertEquals(5, result.getPostContingencyResults().get(0).getNetworkResult().getBranchResults().size());

        //Check branch results for flowTransfer computation for contingency on l14
        PostContingencyResult postContl14 = getPostContingencyResult(result, "l14");
        assertEquals("l14", postContl14.getContingency().getId());

        BranchResult brl14l12 = postContl14.getNetworkResult().getBranchResult("l12");
        assertEquals(0.333, brl14l12.getP1(), LoadFlowAssert.DELTA_POWER);
        assertEquals(0.333, brl14l12.getFlowTransfer(), LoadFlowAssert.DELTA_POWER);

        BranchResult brl14l14 = postContl14.getNetworkResult().getBranchResult("l14");
        assertEquals(NaN, brl14l14.getP1(), LoadFlowAssert.DELTA_POWER);
        assertEquals(NaN, brl14l14.getFlowTransfer(), LoadFlowAssert.DELTA_POWER);

        BranchResult brl14l23 = postContl14.getNetworkResult().getBranchResult("l23");
        assertEquals(1.333, brl14l23.getP1(), LoadFlowAssert.DELTA_POWER);
        assertEquals(0.333, brl14l23.getFlowTransfer(), LoadFlowAssert.DELTA_POWER);

        BranchResult brl14l34 = postContl14.getNetworkResult().getBranchResult("l34");
        assertEquals(-1.0, brl14l34.getP1(), LoadFlowAssert.DELTA_POWER);
        assertEquals(1.0, brl14l34.getFlowTransfer(), LoadFlowAssert.DELTA_POWER);

        BranchResult brl14l13 = postContl14.getNetworkResult().getBranchResult("l13");
        assertEquals(1.666, brl14l13.getP1(), LoadFlowAssert.DELTA_POWER);
        assertEquals(0.666, brl14l13.getFlowTransfer(), LoadFlowAssert.DELTA_POWER);
    }

    @Test
    void testSaDcModeSpecificContingencies() {
        Network fourBusNetwork = FourBusNetworkFactory.create();
        SecurityAnalysisParameters securityAnalysisParameters = new SecurityAnalysisParameters();
        LoadFlowParameters lfParameters = new LoadFlowParameters()
                .setDc(true);
        setSlackBusId(lfParameters, "b1_vl");
        securityAnalysisParameters.setLoadFlowParameters(lfParameters);

        List<Contingency> contingencies = createAllBranchesContingencies(fourBusNetwork);

        List<StateMonitor> monitors = List.of(
                new StateMonitor(ContingencyContext.all(), Set.of("l14", "l12"), Collections.emptySet(), Collections.emptySet()),
                new StateMonitor(ContingencyContext.specificContingency("l14"), Set.of("l14", "l12", "l23", "l34", "l13"), Collections.emptySet(), Collections.emptySet()));

        SecurityAnalysisResult result = runSecurityAnalysis(fourBusNetwork, contingencies, monitors, securityAnalysisParameters);

        assertEquals(2, result.getPreContingencyResult().getNetworkResult().getBranchResults().size());
        assertEquals("l12", result.getPreContingencyResult().getNetworkResult().getBranchResults().get(0).getBranchId());
        assertEquals("l14", result.getPreContingencyResult().getNetworkResult().getBranchResults().get(1).getBranchId());

        assertEquals(5, result.getPostContingencyResults().size());
        for (PostContingencyResult pcResult : result.getPostContingencyResults()) {
            if (pcResult.getContingency().getId().equals("l14")) {
                assertEquals(5, pcResult.getNetworkResult().getBranchResults().size());
            } else {
                assertEquals(2, pcResult.getNetworkResult().getBranchResults().size());
            }
        }
    }

    @Test
    void testSaDcModeWithIncreasedParameters() {
        Network fourBusNetwork = FourBusNetworkFactory.create();
        SecurityAnalysisParameters securityAnalysisParameters = new SecurityAnalysisParameters();
        LoadFlowParameters lfParameters = new LoadFlowParameters()
                .setDc(true);
        setSlackBusId(lfParameters, "b1_vl");
        securityAnalysisParameters.setLoadFlowParameters(lfParameters);
        SecurityAnalysisParameters.IncreasedViolationsParameters increasedViolationsParameters = new SecurityAnalysisParameters.IncreasedViolationsParameters();
        increasedViolationsParameters.setFlowProportionalThreshold(0);
        securityAnalysisParameters.setIncreasedViolationsParameters(increasedViolationsParameters);

        List<Contingency> contingencies = createAllBranchesContingencies(fourBusNetwork);

        fourBusNetwork.getLine("l14").newActivePowerLimits1().setPermanentLimit(0.1).add();
        fourBusNetwork.getLine("l12").newActivePowerLimits1().setPermanentLimit(0.2).add();
        fourBusNetwork.getLine("l23").newActivePowerLimits1().setPermanentLimit(0.25).add();
        fourBusNetwork.getLine("l34").newActivePowerLimits1().setPermanentLimit(0.15).add();
        fourBusNetwork.getLine("l13").newActivePowerLimits1().setPermanentLimit(0.1).add();

        List<StateMonitor> monitors = List.of(new StateMonitor(ContingencyContext.all(), Set.of("l14", "l12", "l23", "l34", "l13"), Collections.emptySet(), Collections.emptySet()));

        SecurityAnalysisResult result = runSecurityAnalysis(fourBusNetwork, contingencies, monitors, securityAnalysisParameters);

        assertSame(LoadFlowResult.ComponentResult.Status.CONVERGED, result.getPreContingencyResult().getStatus());
        assertEquals(5, result.getPreContingencyResult().getLimitViolationsResult().getLimitViolations().size());
        assertEquals(5, result.getPostContingencyResults().size());
        assertEquals(3, result.getPostContingencyResults().get(0).getLimitViolationsResult().getLimitViolations().size());
        assertEquals(3, result.getPostContingencyResults().get(1).getLimitViolationsResult().getLimitViolations().size());
        assertEquals(4, result.getPostContingencyResults().get(2).getLimitViolationsResult().getLimitViolations().size());
        assertEquals(4, result.getPostContingencyResults().get(3).getLimitViolationsResult().getLimitViolations().size());
        assertEquals(4, result.getPostContingencyResults().get(4).getLimitViolationsResult().getLimitViolations().size());

        //Branch result for first contingency
        assertEquals(5, result.getPostContingencyResults().get(0).getNetworkResult().getBranchResults().size());

        //Check branch results for flowTransfer computation for contingency on l14
        PostContingencyResult postContl14 = getPostContingencyResult(result, "l14");
        assertEquals("l14", postContl14.getContingency().getId());

        BranchResult brl14l12 = postContl14.getNetworkResult().getBranchResult("l12");
        assertEquals(0.333, brl14l12.getP1(), LoadFlowAssert.DELTA_POWER);
        assertEquals(0.333, brl14l12.getFlowTransfer(), LoadFlowAssert.DELTA_POWER);

        BranchResult brl14l14 = postContl14.getNetworkResult().getBranchResult("l14");
        assertEquals(NaN, brl14l14.getP1(), LoadFlowAssert.DELTA_POWER);
        assertEquals(NaN, brl14l14.getFlowTransfer(), LoadFlowAssert.DELTA_POWER);

        BranchResult brl14l23 = postContl14.getNetworkResult().getBranchResult("l23");
        assertEquals(1.333, brl14l23.getP1(), LoadFlowAssert.DELTA_POWER);
        assertEquals(0.333, brl14l23.getFlowTransfer(), LoadFlowAssert.DELTA_POWER);

        BranchResult brl14l34 = postContl14.getNetworkResult().getBranchResult("l34");
        assertEquals(-1.0, brl14l34.getP1(), LoadFlowAssert.DELTA_POWER);
        assertEquals(1.0, brl14l34.getFlowTransfer(), LoadFlowAssert.DELTA_POWER);

        BranchResult brl14l13 = postContl14.getNetworkResult().getBranchResult("l13");
        assertEquals(1.666, brl14l13.getP1(), LoadFlowAssert.DELTA_POWER);
        assertEquals(0.666, brl14l13.getFlowTransfer(), LoadFlowAssert.DELTA_POWER);
    }

    @Test
    void testSaModeAcAllBranchMonitoredFlowTransfer() {
        Network network = FourBusNetworkFactory.create();

        List<Contingency> contingencies = createAllBranchesContingencies(network);

        List<StateMonitor> monitors = createAllBranchesMonitors(network);

        SecurityAnalysisResult result = runSecurityAnalysis(network, contingencies, monitors);

        assertEquals(5, result.getPostContingencyResults().size());

        for (PostContingencyResult r : result.getPostContingencyResults()) {
            assertEquals(4, r.getNetworkResult().getBranchResults().size());
        }

        //Check branch results for flowTransfer computation for contingency on l14
        PostContingencyResult postContl14 = getPostContingencyResult(result, "l14");
        assertEquals("l14", postContl14.getContingency().getId());

        BranchResult brl14l12 = postContl14.getNetworkResult().getBranchResult("l12");
        assertEquals(0.335, brl14l12.getP1(), LoadFlowAssert.DELTA_POWER);
        assertEquals(0.336, brl14l12.getFlowTransfer(), LoadFlowAssert.DELTA_POWER);

        BranchResult brl14l23 = postContl14.getNetworkResult().getBranchResult("l23");
        assertEquals(1.335, brl14l23.getP1(), LoadFlowAssert.DELTA_POWER);
        assertEquals(0.336, brl14l23.getFlowTransfer(), LoadFlowAssert.DELTA_POWER);

        BranchResult brl14l34 = postContl14.getNetworkResult().getBranchResult("l34");
        assertEquals(-1.0, brl14l34.getP1(), LoadFlowAssert.DELTA_POWER);
        assertEquals(1.0, brl14l34.getFlowTransfer(), LoadFlowAssert.DELTA_POWER);

        BranchResult brl14l13 = postContl14.getNetworkResult().getBranchResult("l13");
        assertEquals(1.664, brl14l13.getP1(), LoadFlowAssert.DELTA_POWER);
        assertEquals(0.663, brl14l13.getFlowTransfer(), LoadFlowAssert.DELTA_POWER);
    }

    @Test
    void testSaWithRemoteSharedControl() {
        Network network = VoltageControlNetworkFactory.createWithIdenticalTransformers();

        List<Contingency> contingencies = createAllBranchesContingencies(network);

        List<StateMonitor> monitors = createAllBranchesMonitors(network);

        SecurityAnalysisResult result = runSecurityAnalysis(network, contingencies, monitors);

        // pre-contingency tests
        PreContingencyResult preContingencyResult = result.getPreContingencyResult();
        assertEquals(-66.667, preContingencyResult.getNetworkResult().getBranchResult("tr1").getQ2(), LoadFlowAssert.DELTA_POWER);
        assertEquals(-66.667, preContingencyResult.getNetworkResult().getBranchResult("tr2").getQ2(), LoadFlowAssert.DELTA_POWER);
        assertEquals(-66.667, preContingencyResult.getNetworkResult().getBranchResult("tr3").getQ2(), LoadFlowAssert.DELTA_POWER);

        // post-contingency tests
        PostContingencyResult postContingencyResult = getPostContingencyResult(result, "tr1");
        assertEquals(-99.999, postContingencyResult.getNetworkResult().getBranchResult("tr2").getQ2(), LoadFlowAssert.DELTA_POWER);
        assertEquals(-99.999, postContingencyResult.getNetworkResult().getBranchResult("tr3").getQ2(), LoadFlowAssert.DELTA_POWER);
    }

    @Test
    void testSaWithTransformerRemoteSharedControl() {
        Network network = VoltageControlNetworkFactory.createWithTransformerSharedRemoteControl();

        SecurityAnalysisParameters saParameters = new SecurityAnalysisParameters();
        saParameters.getLoadFlowParameters()
                .setTransformerVoltageControlOn(true);
        saParameters.addExtension(OpenSecurityAnalysisParameters.class, new OpenSecurityAnalysisParameters()
                .setCreateResultExtension(true));

        List<Contingency> contingencies = createAllBranchesContingencies(network);

        List<StateMonitor> monitors = createAllBranchesMonitors(network);

        SecurityAnalysisResult result = runSecurityAnalysis(network, contingencies, monitors, saParameters);

        // pre-contingency tests
        PreContingencyResult preContingencyResult = result.getPreContingencyResult();
        assertEquals(-0.659, preContingencyResult.getNetworkResult().getBranchResult("T2wT2").getQ1(), LoadFlowAssert.DELTA_POWER);
        assertEquals(-0.659, preContingencyResult.getNetworkResult().getBranchResult("T2wT").getQ1(), LoadFlowAssert.DELTA_POWER);
        assertEquals(1.05, preContingencyResult.getNetworkResult().getBranchResult("T2wT2").getExtension(OlfBranchResult.class).getR1(), 0d);
        assertEquals(1.050302, preContingencyResult.getNetworkResult().getBranchResult("T2wT2").getExtension(OlfBranchResult.class).getContinuousR1(), LoadFlowAssert.DELTA_RHO);
        assertEquals(1.05, preContingencyResult.getNetworkResult().getBranchResult("T2wT").getExtension(OlfBranchResult.class).getR1(), 0d);
        assertEquals(1.050302, preContingencyResult.getNetworkResult().getBranchResult("T2wT").getExtension(OlfBranchResult.class).getContinuousR1(), LoadFlowAssert.DELTA_RHO);

        // post-contingency tests
        PostContingencyResult postContingencyResult = getPostContingencyResult(result, "T2wT2");
        assertEquals(-0.577, postContingencyResult.getNetworkResult().getBranchResult("T2wT").getQ1(), LoadFlowAssert.DELTA_POWER); // this assertion is not so relevant. It is more relevant to look at the logs.
        assertEquals(1.1, postContingencyResult.getNetworkResult().getBranchResult("T2wT").getExtension(OlfBranchResult.class).getR1(), 0d);
        assertEquals(1.088228, postContingencyResult.getNetworkResult().getBranchResult("T2wT").getExtension(OlfBranchResult.class).getContinuousR1(), LoadFlowAssert.DELTA_RHO);
    }

    @Test
    void testSaWithTransformerRemoteSharedControl2() {
        Network network = VoltageControlNetworkFactory.createWithTransformerSharedRemoteControl();

        LoadFlowParameters lfParameters = new LoadFlowParameters()
                .setTransformerVoltageControlOn(true);

        List<Contingency> contingencies = List.of(new Contingency("N-2", List.of(new BranchContingency("T2wT"), new BranchContingency("T2wT2"))));

        List<StateMonitor> monitors = createAllBranchesMonitors(network);

        SecurityAnalysisResult result = runSecurityAnalysis(network, contingencies, monitors, lfParameters);

        // pre-contingency tests
        PreContingencyResult preContingencyResult = result.getPreContingencyResult();
        assertEquals(-6.181, preContingencyResult.getNetworkResult().getBranchResult("LINE_12").getQ2(), LoadFlowAssert.DELTA_POWER);

        // post-contingency tests
        PostContingencyResult postContingencyResult = getPostContingencyResult(result, "N-2");
        assertEquals(-7.499, postContingencyResult.getNetworkResult().getBranchResult("LINE_12").getQ2(), LoadFlowAssert.DELTA_POWER);
    }

    @Test
    void testSaWithShuntRemoteSharedControl() {
        Network network = VoltageControlNetworkFactory.createWithShuntSharedRemoteControl();

        LoadFlowParameters lfParameters = new LoadFlowParameters()
                .setShuntCompensatorVoltageControlOn(true);

        List<Contingency> contingencies = createAllBranchesContingencies(network);

        List<StateMonitor> monitors = createAllBranchesMonitors(network);

        SecurityAnalysisResult result = runSecurityAnalysis(network, contingencies, monitors, lfParameters);

        // pre-contingency tests
        PreContingencyResult preContingencyResult = result.getPreContingencyResult();
        assertEquals(-108.596, preContingencyResult.getNetworkResult().getBranchResult("tr1").getQ2(), LoadFlowAssert.DELTA_POWER);
        assertEquals(54.298, preContingencyResult.getNetworkResult().getBranchResult("tr2").getQ2(), LoadFlowAssert.DELTA_POWER);
        assertEquals(54.298, preContingencyResult.getNetworkResult().getBranchResult("tr3").getQ2(), LoadFlowAssert.DELTA_POWER);

        // post-contingency tests
        PostContingencyResult tr2ContingencyResult = getPostContingencyResult(result, "tr2");
        assertEquals(-107.543, tr2ContingencyResult.getNetworkResult().getBranchResult("tr1").getQ2(), LoadFlowAssert.DELTA_POWER);
        assertEquals(107.543, tr2ContingencyResult.getNetworkResult().getBranchResult("tr3").getQ2(), LoadFlowAssert.DELTA_POWER);
    }

    @Test
    void testWithPhaseControl() {
        Network network = PhaseControlFactory.createNetworkWithT2wt();

        network.newLine().setId("L3")
                .setConnectableBus1("B1")
                .setBus1("B1")
                .setConnectableBus2("B2")
                .setBus2("B2")
                .setR(4.0)
                .setX(200.0)
                .add();

        network.newLine().setId("L4")
                .setConnectableBus1("B3")
                .setBus1("B3")
                .setConnectableBus2("B2")
                .setBus2("B2")
                .setR(4.0)
                .setX(200.0)
                .add();

        TwoWindingsTransformer ps1 = network.getTwoWindingsTransformer("PS1");
        ps1.getPhaseTapChanger()
                .setRegulationMode(PhaseTapChanger.RegulationMode.ACTIVE_POWER_CONTROL)
                .setTargetDeadband(1)
                .setRegulating(true)
                .setTapPosition(1)
                .setRegulationTerminal(ps1.getTerminal1())
                .setRegulationValue(83);

        LoadFlowParameters lfParameters = new LoadFlowParameters()
                .setPhaseShifterRegulationOn(true);

        List<Contingency> contingencies = List.of(new Contingency("PS1", List.of(new BranchContingency("PS1")))); // allBranches(network);

        List<StateMonitor> monitors = createAllBranchesMonitors(network);

        SecurityAnalysisResult result = runSecurityAnalysis(network, contingencies, monitors, lfParameters);

        // pre-contingency tests
        PreContingencyResult preContingencyResult = result.getPreContingencyResult();
        assertEquals(5.682, preContingencyResult.getNetworkResult().getBranchResult("L1").getP1(), LoadFlowAssert.DELTA_POWER);
        assertEquals(59.019, preContingencyResult.getNetworkResult().getBranchResult("L2").getP1(), LoadFlowAssert.DELTA_POWER);
        assertEquals(5.682, preContingencyResult.getNetworkResult().getBranchResult("L3").getP1(), LoadFlowAssert.DELTA_POWER);
        assertEquals(29.509, preContingencyResult.getNetworkResult().getBranchResult("L4").getP1(), LoadFlowAssert.DELTA_POWER);
        assertEquals(88.634, preContingencyResult.getNetworkResult().getBranchResult("PS1").getP1(), LoadFlowAssert.DELTA_POWER);

        // post-contingency tests
        PostContingencyResult ps1ContingencyResult = getPostContingencyResult(result, "PS1");
        assertEquals(50, ps1ContingencyResult.getNetworkResult().getBranchResult("L1").getP1(), LoadFlowAssert.DELTA_POWER);
        assertEquals(0, ps1ContingencyResult.getNetworkResult().getBranchResult("L2").getP1(), LoadFlowAssert.DELTA_POWER); // because no load on B3
        assertEquals(50, ps1ContingencyResult.getNetworkResult().getBranchResult("L3").getP1(), LoadFlowAssert.DELTA_POWER);
        assertEquals(0, ps1ContingencyResult.getNetworkResult().getBranchResult("L4").getP1(), LoadFlowAssert.DELTA_POWER); // because no load on B3
    }

    @Test
    void testSaWithShuntContingency() {
        Network network = VoltageControlNetworkFactory.createWithShuntSharedRemoteControl();
        network.getShuntCompensatorStream().forEach(shuntCompensator -> {
            shuntCompensator.setSectionCount(10);
        });

        List<Contingency> contingencies = List.of(new Contingency("SHUNT2", new ShuntCompensatorContingency("SHUNT2")),
                                                  new Contingency("tr3", new BranchContingency("tr3")));

        List<StateMonitor> monitors = createAllBranchesMonitors(network);

        SecurityAnalysisResult result = runSecurityAnalysis(network, contingencies, monitors);

        // pre-contingency tests
        PreContingencyResult preContingencyResult = result.getPreContingencyResult();
        assertEquals(42.342, preContingencyResult.getNetworkResult().getBranchResult("tr2").getQ2(), LoadFlowAssert.DELTA_POWER);
        assertEquals(42.342, preContingencyResult.getNetworkResult().getBranchResult("tr3").getQ2(), LoadFlowAssert.DELTA_POWER);

        // post-contingency tests
        PostContingencyResult contingencyResult = getPostContingencyResult(result, "SHUNT2");
        assertEquals(0.0, contingencyResult.getNetworkResult().getBranchResult("tr2").getQ2(), LoadFlowAssert.DELTA_POWER);
        assertEquals(42.914, contingencyResult.getNetworkResult().getBranchResult("tr3").getQ2(), LoadFlowAssert.DELTA_POWER);

        // post-contingency tests
        PostContingencyResult tr3ContingencyResult = getPostContingencyResult(result, "tr3");
        assertEquals(42.914, tr3ContingencyResult.getNetworkResult().getBranchResult("tr2").getQ2(), LoadFlowAssert.DELTA_POWER);
    }

    @Test
    void testSaWithShuntContingency2() {
        Network network = VoltageControlNetworkFactory.createWithShuntSharedRemoteControl();
        network.getShuntCompensatorStream().forEach(shuntCompensator -> {
            shuntCompensator.setSectionCount(10);
        });

        LoadFlowParameters lfParameters = new LoadFlowParameters()
                .setShuntCompensatorVoltageControlOn(true);

        List<Contingency> contingencies = List.of(new Contingency("SHUNT2", new ShuntCompensatorContingency("SHUNT2")),
                                                  new Contingency("tr3", new BranchContingency("tr3")));

        List<StateMonitor> monitors = createAllBranchesMonitors(network);

        CompletionException exception = assertThrows(CompletionException.class, () -> runSecurityAnalysis(network, contingencies, monitors, lfParameters));
        assertEquals("Shunt compensator 'SHUNT2' with voltage control on: not supported yet", exception.getCause().getMessage());
    }

    @Test
    void testSaWithShuntContingency3() {
        Network network = VoltageControlNetworkFactory.createWithShuntSharedRemoteControl();
        network.getBusBreakerView().getBus("b2").getVoltageLevel().newShuntCompensator()
                .setId("SHUNT4")
                .setBus("b2")
                .setConnectableBus("b2")
                .setSectionCount(0)
                .newLinearModel()
                .setMaximumSectionCount(50)
                .setBPerSection(-1E-2)
                .setGPerSection(0.0)
                .add()
                .add();
        network.getShuntCompensatorStream().forEach(shuntCompensator -> {
            shuntCompensator.setSectionCount(10);
        });
        network.getGenerator("g1").setMaxP(1000);

        List<Contingency> contingencies = List.of(new Contingency("SHUNT2", new ShuntCompensatorContingency("SHUNT2")),
                new Contingency("SHUNTS", List.of(new ShuntCompensatorContingency("SHUNT2"), new ShuntCompensatorContingency("SHUNT4"))));

        List<StateMonitor> monitors = createAllBranchesMonitors(network);

        SecurityAnalysisResult result = runSecurityAnalysis(network, contingencies, monitors);

        // pre-contingency tests
        PreContingencyResult preContingencyResult = result.getPreContingencyResult();
        assertEquals(82.342, preContingencyResult.getNetworkResult().getBranchResult("tr2").getQ2(), LoadFlowAssert.DELTA_POWER);
        assertEquals(41.495, preContingencyResult.getNetworkResult().getBranchResult("tr3").getQ2(), LoadFlowAssert.DELTA_POWER);

        // post-contingency tests
        PostContingencyResult contingencyResult = getPostContingencyResult(result, "SHUNT2");
        assertEquals(42.131, contingencyResult.getNetworkResult().getBranchResult("tr2").getQ2(), LoadFlowAssert.DELTA_POWER);
        assertEquals(42.131, contingencyResult.getNetworkResult().getBranchResult("tr3").getQ2(), LoadFlowAssert.DELTA_POWER);

        // post-contingency tests
        PostContingencyResult contingencyResult2 = getPostContingencyResult(result, "SHUNTS");
        assertEquals(-0.0027, contingencyResult2.getNetworkResult().getBranchResult("tr2").getQ2(), LoadFlowAssert.DELTA_POWER);
        assertEquals(42.792, contingencyResult2.getNetworkResult().getBranchResult("tr3").getQ2(), LoadFlowAssert.DELTA_POWER);
    }

    @Test
    void testSaWithShuntContingency4() {
        Network network = VoltageControlNetworkFactory.createWithShuntSharedRemoteControl();
        network.getShuntCompensatorStream().forEach(shuntCompensator -> {
            shuntCompensator.setSectionCount(10);
        });

        LoadFlowParameters lfParameters = new LoadFlowParameters()
                .setShuntCompensatorVoltageControlOn(true);

        List<Contingency> contingencies = List.of(new Contingency("SHUNT4", new ShuntCompensatorContingency("SHUNT4")),
                new Contingency("tr3", new BranchContingency("tr3")));

        List<StateMonitor> monitors = createAllBranchesMonitors(network);

        CompletionException exception = assertThrows(CompletionException.class, () -> runSecurityAnalysis(network, contingencies, monitors, lfParameters));
        assertEquals("Shunt compensator 'SHUNT4' not found in the network", exception.getCause().getMessage());
    }

    @Test
    void testDcSaWithLoadContingency() {
        Network network = DistributedSlackNetworkFactory.createNetworkWithLoads();

        LoadFlowParameters parameters = new LoadFlowParameters();
        parameters.setDc(true);
        parameters.setBalanceType(LoadFlowParameters.BalanceType.PROPORTIONAL_TO_LOAD);

        List<Contingency> contingencies = List.of(new Contingency("l2", new LoadContingency("l2")),
                new Contingency("l34", new BranchContingency("l34")),
                new Contingency("l4", new LoadContingency("l4")));

        List<StateMonitor> monitors = createAllBranchesMonitors(network);

        SecurityAnalysisResult result = runSecurityAnalysis(network, contingencies, monitors, parameters);

        // pre-contingency tests
        PreContingencyResult preContingencyResult = result.getPreContingencyResult();
        assertEquals(129.411, preContingencyResult.getNetworkResult().getBranchResult("l24").getP1(), LoadFlowAssert.DELTA_POWER);
        assertEquals(64.706, preContingencyResult.getNetworkResult().getBranchResult("l14").getP1(), LoadFlowAssert.DELTA_POWER);
        assertEquals(-58.823, preContingencyResult.getNetworkResult().getBranchResult("l34").getP1(), LoadFlowAssert.DELTA_POWER);

        // post-contingency tests
        PostContingencyResult l2ContingencyResult = getPostContingencyResult(result, "l2");
        assertEquals(200.0, l2ContingencyResult.getNetworkResult().getBranchResult("l24").getP1(), LoadFlowAssert.DELTA_POWER);
        assertEquals(57.143, l2ContingencyResult.getNetworkResult().getBranchResult("l14").getP1(), LoadFlowAssert.DELTA_POWER);
        assertEquals(-71.428, l2ContingencyResult.getNetworkResult().getBranchResult("l34").getP1(), LoadFlowAssert.DELTA_POWER);

        // post-contingency tests
        PostContingencyResult l4ContingencyResult = getPostContingencyResult(result, "l4");
        assertEquals(80.0, l4ContingencyResult.getNetworkResult().getBranchResult("l24").getP1(), LoadFlowAssert.DELTA_POWER);
        assertEquals(40.0, l4ContingencyResult.getNetworkResult().getBranchResult("l14").getP1(), LoadFlowAssert.DELTA_POWER);
        assertEquals(-100.0, l4ContingencyResult.getNetworkResult().getBranchResult("l34").getP1(), LoadFlowAssert.DELTA_POWER);
    }

    @Test
    void testDcSaWithGeneratorContingency() {
        Network network = DistributedSlackNetworkFactory.createNetworkWithLoads();
        network.getGenerator("g2").setTargetV(400).setVoltageRegulatorOn(true);

        LoadFlowParameters parameters = new LoadFlowParameters();
        parameters.setBalanceType(LoadFlowParameters.BalanceType.PROPORTIONAL_TO_GENERATION_P_MAX);
        parameters.setDc(true);

        List<Contingency> contingencies = List.of(new Contingency("g1", new GeneratorContingency("g1")),
                new Contingency("l34", new BranchContingency("l34")),
                new Contingency("g2", new GeneratorContingency("g2")));

        List<StateMonitor> monitors = createAllBranchesMonitors(network);

        SecurityAnalysisResult result = runSecurityAnalysis(network, contingencies, monitors, parameters);

        // pre-contingency tests
        PreContingencyResult preContingencyResult = result.getPreContingencyResult();
        assertEquals(110.0, preContingencyResult.getNetworkResult().getBranchResult("l24").getP1(), LoadFlowAssert.DELTA_POWER);
        assertEquals(40.0, preContingencyResult.getNetworkResult().getBranchResult("l14").getP1(), LoadFlowAssert.DELTA_POWER);
        assertEquals(-50.0, preContingencyResult.getNetworkResult().getBranchResult("l34").getP1(), LoadFlowAssert.DELTA_POWER);

        // post-contingency tests
        PostContingencyResult g1ContingencyResult = getPostContingencyResult(result, "g1");
        assertEquals(180.00, g1ContingencyResult.getNetworkResult().getBranchResult("l24").getP1(), LoadFlowAssert.DELTA_POWER);
        assertEquals(-30.0, g1ContingencyResult.getNetworkResult().getBranchResult("l14").getP1(), LoadFlowAssert.DELTA_POWER);
        assertEquals(-50.0, g1ContingencyResult.getNetworkResult().getBranchResult("l34").getP1(), LoadFlowAssert.DELTA_POWER);

        // post-contingency tests
        PostContingencyResult g2ContingencyResult = getPostContingencyResult(result, "g2");
        assertEquals(-60.000, g2ContingencyResult.getNetworkResult().getBranchResult("l24").getP1(), LoadFlowAssert.DELTA_POWER);
        assertEquals(210.0, g2ContingencyResult.getNetworkResult().getBranchResult("l14").getP1(), LoadFlowAssert.DELTA_POWER);
        assertEquals(-50.0, g2ContingencyResult.getNetworkResult().getBranchResult("l34").getP1(), LoadFlowAssert.DELTA_POWER);
    }

    @Test
    void testSaWithLoadContingency() {
        Network network = DistributedSlackNetworkFactory.createNetworkWithLoads();

        LoadFlowParameters parameters = new LoadFlowParameters();
        parameters.setBalanceType(LoadFlowParameters.BalanceType.PROPORTIONAL_TO_LOAD);

        List<Contingency> contingencies = List.of(new Contingency("l2", new LoadContingency("l2")),
                new Contingency("l34", new BranchContingency("l34")),
                new Contingency("l4", new LoadContingency("l4")));

        List<StateMonitor> monitors = createAllBranchesMonitors(network);

        SecurityAnalysisResult result = runSecurityAnalysis(network, contingencies, monitors, parameters);

        // pre-contingency tests
        PreContingencyResult preContingencyResult = result.getPreContingencyResult();
        assertEquals(129.412, preContingencyResult.getNetworkResult().getBranchResult("l24").getP1(), LoadFlowAssert.DELTA_POWER);
        assertEquals(-64.706, preContingencyResult.getNetworkResult().getBranchResult("l14").getP2(), LoadFlowAssert.DELTA_POWER);
        assertEquals(58.823, preContingencyResult.getNetworkResult().getBranchResult("l34").getP2(), LoadFlowAssert.DELTA_POWER);

        // post-contingency tests
        PostContingencyResult l2ContingencyResult = getPostContingencyResult(result, "l2");
        assertEquals(200.000, l2ContingencyResult.getNetworkResult().getBranchResult("l24").getP1(), LoadFlowAssert.DELTA_POWER);
        assertEquals(-57.142, l2ContingencyResult.getNetworkResult().getBranchResult("l14").getP2(), LoadFlowAssert.DELTA_POWER);
        assertEquals(71.429, l2ContingencyResult.getNetworkResult().getBranchResult("l34").getP2(), LoadFlowAssert.DELTA_POWER);

        // post-contingency tests
        PostContingencyResult l4ContingencyResult = getPostContingencyResult(result, "l4");
        assertEquals(80.003, l4ContingencyResult.getNetworkResult().getBranchResult("l24").getP1(), LoadFlowAssert.DELTA_POWER);
        assertEquals(-40.002, l4ContingencyResult.getNetworkResult().getBranchResult("l14").getP2(), LoadFlowAssert.DELTA_POWER);
        assertEquals(99.997, l4ContingencyResult.getNetworkResult().getBranchResult("l34").getP2(), LoadFlowAssert.DELTA_POWER);
    }

    @Test
    void testSaWithDisconnectedLoadContingency() {
        Network network = DistributedSlackNetworkFactory.createNetworkWithLoads();
        network.getLoad("l2").getTerminal().disconnect();

        List<Contingency> contingencies = List.of(new Contingency("l2", new LoadContingency("l2")));

        SecurityAnalysisResult result = runSecurityAnalysis(network, contingencies);

        // load is disconnected, contingency is skipped
        assertFalse(getOptionalPostContingencyResult(result, "l2").isPresent());
    }

    @Test
    void testSaWithLoadDetailContingency() {
        Network network = DistributedSlackNetworkFactory.createNetworkWithLoads();
        network.getLoad("l2").newExtension(LoadDetailAdder.class).withVariableActivePower(40).withFixedActivePower(20).withVariableReactivePower(40).withFixedActivePower(0).add();
        network.getLoad("l4").newExtension(LoadDetailAdder.class).withVariableActivePower(100).withFixedActivePower(40).withVariableReactivePower(100).withFixedActivePower(0).add();

        LoadFlowParameters parameters = new LoadFlowParameters();
        parameters.setBalanceType(LoadFlowParameters.BalanceType.PROPORTIONAL_TO_CONFORM_LOAD);

        List<Contingency> contingencies = List.of(new Contingency("l2", new LoadContingency("l2")),
                new Contingency("l34", new BranchContingency("l34")),
                new Contingency("l4", new LoadContingency("l4")));

        List<StateMonitor> monitors = createAllBranchesMonitors(network);

        SecurityAnalysisResult result = runSecurityAnalysis(network, contingencies, monitors, parameters);

        // pre-contingency tests
        PreContingencyResult preContingencyResult = result.getPreContingencyResult();
        assertEquals(122.857, preContingencyResult.getNetworkResult().getBranchResult("l24").getP1(), LoadFlowAssert.DELTA_POWER);
        assertEquals(-69.999, preContingencyResult.getNetworkResult().getBranchResult("l14").getP2(), LoadFlowAssert.DELTA_POWER);
        assertEquals(50.0, preContingencyResult.getNetworkResult().getBranchResult("l34").getP2(), LoadFlowAssert.DELTA_POWER);

        // post-contingency tests
        PostContingencyResult l2ContingencyResult = getPostContingencyResult(result, "l2");
        assertEquals(200.000, l2ContingencyResult.getNetworkResult().getBranchResult("l24").getP1(), LoadFlowAssert.DELTA_POWER);
        assertEquals(-70.0, l2ContingencyResult.getNetworkResult().getBranchResult("l14").getP2(), LoadFlowAssert.DELTA_POWER);
        assertEquals(49.999, l2ContingencyResult.getNetworkResult().getBranchResult("l34").getP2(), LoadFlowAssert.DELTA_POWER);

        // post-contingency tests
        PostContingencyResult l4ContingencyResult = getPostContingencyResult(result, "l4");
        assertEquals(-59.982, l4ContingencyResult.getNetworkResult().getBranchResult("l24").getP1(), LoadFlowAssert.DELTA_POWER);
        assertEquals(-69.999, l4ContingencyResult.getNetworkResult().getBranchResult("l14").getP2(), LoadFlowAssert.DELTA_POWER);
        assertEquals(49.999, l4ContingencyResult.getNetworkResult().getBranchResult("l34").getP2(), LoadFlowAssert.DELTA_POWER);
    }

    @Test
    void testSaWithGeneratorContingency() {
        Network network = DistributedSlackNetworkFactory.createNetworkWithLoads();
        network.getGenerator("g2").setTargetV(400).setVoltageRegulatorOn(true);

        LoadFlowParameters parameters = new LoadFlowParameters();
        parameters.setBalanceType(LoadFlowParameters.BalanceType.PROPORTIONAL_TO_GENERATION_P_MAX);
        parameters.setUseReactiveLimits(false);

        List<Contingency> contingencies = List.of(new Contingency("g1", new GeneratorContingency("g1")),
                new Contingency("l34", new BranchContingency("l34")),
                new Contingency("g2", new GeneratorContingency("g2")));

        List<StateMonitor> monitors = createNetworkMonitors(network);

        SecurityAnalysisResult result = runSecurityAnalysis(network, contingencies, monitors, parameters);

        // pre-contingency tests
        PreContingencyResult preContingencyResult = result.getPreContingencyResult();
        assertEquals(110, preContingencyResult.getNetworkResult().getBranchResult("l24").getP1(), LoadFlowAssert.DELTA_POWER);
        assertEquals(-40, preContingencyResult.getNetworkResult().getBranchResult("l14").getP2(), LoadFlowAssert.DELTA_POWER);
        assertEquals(50.0, preContingencyResult.getNetworkResult().getBranchResult("l34").getP2(), LoadFlowAssert.DELTA_POWER);

        // post-contingency tests
        PostContingencyResult g1ContingencyResult = getPostContingencyResult(result, "g1");
        assertEquals(180, g1ContingencyResult.getNetworkResult().getBranchResult("l24").getP1(), LoadFlowAssert.DELTA_POWER);
        assertEquals(30, g1ContingencyResult.getNetworkResult().getBranchResult("l14").getP2(), LoadFlowAssert.DELTA_POWER);
        assertEquals(50.0, g1ContingencyResult.getNetworkResult().getBranchResult("l34").getP2(), LoadFlowAssert.DELTA_POWER);
        assertEquals(399.855, g1ContingencyResult.getNetworkResult().getBusResult("b1").getV(), LoadFlowAssert.DELTA_V);
        assertEquals(400, g1ContingencyResult.getNetworkResult().getBusResult("b2").getV(), LoadFlowAssert.DELTA_V);

        // post-contingency tests
        PostContingencyResult g2ContingencyResult = getPostContingencyResult(result, "g2");
        assertEquals(-60.000, g2ContingencyResult.getNetworkResult().getBranchResult("l24").getP1(), LoadFlowAssert.DELTA_POWER);
        assertEquals(-210.000, g2ContingencyResult.getNetworkResult().getBranchResult("l14").getP2(), LoadFlowAssert.DELTA_POWER);
        assertEquals(50.0, g2ContingencyResult.getNetworkResult().getBranchResult("l34").getP2(), LoadFlowAssert.DELTA_POWER);
        assertEquals(400.0, g2ContingencyResult.getNetworkResult().getBusResult("b1").getV(), LoadFlowAssert.DELTA_V);
        assertEquals(399.891, g2ContingencyResult.getNetworkResult().getBusResult("b2").getV(), LoadFlowAssert.DELTA_V);
    }

    @Test
    void testSaWithTransformerContingency() {
        Network network = VoltageControlNetworkFactory.createNetworkWithT2wt();

        LoadFlowParameters parameters = new LoadFlowParameters();
        parameters.setBalanceType(LoadFlowParameters.BalanceType.PROPORTIONAL_TO_GENERATION_P_MAX);

        List<Contingency> contingencies = List.of(new Contingency("T2wT", new BranchContingency("T2wT")));

        List<StateMonitor> monitors = createAllBranchesMonitors(network);

        SecurityAnalysisResult result = runSecurityAnalysis(network, contingencies, monitors, parameters);

        // pre-contingency tests
        PreContingencyResult preContingencyResult = result.getPreContingencyResult();
        assertEquals(22.111, preContingencyResult.getNetworkResult().getBranchResult("LINE_12").getP1(), LoadFlowAssert.DELTA_POWER);

        // post-contingency tests
        PostContingencyResult contingencyResult = getPostContingencyResult(result, "T2wT");
        assertEquals(11.228, contingencyResult.getNetworkResult().getBranchResult("LINE_12").getP1(), LoadFlowAssert.DELTA_POWER);
    }

    @Test
    void testPostContingencyFiltering() {
        Network network = EurostagTutorialExample1Factory.createWithFixedCurrentLimits();
        network.getLine("NHV1_NHV2_2").newCurrentLimits1()
                .setPermanentLimit(300)
                .add();
        network.getVoltageLevel("VLHV1").setLowVoltageLimit(410);

        List<Contingency> contingencies = List.of(new Contingency("NHV1_NHV2_1", new BranchContingency("NHV1_NHV2_1")));
        SecurityAnalysisParameters parameters = new SecurityAnalysisParameters();
        parameters.getIncreasedViolationsParameters().setFlowProportionalThreshold(0.0);
        SecurityAnalysisResult result = runSecurityAnalysis(network, contingencies, Collections.emptyList(), parameters);

        List<LimitViolation> preContingencyLimitViolationsOnLine = result.getPreContingencyResult().getLimitViolationsResult()
                .getLimitViolations().stream().filter(violation -> violation.getSubjectId().equals("NHV1_NHV2_2") && violation.getSide().equals(Branch.Side.ONE)).collect(Collectors.toList());
        assertEquals(LimitViolationType.CURRENT, preContingencyLimitViolationsOnLine.get(0).getLimitType());
        assertEquals(459, preContingencyLimitViolationsOnLine.get(0).getValue(), LoadFlowAssert.DELTA_I);

        List<LimitViolation> postContingencyLimitViolationsOnLine = result.getPostContingencyResults().get(0).getLimitViolationsResult()
                .getLimitViolations().stream().filter(violation -> violation.getSubjectId().equals("NHV1_NHV2_2") && violation.getSide().equals(Branch.Side.ONE)).collect(Collectors.toList());
        assertEquals(LimitViolationType.CURRENT, postContingencyLimitViolationsOnLine.get(0).getLimitType());
        assertEquals(1014.989, postContingencyLimitViolationsOnLine.get(0).getValue(), LoadFlowAssert.DELTA_I);

        List<LimitViolation> preContingencyLimitViolationsOnVoltageLevel = result.getPreContingencyResult().getLimitViolationsResult()
                .getLimitViolations().stream().filter(violation -> violation.getSubjectId().equals("VLHV1")).collect(Collectors.toList());
        assertEquals(LimitViolationType.LOW_VOLTAGE, preContingencyLimitViolationsOnVoltageLevel.get(0).getLimitType());
        assertEquals(400.63, preContingencyLimitViolationsOnVoltageLevel.get(0).getValue(), LoadFlowAssert.DELTA_V);

        List<LimitViolation> postContingencyLimitViolationsOnVoltageLevel = result.getPostContingencyResults().get(0).getLimitViolationsResult()
                .getLimitViolations().stream().filter(violation -> violation.getSubjectId().equals("VLHV1")).collect(Collectors.toList());
        assertEquals(LimitViolationType.LOW_VOLTAGE, postContingencyLimitViolationsOnVoltageLevel.get(0).getLimitType());
        assertEquals(396.70, postContingencyLimitViolationsOnVoltageLevel.get(0).getValue(), LoadFlowAssert.DELTA_V);

        parameters.getIncreasedViolationsParameters().setFlowProportionalThreshold(1.5);
        parameters.getIncreasedViolationsParameters().setLowVoltageProportionalThreshold(0.1);
        parameters.getIncreasedViolationsParameters().setLowVoltageAbsoluteThreshold(5);
        SecurityAnalysisResult result2 = runSecurityAnalysis(network, contingencies, Collections.emptyList(), parameters);

        List<LimitViolation> postContingencyLimitViolationsOnLine2 = result2.getPostContingencyResults().get(0).getLimitViolationsResult()
                .getLimitViolations().stream().filter(violation -> violation.getSubjectId().equals("NHV1_NHV2_2") && violation.getSide().equals(Branch.Side.ONE)).collect(Collectors.toList());
        assertEquals(0, postContingencyLimitViolationsOnLine2.size());

        List<LimitViolation> postContingencyLimitViolationsOnVoltageLevel2 = result2.getPostContingencyResults().get(0).getLimitViolationsResult()
                .getLimitViolations().stream().filter(violation -> violation.getSubjectId().equals("VLHV1")).collect(Collectors.toList());
        assertEquals(0, postContingencyLimitViolationsOnVoltageLevel2.size());
    }

    @Test
    void testViolationsWeakenedOrEquivalent() {
        LimitViolation violation1 = new LimitViolation("voltageLevel1", LimitViolationType.HIGH_VOLTAGE, 420, 1, 421);
        LimitViolation violation2 = new LimitViolation("voltageLevel1", LimitViolationType.HIGH_VOLTAGE, 420, 1, 425.20);
        SecurityAnalysisParameters.IncreasedViolationsParameters violationsParameters = new SecurityAnalysisParameters.IncreasedViolationsParameters();
        violationsParameters.setFlowProportionalThreshold(1.5);
        violationsParameters.setHighVoltageProportionalThreshold(0.1);
        violationsParameters.setHighVoltageAbsoluteThreshold(3);
        assertFalse(LimitViolationManager.violationWeakenedOrEquivalent(violation1, violation2, violationsParameters));
        violationsParameters.setHighVoltageProportionalThreshold(0.01); // 4.21 kV
        violationsParameters.setHighVoltageAbsoluteThreshold(5);
        assertTrue(LimitViolationManager.violationWeakenedOrEquivalent(violation1, violation2, violationsParameters));

        LimitViolation violation3 = new LimitViolation("voltageLevel1", LimitViolationType.LOW_VOLTAGE, 380, 1, 375);
        LimitViolation violation4 = new LimitViolation("voltageLevel1", LimitViolationType.LOW_VOLTAGE, 380, 1, 371.26);
        violationsParameters.setFlowProportionalThreshold(1.5);
        violationsParameters.setLowVoltageProportionalThreshold(0.1);
        violationsParameters.setLowVoltageAbsoluteThreshold(3);
        assertFalse(LimitViolationManager.violationWeakenedOrEquivalent(violation3, violation4, violationsParameters));
        violationsParameters.setLowVoltageProportionalThreshold(0.01); // 3.75 kV
        violationsParameters.setLowVoltageAbsoluteThreshold(5);
        assertTrue(LimitViolationManager.violationWeakenedOrEquivalent(violation3, violation4, violationsParameters));

        assertFalse(LimitViolationManager.violationWeakenedOrEquivalent(violation1, violation4, violationsParameters));
    }

    @Test
    void testPhaseShifterNecessaryForConnectivity() {
        Network network = PhaseControlFactory.createNetworkWithT2wt();

        // switch PS1 to active power control
        var ps1 = network.getTwoWindingsTransformer("PS1");
        ps1.getPhaseTapChanger()
                .setRegulationMode(PhaseTapChanger.RegulationMode.ACTIVE_POWER_CONTROL)
                .setTargetDeadband(1)
                .setRegulating(true)
                .setRegulationValue(83);

        LoadFlowParameters parameters = new LoadFlowParameters()
                .setPhaseShifterRegulationOn(true);

        List<Contingency> contingencies = List.of(Contingency.line("L2"), Contingency.twoWindingsTransformer("PS1"), Contingency.line("L1")); // I added L2 and PS1 before to assert there is no impact on L1 contingency

        List<StateMonitor> monitors = createAllBranchesMonitors(network);

        SecurityAnalysisResult result = runSecurityAnalysis(network, contingencies, monitors, parameters);
        assertEquals(3, result.getPostContingencyResults().size());
        PostContingencyResult l1ContingencyResult = getPostContingencyResult(result, "L1");
        assertSame(PostContingencyComputationStatus.CONVERGED, l1ContingencyResult.getStatus());
        assertEquals(100.3689, l1ContingencyResult.getNetworkResult().getBranchResult("PS1").getP1(), LoadFlowAssert.DELTA_POWER);
        assertEquals(-100.1844, l1ContingencyResult.getNetworkResult().getBranchResult("PS1").getP2(), LoadFlowAssert.DELTA_POWER);
    }

    @Test
    void testWithNonImpedantLineConnectedToSlackBus() {
        Network network = IeeeCdfNetworkFactory.create14();
        network.getLine("L1-2-1").setR(0).setX(0);
        network.getLine("L4-5-1").setR(0).setX(0);

        List<Contingency> contingencies = createAllBranchesContingencies(network);

        List<StateMonitor> monitors = Collections.emptyList();

        SecurityAnalysisResult result = runSecurityAnalysis(network, contingencies, monitors);
        assertEquals(20, result.getPostContingencyResults().size()); // assert there is no contingency simulation failure
    }

    @Test
    void testHvdcAcEmulation() {
        Network network = HvdcNetworkFactory.createWithHvdcInAcEmulation();
        network.getHvdcLine("hvdc34").newExtension(HvdcAngleDroopActivePowerControlAdder.class)
                .withDroop(180)
                .withP0(0.f)
                .withEnabled(true)
                .add();

        LoadFlowParameters parameters = new LoadFlowParameters();
        parameters.setBalanceType(LoadFlowParameters.BalanceType.PROPORTIONAL_TO_GENERATION_P_MAX)
                .setHvdcAcEmulation(true);
        OpenLoadFlowParameters.create(parameters)
                .setSlackBusSelectionMode(SlackBusSelectionMode.MOST_MESHED);

        List<Contingency> contingencies = new ArrayList<>();
        contingencies.add(Contingency.line("l12"));
        contingencies.add(Contingency.line("l46"));
        contingencies.add(Contingency.generator("g1"));

        List<StateMonitor> monitors = createAllBranchesMonitors(network);

        SecurityAnalysisResult result = runSecurityAnalysis(network, contingencies, monitors, parameters);

        PreContingencyResult preContingencyResult = result.getPreContingencyResult();
        assertEquals(-0.883, preContingencyResult.getNetworkResult().getBranchResult("l25").getP1(), LoadFlowAssert.DELTA_POWER);

        // post-contingency tests
        PostContingencyResult g1ContingencyResult = getPostContingencyResult(result, "g1");
        assertEquals(-0.696, g1ContingencyResult.getNetworkResult().getBranchResult("l25").getP1(), LoadFlowAssert.DELTA_POWER);

        List<Contingency> contingencies2 = new ArrayList<>();
        contingencies2.add(Contingency.hvdcLine("hvdc34"));
        contingencies2.add(Contingency.generator("g1"));
        SecurityAnalysisResult result2 = runSecurityAnalysis(network, contingencies2, monitors, parameters);

        // post-contingency tests
        PostContingencyResult hvdcContingencyResult = getPostContingencyResult(result2, "hvdc34");
        assertEquals(-0.99999, hvdcContingencyResult.getNetworkResult().getBranchResult("l25").getP1(), LoadFlowAssert.DELTA_POWER);

        PostContingencyResult g1ContingencyResult2 = getPostContingencyResult(result, "g1");
        assertEquals(-0.696, g1ContingencyResult2.getNetworkResult().getBranchResult("l25").getP1(), LoadFlowAssert.DELTA_POWER);
    }

    @Test
    void testContingencyOnHvdcLcc() {
        Network network = HvdcNetworkFactory.createTwoCcLinkedByAHvdcWithGenerators();

        LoadFlowParameters parameters = new LoadFlowParameters();
        parameters.setBalanceType(LoadFlowParameters.BalanceType.PROPORTIONAL_TO_LOAD);
        OpenLoadFlowParameters openLoadFlowParameters = new OpenLoadFlowParameters();
        openLoadFlowParameters.setSlackBusPMaxMismatch(0.0001);
        parameters.addExtension(OpenLoadFlowParameters.class, openLoadFlowParameters);

        List<Contingency> contingencies = List.of(new Contingency("hvdc34", new HvdcLineContingency("hvdc34")));

        List<StateMonitor> monitors = createAllBranchesMonitors(network);

        SecurityAnalysisResult result = runSecurityAnalysis(network, contingencies, monitors, parameters);

        network.getHvdcLine("hvdc34").getConverterStation1().getTerminal().disconnect();
        network.getHvdcLine("hvdc34").getConverterStation2().getTerminal().disconnect();
        runLoadFlow(network, parameters);

        PreContingencyResult preContingencyResult = result.getPreContingencyResult();
        assertEquals(1.360, preContingencyResult.getNetworkResult().getBranchResult("l12").getP1(), LoadFlowAssert.DELTA_POWER);
        assertEquals(-0.360, preContingencyResult.getNetworkResult().getBranchResult("l13").getP1(), LoadFlowAssert.DELTA_POWER);
        assertEquals(-1.596, preContingencyResult.getNetworkResult().getBranchResult("l23").getP1(), LoadFlowAssert.DELTA_POWER);

        PostContingencyResult postContingencyResult = getPostContingencyResult(result, "hvdc34");
        assertEquals(network.getLine("l12").getTerminal1().getP(), postContingencyResult.getNetworkResult().getBranchResult("l12").getP1(), LoadFlowAssert.DELTA_POWER);
        assertEquals(network.getLine("l12").getTerminal1().getQ(), postContingencyResult.getNetworkResult().getBranchResult("l12").getQ1(), LoadFlowAssert.DELTA_POWER);
        assertEquals(network.getLine("l13").getTerminal1().getP(), postContingencyResult.getNetworkResult().getBranchResult("l13").getP1(), LoadFlowAssert.DELTA_POWER);
        assertEquals(network.getLine("l13").getTerminal1().getQ(), postContingencyResult.getNetworkResult().getBranchResult("l13").getQ1(), LoadFlowAssert.DELTA_POWER);
        assertEquals(network.getLine("l23").getTerminal1().getP(), postContingencyResult.getNetworkResult().getBranchResult("l23").getP1(), LoadFlowAssert.DELTA_POWER);
        assertEquals(network.getLine("l23").getTerminal1().getQ(), postContingencyResult.getNetworkResult().getBranchResult("l23").getQ1(), LoadFlowAssert.DELTA_POWER);
    }

    @Test
    void testContingencyOnHvdcVsc() {
        Network network = HvdcNetworkFactory.createTwoCcLinkedByAHvdcVscWithGenerators();
        network.getGeneratorStream().forEach(gen -> gen.setMaxP(2 * gen.getMaxP()));

        LoadFlowParameters parameters = new LoadFlowParameters();
        parameters.setBalanceType(LoadFlowParameters.BalanceType.PROPORTIONAL_TO_GENERATION_P_MAX);
        OpenLoadFlowParameters openLoadFlowParameters = new OpenLoadFlowParameters();
        openLoadFlowParameters.setSlackBusPMaxMismatch(0.0001);
        parameters.addExtension(OpenLoadFlowParameters.class, openLoadFlowParameters);

        List<Contingency> contingencies = List.of(new Contingency("hvdc34", new HvdcLineContingency("hvdc34")));

        List<StateMonitor> monitors = createAllBranchesMonitors(network);

        SecurityAnalysisResult result = runSecurityAnalysis(network, contingencies, monitors, parameters);

        network.getHvdcLine("hvdc34").getConverterStation1().getTerminal().disconnect();
        network.getHvdcLine("hvdc34").getConverterStation2().getTerminal().disconnect();
        runLoadFlow(network, parameters);

        PreContingencyResult preContingencyResult = result.getPreContingencyResult();
        assertEquals(1.25, preContingencyResult.getNetworkResult().getBranchResult("l12").getP1(), LoadFlowAssert.DELTA_POWER);
        assertEquals(-0.228, preContingencyResult.getNetworkResult().getBranchResult("l13").getP1(), LoadFlowAssert.DELTA_POWER);
        assertEquals(-1.727, preContingencyResult.getNetworkResult().getBranchResult("l23").getP1(), LoadFlowAssert.DELTA_POWER);

        PostContingencyResult postContingencyResult = getPostContingencyResult(result, "hvdc34");
        assertEquals(network.getLine("l12").getTerminal1().getP(), postContingencyResult.getNetworkResult().getBranchResult("l12").getP1(), LoadFlowAssert.DELTA_POWER);
        assertEquals(network.getLine("l12").getTerminal1().getQ(), postContingencyResult.getNetworkResult().getBranchResult("l12").getQ1(), LoadFlowAssert.DELTA_POWER);
        assertEquals(network.getLine("l13").getTerminal1().getP(), postContingencyResult.getNetworkResult().getBranchResult("l13").getP1(), LoadFlowAssert.DELTA_POWER);
        assertEquals(network.getLine("l13").getTerminal1().getQ(), postContingencyResult.getNetworkResult().getBranchResult("l13").getQ1(), LoadFlowAssert.DELTA_POWER);
        assertEquals(network.getLine("l23").getTerminal1().getP(), postContingencyResult.getNetworkResult().getBranchResult("l23").getP1(), LoadFlowAssert.DELTA_POWER);
        assertEquals(network.getLine("l23").getTerminal1().getQ(), postContingencyResult.getNetworkResult().getBranchResult("l23").getQ1(), LoadFlowAssert.DELTA_POWER);
    }

    @Test
    void testEmptyNetwork() {
        Network network = Network.create("empty", "");
        SecurityAnalysisResult result = runSecurityAnalysis(network);
        assertNotSame(LoadFlowResult.ComponentResult.Status.CONVERGED, result.getPreContingencyResult().getStatus());
    }

    @Test
    void testDivergenceStatus() {
        Network network = EurostagTutorialExample1Factory.create();
        network.getLine("NHV1_NHV2_1").setR(100).setX(-999);
        network.getLine("NHV1_NHV2_2").setR(100).setX(-999);
        SecurityAnalysisResult result = runSecurityAnalysis(network);
        assertNotSame(LoadFlowResult.ComponentResult.Status.CONVERGED, result.getPreContingencyResult().getStatus());
    }

    @Test
    void testSwitchContingency() {
        Network network = createNodeBreakerNetwork();

        List<Contingency> contingencies = List.of(new Contingency("C", new SwitchContingency("C")));

        List<StateMonitor> monitors = createAllBranchesMonitors(network);

        SecurityAnalysisResult result = runSecurityAnalysis(network, contingencies, monitors);

        assertSame(LoadFlowResult.ComponentResult.Status.CONVERGED, result.getPreContingencyResult().getStatus());
        assertSame(PostContingencyComputationStatus.CONVERGED, result.getPostContingencyResults().get(0).getStatus());

        // pre-contingency tests
        PreContingencyResult preContingencyResult = result.getPreContingencyResult();
        assertEquals(301.884, preContingencyResult.getNetworkResult().getBranchResult("L1").getP1(), LoadFlowAssert.DELTA_POWER);
        assertEquals(-300, preContingencyResult.getNetworkResult().getBranchResult("L1").getP2(), LoadFlowAssert.DELTA_POWER);
        assertEquals(301.884, preContingencyResult.getNetworkResult().getBranchResult("L2").getP1(), LoadFlowAssert.DELTA_POWER);
        assertEquals(-300, preContingencyResult.getNetworkResult().getBranchResult("L2").getP2(), LoadFlowAssert.DELTA_POWER);

        // post-contingency tests
        PostContingencyResult postContingencyResult = getPostContingencyResult(result, "C");
        assertEquals(0.099, postContingencyResult.getNetworkResult().getBranchResult("L1").getP1(), LoadFlowAssert.DELTA_POWER);
        assertEquals(-0.083, postContingencyResult.getNetworkResult().getBranchResult("L1").getP2(), LoadFlowAssert.DELTA_POWER);
        assertEquals(607.682, postContingencyResult.getNetworkResult().getBranchResult("L2").getP1(), LoadFlowAssert.DELTA_POWER);
        assertEquals(-599.918, postContingencyResult.getNetworkResult().getBranchResult("L2").getP2(), LoadFlowAssert.DELTA_POWER);
    }

    @Test
    void testSwitchContingency2() {
        Network network = BusBreakerNetworkFactory.create();

        List<Contingency> contingencies = List.of(new Contingency("C", new SwitchContingency("C")),
                                                  new Contingency("C2", new LoadContingency("LD")));

        List<StateMonitor> monitors = createAllBranchesMonitors(network);

        SecurityAnalysisResult result = runSecurityAnalysis(network, contingencies, monitors);

        assertSame(LoadFlowResult.ComponentResult.Status.CONVERGED, result.getPreContingencyResult().getStatus());
        assertSame(PostContingencyComputationStatus.CONVERGED, result.getPostContingencyResults().get(0).getStatus());

        // post-contingency tests
        PostContingencyResult postContingencyResult = getPostContingencyResult(result, "C");
        assertEquals(607.782, postContingencyResult.getNetworkResult().getBranchResult("L1").getP1(), LoadFlowAssert.DELTA_POWER);
        assertEquals(-600.016, postContingencyResult.getNetworkResult().getBranchResult("L1").getP2(), LoadFlowAssert.DELTA_POWER);
        assertEquals(0.0, postContingencyResult.getNetworkResult().getBranchResult("L2").getP1(), LoadFlowAssert.DELTA_POWER);
        assertEquals(0.0163, postContingencyResult.getNetworkResult().getBranchResult("L2").getP2(), LoadFlowAssert.DELTA_POWER);

        PostContingencyResult postContingencyResult2 = getPostContingencyResult(result, "C2");
        assertEquals(0.0180, postContingencyResult2.getNetworkResult().getBranchResult("L1").getP1(), LoadFlowAssert.DELTA_POWER);
        assertEquals(0.0, postContingencyResult2.getNetworkResult().getBranchResult("L1").getP2(), LoadFlowAssert.DELTA_POWER);
        assertEquals(0.0180, postContingencyResult2.getNetworkResult().getBranchResult("L2").getP1(), LoadFlowAssert.DELTA_POWER);
        assertEquals(0.0, postContingencyResult2.getNetworkResult().getBranchResult("L2").getP2(), LoadFlowAssert.DELTA_POWER);
    }

    @Test
    void testSwitchContingencyNotFound() {
        Network network = createNodeBreakerNetwork();

        List<Contingency> contingencies = List.of(new Contingency("X", new SwitchContingency("X")));

        List<StateMonitor> monitors = createAllBranchesMonitors(network);

        var e = assertThrows(CompletionException.class, () -> runSecurityAnalysis(network, contingencies, monitors));
        assertTrue(e.getCause() instanceof PowsyblException);
        assertEquals("Switch 'X' not found in the network", e.getCause().getMessage());
    }

    @Test
    void testSwitchLoopIssue() {
        Network network = SwitchLoopIssueNetworkFactory.create();

        List<Contingency> contingencies = List.of(Contingency.line("L1"));

        List<StateMonitor> monitors = createAllBranchesMonitors(network);

        var result = runSecurityAnalysis(network, contingencies, monitors);

        PreContingencyResult preContingencyResult = result.getPreContingencyResult();
        assertEquals(-299.977, preContingencyResult.getNetworkResult().getBranchResult("L2").getP1(), LoadFlowAssert.DELTA_POWER);
        assertEquals(301.862, preContingencyResult.getNetworkResult().getBranchResult("L2").getP2(), LoadFlowAssert.DELTA_POWER);

        PostContingencyResult postContingencyResult = getPostContingencyResult(result, "L1");
        assertEquals(-599.882, postContingencyResult.getNetworkResult().getBranchResult("L2").getP1(), LoadFlowAssert.DELTA_POWER);
        assertEquals(608.214, postContingencyResult.getNetworkResult().getBranchResult("L2").getP2(), LoadFlowAssert.DELTA_POWER);
    }

    @Test
    void testDcPermanentCurrentLimitViolations() {
        Network network = FourBusNetworkFactory.create();
        SecurityAnalysisParameters securityAnalysisParameters = new SecurityAnalysisParameters();
        LoadFlowParameters lfParameters = new LoadFlowParameters()
                .setDc(true);
        setSlackBusId(lfParameters, "b1_vl");
        securityAnalysisParameters.setLoadFlowParameters(lfParameters);

        List<Contingency> contingencies = createAllBranchesContingencies(network);

        network.getLine("l14").newCurrentLimits1().setPermanentLimit(60.0).add();
        network.getLine("l12").newCurrentLimits1().setPermanentLimit(120.0).add();
        network.getLine("l23").newCurrentLimits2().setPermanentLimit(150.0).add();
        network.getLine("l34").newCurrentLimits1().setPermanentLimit(90.0).add();
        network.getLine("l13").newCurrentLimits2().setPermanentLimit(60.0).add();

        List<StateMonitor> monitors = List.of(new StateMonitor(ContingencyContext.all(), Set.of("l14", "l12", "l23", "l34", "l13"), Collections.emptySet(), Collections.emptySet()));

        SecurityAnalysisResult result = runSecurityAnalysis(network, contingencies, monitors, securityAnalysisParameters);

        assertSame(LoadFlowResult.ComponentResult.Status.CONVERGED, result.getPreContingencyResult().getStatus());
        assertEquals(5, result.getPreContingencyResult().getLimitViolationsResult().getLimitViolations().size());
        assertEquals(5, result.getPostContingencyResults().size());
        assertEquals(2, getPostContingencyResult(result, "l14").getLimitViolationsResult().getLimitViolations().size());
        assertEquals(192.450, getPostContingencyResult(result, "l14").getNetworkResult().getBranchResult("l12").getI1(), LoadFlowAssert.DELTA_I);
        assertEquals(962.250, getPostContingencyResult(result, "l14").getNetworkResult().getBranchResult("l13").getI1(), LoadFlowAssert.DELTA_I);
        assertEquals(2, getPostContingencyResult(result, "l12").getLimitViolationsResult().getLimitViolations().size());
        assertEquals(192.450, getPostContingencyResult(result, "l12").getNetworkResult().getBranchResult("l14").getI1(), LoadFlowAssert.DELTA_I);
        assertEquals(962.250, getPostContingencyResult(result, "l12").getNetworkResult().getBranchResult("l13").getI1(), LoadFlowAssert.DELTA_I);
        assertEquals(4, getPostContingencyResult(result, "l13").getLimitViolationsResult().getLimitViolations().size());
        assertEquals(577.350, getPostContingencyResult(result, "l13").getNetworkResult().getBranchResult("l12").getI1(), LoadFlowAssert.DELTA_I);
        assertEquals(577.350, getPostContingencyResult(result, "l13").getNetworkResult().getBranchResult("l14").getI1(), LoadFlowAssert.DELTA_I);
        assertEquals(1154.700, getPostContingencyResult(result, "l13").getNetworkResult().getBranchResult("l23").getI1(), LoadFlowAssert.DELTA_I);
        assertEquals(1154.700, getPostContingencyResult(result, "l13").getNetworkResult().getBranchResult("l34").getI1(), LoadFlowAssert.DELTA_I);
        assertEquals(4, getPostContingencyResult(result, "l23").getLimitViolationsResult().getLimitViolations().size());
        assertEquals(577.350, getPostContingencyResult(result, "l23").getNetworkResult().getBranchResult("l12").getI1(), LoadFlowAssert.DELTA_I);
        assertEquals(384.900, getPostContingencyResult(result, "l23").getNetworkResult().getBranchResult("l14").getI1(), LoadFlowAssert.DELTA_I);
        assertEquals(1347.150, getPostContingencyResult(result, "l23").getNetworkResult().getBranchResult("l13").getI1(), LoadFlowAssert.DELTA_I);
        assertEquals(962.250, getPostContingencyResult(result, "l23").getNetworkResult().getBranchResult("l34").getI1(), LoadFlowAssert.DELTA_I);
        assertEquals(4, getPostContingencyResult(result, "l34").getLimitViolationsResult().getLimitViolations().size());
        assertEquals(384.900, getPostContingencyResult(result, "l34").getNetworkResult().getBranchResult("l12").getI1(), LoadFlowAssert.DELTA_I);
        assertEquals(577.350, getPostContingencyResult(result, "l34").getNetworkResult().getBranchResult("l14").getI1(), LoadFlowAssert.DELTA_I);
        assertEquals(1347.150, getPostContingencyResult(result, "l34").getNetworkResult().getBranchResult("l13").getI1(), LoadFlowAssert.DELTA_I);
        assertEquals(962.250, getPostContingencyResult(result, "l34").getNetworkResult().getBranchResult("l23").getI1(), LoadFlowAssert.DELTA_I);
    }

    @Test
    void testDcTemporaryCurrentLimitViolations() {
        Network network = FourBusNetworkFactory.create();
        SecurityAnalysisParameters securityAnalysisParameters = new SecurityAnalysisParameters();
        LoadFlowParameters lfParameters = new LoadFlowParameters()
                .setDc(true)
                .setDcPowerFactor(Math.tan(0.4));
        setSlackBusId(lfParameters, "b1_vl");
        securityAnalysisParameters.setLoadFlowParameters(lfParameters);

        List<Contingency> contingencies = createAllBranchesContingencies(network);

        network.getLine("l14").newCurrentLimits1().setPermanentLimit(60.0)
                .beginTemporaryLimit().setName("60").setAcceptableDuration(Integer.MAX_VALUE).setValue(200.0).endTemporaryLimit()
                .beginTemporaryLimit().setName("0").setAcceptableDuration(60).setValue(Double.MAX_VALUE).endTemporaryLimit().add();
        network.getLine("l12").newCurrentLimits1().setPermanentLimit(120.0)
                .beginTemporaryLimit().setName("60").setAcceptableDuration(Integer.MAX_VALUE).setValue(300.0).endTemporaryLimit()
                .beginTemporaryLimit().setName("0").setAcceptableDuration(60).setValue(Double.MAX_VALUE).endTemporaryLimit().add();
        network.getLine("l23").newCurrentLimits2().setPermanentLimit(150.0)
                .beginTemporaryLimit().setName("60").setAcceptableDuration(Integer.MAX_VALUE).setValue(500.0).endTemporaryLimit()
                .beginTemporaryLimit().setName("0").setAcceptableDuration(60).setValue(Double.MAX_VALUE).endTemporaryLimit().add();
        network.getLine("l34").newCurrentLimits1().setPermanentLimit(90.0)
                .beginTemporaryLimit().setName("60").setAcceptableDuration(Integer.MAX_VALUE).setValue(300.0).endTemporaryLimit()
                .beginTemporaryLimit().setName("0").setAcceptableDuration(60).setValue(Double.MAX_VALUE).endTemporaryLimit().add();
        network.getLine("l13").newCurrentLimits2().setPermanentLimit(60.0)
                .beginTemporaryLimit().setName("60").setAcceptableDuration(Integer.MAX_VALUE).setValue(300.0).endTemporaryLimit()
                .beginTemporaryLimit().setName("0").setAcceptableDuration(60).setValue(Double.MAX_VALUE).endTemporaryLimit().add();

        List<StateMonitor> monitors = List.of(new StateMonitor(ContingencyContext.all(), Set.of("l14", "l12", "l23", "l34", "l13"), Collections.emptySet(), Collections.emptySet()));

        SecurityAnalysisResult result = runSecurityAnalysis(network, contingencies, monitors, securityAnalysisParameters);

        assertSame(LoadFlowResult.ComponentResult.Status.CONVERGED, result.getPreContingencyResult().getStatus());
        assertEquals(5, result.getPreContingencyResult().getLimitViolationsResult().getLimitViolations().size());
        assertEquals(5, result.getPostContingencyResults().size());
        assertEquals(2, result.getPostContingencyResults().get(0).getLimitViolationsResult().getLimitViolations().size());
        assertEquals(2, result.getPostContingencyResults().get(1).getLimitViolationsResult().getLimitViolations().size());
        assertEquals(4, result.getPostContingencyResults().get(2).getLimitViolationsResult().getLimitViolations().size());
        assertEquals(4, result.getPostContingencyResults().get(3).getLimitViolationsResult().getLimitViolations().size());
        assertEquals(4, result.getPostContingencyResults().get(4).getLimitViolationsResult().getLimitViolations().size());
    }

    @Test
    void testThreeWindingsTransformerContingency() {
        Network network = VoltageControlNetworkFactory.createNetworkWithT3wt();
        SecurityAnalysisParameters securityAnalysisParameters = new SecurityAnalysisParameters();
        LoadFlowParameters parameters = new LoadFlowParameters();
        parameters.setDistributedSlack(false);
        setSlackBusId(parameters, "VL_1");
        securityAnalysisParameters.setLoadFlowParameters(parameters);
        List<Contingency> contingencies = List.of(new Contingency("T3wT", new ThreeWindingsTransformerContingency("T3wT")));
        List<StateMonitor> monitors = createAllBranchesMonitors(network);
        SecurityAnalysisResult result = runSecurityAnalysis(network, contingencies, monitors, securityAnalysisParameters);

        network.getThreeWindingsTransformer("T3wT").getLeg1().getTerminal().disconnect();
        network.getThreeWindingsTransformer("T3wT").getLeg2().getTerminal().disconnect();
        network.getThreeWindingsTransformer("T3wT").getLeg3().getTerminal().disconnect();
        setSlackBusId(parameters, "VL_1");
        LoadFlow.run(network, parameters);

        PostContingencyResult contingencyResult = getPostContingencyResult(result, "T3wT");
        assertEquals(network.getLine("LINE_12").getTerminal2().getP(), contingencyResult.getNetworkResult().getBranchResult("LINE_12").getP2(), LoadFlowAssert.DELTA_POWER);
        assertEquals(network.getLine("LINE_12").getTerminal2().getQ(), contingencyResult.getNetworkResult().getBranchResult("LINE_12").getQ2(), LoadFlowAssert.DELTA_POWER);

        network.getThreeWindingsTransformer("T3wT").getLeg1().getTerminal().connect();
        network.getThreeWindingsTransformer("T3wT").getLeg2().getTerminal().connect();
        network.getThreeWindingsTransformer("T3wT").getLeg3().getTerminal().connect();
        List<Contingency> contingencies2 = List.of(new Contingency("T3wT2", new ThreeWindingsTransformerContingency("T3wT2")));
        var e = assertThrows(CompletionException.class, () -> runSecurityAnalysis(network, contingencies2, monitors, securityAnalysisParameters));
        assertTrue(e.getCause() instanceof PowsyblException);
        assertEquals("Three windings transformer 'T3wT2' not found in the network", e.getCause().getMessage());
    }

    @Test
    void testDanglingLineContingency() {
        Network network = BoundaryFactory.createWithLoad();
        SecurityAnalysisParameters securityAnalysisParameters = new SecurityAnalysisParameters();
        List<Contingency> contingencies = List.of(new Contingency("dl1", new DanglingLineContingency("dl1")));
        List<StateMonitor> monitors = createAllBranchesMonitors(network);
        SecurityAnalysisResult result = runSecurityAnalysis(network, contingencies, monitors, securityAnalysisParameters);
        assertEquals(75.18, result.getPreContingencyResult().getNetworkResult().getBranchResult("l1").getP1(), LoadFlowAssert.DELTA_POWER);
        assertEquals(3.333, getPostContingencyResult(result, "dl1").getNetworkResult().getBranchResult("l1").getP1(), LoadFlowAssert.DELTA_POWER);
    }

    @Test
    void reportTest() throws IOException {
        var network = EurostagTutorialExample1Factory.create();

        List<Contingency> contingencies = createAllBranchesContingencies(network);

        ReporterModel reporter = new ReporterModel("TestSecurityAnalysis", "Test security analysis report");

        LoadFlowParameters loadFlowParameters = new LoadFlowParameters();
        OpenLoadFlowParameters.create(loadFlowParameters)
                .setMaxRealisticVoltage(1.5);
        SecurityAnalysisParameters securityAnalysisParameters = new SecurityAnalysisParameters()
                .setLoadFlowParameters(loadFlowParameters);
        runSecurityAnalysis(network, contingencies, Collections.emptyList(), securityAnalysisParameters, reporter);

        assertReportEquals("/saReport.txt", reporter);
    }

    @Test
    void testBranchOpenAtOneSideLoss() {
        var network = ConnectedComponentNetworkFactory.createTwoComponentWithGeneratorAndLoad();
        network.getLine("l46").getTerminal1().disconnect();
        List<Contingency> contingencies = List.of(new Contingency("line", new BranchContingency("l34")));
        SecurityAnalysisResult result = runSecurityAnalysis(network, contingencies, Collections.emptyList(), new SecurityAnalysisParameters(), Reporter.NO_OP);
        assertSame(LoadFlowResult.ComponentResult.Status.CONVERGED, result.getPreContingencyResult().getStatus());
        assertSame(PostContingencyComputationStatus.CONVERGED, result.getPostContingencyResults().get(0).getStatus());
    }

    @Test
    void testStatusConversion() {
        assertEquals(LoadFlowResult.ComponentResult.Status.CONVERGED,
                AbstractSecurityAnalysis.loadFlowResultStatusFromNRStatus(NewtonRaphsonStatus.CONVERGED));
        assertEquals(LoadFlowResult.ComponentResult.Status.MAX_ITERATION_REACHED,
                AbstractSecurityAnalysis.loadFlowResultStatusFromNRStatus(NewtonRaphsonStatus.MAX_ITERATION_REACHED));
        assertEquals(LoadFlowResult.ComponentResult.Status.SOLVER_FAILED,
                AbstractSecurityAnalysis.loadFlowResultStatusFromNRStatus(NewtonRaphsonStatus.SOLVER_FAILED));
        assertEquals(LoadFlowResult.ComponentResult.Status.FAILED,
                AbstractSecurityAnalysis.loadFlowResultStatusFromNRStatus(NewtonRaphsonStatus.NO_CALCULATION));
        assertEquals(LoadFlowResult.ComponentResult.Status.FAILED,
                AbstractSecurityAnalysis.loadFlowResultStatusFromNRStatus(NewtonRaphsonStatus.UNREALISTIC_STATE));

        assertEquals(PostContingencyComputationStatus.CONVERGED,
                AbstractSecurityAnalysis.postContingencyStatusFromNRStatus(NewtonRaphsonStatus.CONVERGED));
        assertEquals(PostContingencyComputationStatus.MAX_ITERATION_REACHED,
                AbstractSecurityAnalysis.postContingencyStatusFromNRStatus(NewtonRaphsonStatus.MAX_ITERATION_REACHED));
        assertEquals(PostContingencyComputationStatus.SOLVER_FAILED,
                AbstractSecurityAnalysis.postContingencyStatusFromNRStatus(NewtonRaphsonStatus.SOLVER_FAILED));
        assertEquals(PostContingencyComputationStatus.NO_IMPACT,
                AbstractSecurityAnalysis.postContingencyStatusFromNRStatus(NewtonRaphsonStatus.NO_CALCULATION));
        assertEquals(PostContingencyComputationStatus.FAILED,
                AbstractSecurityAnalysis.postContingencyStatusFromNRStatus(NewtonRaphsonStatus.UNREALISTIC_STATE));
    }

    @Test
    void testConnectivityResultWhenNoSplit() {
        Network network = ConnectedComponentNetworkFactory.createTwoComponentWithGeneratorAndLoad();
        List<StateMonitor> monitors = createAllBranchesMonitors(network);
        List<Contingency> contingencies = List.of(new Contingency("line", new BranchContingency("l12")));
        SecurityAnalysisParameters parameters = new SecurityAnalysisParameters();

        //Test AC
        parameters.getLoadFlowParameters().setDc(false);
        SecurityAnalysisResult result = runSecurityAnalysis(network, contingencies, monitors, parameters, Reporter.NO_OP);
        var postContingencyResult = result.getPostContingencyResults().get(0);
        assertSame(PostContingencyComputationStatus.CONVERGED, postContingencyResult.getStatus());
        assertEquals(0, postContingencyResult.getConnectivityResult().getCreatedSynchronousComponentCount());

        //Test DC
        parameters.getLoadFlowParameters().setDc(true);
        result = runSecurityAnalysis(network, contingencies, monitors, parameters, Reporter.NO_OP);
        postContingencyResult = result.getPostContingencyResults().get(0);
        assertSame(PostContingencyComputationStatus.CONVERGED, postContingencyResult.getStatus());
        assertEquals(0, postContingencyResult.getConnectivityResult().getCreatedSynchronousComponentCount());
    }

    @Test
    void testConnectivityResultOnSplit() {
        Network network = ConnectedComponentNetworkFactory.createTwoComponentWithGeneratorAndLoad();
        List<StateMonitor> monitors = createAllBranchesMonitors(network);
        List<Contingency> contingencies = List.of(new Contingency("line", new BranchContingency("l34")));
        SecurityAnalysisParameters parameters = new SecurityAnalysisParameters();

        //Test AC
        parameters.getLoadFlowParameters().setDc(false);

        SecurityAnalysisResult result = runSecurityAnalysis(network, contingencies, monitors, new SecurityAnalysisParameters(), Reporter.NO_OP);
        PostContingencyResult postContingencyResult = result.getPostContingencyResults().get(0);
        assertSame(PostContingencyComputationStatus.CONVERGED, postContingencyResult.getStatus());
        assertEquals(1, postContingencyResult.getConnectivityResult().getCreatedSynchronousComponentCount());
        assertEquals(3.0, postContingencyResult.getConnectivityResult().getDisconnectedLoadActivePower());
        assertEquals(2.0, postContingencyResult.getConnectivityResult().getDisconnectedGenerationActivePower());
        assertTrue(postContingencyResult.getConnectivityResult().getDisconnectedElements().containsAll(
                List.of("d4", "d5", "g6", "l46", "l34", "l45", "l56")));

        //Test DC
        parameters.getLoadFlowParameters().setDc(true);

        result = runSecurityAnalysis(network, contingencies, monitors, parameters, Reporter.NO_OP);
        postContingencyResult = result.getPostContingencyResults().get(0);
        assertSame(PostContingencyComputationStatus.CONVERGED, postContingencyResult.getStatus());
        assertEquals(1, postContingencyResult.getConnectivityResult().getCreatedSynchronousComponentCount());
        assertEquals(3.0, postContingencyResult.getConnectivityResult().getDisconnectedLoadActivePower());
        assertEquals(2.0, postContingencyResult.getConnectivityResult().getDisconnectedGenerationActivePower());
        assertTrue(postContingencyResult.getConnectivityResult().getDisconnectedElements().containsAll(List.of("d4", "d5", "g6", "l46", "l34", "l45", "l56")));
    }

    @Test
    void testConnectivityResultOnSplitThreeCC() {
        Network network = ConnectedComponentNetworkFactory.createThreeCcLinkedByASingleBus();
        List<StateMonitor> monitors = createAllBranchesMonitors(network);
        List<Contingency> contingencies = List.of(new Contingency("line", new BranchContingency("l34"), new BranchContingency("l45")));
        SecurityAnalysisParameters parameters = new SecurityAnalysisParameters();

        //Test AC
        parameters.getLoadFlowParameters().setDc(false);
        SecurityAnalysisResult result = runSecurityAnalysis(network, contingencies, monitors, parameters, Reporter.NO_OP);
        PostContingencyResult postContingencyResult = result.getPostContingencyResults().get(0);
        assertSame(PostContingencyComputationStatus.CONVERGED, postContingencyResult.getStatus());
        assertEquals(2, postContingencyResult.getConnectivityResult().getCreatedSynchronousComponentCount());

        //Test DC
        parameters.getLoadFlowParameters().setDc(true);
        runSecurityAnalysis(network, contingencies, monitors, parameters, Reporter.NO_OP);
        postContingencyResult = result.getPostContingencyResults().get(0);
        assertSame(PostContingencyComputationStatus.CONVERGED, postContingencyResult.getStatus());
        assertEquals(2, postContingencyResult.getConnectivityResult().getCreatedSynchronousComponentCount());
    }

    @Test
    void testStaticVarCompensatorContingency() {
        Network network = VoltageControlNetworkFactory.createWithStaticVarCompensator();
        network.getStaticVarCompensator("svc1").setVoltageSetpoint(385).setRegulationMode(StaticVarCompensator.RegulationMode.VOLTAGE);
        List<StateMonitor> monitors = createAllBranchesMonitors(network);
        List<Contingency> contingencies = List.of(new Contingency("svc1", new StaticVarCompensatorContingency("svc1")));
        SecurityAnalysisParameters parameters = new SecurityAnalysisParameters();

        // test AC
        SecurityAnalysisResult result = runSecurityAnalysis(network, contingencies, monitors, parameters, Reporter.NO_OP);

        // compare with a simple load low
        network.getStaticVarCompensator("svc1").getTerminal().disconnect();
        LoadFlow.run(network, parameters.getLoadFlowParameters());

        PostContingencyResult postContingencyResult = getPostContingencyResult(result, "svc1");
        assertEquals(network.getLine("l1").getTerminal1().getP(), postContingencyResult.getNetworkResult().getBranchResult("l1").getP1(), LoadFlowAssert.DELTA_POWER);
        assertEquals(network.getLine("l1").getTerminal2().getP(), postContingencyResult.getNetworkResult().getBranchResult("l1").getP2(), LoadFlowAssert.DELTA_POWER);
        assertEquals(network.getLine("l1").getTerminal1().getQ(), postContingencyResult.getNetworkResult().getBranchResult("l1").getQ1(), LoadFlowAssert.DELTA_POWER);
        assertEquals(network.getLine("l1").getTerminal2().getQ(), postContingencyResult.getNetworkResult().getBranchResult("l1").getQ2(), LoadFlowAssert.DELTA_POWER);
    }

    @Test
    void testStaticVarCompensatorContingencyWithStandByAutomaton() {
        Network network = VoltageControlNetworkFactory.createWithStaticVarCompensator();
        StaticVarCompensator svc1 = network.getStaticVarCompensator("svc1");
        svc1.setVoltageSetpoint(385).setRegulationMode(StaticVarCompensator.RegulationMode.VOLTAGE);
        svc1.newExtension(StandbyAutomatonAdder.class)
                .withHighVoltageThreshold(400)
                .withLowVoltageThreshold(380)
                .withLowVoltageSetpoint(385)
                .withHighVoltageSetpoint(395)
                .withB0(-0.001f)
                .withStandbyStatus(true)
                .add();
        List<StateMonitor> monitors = createAllBranchesMonitors(network);
        List<Contingency> contingencies = List.of(new Contingency("svc1", new StaticVarCompensatorContingency("svc1")),
                new Contingency("ld1", new LoadContingency("ld1")));
        SecurityAnalysisParameters parameters = new SecurityAnalysisParameters();

        // test AC
        SecurityAnalysisResult result = runSecurityAnalysis(network, contingencies, monitors, parameters, Reporter.NO_OP);

        // compare with a simple load low
        network.getStaticVarCompensator("svc1").getTerminal().disconnect();
        LoadFlow.run(network);

        PostContingencyResult postContingencyResult = getPostContingencyResult(result, "svc1");
        assertEquals(network.getLine("l1").getTerminal1().getP(), postContingencyResult.getNetworkResult().getBranchResult("l1").getP1(), LoadFlowAssert.DELTA_POWER);
        assertEquals(network.getLine("l1").getTerminal2().getP(), postContingencyResult.getNetworkResult().getBranchResult("l1").getP2(), LoadFlowAssert.DELTA_POWER);
        assertEquals(network.getLine("l1").getTerminal1().getQ(), postContingencyResult.getNetworkResult().getBranchResult("l1").getQ1(), LoadFlowAssert.DELTA_POWER);
        assertEquals(network.getLine("l1").getTerminal2().getQ(), postContingencyResult.getNetworkResult().getBranchResult("l1").getQ2(), LoadFlowAssert.DELTA_POWER);

        // test restore.
        network.getStaticVarCompensator("svc1").getTerminal().connect();
        network.getLoad("ld1").getTerminal().disconnect();
        LoadFlow.run(network);
        PostContingencyResult postContingencyResult2 = getPostContingencyResult(result, "ld1");
        assertEquals(network.getLine("l1").getTerminal1().getP(), postContingencyResult2.getNetworkResult().getBranchResult("l1").getP1(), LoadFlowAssert.DELTA_POWER);
        assertEquals(network.getLine("l1").getTerminal2().getP(), postContingencyResult2.getNetworkResult().getBranchResult("l1").getP2(), LoadFlowAssert.DELTA_POWER);
        assertEquals(network.getLine("l1").getTerminal1().getQ(), postContingencyResult2.getNetworkResult().getBranchResult("l1").getQ1(), LoadFlowAssert.DELTA_POWER);
        assertEquals(network.getLine("l1").getTerminal2().getQ(), postContingencyResult2.getNetworkResult().getBranchResult("l1").getQ2(), LoadFlowAssert.DELTA_POWER);
    }

    @Test
    void testBusBarSectionContingency() {
        Network network = createNodeBreakerNetwork();

        LoadFlowParameters lfParameters = new LoadFlowParameters();
        setSlackBusId(lfParameters, "VL1_1");
        SecurityAnalysisParameters securityAnalysisParameters = new SecurityAnalysisParameters();
        securityAnalysisParameters.setLoadFlowParameters(lfParameters);

        List<Contingency> contingencies = Stream.of("BBS1")
                .map(id -> new Contingency(id, new BusbarSectionContingency(id)))
                .collect(Collectors.toList());

        List<StateMonitor> monitors = createAllBranchesMonitors(network);

        SecurityAnalysisResult result = runSecurityAnalysis(network, contingencies, monitors, securityAnalysisParameters);

        NetworkResult preContingencyNetworkResult = result.getPreContingencyResult().getNetworkResult();
        assertEquals(446.765, preContingencyNetworkResult.getBranchResult("L1").getI1(), LoadFlowAssert.DELTA_I);
        assertEquals(446.765, preContingencyNetworkResult.getBranchResult("L2").getI1(), LoadFlowAssert.DELTA_I);

        assertEquals(945.514, getPostContingencyResult(result, "BBS1").getNetworkResult().getBranchResult("L2").getI1(), LoadFlowAssert.DELTA_I);
        assertNull(getPostContingencyResult(result, "BBS1").getNetworkResult().getBranchResult("L1"));

        OpenSecurityAnalysisParameters openSecurityAnalysisParameters = new OpenSecurityAnalysisParameters();
        openSecurityAnalysisParameters.setContingencyPropagation(false);
        securityAnalysisParameters.addExtension(OpenSecurityAnalysisParameters.class, openSecurityAnalysisParameters);

        SecurityAnalysisResult result2 = runSecurityAnalysis(network, contingencies, monitors, securityAnalysisParameters);

        NetworkResult preContingencyNetworkResult2 = result2.getPreContingencyResult().getNetworkResult();
        assertEquals(446.765, preContingencyNetworkResult2.getBranchResult("L1").getI1(), LoadFlowAssert.DELTA_I);
        assertEquals(446.765, preContingencyNetworkResult2.getBranchResult("L2").getI1(), LoadFlowAssert.DELTA_I);

        assertEquals(945.514, getPostContingencyResult(result2, "BBS1").getNetworkResult().getBranchResult("L2").getI1(), LoadFlowAssert.DELTA_I);
        assertNull(getPostContingencyResult(result2, "BBS1").getNetworkResult().getBranchResult("L1"));
    }

    @Test
    void testDcBusBarSectionContingency() {
        Network network = createNodeBreakerNetwork();

        LoadFlowParameters lfParameters = new LoadFlowParameters();
        lfParameters.setDc(true);
        setSlackBusId(lfParameters, "VL1_1");
        SecurityAnalysisParameters securityAnalysisParameters = new SecurityAnalysisParameters();
        securityAnalysisParameters.setLoadFlowParameters(lfParameters);

        List<Contingency> contingencies = Stream.of("BBS1")
                .map(id -> new Contingency(id, new BusbarSectionContingency(id)))
                .collect(Collectors.toList());

        List<StateMonitor> monitors = createAllBranchesMonitors(network);

        SecurityAnalysisResult result = runSecurityAnalysis(network, contingencies, monitors, securityAnalysisParameters);

        NetworkResult preContingencyNetworkResult = result.getPreContingencyResult().getNetworkResult();
        assertEquals(433.012, preContingencyNetworkResult.getBranchResult("L1").getI1(), LoadFlowAssert.DELTA_I);
        assertEquals(433.012, preContingencyNetworkResult.getBranchResult("L2").getI1(), LoadFlowAssert.DELTA_I);

        assertEquals(866.025, getPostContingencyResult(result, "BBS1").getNetworkResult().getBranchResult("L2").getI1(), LoadFlowAssert.DELTA_I);
        assertEquals(Double.NaN, getPostContingencyResult(result, "BBS1").getNetworkResult().getBranchResult("L1").getI1(), LoadFlowAssert.DELTA_I);
    }

    @Test
    void testBusBarSectionContingencyIssue() {
        Network network = NodeBreakerNetworkFactory.create3Bars();
        LoadFlowParameters lfParameters = new LoadFlowParameters();
        setSlackBusId(lfParameters, "VL1_0"); // issue with slack bus to be disabled.
        SecurityAnalysisParameters securityAnalysisParameters = new SecurityAnalysisParameters();
        securityAnalysisParameters.setLoadFlowParameters(lfParameters);
        List<Contingency> contingencies = List.of(new Contingency("contingency", List.of(new SwitchContingency("B1"), new SwitchContingency("C1"))));
        List<StateMonitor> monitors = createAllBranchesMonitors(network);
        SecurityAnalysisResult result = runSecurityAnalysis(network, contingencies, monitors, securityAnalysisParameters);
        assertTrue(result.getPostContingencyResults().isEmpty());
    }

    @Test
    void testLoadContingencyNoImpact() {
        Network network = SecurityAnalysisTestNetworkFactory.createWithFixedCurrentLimits();
        List<Contingency> contingencies = List.of(new Contingency("Load contingency", new LoadContingency("LD1")));
        SecurityAnalysisResult result = runSecurityAnalysis(network, contingencies);
        assertEquals(1, result.getPostContingencyResults().size());
        contingencies = List.of(new Contingency("Load contingency", new LoadContingency("LD1")),
                                new Contingency("Switch contingency", new SwitchContingency("S1VL1_BBS1_GEN_DISCONNECTOR")));
        result = runSecurityAnalysis(network, contingencies);
        assertEquals(2, result.getPostContingencyResults().size());
    }

    @Test
    void testWithVoltageRemoteControl() {
        Network network = VoltageControlNetworkFactory.createWithSimpleRemoteControl();
        List<Contingency> contingencies = List.of(new Contingency("contingency",
                List.of(new BranchContingency("l12"), new BranchContingency("l31"))));
        LoadFlowParameters lfParameters = new LoadFlowParameters();
        setSlackBusId(lfParameters, "b4_vl");
        SecurityAnalysisParameters securityAnalysisParameters = new SecurityAnalysisParameters();
        securityAnalysisParameters.setLoadFlowParameters(lfParameters);
        assertDoesNotThrow(() -> {
            runSecurityAnalysis(network, contingencies, Collections.emptyList(), securityAnalysisParameters);
        });
    }

    @Test
    void testWithTransformerVoltageControl() {
        Network network = VoltageControlNetworkFactory.createWithTransformerSharedRemoteControl();
        List<Contingency> contingencies = List.of(new Contingency("contingency", List.of(new BranchContingency("T2wT2"))));
        LoadFlowParameters lfParameters = new LoadFlowParameters();
        setSlackBusId(lfParameters, "VL_1");
        SecurityAnalysisParameters securityAnalysisParameters = new SecurityAnalysisParameters();
        lfParameters.setTransformerVoltageControlOn(true);
        OpenLoadFlowParameters openLoadFlowParameters = new OpenLoadFlowParameters();
        openLoadFlowParameters.setTransformerVoltageControlMode(OpenLoadFlowParameters.TransformerVoltageControlMode.INCREMENTAL_VOLTAGE_CONTROL);
        lfParameters.addExtension(OpenLoadFlowParameters.class, openLoadFlowParameters);
        securityAnalysisParameters.setLoadFlowParameters(lfParameters);
        SecurityAnalysisResult result = runSecurityAnalysis(network, contingencies, Collections.emptyList(), securityAnalysisParameters);
        assertEquals(PostContingencyComputationStatus.CONVERGED, result.getPostContingencyResults().get(0).getStatus());
    }

    @Test
    void testWithTwoVoltageControls() {
        Network network = VoltageControlNetworkFactory.createWithTwoVoltageControls();
        List<Contingency> contingencies = List.of(new Contingency("contingency",
                List.of(new BranchContingency("l12"), new BranchContingency("l13"))));
        LoadFlowParameters lfParameters = new LoadFlowParameters();
        setSlackBusId(lfParameters, "b5_vl");
        SecurityAnalysisParameters securityAnalysisParameters = new SecurityAnalysisParameters();
        securityAnalysisParameters.setLoadFlowParameters(lfParameters);
        assertDoesNotThrow(() -> {
            runSecurityAnalysis(network, contingencies, Collections.emptyList(), securityAnalysisParameters);
        });
    }

    @Test
    void testWithShuntAndGeneratorVoltageControls() {
        Network network = VoltageControlNetworkFactory.createWithShuntAndGeneratorVoltageControl();
        List<Contingency> contingencies = List.of(new Contingency("contingency", List.of(new BranchContingency("l12"))));
        LoadFlowParameters lfParameters = new LoadFlowParameters();
        setSlackBusId(lfParameters, "b1_vl");
        lfParameters.setShuntCompensatorVoltageControlOn(true);
        SecurityAnalysisParameters securityAnalysisParameters = new SecurityAnalysisParameters();
        securityAnalysisParameters.setLoadFlowParameters(lfParameters);
        List<StateMonitor> monitors = List.of(new StateMonitor(ContingencyContext.all(), Collections.emptySet(), Collections.singleton("b1_vl"), Collections.emptySet()));
        SecurityAnalysisResult result = runSecurityAnalysis(network, contingencies, monitors, securityAnalysisParameters);
        assertEquals(0.99044, result.getPostContingencyResults().get(0).getNetworkResult().getBusResult("b1").getV(), LoadFlowAssert.DELTA_V);
    }

    @Test
    void testWithShuntAndGeneratorVoltageControls2() {
        Network network = VoltageControlNetworkFactory.createNetworkWith2T2wt();
        network.getTwoWindingsTransformer("T2wT1").getRatioTapChanger()
                .setTargetDeadband(6.0)
                .setRegulating(true)
                .setTapPosition(0)
                .setRegulationTerminal(network.getTwoWindingsTransformer("T2wT1").getTerminal1())
                .setTargetV(130.0);
        network.getTwoWindingsTransformer("T2wT2").getRatioTapChanger()
                .setTargetDeadband(6.0)
                .setRegulating(true)
                .setTapPosition(0)
                .setRegulationTerminal(network.getTwoWindingsTransformer("T2wT2").getTerminal1())
                .setTargetV(130.0);
        network.getGenerator("GEN_1").setRegulatingTerminal(network.getLine("LINE_12").getTerminal2());
        network.getVoltageLevel("VL_3").newGenerator()
                .setId("GEN_3")
                .setBus("BUS_3")
                .setMinP(0.0)
                .setMaxP(140)
                .setTargetP(0)
                .setTargetV(33)
                .setVoltageRegulatorOn(true)
                .add();
        List<Contingency> contingencies = List.of(new Contingency("contingency", List.of(new BranchContingency("LINE_12"))));
        LoadFlowParameters lfParameters = new LoadFlowParameters();
        setSlackBusId(lfParameters, "VL_3");
        lfParameters.setTransformerVoltageControlOn(true);
        OpenLoadFlowParameters openLoadFlowParameters = new OpenLoadFlowParameters();
        openLoadFlowParameters.setTransformerVoltageControlMode(OpenLoadFlowParameters.TransformerVoltageControlMode.AFTER_GENERATOR_VOLTAGE_CONTROL);
        openLoadFlowParameters.setMinRealisticVoltage(0.0);
        openLoadFlowParameters.setMaxRealisticVoltage(3.0);
        lfParameters.addExtension(OpenLoadFlowParameters.class, openLoadFlowParameters);
        SecurityAnalysisParameters securityAnalysisParameters = new SecurityAnalysisParameters();
        securityAnalysisParameters.setLoadFlowParameters(lfParameters);
        List<StateMonitor> monitors = List.of(new StateMonitor(ContingencyContext.all(), Collections.emptySet(), Collections.singleton("VL_2"), Collections.emptySet()));
        SecurityAnalysisResult result = runSecurityAnalysis(network, contingencies, monitors, securityAnalysisParameters);
        assertEquals(133.557, result.getPostContingencyResults().get(0).getNetworkResult().getBusResult("BUS_2").getV(), LoadFlowAssert.DELTA_V);
    }

    @Test
    void testWithTieLineContingency() {
        Network network = BoundaryFactory.createWithTieLine();
        List<Contingency> contingencies = List.of(new Contingency("contingency", List.of(new TieLineContingency("t12"))));
        List<StateMonitor> monitors = createNetworkMonitors(network);
        SecurityAnalysisParameters securityAnalysisParameters = new SecurityAnalysisParameters();
        SecurityAnalysisResult result = runSecurityAnalysis(network, contingencies, monitors, securityAnalysisParameters);
        assertEquals(PostContingencyComputationStatus.CONVERGED, result.getPostContingencyResults().get(0).getStatus());
        assertEquals(400.0, result.getPostContingencyResults().get(0).getNetworkResult().getBusResult("b4").getV(), LoadFlowAssert.DELTA_V);
        assertEquals(400.0, result.getPostContingencyResults().get(0).getNetworkResult().getBusResult("b3").getV(), LoadFlowAssert.DELTA_V);
        assertEquals(-0.0038, result.getPostContingencyResults().get(0).getNetworkResult().getBranchResult("l34").getQ2(), LoadFlowAssert.DELTA_POWER);
    }

    @Test
    void testWithTieLineContingency2() {
        // using one of the two dangling line ids.
        Network network = BoundaryFactory.createWithTieLine();
        List<Contingency> contingencies = List.of(new Contingency("contingency", List.of(new DanglingLineContingency("h1"))));
        List<StateMonitor> monitors = createNetworkMonitors(network);
        SecurityAnalysisParameters securityAnalysisParameters = new SecurityAnalysisParameters();
        SecurityAnalysisResult result = runSecurityAnalysis(network, contingencies, monitors, securityAnalysisParameters);
        assertEquals(PostContingencyComputationStatus.CONVERGED, result.getPostContingencyResults().get(0).getStatus());
        assertEquals(400.0, result.getPostContingencyResults().get(0).getNetworkResult().getBusResult("b4").getV(), LoadFlowAssert.DELTA_V);
        assertEquals(400.0, result.getPostContingencyResults().get(0).getNetworkResult().getBusResult("b3").getV(), LoadFlowAssert.DELTA_V);
        assertEquals(-0.0038, result.getPostContingencyResults().get(0).getNetworkResult().getBranchResult("l34").getQ2(), LoadFlowAssert.DELTA_POWER);
    }

    @Test
    void testWithTieLineContingency3() {
        Network network = BoundaryFactory.createWithTieLine();
        List<Contingency> contingencies = List.of(new Contingency("contingency", List.of(new GeneratorContingency("g1"))));
        List<StateMonitor> monitors = createNetworkMonitors(network);
        SecurityAnalysisParameters securityAnalysisParameters = new SecurityAnalysisParameters();
        SecurityAnalysisResult result = runSecurityAnalysis(network, contingencies, monitors, securityAnalysisParameters);
        assertEquals(PostContingencyComputationStatus.CONVERGED, result.getPostContingencyResults().get(0).getStatus());
        assertEquals(400.0, result.getPostContingencyResults().get(0).getNetworkResult().getBusResult("b4").getV(), LoadFlowAssert.DELTA_V);
        assertEquals(399.875, result.getPostContingencyResults().get(0).getNetworkResult().getBusResult("b3").getV(), LoadFlowAssert.DELTA_V);
        assertEquals(50.006, result.getPostContingencyResults().get(0).getNetworkResult().getBranchResult("t12").getQ2(), LoadFlowAssert.DELTA_POWER);
    }

    @Test
    void testWithTieLineContingency4() {
        Network network = BoundaryFactory.createWithTieLine();
        List<Contingency> contingencies = List.of(new Contingency("contingency", List.of(new GeneratorContingency("g1"))));
        List<StateMonitor> monitors = createNetworkMonitors(network);
        SecurityAnalysisParameters securityAnalysisParameters = new SecurityAnalysisParameters();
        securityAnalysisParameters.getLoadFlowParameters().setDc(true);
        SecurityAnalysisResult result = runSecurityAnalysis(network, contingencies, monitors, securityAnalysisParameters);
        assertEquals(PostContingencyComputationStatus.CONVERGED, result.getPostContingencyResults().get(0).getStatus());
        assertEquals(-50.0, result.getPostContingencyResults().get(0).getNetworkResult().getBranchResult("t12").getP1(), LoadFlowAssert.DELTA_POWER);
        assertEquals(50.0, result.getPostContingencyResults().get(0).getNetworkResult().getBranchResult("t12").getP2(), LoadFlowAssert.DELTA_POWER);
    }

    @Test
    void testAcceptableDurations() {
        Network network = EurostagTutorialExample1Factory.createWithTieLine();
        network.getGenerator("GEN").setMaxP(4000).setMinP(-4000);

        TieLine line = network.getTieLine("NHV1_NHV2_1");
        line.newCurrentLimits2()
                .setPermanentLimit(900.0)
                .beginTemporaryLimit()
                    .setName("10'")
                    .setAcceptableDuration(600)
                    .setValue(1000.0)
                .endTemporaryLimit()
                .beginTemporaryLimit()
                    .setName("1'")
                    .setAcceptableDuration(60)
                    .setValue(1100.0)
                .endTemporaryLimit()
                .add();
        TieLine line2 = network.getTieLine("NHV1_NHV2_2");
        line2.newCurrentLimits2()
                .setPermanentLimit(900.0)
                .beginTemporaryLimit()
                    .setName("20'")
                    .setAcceptableDuration(1200)
                    .setValue(1000.0)
                .endTemporaryLimit()
                .beginTemporaryLimit()
                    .setName("N/A")
                    .setAcceptableDuration(60)
                    .setValue(1.7976931348623157E308D)
                .endTemporaryLimit()
                .add();

        SecurityAnalysisParameters securityAnalysisParameters = new SecurityAnalysisParameters();
        ContingenciesProvider contingencies = n -> ImmutableList.of(
                new Contingency("contingency1", new BranchContingency("NHV1_NHV2_1")),
                new Contingency("contingency2", new TieLineContingency("NHV1_NHV2_2")),
                new Contingency("contingency3", new DanglingLineContingency("NHV1_XNODE1")),
                new Contingency("contingency4", new DanglingLineContingency("XNODE2_NHV2")));
        SecurityAnalysisResult result = runSecurityAnalysis(network, contingencies.getContingencies(network), Collections.emptyList(), securityAnalysisParameters);

        LimitViolation violation0 = new LimitViolation("NHV1_NHV2_2", null, LimitViolationType.CURRENT, "20'",
                60, 1000.0, 1.0F, 1047.8598237521767, Branch.Side.TWO);
        int compare0 = LimitViolations.comparator().compare(violation0, result.getPostContingencyResults().get(0)
                .getLimitViolationsResult().getLimitViolations().get(0));
        assertEquals(0, compare0);

        LimitViolation violation1 = new LimitViolation("NHV1_NHV2_1", null, LimitViolationType.CURRENT, "10'",
                60, 1000.0, 1.0F, 1047.8598237521767, Branch.Side.TWO);
        int compare1 = LimitViolations.comparator().compare(violation1, result.getPostContingencyResults().get(1)
                .getLimitViolationsResult().getLimitViolations().get(0));
        assertEquals(0, compare1);

        int compare2 = LimitViolations.comparator().compare(violation0, result.getPostContingencyResults().get(2)
                .getLimitViolationsResult().getLimitViolations().get(0));
        assertEquals(0, compare2); // FIXME line open at one side

        int compare3 = LimitViolations.comparator().compare(violation1, result.getPostContingencyResults().get(3)
                .getLimitViolationsResult().getLimitViolations().get(0));
        assertEquals(0, compare3); // FIXME line open at one side

        line.newCurrentLimits1().setPermanentLimit(900.0).add();
        line2.newCurrentLimits1().setPermanentLimit(900.0).add();
        securityAnalysisParameters.getLoadFlowParameters().setDc(true);
        SecurityAnalysisResult result2 = runSecurityAnalysis(network, contingencies.getContingencies(network), Collections.emptyList(), securityAnalysisParameters);

        LimitViolation violation4 = new LimitViolation("NHV1_NHV2_2", null, LimitViolationType.CURRENT, "permanent",
                2147483647, 900.0, 1.0F, 911.605688194146412890625, Branch.Side.ONE);
        int compare4 = LimitViolations.comparator().compare(violation4, result2.getPostContingencyResults().get(0)
                .getLimitViolationsResult().getLimitViolations().get(0));
        assertEquals(0, compare4);
        LimitViolation violation5 = new LimitViolation("NHV1_NHV2_2", null, LimitViolationType.CURRENT, "permanent",
                1200, 900.0, 1.0F, 911.605688194146412890625, Branch.Side.TWO);
        int compare5 = LimitViolations.comparator().compare(violation5, result2.getPostContingencyResults().get(0)
                .getLimitViolationsResult().getLimitViolations().get(1));
        assertEquals(0, compare5);
    }

    @Test
    void testWithControlledBranchContingency() {
        // PST 'PS1' regulates flow on terminal 1 of line 'L1'. Test contingency of L1.
        Network network = PhaseControlFactory.createNetworkWithT2wt();
        Line line1 = network.getLine("L1");
        network.getTwoWindingsTransformer("PS1").getPhaseTapChanger().setRegulationMode(PhaseTapChanger.RegulationMode.ACTIVE_POWER_CONTROL)
                .setTargetDeadband(1)
                .setRegulating(true)
                .setTapPosition(2)
                .setRegulationTerminal(line1.getTerminal1())
                .setRegulationValue(83);
        List<Contingency> contingencies = List.of(new Contingency("contingency", List.of(new LineContingency("L1"))));
        List<StateMonitor> monitors = createNetworkMonitors(network);
        SecurityAnalysisParameters securityAnalysisParameters = new SecurityAnalysisParameters();
        securityAnalysisParameters.getLoadFlowParameters().setPhaseShifterRegulationOn(true);
        SecurityAnalysisResult result = runSecurityAnalysis(network, contingencies, monitors, securityAnalysisParameters);
        assertEquals(PostContingencyComputationStatus.CONVERGED, result.getPostContingencyResults().get(0).getStatus());
        assertEquals(100.369, result.getPostContingencyResults().get(0).getNetworkResult().getBranchResult("PS1").getP1(), LoadFlowAssert.DELTA_POWER);
        assertEquals(100.184, result.getPostContingencyResults().get(0).getNetworkResult().getBranchResult("L2").getP1(), LoadFlowAssert.DELTA_POWER);
    }

    @Test
<<<<<<< HEAD
    void testWithShuntVoltageControlContingency() {
        Network network = VoltageControlNetworkFactory.createWithShuntSharedRemoteControl();
        network.getGenerator("g1").setRegulatingTerminal(network.getLoad("l4").getTerminal()).setTargetV(390);
        List<Contingency> contingencies = List.of(new Contingency("contingency", List.of(new BranchContingency("tr2"), new BranchContingency("tr3"))));
        LoadFlowParameters lfParameters = new LoadFlowParameters();
        SecurityAnalysisParameters securityAnalysisParameters = new SecurityAnalysisParameters();
        lfParameters.setShuntCompensatorVoltageControlOn(true);
        OpenLoadFlowParameters openLoadFlowParameters = new OpenLoadFlowParameters();
        openLoadFlowParameters.setTransformerVoltageControlMode(OpenLoadFlowParameters.TransformerVoltageControlMode.INCREMENTAL_VOLTAGE_CONTROL);
        lfParameters.addExtension(OpenLoadFlowParameters.class, openLoadFlowParameters);
        securityAnalysisParameters.setLoadFlowParameters(lfParameters);
        SecurityAnalysisResult result = runSecurityAnalysis(network, contingencies, Collections.emptyList(), securityAnalysisParameters);
        assertEquals(PostContingencyComputationStatus.CONVERGED, result.getPostContingencyResults().get(0).getStatus());
=======
    void testBusContingency() {
        Network network = EurostagTutorialExample1Factory.createWithFixedCurrentLimits();
        network.getGenerator("GEN").setMaxP(900).setMinP(0);
        network.getGenerator("GEN2").setMaxP(900).setMinP(0);

        LoadFlowParameters lfParameters = new LoadFlowParameters();
        OpenLoadFlowParameters.create(lfParameters)
                .setSlackBusSelectionMode(SlackBusSelectionMode.NAME)
                .setSlackBusesIds(List.of("NGEN"));
        SecurityAnalysisParameters securityAnalysisParameters = new SecurityAnalysisParameters();
        securityAnalysisParameters.setLoadFlowParameters(lfParameters);

        List<Contingency> contingencies = network.getBusBreakerView().getBusStream()
                .map(bus -> new Contingency(bus.getId(), new BusContingency(bus.getId())))
                .collect(Collectors.toList());

        List<StateMonitor> monitors = createAllBranchesMonitors(network);

        SecurityAnalysisResult result = runSecurityAnalysis(network, contingencies, monitors, securityAnalysisParameters);

        NetworkResult preContingencyNetworkResult = result.getPreContingencyResult().getNetworkResult();
        assertEquals(456.769, preContingencyNetworkResult.getBranchResult("NHV1_NHV2_1").getI1(), LoadFlowAssert.DELTA_I);
        assertEquals(456.769, preContingencyNetworkResult.getBranchResult("NHV1_NHV2_2").getI1(), LoadFlowAssert.DELTA_I);

        assertEquals(91.606, getPostContingencyResult(result, "NLOAD").getNetworkResult().getBranchResult("NHV1_NHV2_1").getI1(), LoadFlowAssert.DELTA_I);
        assertEquals(91.606, getPostContingencyResult(result, "NLOAD").getNetworkResult().getBranchResult("NHV1_NHV2_2").getI1(), LoadFlowAssert.DELTA_I);
        assertEquals(0.024, getPostContingencyResult(result, "NHV2").getNetworkResult().getBranchResult("NGEN_NHV1").getI1(), LoadFlowAssert.DELTA_I);
        // No output for NGEN and NVH1

        lfParameters.setDc(true);
        SecurityAnalysisResult result2 = runSecurityAnalysis(network, contingencies, monitors, securityAnalysisParameters);

        NetworkResult preContingencyNetworkResult2 = result2.getPreContingencyResult().getNetworkResult();
        assertEquals(455.803, preContingencyNetworkResult2.getBranchResult("NHV1_NHV2_1").getI1(), LoadFlowAssert.DELTA_I);
        assertEquals(455.803, preContingencyNetworkResult2.getBranchResult("NHV1_NHV2_2").getI1(), LoadFlowAssert.DELTA_I);

        assertEquals(0.0, getPostContingencyResult(result2, "NLOAD").getNetworkResult().getBranchResult("NHV1_NHV2_1").getI1(), LoadFlowAssert.DELTA_I);
        assertEquals(0.0, getPostContingencyResult(result2, "NLOAD").getNetworkResult().getBranchResult("NHV1_NHV2_2").getI1(), LoadFlowAssert.DELTA_I);
        assertEquals(0.0, getPostContingencyResult(result, "NHV2").getNetworkResult().getBranchResult("NGEN_NHV1").getI1(), LoadFlowAssert.DELTA_I);
        // No output for NGEN and NVH1
>>>>>>> 9ce062e7
    }
}<|MERGE_RESOLUTION|>--- conflicted
+++ resolved
@@ -2128,7 +2128,49 @@
     }
 
     @Test
-<<<<<<< HEAD
+    void testBusContingency() {
+        Network network = EurostagTutorialExample1Factory.createWithFixedCurrentLimits();
+        network.getGenerator("GEN").setMaxP(900).setMinP(0);
+        network.getGenerator("GEN2").setMaxP(900).setMinP(0);
+
+        LoadFlowParameters lfParameters = new LoadFlowParameters();
+        OpenLoadFlowParameters.create(lfParameters)
+                .setSlackBusSelectionMode(SlackBusSelectionMode.NAME)
+                .setSlackBusesIds(List.of("NGEN"));
+        SecurityAnalysisParameters securityAnalysisParameters = new SecurityAnalysisParameters();
+        securityAnalysisParameters.setLoadFlowParameters(lfParameters);
+
+        List<Contingency> contingencies = network.getBusBreakerView().getBusStream()
+                .map(bus -> new Contingency(bus.getId(), new BusContingency(bus.getId())))
+                .collect(Collectors.toList());
+
+        List<StateMonitor> monitors = createAllBranchesMonitors(network);
+
+        SecurityAnalysisResult result = runSecurityAnalysis(network, contingencies, monitors, securityAnalysisParameters);
+
+        NetworkResult preContingencyNetworkResult = result.getPreContingencyResult().getNetworkResult();
+        assertEquals(456.769, preContingencyNetworkResult.getBranchResult("NHV1_NHV2_1").getI1(), LoadFlowAssert.DELTA_I);
+        assertEquals(456.769, preContingencyNetworkResult.getBranchResult("NHV1_NHV2_2").getI1(), LoadFlowAssert.DELTA_I);
+
+        assertEquals(91.606, getPostContingencyResult(result, "NLOAD").getNetworkResult().getBranchResult("NHV1_NHV2_1").getI1(), LoadFlowAssert.DELTA_I);
+        assertEquals(91.606, getPostContingencyResult(result, "NLOAD").getNetworkResult().getBranchResult("NHV1_NHV2_2").getI1(), LoadFlowAssert.DELTA_I);
+        assertEquals(0.024, getPostContingencyResult(result, "NHV2").getNetworkResult().getBranchResult("NGEN_NHV1").getI1(), LoadFlowAssert.DELTA_I);
+        // No output for NGEN and NVH1
+
+        lfParameters.setDc(true);
+        SecurityAnalysisResult result2 = runSecurityAnalysis(network, contingencies, monitors, securityAnalysisParameters);
+
+        NetworkResult preContingencyNetworkResult2 = result2.getPreContingencyResult().getNetworkResult();
+        assertEquals(455.803, preContingencyNetworkResult2.getBranchResult("NHV1_NHV2_1").getI1(), LoadFlowAssert.DELTA_I);
+        assertEquals(455.803, preContingencyNetworkResult2.getBranchResult("NHV1_NHV2_2").getI1(), LoadFlowAssert.DELTA_I);
+
+        assertEquals(0.0, getPostContingencyResult(result2, "NLOAD").getNetworkResult().getBranchResult("NHV1_NHV2_1").getI1(), LoadFlowAssert.DELTA_I);
+        assertEquals(0.0, getPostContingencyResult(result2, "NLOAD").getNetworkResult().getBranchResult("NHV1_NHV2_2").getI1(), LoadFlowAssert.DELTA_I);
+        assertEquals(0.0, getPostContingencyResult(result, "NHV2").getNetworkResult().getBranchResult("NGEN_NHV1").getI1(), LoadFlowAssert.DELTA_I);
+        // No output for NGEN and NVH1
+    }
+
+    @Test
     void testWithShuntVoltageControlContingency() {
         Network network = VoltageControlNetworkFactory.createWithShuntSharedRemoteControl();
         network.getGenerator("g1").setRegulatingTerminal(network.getLoad("l4").getTerminal()).setTargetV(390);
@@ -2142,47 +2184,5 @@
         securityAnalysisParameters.setLoadFlowParameters(lfParameters);
         SecurityAnalysisResult result = runSecurityAnalysis(network, contingencies, Collections.emptyList(), securityAnalysisParameters);
         assertEquals(PostContingencyComputationStatus.CONVERGED, result.getPostContingencyResults().get(0).getStatus());
-=======
-    void testBusContingency() {
-        Network network = EurostagTutorialExample1Factory.createWithFixedCurrentLimits();
-        network.getGenerator("GEN").setMaxP(900).setMinP(0);
-        network.getGenerator("GEN2").setMaxP(900).setMinP(0);
-
-        LoadFlowParameters lfParameters = new LoadFlowParameters();
-        OpenLoadFlowParameters.create(lfParameters)
-                .setSlackBusSelectionMode(SlackBusSelectionMode.NAME)
-                .setSlackBusesIds(List.of("NGEN"));
-        SecurityAnalysisParameters securityAnalysisParameters = new SecurityAnalysisParameters();
-        securityAnalysisParameters.setLoadFlowParameters(lfParameters);
-
-        List<Contingency> contingencies = network.getBusBreakerView().getBusStream()
-                .map(bus -> new Contingency(bus.getId(), new BusContingency(bus.getId())))
-                .collect(Collectors.toList());
-
-        List<StateMonitor> monitors = createAllBranchesMonitors(network);
-
-        SecurityAnalysisResult result = runSecurityAnalysis(network, contingencies, monitors, securityAnalysisParameters);
-
-        NetworkResult preContingencyNetworkResult = result.getPreContingencyResult().getNetworkResult();
-        assertEquals(456.769, preContingencyNetworkResult.getBranchResult("NHV1_NHV2_1").getI1(), LoadFlowAssert.DELTA_I);
-        assertEquals(456.769, preContingencyNetworkResult.getBranchResult("NHV1_NHV2_2").getI1(), LoadFlowAssert.DELTA_I);
-
-        assertEquals(91.606, getPostContingencyResult(result, "NLOAD").getNetworkResult().getBranchResult("NHV1_NHV2_1").getI1(), LoadFlowAssert.DELTA_I);
-        assertEquals(91.606, getPostContingencyResult(result, "NLOAD").getNetworkResult().getBranchResult("NHV1_NHV2_2").getI1(), LoadFlowAssert.DELTA_I);
-        assertEquals(0.024, getPostContingencyResult(result, "NHV2").getNetworkResult().getBranchResult("NGEN_NHV1").getI1(), LoadFlowAssert.DELTA_I);
-        // No output for NGEN and NVH1
-
-        lfParameters.setDc(true);
-        SecurityAnalysisResult result2 = runSecurityAnalysis(network, contingencies, monitors, securityAnalysisParameters);
-
-        NetworkResult preContingencyNetworkResult2 = result2.getPreContingencyResult().getNetworkResult();
-        assertEquals(455.803, preContingencyNetworkResult2.getBranchResult("NHV1_NHV2_1").getI1(), LoadFlowAssert.DELTA_I);
-        assertEquals(455.803, preContingencyNetworkResult2.getBranchResult("NHV1_NHV2_2").getI1(), LoadFlowAssert.DELTA_I);
-
-        assertEquals(0.0, getPostContingencyResult(result2, "NLOAD").getNetworkResult().getBranchResult("NHV1_NHV2_1").getI1(), LoadFlowAssert.DELTA_I);
-        assertEquals(0.0, getPostContingencyResult(result2, "NLOAD").getNetworkResult().getBranchResult("NHV1_NHV2_2").getI1(), LoadFlowAssert.DELTA_I);
-        assertEquals(0.0, getPostContingencyResult(result, "NHV2").getNetworkResult().getBranchResult("NGEN_NHV1").getI1(), LoadFlowAssert.DELTA_I);
-        // No output for NGEN and NVH1
->>>>>>> 9ce062e7
     }
 }