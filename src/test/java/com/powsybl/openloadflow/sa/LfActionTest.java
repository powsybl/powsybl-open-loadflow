--- conflicted
+++ resolved
@@ -65,12 +65,7 @@
             String loadId = "LOAD";
             Contingency contingency = new Contingency(loadId, new LoadContingency("LD"));
             PropagatedContingency propagatedContingency = PropagatedContingency.createList(network,
-<<<<<<< HEAD
-                    Collections.singletonList(contingency), new HashSet<>(), false, false, false, true,
-                    SimpleNominalVoltageMapping.NONE).get(0);
-=======
-                    Collections.singletonList(contingency), new HashSet<>(), new HashSet<>(), true, false, false, false).get(0);
->>>>>>> 84d98584
+                    Collections.singletonList(contingency), new HashSet<>(), new HashSet<>(), true, false, false, false, SimpleNominalVoltageMapping.NONE).get(0);
             propagatedContingency.toLfContingency(lfNetwork).ifPresent(lfContingency -> {
                 LfAction.apply(List.of(lfAction), lfNetwork, lfContingency, LoadFlowParameters.BalanceType.PROPORTIONAL_TO_GENERATION_P_MAX);
                 assertTrue(lfNetwork.getBranchById("C").isDisabled());
