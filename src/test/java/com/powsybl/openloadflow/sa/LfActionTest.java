/**
 * Copyright (c) 2022, RTE (http://www.rte-france.com)
 * This Source Code Form is subject to the terms of the Mozilla Public
 * License, v. 2.0. If a copy of the MPL was not distributed with this
 * file, You can obtain one at http://mozilla.org/MPL/2.0/.
 */
package com.powsybl.openloadflow.sa;

import com.powsybl.commons.reporter.Reporter;
import com.powsybl.commons.test.AbstractSerDeTest;
import com.powsybl.contingency.Contingency;
import com.powsybl.contingency.LoadContingency;
import com.powsybl.iidm.network.Generator;
import com.powsybl.iidm.network.Network;
import com.powsybl.iidm.network.ThreeSides;
import com.powsybl.iidm.network.extensions.HvdcAngleDroopActivePowerControlAdder;
import com.powsybl.loadflow.LoadFlowParameters;
import com.powsybl.math.matrix.DenseMatrixFactory;
import com.powsybl.openloadflow.OpenLoadFlowParameters;
import com.powsybl.openloadflow.ac.AcLoadFlowParameters;
import com.powsybl.openloadflow.graph.NaiveGraphConnectivityFactory;
import com.powsybl.openloadflow.network.*;
import com.powsybl.openloadflow.network.impl.LfNetworkList;
import com.powsybl.openloadflow.network.impl.Networks;
import com.powsybl.openloadflow.network.impl.PropagatedContingency;
import com.powsybl.openloadflow.network.impl.PropagatedContingencyCreationParameters;
import com.powsybl.openloadflow.util.PerUnit;
import com.powsybl.security.action.*;
import org.junit.jupiter.api.AfterEach;
import org.junit.jupiter.api.BeforeEach;
import org.junit.jupiter.api.Test;

import java.io.IOException;
import java.util.*;

import static org.junit.jupiter.api.Assertions.*;

/**
 * @author Anne Tilloy {@literal <anne.tilloy at rte-france.com>}
 * @author Jean-Luc Bouchot {@literal <jlbouchot at gmail.com>}
 */
class LfActionTest extends AbstractSerDeTest {

    @Override
    @BeforeEach
    public void setUp() throws IOException {
        super.setUp();
    }

    @Override
    @AfterEach
    public void tearDown() throws IOException {
        super.tearDown();
    }

    @Test
    void test() {
        Network network = NodeBreakerNetworkFactory.create();
        SwitchAction switchAction = new SwitchAction("switchAction", "C", true);
        var matrixFactory = new DenseMatrixFactory();
        LoadFlowParameters loadFlowParameters = new LoadFlowParameters();
        AcLoadFlowParameters acParameters = OpenLoadFlowParameters.createAcParameters(network,
                loadFlowParameters, new OpenLoadFlowParameters(), matrixFactory, new NaiveGraphConnectivityFactory<>(LfBus::getNum), true, false);
        LfTopoConfig topoConfig = new LfTopoConfig();
        topoConfig.getSwitchesToOpen().add(network.getSwitch("C"));
        try (LfNetworkList lfNetworks = Networks.load(network, acParameters.getNetworkParameters(), topoConfig, Reporter.NO_OP)) {
            LfNetwork lfNetwork = lfNetworks.getLargest().orElseThrow();
            LfAction lfAction = LfAction.create(switchAction, lfNetwork, network, acParameters.getNetworkParameters().isBreakers()).orElseThrow();
            String loadId = "LOAD";
            Contingency contingency = new Contingency(loadId, new LoadContingency("LD"));
            PropagatedContingencyCreationParameters creationParameters = new PropagatedContingencyCreationParameters()
                    .setHvdcAcEmulation(false);
            PropagatedContingency propagatedContingency = PropagatedContingency.createList(network,
                    Collections.singletonList(contingency), new LfTopoConfig(), creationParameters).get(0);
            propagatedContingency.toLfContingency(lfNetwork).ifPresent(lfContingency -> {
                LfAction.apply(List.of(lfAction), lfNetwork, lfContingency, acParameters.getNetworkParameters());
                assertTrue(lfNetwork.getBranchById("C").isDisabled());
                assertEquals("C", lfAction.getDisabledBranch().getId());
                assertNull(lfAction.getEnabledBranch());
            });

            assertTrue(LfAction.create(new SwitchAction("switchAction", "S", true), lfNetwork, network, acParameters.getNetworkParameters().isBreakers()).isEmpty());
            assertTrue(LfAction.create(new TerminalsConnectionAction("A line action", "x", true), lfNetwork, network, acParameters.getNetworkParameters().isBreakers()).isEmpty());
            assertTrue(LfAction.create(new PhaseTapChangerTapPositionAction("A phase tap change action", "y", false, 3), lfNetwork, network, acParameters.getNetworkParameters().isBreakers()).isEmpty());
<<<<<<< HEAD
            var lineAction = new LineConnectionAction("A line action", "L1", true, false);
            assertEquals("Line connection action: only open or close line at both sides is supported yet.", assertThrows(UnsupportedOperationException.class, () -> LfAction.create(lineAction, lfNetwork, network, acParameters.getNetworkParameters().isBreakers())).getMessage());
=======
            var lineAction = new TerminalsConnectionAction("A line action", "L1", ThreeSides.ONE, false);
            assertEquals("Line connection action: only open line at both sides is supported yet.", assertThrows(UnsupportedOperationException.class, () -> LfAction.create(lineAction, lfNetwork, network, acParameters.getNetworkParameters().isBreakers())).getMessage());
>>>>>>> b518a4d6
        }
    }

    @Test
    void testUnsupportedGeneratorAction() {
        Network network = NodeBreakerNetworkFactory.create();
        String genId = "G";
        GeneratorAction generatorAction = new GeneratorActionBuilder()
                .withId("genAction" + genId)
                .withGeneratorId(genId)
                .withTargetQ(100) // to be done soon
                .build();
        var matrixFactory = new DenseMatrixFactory();
        AcLoadFlowParameters acParameters = OpenLoadFlowParameters.createAcParameters(network,
                new LoadFlowParameters(), new OpenLoadFlowParameters(), matrixFactory, new NaiveGraphConnectivityFactory<>(LfBus::getNum), true, false);
        try (LfNetworkList lfNetworks = Networks.load(network, acParameters.getNetworkParameters(), new LfTopoConfig(), Reporter.NO_OP)) {
            LfNetwork lfNetwork = lfNetworks.getLargest().orElseThrow();
            UnsupportedOperationException e = assertThrows(UnsupportedOperationException.class, () -> LfAction.create(generatorAction, lfNetwork, network, acParameters.getNetworkParameters().isBreakers()));
            assertEquals("Generator action: configuration not supported yet.", e.getMessage());
        }
    }

    @Test
    void testGeneratorActionWithRelativeActivePowerValue() {
        Network network = NodeBreakerNetworkFactory.create();
        String genId = "G";
        Generator generator = network.getGenerator(genId);
        final double deltaTargetP = 2d;
        final double oldTargetP = generator.getTargetP();
        final double newTargetP = oldTargetP + deltaTargetP;
        GeneratorAction generatorAction = new GeneratorActionBuilder()
                .withId("genAction_" + genId)
                .withGeneratorId(genId)
                .withActivePowerRelativeValue(true)
                .withActivePowerValue(deltaTargetP)
                .build();
        var matrixFactory = new DenseMatrixFactory();
        AcLoadFlowParameters acParameters = OpenLoadFlowParameters.createAcParameters(network,
                new LoadFlowParameters(), new OpenLoadFlowParameters(), matrixFactory, new NaiveGraphConnectivityFactory<>(LfBus::getNum), true, false);
        try (LfNetworkList lfNetworks = Networks.load(network, acParameters.getNetworkParameters(), new LfTopoConfig(), Reporter.NO_OP)) {
            LfNetwork lfNetwork = lfNetworks.getLargest().orElseThrow();
            LfAction lfAction = LfAction.create(generatorAction, lfNetwork, network, acParameters.getNetworkParameters().isBreakers()).orElseThrow();
            lfAction.apply(acParameters.getNetworkParameters());
            assertEquals(newTargetP / PerUnit.SB, lfNetwork.getGeneratorById(genId).getTargetP());
            assertEquals(genId, generatorAction.getGeneratorId());
            assertEquals(oldTargetP, network.getGenerator(genId).getTargetP());
        }
    }

    @Test
    void testHvdcAction() {
        // the hvc line is operated in AC emulation before applying the action. A change in P0 and droop is not supported yet.
        Network network = HvdcNetworkFactory.createWithHvdcInAcEmulation();
        network.getHvdcLine("hvdc34").newExtension(HvdcAngleDroopActivePowerControlAdder.class)
                .withDroop(180)
                .withP0(0.f)
                .withEnabled(true)
                .add();
        HvdcAction hvdcAction = new HvdcActionBuilder()
                .withId("action")
                .withHvdcId("hvdc34")
                .withAcEmulationEnabled(true)
                .withP0(200.0)
                .withDroop(90.0)
                .build();
        var matrixFactory = new DenseMatrixFactory();
        AcLoadFlowParameters acParameters = OpenLoadFlowParameters.createAcParameters(network,
                new LoadFlowParameters(), new OpenLoadFlowParameters(), matrixFactory, new NaiveGraphConnectivityFactory<>(LfBus::getNum), true, false);
        try (LfNetworkList lfNetworks = Networks.load(network, acParameters.getNetworkParameters(), new LfTopoConfig(), Reporter.NO_OP)) {
            LfNetwork lfNetwork = lfNetworks.getLargest().orElseThrow();
            UnsupportedOperationException e = assertThrows(UnsupportedOperationException.class, () -> LfAction.create(hvdcAction, lfNetwork, network, acParameters.getNetworkParameters().isBreakers()));
            assertEquals("Hvdc action: line is already in AC emulation, not supported yet.", e.getMessage());
        }
    }

    @Test
    void testHvdcAction2() {
        // the hvc line is in active power setpoint mode before applying the action. Not supported yet.
        Network network = HvdcNetworkFactory.createVsc();
        HvdcAction hvdcAction = new HvdcActionBuilder()
                .withId("action")
                .withHvdcId("hvdc23")
                .withAcEmulationEnabled(true)
                .withP0(200.0)
                .withDroop(90.0)
                .build();
        var matrixFactory = new DenseMatrixFactory();
        AcLoadFlowParameters acParameters = OpenLoadFlowParameters.createAcParameters(network,
                new LoadFlowParameters(), new OpenLoadFlowParameters(), matrixFactory, new NaiveGraphConnectivityFactory<>(LfBus::getNum), true, false);
        try (LfNetworkList lfNetworks = Networks.load(network, acParameters.getNetworkParameters(), new LfTopoConfig(), Reporter.NO_OP)) {
            LfNetwork lfNetwork = lfNetworks.getLargest().orElseThrow();
            assertTrue(LfAction.create(hvdcAction, lfNetwork, network, acParameters.getNetworkParameters().isBreakers()).isEmpty());
        }
    }
}<|MERGE_RESOLUTION|>--- conflicted
+++ resolved
@@ -82,13 +82,8 @@
             assertTrue(LfAction.create(new SwitchAction("switchAction", "S", true), lfNetwork, network, acParameters.getNetworkParameters().isBreakers()).isEmpty());
             assertTrue(LfAction.create(new TerminalsConnectionAction("A line action", "x", true), lfNetwork, network, acParameters.getNetworkParameters().isBreakers()).isEmpty());
             assertTrue(LfAction.create(new PhaseTapChangerTapPositionAction("A phase tap change action", "y", false, 3), lfNetwork, network, acParameters.getNetworkParameters().isBreakers()).isEmpty());
-<<<<<<< HEAD
-            var lineAction = new LineConnectionAction("A line action", "L1", true, false);
-            assertEquals("Line connection action: only open or close line at both sides is supported yet.", assertThrows(UnsupportedOperationException.class, () -> LfAction.create(lineAction, lfNetwork, network, acParameters.getNetworkParameters().isBreakers())).getMessage());
-=======
             var lineAction = new TerminalsConnectionAction("A line action", "L1", ThreeSides.ONE, false);
-            assertEquals("Line connection action: only open line at both sides is supported yet.", assertThrows(UnsupportedOperationException.class, () -> LfAction.create(lineAction, lfNetwork, network, acParameters.getNetworkParameters().isBreakers())).getMessage());
->>>>>>> b518a4d6
+            assertEquals("Terminals connection action: only open or close branch at both sides is supported yet.", assertThrows(UnsupportedOperationException.class, () -> LfAction.create(lineAction, lfNetwork, network, acParameters.getNetworkParameters().isBreakers())).getMessage());
         }
     }
 
