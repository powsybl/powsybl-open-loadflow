--- conflicted
+++ resolved
@@ -64,12 +64,8 @@
             String loadId = "LOAD";
             Contingency contingency = new Contingency(loadId, new LoadContingency("LD"));
             PropagatedContingency propagatedContingency = PropagatedContingency.createList(network,
-<<<<<<< HEAD
-                    Collections.singletonList(contingency), new HashSet<>(), new HashSet<>(), new HashSet<>(), true, false, false, false).get(0);
-=======
-                    Collections.singletonList(contingency), new HashSet<>(), true).get(0);
+                    Collections.singletonList(contingency), new HashSet<>(), new HashSet<>(), true).get(0);
             PropagatedContingency.completeList(List.of(propagatedContingency), false, false, false, true);
->>>>>>> 5eab07b3
             propagatedContingency.toLfContingency(lfNetwork).ifPresent(lfContingency -> {
                 LfAction.apply(List.of(lfAction), lfNetwork, lfContingency, acParameters.getNetworkParameters());
                 assertTrue(lfNetwork.getBranchById("C").isDisabled());
