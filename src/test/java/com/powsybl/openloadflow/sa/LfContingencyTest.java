--- conflicted
+++ resolved
@@ -78,11 +78,7 @@
                 .setContingencyPropagation(false)
                 .setHvdcAcEmulation(false);
         List<PropagatedContingency> propagatedContingencies =
-<<<<<<< HEAD
-            PropagatedContingency.createList(network, Collections.singletonList(contingency), new LfTopoConfig(), false, new LoadFlowParameters());
-=======
             PropagatedContingency.createList(network, Collections.singletonList(contingency), new LfTopoConfig(), creationParameters);
->>>>>>> b170839a
 
         List<LfContingency> lfContingencies = propagatedContingencies.stream()
                 .flatMap(propagatedContingency -> propagatedContingency.toLfContingency(mainNetwork).stream())
@@ -113,11 +109,7 @@
         PropagatedContingencyCreationParameters creationParameters = new PropagatedContingencyCreationParameters()
                 .setHvdcAcEmulation(false);
         assertThrows(PowsyblException.class, () ->
-<<<<<<< HEAD
-                        PropagatedContingency.createList(network, Collections.singletonList(contingency), new LfTopoConfig(), true, new LoadFlowParameters()),
-=======
                         PropagatedContingency.createList(network, Collections.singletonList(contingency), new LfTopoConfig(), creationParameters),
->>>>>>> b170839a
                 "Generator 'GEN' not found in the network");
     }
 
@@ -135,11 +127,7 @@
         PropagatedContingencyCreationParameters creationParameters = new PropagatedContingencyCreationParameters()
                 .setHvdcAcEmulation(false);
         assertThrows(PowsyblException.class, () ->
-<<<<<<< HEAD
-                        PropagatedContingency.createList(network, Collections.singletonList(contingency), new LfTopoConfig(), true, new LoadFlowParameters()),
-=======
                         PropagatedContingency.createList(network, Collections.singletonList(contingency), new LfTopoConfig(), creationParameters),
->>>>>>> b170839a
                 "Load 'LOAD' not found in the network");
     }
 }