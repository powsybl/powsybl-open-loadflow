--- conflicted
+++ resolved
@@ -1066,49 +1066,6 @@
     }
 
     @Test
-<<<<<<< HEAD
-    void testPhaseTapChangerActionThreeWindingsTransformer() {
-        GraphConnectivityFactory<LfBus, LfBranch> connectivityFactory = new NaiveGraphConnectivityFactory<>(LfBus::getNum);
-        securityAnalysisProvider = new OpenSecurityAnalysisProvider(matrixFactory, connectivityFactory);
-
-        Network network = PhaseControlFactory.createNetworkWithT3wt();
-
-        network.newLine().setId("L3").setConnectableBus1("B2").setBus1("B2").setConnectableBus2("B4").setBus2("B4").setR(2).setX(100).add();
-        network.getThreeWindingsTransformer("PS1").getLeg2().getPhaseTapChanger()
-                .setRegulationMode(PhaseTapChanger.RegulationMode.valueOf("ACTIVE_POWER_CONTROL"))
-                .setTargetDeadband(0)
-                .setRegulating(true)
-                .setTapPosition(0);
-
-        SecurityAnalysisParameters securityAnalysisParameters = new SecurityAnalysisParameters();
-        LoadFlowParameters parameters = new LoadFlowParameters();
-        parameters.setBalanceType(LoadFlowParameters.BalanceType.PROPORTIONAL_TO_LOAD);
-        parameters.setHvdcAcEmulation(false);
-        securityAnalysisParameters.setLoadFlowParameters(parameters);
-        List<StateMonitor> monitors = createAllBranchesMonitors(network);
-
-        List<Contingency> contingencies = List.of(new Contingency("L1", new BranchContingency("L1")));
-        List<Action> actions = List.of(new PhaseTapChangerTapPositionAction("pst", "PS1", false, 2, ThreeWindingsTransformer.Side.TWO));
-        List<OperatorStrategy> operatorStrategies = List.of(new OperatorStrategy("strategy1", ContingencyContext.specificContingency("L1"), new TrueCondition(), List.of("pst")));
-
-        SecurityAnalysisResult result = runSecurityAnalysis(network, contingencies, monitors, securityAnalysisParameters,
-                operatorStrategies, actions, Reporter.NO_OP);
-        assertEquals(80.00, result.getPreContingencyResult().getNetworkResult().getBranchResult("L1").getI1(), LoadFlowAssert.DELTA_I);
-        assertEquals(132.75, getPostContingencyResult(result, "L1").getNetworkResult().getBranchResult("L2").getI1(), LoadFlowAssert.DELTA_I);
-        assertEquals(68.2, getOperatorStrategyResult(result, "strategy1").getNetworkResult().getBranchResult("L2").getI1(), LoadFlowAssert.DELTA_I);
-
-        LoadFlow.run(network, parameters);
-        assertEquals(80.00, network.getLine("L1").getTerminal1().getI(), LoadFlowAssert.DELTA_I);
-
-        network.getLine("L1").getTerminal1().disconnect();
-        network.getLine("L1").getTerminal2().disconnect();
-        LoadFlow.run(network, parameters);
-        assertEquals(132.75, network.getLine("L2").getTerminal1().getI(), LoadFlowAssert.DELTA_I);
-
-        network.getThreeWindingsTransformer("PS1").getLeg2().getPhaseTapChanger().setTapPosition(2);
-        LoadFlow.run(network, parameters);
-        assertEquals(68.2, network.getLine("L2").getTerminal1().getI(), LoadFlowAssert.DELTA_I);
-=======
     void testShuntIncrementalOuterLoop() {
         Network network = VoltageControlNetworkFactory.createWithShuntSharedRemoteControl2();
         List<Contingency> contingencies = List.of(new Contingency("contingency", new LoadContingency("l4")));
@@ -1129,6 +1086,49 @@
         OperatorStrategyResult operatorStrategyResult = getOperatorStrategyResult(result, "strategy");
         assertEquals(400.0, operatorStrategyResult.getNetworkResult().getBusResult("b5").getV(), 0.001);
         assertEquals(400.0, operatorStrategyResult.getNetworkResult().getBusResult("b4").getV(), 0.001);
->>>>>>> feff5594
+    }
+
+    @Test
+    void testPhaseTapChangerActionThreeWindingsTransformer() {
+        GraphConnectivityFactory<LfBus, LfBranch> connectivityFactory = new NaiveGraphConnectivityFactory<>(LfBus::getNum);
+        securityAnalysisProvider = new OpenSecurityAnalysisProvider(matrixFactory, connectivityFactory);
+
+        Network network = PhaseControlFactory.createNetworkWithT3wt();
+
+        network.newLine().setId("L3").setConnectableBus1("B2").setBus1("B2").setConnectableBus2("B4").setBus2("B4").setR(2).setX(100).add();
+        network.getThreeWindingsTransformer("PS1").getLeg2().getPhaseTapChanger()
+                .setRegulationMode(PhaseTapChanger.RegulationMode.valueOf("ACTIVE_POWER_CONTROL"))
+                .setTargetDeadband(0)
+                .setRegulating(true)
+                .setTapPosition(0);
+
+        SecurityAnalysisParameters securityAnalysisParameters = new SecurityAnalysisParameters();
+        LoadFlowParameters parameters = new LoadFlowParameters();
+        parameters.setBalanceType(LoadFlowParameters.BalanceType.PROPORTIONAL_TO_LOAD);
+        parameters.setHvdcAcEmulation(false);
+        securityAnalysisParameters.setLoadFlowParameters(parameters);
+        List<StateMonitor> monitors = createAllBranchesMonitors(network);
+
+        List<Contingency> contingencies = List.of(new Contingency("L1", new BranchContingency("L1")));
+        List<Action> actions = List.of(new PhaseTapChangerTapPositionAction("pst", "PS1", false, 2, ThreeWindingsTransformer.Side.TWO));
+        List<OperatorStrategy> operatorStrategies = List.of(new OperatorStrategy("strategy1", ContingencyContext.specificContingency("L1"), new TrueCondition(), List.of("pst")));
+
+        SecurityAnalysisResult result = runSecurityAnalysis(network, contingencies, monitors, securityAnalysisParameters,
+                operatorStrategies, actions, Reporter.NO_OP);
+        assertEquals(80.00, result.getPreContingencyResult().getNetworkResult().getBranchResult("L1").getI1(), LoadFlowAssert.DELTA_I);
+        assertEquals(132.75, getPostContingencyResult(result, "L1").getNetworkResult().getBranchResult("L2").getI1(), LoadFlowAssert.DELTA_I);
+        assertEquals(68.2, getOperatorStrategyResult(result, "strategy1").getNetworkResult().getBranchResult("L2").getI1(), LoadFlowAssert.DELTA_I);
+
+        LoadFlow.run(network, parameters);
+        assertEquals(80.00, network.getLine("L1").getTerminal1().getI(), LoadFlowAssert.DELTA_I);
+
+        network.getLine("L1").getTerminal1().disconnect();
+        network.getLine("L1").getTerminal2().disconnect();
+        LoadFlow.run(network, parameters);
+        assertEquals(132.75, network.getLine("L2").getTerminal1().getI(), LoadFlowAssert.DELTA_I);
+
+        network.getThreeWindingsTransformer("PS1").getLeg2().getPhaseTapChanger().setTapPosition(2);
+        LoadFlow.run(network, parameters);
+        assertEquals(68.2, network.getLine("L2").getTerminal1().getI(), LoadFlowAssert.DELTA_I);
     }
 }