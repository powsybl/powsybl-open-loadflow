/**
 * Copyright (c) 2020, RTE (http://www.rte-france.com)
 * This Source Code Form is subject to the terms of the Mozilla Public
 * License, v. 2.0. If a copy of the MPL was not distributed with this
 * file, You can obtain one at http://mozilla.org/MPL/2.0/.
 */
package com.powsybl.openloadflow;

import com.powsybl.iidm.network.Branch;
import com.powsybl.iidm.network.Network;
import com.powsybl.iidm.network.test.DanglingLineNetworkFactory;
import com.powsybl.iidm.network.test.EurostagTutorialExample1Factory;
import com.powsybl.iidm.network.test.ThreeWindingsTransformerNetworkFactory;
import com.powsybl.loadflow.LoadFlowParameters;
import com.powsybl.math.matrix.DenseMatrixFactory;
import com.powsybl.openloadflow.ac.outerloop.AcLoadFlowParameters;
import com.powsybl.openloadflow.ac.outerloop.AcloadFlowEngine;
import com.powsybl.openloadflow.network.*;
import org.junit.jupiter.api.BeforeEach;
import org.junit.jupiter.api.Test;

import java.util.List;

import static org.junit.jupiter.api.Assertions.assertEquals;
import static org.junit.jupiter.api.Assertions.assertTrue;

/**
 * @author Anne Tilloy <anne.tilloy at rte-france.com>
 */
class OperationalLimitsTest extends AbstractLoadFlowNetworkFactory {

    private LoadFlowParameters parameters;

    private OpenLoadFlowParameters parametersExt;

    public static final double DELTA_CURRENT = 10E-3;

    @BeforeEach
    void setUp() {
        parameters = new LoadFlowParameters();
        parametersExt = new OpenLoadFlowParameters();
        parameters.addExtension(OpenLoadFlowParameters.class, parametersExt);
    }

    @Test
    void testLineCurrentLimits() {
        Network network = EurostagTutorialExample1Factory.createWithFixedCurrentLimits();
        List<LfNetwork> lfNetworks = LfNetwork.load(network, new MostMeshedSlackBusSelector());
        assertEquals(1, lfNetworks.size());
        LfNetwork lfNetwork = lfNetworks.get(0);
        AcLoadFlowParameters acParameters = OpenLoadFlowProvider.createAcParameters(network, new DenseMatrixFactory(), parameters, parametersExt, false);
        AcloadFlowEngine engine = new AcloadFlowEngine(lfNetwork, acParameters);
        engine.run();
        LfBranch branch1 = lfNetwork.getBranchById("NHV1_NHV2_1");
        assertTrue(branch1.getI1() < branch1.getPermanentLimit1());
        LfBranch branch2 = lfNetwork.getBranchById("NHV1_NHV2_2");
        assertTrue(branch2.getI2() < branch2.getPermanentLimit2());
        LfBranch branch3 = lfNetwork.getBranchById("NGEN_NHV1");
        assertTrue(Double.isNaN(branch3.getPermanentLimit1()));
        assertEquals(3654.18, branch3.getI1(), DELTA_CURRENT);
        LfBranch branch4 = lfNetwork.getBranchById("NHV2_NLOAD");
        assertTrue(Double.isNaN(branch4.getPermanentLimit2()));
        assertEquals(3711.395, branch4.getI2(), DELTA_CURRENT);
        assertEquals(4560.0, getTemporaryLimitValueFromAcceptableDuration(branch2, 1200, Branch.Side.ONE), DELTA_CURRENT);
        assertEquals(Double.MAX_VALUE, getTemporaryLimitValueFromAcceptableDuration(branch2, 60, Branch.Side.ONE), DELTA_CURRENT);
        assertEquals(Double.MAX_VALUE, getTemporaryLimitValueFromAcceptableDuration(branch1, 0, Branch.Side.TWO), DELTA_CURRENT);
        assertEquals(4560, getTemporaryLimitValueFromAcceptableDuration(branch1, 600, Branch.Side.TWO), DELTA_CURRENT);
        assertEquals(5700, getTemporaryLimitValueFromAcceptableDuration(branch1, 60, Branch.Side.TWO), DELTA_CURRENT);
    }

    private double getTemporaryLimitValueFromAcceptableDuration(LfBranch branch, int acceptableDuration, Branch.Side side) {
        return (side == Branch.Side.ONE ? branch.getTemporaryLimits1() : branch.getTemporaryLimits2()).stream()
            .filter(l -> l.getAcceptableDuration() == acceptableDuration)
            .map(AbstractLfBranch.LfTemporaryLimit::getValue)
            .findFirst().orElse(Double.NaN);
    }

    @Test
    void testDanglingLineCurrentLimits() {
        Network network = DanglingLineNetworkFactory.create();
        List<LfNetwork> lfNetworks = LfNetwork.load(network, new MostMeshedSlackBusSelector());
        assertEquals(1, lfNetworks.size());
        LfNetwork lfNetwork = lfNetworks.get(0);
        AcLoadFlowParameters acParameters = OpenLoadFlowProvider.createAcParameters(network, new DenseMatrixFactory(), parameters, parametersExt, false);
        AcloadFlowEngine engine = new AcloadFlowEngine(lfNetwork, acParameters);
        engine.run();
        LfBranch branch = lfNetwork.getBranchById("DL");
        assertEquals(361.588, branch.getI1(), DELTA_CURRENT);
        assertEquals(100.0, branch.getPermanentLimit1(), DELTA_CURRENT);
        assertTrue(Double.isNaN(branch.getI2()));
        assertTrue(Double.isNaN(branch.getPermanentLimit2()));
        assertEquals(120, getTemporaryLimitValueFromAcceptableDuration(branch, 1200, Branch.Side.ONE), DELTA_CURRENT);
        assertEquals(140, getTemporaryLimitValueFromAcceptableDuration(branch, 600, Branch.Side.ONE), DELTA_CURRENT);
        assertTrue(branch.getTemporaryLimits2().isEmpty());
    }

    @Test
    void testLegCurrentLimits() {
        Network network = ThreeWindingsTransformerNetworkFactory.create();
        List<LfNetwork> lfNetworks = LfNetwork.load(network, new NameSlackBusSelector("VL_33_0"));
        assertEquals(1, lfNetworks.size());
        LfNetwork lfNetwork = lfNetworks.get(0);
        AcLoadFlowParameters acParameters = OpenLoadFlowProvider.createAcParameters(network, new DenseMatrixFactory(), parameters, parametersExt, false);
        AcloadFlowEngine engine = new AcloadFlowEngine(lfNetwork, acParameters);
        engine.run();
        LfBranch branch1 = lfNetwork.getBranchById("3WT_leg_1");
<<<<<<< HEAD
        assertEquals(6000.771, branch1.getI1(), DELTA_CURRENT);
=======
        assertEquals(660.702, branch1.getI1(), 10E-3);
>>>>>>> 5c572cad
        assertTrue(Double.isNaN(branch1.getI2()));
        assertTrue(Double.isNaN(branch1.getPermanentLimit1()));
        assertTrue(Double.isNaN(branch1.getPermanentLimit2()));
        assertTrue(branch1.getTemporaryLimits1().isEmpty());
        assertTrue(branch1.getTemporaryLimits2().isEmpty());
    }

    @Test
    void testLineActivePowerLimits() {
        //FIXME: to be completed with new operational limits design.
        Network network = EurostagTutorialExample1Factory.createWithFixedCurrentLimits();
        List<LfNetwork> lfNetworks = LfNetwork.load(network, new MostMeshedSlackBusSelector());
        assertEquals(1, lfNetworks.size());
        LfNetwork lfNetwork = lfNetworks.get(0);
        AcLoadFlowParameters acParameters = OpenLoadFlowProvider.createAcParameters(network, new DenseMatrixFactory(), parameters, parametersExt, false);
        AcloadFlowEngine engine = new AcloadFlowEngine(lfNetwork, acParameters);
        engine.run();
        LfBranch branch1 = lfNetwork.getBranchById("NHV1_NHV2_1");
        assertEquals(302.444, branch1.getP1() * PerUnit.SB, 10E-3);
        LfBranch branch2 = lfNetwork.getBranchById("NHV1_NHV2_2");
        assertEquals(-300.434, branch2.getP2() * PerUnit.SB, 10E-3);
    }

    @Test
    void testDanglingLineActivePowerLimits() {
        //FIXME: to be completed with new operational limits design.
        Network network = DanglingLineNetworkFactory.create();
        List<LfNetwork> lfNetworks = LfNetwork.load(network, new MostMeshedSlackBusSelector());
        assertEquals(1, lfNetworks.size());
        LfNetwork lfNetwork = lfNetworks.get(0);
        AcLoadFlowParameters acParameters = OpenLoadFlowProvider.createAcParameters(network, new DenseMatrixFactory(), parameters, parametersExt, false);
        AcloadFlowEngine engine = new AcloadFlowEngine(lfNetwork, acParameters);
        engine.run();
        LfBranch branch = lfNetwork.getBranchById("DL");
        assertEquals(54.815, branch.getP1() * PerUnit.SB, 10E-3);
        assertTrue(Double.isNaN(branch.getP2()));
    }

    @Test
    void testLegActivePowerLimits() {
        //FIXME: to be completed with new operational limits design.
        Network network = ThreeWindingsTransformerNetworkFactory.create();
        List<LfNetwork> lfNetworks = LfNetwork.load(network, new NameSlackBusSelector("VL_33_0"));
        assertEquals(1, lfNetworks.size());
        LfNetwork lfNetwork = lfNetworks.get(0);
        AcLoadFlowParameters acParameters = OpenLoadFlowProvider.createAcParameters(network, new DenseMatrixFactory(), parameters, parametersExt, false);
        AcloadFlowEngine engine = new AcloadFlowEngine(lfNetwork, acParameters);
        engine.run();
        LfBranch branch1 = lfNetwork.getBranchById("3WT_leg_1");
        assertEquals(116.251, branch1.getP1() * PerUnit.SB, 10E-3);
        assertTrue(Double.isNaN(branch1.getP2()));
    }
}<|MERGE_RESOLUTION|>--- conflicted
+++ resolved
@@ -104,11 +104,7 @@
         AcloadFlowEngine engine = new AcloadFlowEngine(lfNetwork, acParameters);
         engine.run();
         LfBranch branch1 = lfNetwork.getBranchById("3WT_leg_1");
-<<<<<<< HEAD
-        assertEquals(6000.771, branch1.getI1(), DELTA_CURRENT);
-=======
-        assertEquals(660.702, branch1.getI1(), 10E-3);
->>>>>>> 5c572cad
+        assertEquals(660.702, branch1.getI1(), DELTA_CURRENT);
         assertTrue(Double.isNaN(branch1.getI2()));
         assertTrue(Double.isNaN(branch1.getPermanentLimit1()));
         assertTrue(Double.isNaN(branch1.getPermanentLimit2()));
@@ -158,7 +154,7 @@
         AcloadFlowEngine engine = new AcloadFlowEngine(lfNetwork, acParameters);
         engine.run();
         LfBranch branch1 = lfNetwork.getBranchById("3WT_leg_1");
-        assertEquals(116.251, branch1.getP1() * PerUnit.SB, 10E-3);
+        assertEquals(116.251, branch1.getP1() * PerUnit.SB, DELTA_CURRENT);
         assertTrue(Double.isNaN(branch1.getP2()));
     }
 }