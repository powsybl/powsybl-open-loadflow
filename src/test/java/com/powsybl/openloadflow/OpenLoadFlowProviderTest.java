--- conflicted
+++ resolved
@@ -85,11 +85,7 @@
     @Test
     void specificParametersTest() {
         OpenLoadFlowProvider provider = new OpenLoadFlowProvider();
-<<<<<<< HEAD
-        assertEquals(49, provider.getSpecificParameters().size());
-=======
-        assertEquals(47, provider.getSpecificParameters().size());
->>>>>>> fe027059
+        assertEquals(48, provider.getSpecificParameters().size());
         LoadFlowParameters parameters = new LoadFlowParameters();
 
         provider.loadSpecificParameters(Collections.emptyMap())
