--- conflicted
+++ resolved
@@ -86,11 +86,7 @@
     @Test
     void specificParametersTest() {
         OpenLoadFlowProvider provider = new OpenLoadFlowProvider();
-<<<<<<< HEAD
-        assertEquals(22, provider.getSpecificParametersNames().size());
-=======
-        assertEquals(20, provider.getSpecificParametersNames().size());
->>>>>>> cef23ded
+        assertEquals(21, provider.getSpecificParametersNames().size());
         LoadFlowParameters parameters = new LoadFlowParameters();
 
         provider.loadSpecificParameters(Collections.emptyMap())
