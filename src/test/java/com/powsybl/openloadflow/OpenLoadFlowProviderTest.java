/**
 * Copyright (c) 2019, RTE (http://www.rte-france.com)
 * This Source Code Form is subject to the terms of the Mozilla Public
 * License, v. 2.0. If a copy of the MPL was not distributed with this
 * file, You can obtain one at http://mozilla.org/MPL/2.0/.
 */
package com.powsybl.openloadflow;

import com.powsybl.iidm.network.Network;
import com.powsybl.iidm.network.test.EurostagTutorialExample1Factory;
import com.powsybl.loadflow.LoadFlowParameters;
import com.powsybl.loadflow.LoadFlowProvider;
import com.powsybl.math.matrix.DenseMatrixFactory;
import com.powsybl.openloadflow.ac.VoltageMagnitudeInitializer;
import com.powsybl.openloadflow.ac.outerloop.AcLoadFlowParameters;
import com.powsybl.openloadflow.dc.DcLoadFlowParameters;
import com.powsybl.openloadflow.dc.DcValueVoltageInitializer;
import com.powsybl.openloadflow.graph.EvenShiloachGraphDecrementalConnectivityFactory;
import com.powsybl.openloadflow.network.FirstSlackBusSelector;
import com.powsybl.openloadflow.network.LfNetworkParameters;
import com.powsybl.openloadflow.network.SlackBusSelectionMode;
import com.powsybl.openloadflow.network.util.PreviousValueVoltageInitializer;
import com.powsybl.openloadflow.network.util.UniformValueVoltageInitializer;
import com.powsybl.openloadflow.network.util.VoltageInitializer;
import com.powsybl.openloadflow.util.ProviderConstants;
import com.powsybl.tools.PowsyblCoreVersion;
import org.junit.jupiter.api.Test;
import org.mockito.Mockito;

import java.util.Collections;
import java.util.HashMap;
import java.util.Map;

import static org.junit.jupiter.api.Assertions.*;

/**
 * @author Geoffroy Jamgotchian <geoffroy.jamgotchian at rte-france.com>
 */
class OpenLoadFlowProviderTest {

    @Test
    void test() {
        LoadFlowProvider loadFlowProvider = new OpenLoadFlowProvider(new DenseMatrixFactory());
        assertEquals(ProviderConstants.NAME, loadFlowProvider.getName());
        assertEquals(new PowsyblCoreVersion().getMavenProjectVersion(), loadFlowProvider.getVersion());
    }

    @Test
    void testDcParameters() {
        Network network = Mockito.mock(Network.class);
        DcLoadFlowParameters dcParameters = OpenLoadFlowParameters.createDcParameters(network, new LoadFlowParameters().setReadSlackBus(true), new OpenLoadFlowParameters(), new DenseMatrixFactory(), new EvenShiloachGraphDecrementalConnectivityFactory<>(), true);
        assertEquals("DcLoadFlowParameters(networkParameters=LfNetworkParameters(slackBusSelector=NetworkSlackBusSelector, connectivityFactory=EvenShiloachGraphDecrementalConnectivityFactory, generatorVoltageRemoteControl=false, minImpedance=false, twtSplitShuntAdmittance=false, breakers=false, plausibleActivePowerLimit=5000.0, computeMainConnectedComponentOnly=true, countriesToBalance=[], distributedOnConformLoad=false, phaseControl=false, transformerVoltageControl=false, voltagePerReactivePowerControl=false, reactivePowerRemoteControl=false, dc=true, reactiveLimits=false, hvdcAcEmulation=false, minPlausibleTargetVoltage=0.8, maxPlausibleTargetVoltage=1.2, loaderPostProcessorSelection=[], reactiveRangeCheckMode=MAX, lowImpedanceThreshold=1.0E-8, svcVoltageMonitoring=false, maxSlackBusCount=1, debugDir=null), equationSystemCreationParameters=DcEquationSystemCreationParameters(updateFlows=true, forcePhaseControlOffAndAddAngle1Var=true, useTransformerRatio=true), matrixFactory=DenseMatrixFactory, distributedSlack=true, balanceType=PROPORTIONAL_TO_GENERATION_P_MAX, setVToNan=true)",
                     dcParameters.toString());
    }

    @Test
    void testAcParameters() {
        Network network = Mockito.mock(Network.class);
        AcLoadFlowParameters acParameters = OpenLoadFlowParameters.createAcParameters(network, new LoadFlowParameters().setReadSlackBus(true), new OpenLoadFlowParameters(), new DenseMatrixFactory(), new EvenShiloachGraphDecrementalConnectivityFactory<>(), false, false);
        assertEquals("AcLoadFlowParameters(networkParameters=LfNetworkParameters(slackBusSelector=NetworkSlackBusSelector, connectivityFactory=EvenShiloachGraphDecrementalConnectivityFactory, generatorVoltageRemoteControl=true, minImpedance=false, twtSplitShuntAdmittance=false, breakers=false, plausibleActivePowerLimit=5000.0, computeMainConnectedComponentOnly=true, countriesToBalance=[], distributedOnConformLoad=false, phaseControl=false, transformerVoltageControl=false, voltagePerReactivePowerControl=false, reactivePowerRemoteControl=false, dc=false, reactiveLimits=true, hvdcAcEmulation=true, minPlausibleTargetVoltage=0.8, maxPlausibleTargetVoltage=1.2, loaderPostProcessorSelection=[], reactiveRangeCheckMode=MAX, lowImpedanceThreshold=1.0E-8, svcVoltageMonitoring=true, maxSlackBusCount=1, debugDir=null), equationSystemCreationParameters=AcEquationSystemCreationParameters(forceA1Var=false), newtonRaphsonParameters=NewtonRaphsonParameters(maxIteration=30, minRealisticVoltage=0.5, maxRealisticVoltage=1.5, stoppingCriteria=DefaultNewtonRaphsonStoppingCriteria, stateVectorScalingMode=NONE), outerLoops=[DistributedSlackOuterLoop, MonitoringVoltageOuterLoop, ReactiveLimitsOuterLoop], matrixFactory=DenseMatrixFactory, voltageInitializer=UniformValueVoltageInitializer)",
                     acParameters.toString());
    }

    private static VoltageInitializer getExtendedVoltageInitializer(Network network, LoadFlowParameters parameters, OpenLoadFlowParameters parametersExt) {
        LfNetworkParameters networkParameters = OpenLoadFlowParameters.getNetworkParameters(parameters, parametersExt, new FirstSlackBusSelector(), new EvenShiloachGraphDecrementalConnectivityFactory<>(), false);
        return OpenLoadFlowParameters.getExtendedVoltageInitializer(parameters, parametersExt, networkParameters, new DenseMatrixFactory());
    }

    @Test
    void testGetExtendedVoltageInitializer() {
        Network network = EurostagTutorialExample1Factory.create();
        LoadFlowParameters parameters = new LoadFlowParameters();
        OpenLoadFlowParameters parametersExt = new OpenLoadFlowParameters();
        assertTrue(getExtendedVoltageInitializer(network, parameters, parametersExt) instanceof UniformValueVoltageInitializer);
        parameters.setVoltageInitMode(LoadFlowParameters.VoltageInitMode.PREVIOUS_VALUES);
        assertTrue(getExtendedVoltageInitializer(network, parameters, parametersExt) instanceof PreviousValueVoltageInitializer);
        parameters.setVoltageInitMode(LoadFlowParameters.VoltageInitMode.DC_VALUES);
        assertTrue(getExtendedVoltageInitializer(network, parameters, parametersExt) instanceof DcValueVoltageInitializer);
        parametersExt.setVoltageInitModeOverride(OpenLoadFlowParameters.VoltageInitModeOverride.VOLTAGE_MAGNITUDE);
        assertTrue(getExtendedVoltageInitializer(network, parameters, parametersExt) instanceof VoltageMagnitudeInitializer);
        parametersExt.setVoltageInitModeOverride(OpenLoadFlowParameters.VoltageInitModeOverride.FULL_VOLTAGE);
        assertTrue(getExtendedVoltageInitializer(network, parameters, parametersExt) instanceof FullVoltageInitializer);
    }

    @Test
    void specificParametersTest() {
        OpenLoadFlowProvider provider = new OpenLoadFlowProvider();
<<<<<<< HEAD
        assertEquals(27, provider.getSpecificParametersNames().size());
=======
        assertEquals(27, provider.getSpecificParameters().size());
>>>>>>> 1c088eb7
        LoadFlowParameters parameters = new LoadFlowParameters();

        provider.loadSpecificParameters(Collections.emptyMap())
                .ifPresent(parametersExt -> parameters.addExtension((Class) parametersExt.getClass(), parametersExt));
        assertEquals(SlackBusSelectionMode.MOST_MESHED, parameters.getExtension(OpenLoadFlowParameters.class).getSlackBusSelectionMode());

        provider.loadSpecificParameters(Map.of(OpenLoadFlowParameters.SLACK_BUS_SELECTION_MODE_PARAM_NAME, SlackBusSelectionMode.FIRST.name()))
                .ifPresent(parametersExt -> parameters.addExtension((Class) parametersExt.getClass(), parametersExt));
        assertEquals(SlackBusSelectionMode.FIRST, parameters.getExtension(OpenLoadFlowParameters.class).getSlackBusSelectionMode());
        Map<String, String> updateParametersMap = new HashMap<>();
        updateParametersMap.put("slackBusSelectionMode", "MOST_MESHED");
        updateParametersMap.put("voltageRemoteControl", "false");
        provider.updateSpecificParameters(parameters.getExtension(OpenLoadFlowParameters.class), updateParametersMap);
        assertEquals(SlackBusSelectionMode.MOST_MESHED, parameters.getExtension(OpenLoadFlowParameters.class).getSlackBusSelectionMode());
        assertFalse(parameters.getExtension(OpenLoadFlowParameters.class).hasVoltageRemoteControl());
    }
}<|MERGE_RESOLUTION|>--- conflicted
+++ resolved
@@ -85,11 +85,7 @@
     @Test
     void specificParametersTest() {
         OpenLoadFlowProvider provider = new OpenLoadFlowProvider();
-<<<<<<< HEAD
-        assertEquals(27, provider.getSpecificParametersNames().size());
-=======
-        assertEquals(27, provider.getSpecificParameters().size());
->>>>>>> 1c088eb7
+        assertEquals(28, provider.getSpecificParameters().size());
         LoadFlowParameters parameters = new LoadFlowParameters();
 
         provider.loadSpecificParameters(Collections.emptyMap())
