--- conflicted
+++ resolved
@@ -122,40 +122,6 @@
         bus2 = Mockito.mock(LfBus.class, ANSWER);
         Mockito.doReturn(0).when(bus1).getNum();
         Mockito.doReturn(1).when(bus2).getNum();
-<<<<<<< HEAD
-        Mockito.doReturn(false).when(bus1).isDisabled();
-        Mockito.doReturn(false).when(bus2).isDisabled();
-
-        network = Mockito.mock(LfNetwork.class);
-        Mockito.doReturn(List.of(bus1, bus2)).when(network).getBuses();
-        Mockito.doReturn(List.of(branch)).when(network).getBranches();
-    }
-
-    private AcBranchVector createBranchVector(LfBus bus1, LfBus bus2, boolean deriveA1, boolean deriveR1,
-                                              EquationSystem<AcVariableType, AcEquationType> equationSystem,
-                                              Variable<AcVariableType> v1Var, Variable<AcVariableType> v2Var,
-                                              Variable<AcVariableType> ph1Var, Variable<AcVariableType> ph2Var,
-                                              Variable<AcVariableType> a1Var, Variable<AcVariableType> r1Var) {
-        Mockito.doReturn(deriveA1).when(branch).isPhaseController();
-        Mockito.doReturn(deriveR1).when(branch).isVoltageController();
-        Mockito.doReturn(bus1).when(branch).getBus1();
-        Mockito.doReturn(bus2).when(branch).getBus2();
-
-        AcEquationSystemCreationParameters creationParameters = new AcEquationSystemCreationParameters();
-        AcNetworkVector networkVector = new AcNetworkVector(network, equationSystem, creationParameters);
-        AcBusVector busVector = networkVector.getBusVector();
-        AcBranchVector branchVector = networkVector.getBranchVector();
-        busVector.vRow[0] = v1Var.getRow();
-        busVector.vRow[1] = v2Var.getRow();
-        busVector.phRow[0] = ph1Var.getRow();
-        busVector.phRow[1] = ph2Var.getRow();
-        branchVector.a1Row[0] = a1Var.getRow();
-        branchVector.r1Row[0] = r1Var.getRow();
-        networkVector.copyVariablesToBranches();
-        networkVector.updatePowerFlows();
-        return networkVector.getBranchVector();
-=======
->>>>>>> 9ef48f5c
     }
 
     @Test
@@ -178,13 +144,7 @@
         a1Var.setRow(5);
         unknownVar.setRow(6);
 
-<<<<<<< HEAD
-        EquationSystem<AcVariableType, AcEquationType> equationSystem = new EquationSystem<>(AcEquationType.class, network);
-        var sv = equationSystem.getStateVector();
-        sv.set(new double[] {V_1, PH_1, V_2, PH_2, R_1, A_1, 0});
-=======
         var sv = new StateVector(new double[] {V_1, PH_1, V_2, PH_2, R_1, A_1, 0});
->>>>>>> 9ef48f5c
 
         // closed branch equations
         assertArrayEquals(new double[] {41.78173051479356, 48.66261692116701, 138.21343172859858, 29.31710523088579, -138.21343172859858, 54.62161149356045, 138.21343172859858, Double.NaN, 270.81476537421185},
@@ -270,15 +230,6 @@
 
         var bus = Mockito.mock(LfBus.class, ANSWER);
         Mockito.doReturn(0).when(bus).getNum();
-<<<<<<< HEAD
-        Mockito.doReturn(bus).when(shunt).getBus();
-        Mockito.doReturn(false).when(bus).isDisabled();
-
-        LfNetwork network = Mockito.mock(LfNetwork.class);
-        Mockito.doReturn(List.of(shunt)).when(network).getShunts();
-        Mockito.doReturn(List.of(bus)).when(network).getBuses();
-=======
->>>>>>> 9ef48f5c
 
         VariableSet<AcVariableType> variableSet = new VariableSet<>();
         var vVar = variableSet.getVariable(0, AcVariableType.BUS_V);
@@ -290,13 +241,7 @@
         bVar.setRow(1);
         unknownVar.setRow(2);
 
-<<<<<<< HEAD
-        EquationSystem<AcVariableType, AcEquationType> equationSystem = new EquationSystem<>(AcEquationType.class, network);
-        var sv = equationSystem.getStateVector();
-        sv.set(new double[] {V_1, B_SHUNT, 0});
-=======
         var sv = new StateVector(new double[] {V_1, B, 0});
->>>>>>> 9ef48f5c
 
         assertArrayEquals(new double[] {4.275919696380507E-5, 7.98163392892194E-5, Double.NaN, Double.NaN, Double.NaN},
                 eval(new ShuntCompensatorActiveFlowEquationTerm(shunt, bus, variableSet), variables, sv));
