/**
 * Copyright (c) 2019, RTE (http://www.rte-france.com)
 * This Source Code Form is subject to the terms of the Mozilla Public
 * License, v. 2.0. If a copy of the MPL was not distributed with this
 * file, You can obtain one at http://mozilla.org/MPL/2.0/.
 */
package com.powsybl.openloadflow.ac;

import com.powsybl.iidm.network.*;
import com.powsybl.loadflow.LoadFlow;
import com.powsybl.loadflow.LoadFlowParameters;
import com.powsybl.loadflow.LoadFlowResult;
import com.powsybl.math.matrix.DenseMatrixFactory;
import com.powsybl.openloadflow.OpenLoadFlowParameters;
import com.powsybl.openloadflow.OpenLoadFlowProvider;
import com.powsybl.openloadflow.network.MostMeshedSlackBusSelector;
import org.junit.jupiter.api.BeforeEach;
import org.junit.jupiter.api.Test;

import static com.powsybl.openloadflow.util.LoadFlowAssert.*;
import static org.junit.jupiter.api.Assertions.assertTrue;

/**
 * @author Geoffroy Jamgotchian <geoffroy.jamgotchian at rte-france.com>
 */
class AcLoadFlowDanglingLineTest {

    private Network network;
    private Bus bus1;
    private Bus bus2;
    private DanglingLine dl1;
    private Generator g1;

    private LoadFlow.Runner loadFlowRunner;

    private LoadFlowParameters parameters;

    private OpenLoadFlowParameters parametersExt;

    private Network createNetwork() {
        Network network = Network.create("dl", "test");
        Substation s1 = network.newSubstation()
                .setId("S1")
                .add();
        Substation s2 = network.newSubstation()
                .setId("S2")
                .add();
        VoltageLevel vl1 = s1.newVoltageLevel()
                .setId("vl1")
                .setNominalV(400)
                .setTopologyKind(TopologyKind.BUS_BREAKER)
                .add();
        bus1 = vl1.getBusBreakerView().newBus()
                .setId("b1")
                .add();
        g1 = vl1.newGenerator()
                .setId("g1")
                .setConnectableBus("b1")
                .setBus("b1")
                .setTargetP(101.3664)
                .setTargetV(390)
                .setMinP(0)
                .setMaxP(150)
                .setVoltageRegulatorOn(true)
                .add();
        VoltageLevel vl2 = s2.newVoltageLevel()
                .setId("vl2")
                .setNominalV(400)
                .setTopologyKind(TopologyKind.BUS_BREAKER)
                .add();
        bus2 = vl2.getBusBreakerView().newBus()
                .setId("b2")
                .add();
        dl1 = vl2.newDanglingLine()
                .setId("dl1")
                .setConnectableBus("b2")
                .setBus("b2")
                .setR(0.7)
                .setX(1)
                .setG(Math.pow(10, -6))
                .setB(3 * Math.pow(10, -6))
                .setP0(101)
                .setQ0(150)
                .newGeneration()
                    .setTargetP(0)
                    .setTargetQ(0)
                    .setTargetV(390)
                    .setVoltageRegulationOn(false)
                    .add()
                .add();
        network.newLine()
                .setId("l1")
                .setVoltageLevel1("vl1")
                .setBus1("b1")
                .setVoltageLevel2("vl2")
                .setBus2("b2")
                .setR(1)
                .setX(3)
                .setG1(0)
                .setG2(0)
                .setB1(0)
                .setB2(0)
                .add();
        return network;
    }

    @BeforeEach
    void setUp() {
        network = createNetwork();
        loadFlowRunner = new LoadFlow.Runner(new OpenLoadFlowProvider(new DenseMatrixFactory()));
        parameters = new LoadFlowParameters();
        parameters.setNoGeneratorReactiveLimits(true);
        parametersExt = new OpenLoadFlowParameters()
                .setSlackBusSelector(new MostMeshedSlackBusSelector())
                .setDistributedSlack(false);
        parameters.addExtension(OpenLoadFlowParameters.class, parametersExt);
    }

    @Test
    void test() {
        LoadFlowResult result = loadFlowRunner.run(network, parameters);
        assertTrue(result.isOk());

        assertVoltageEquals(390, bus1);
        assertAngleEquals(0.058104, bus1);
        assertVoltageEquals(388.582864, bus2);
        assertAngleEquals(0, bus2);
        assertActivePowerEquals(101.302, dl1.getTerminal());
        assertReactivePowerEquals(149.764, dl1.getTerminal());
    }

    @Test
    void testWithVoltageRegulationOn() {
        g1.setTargetQ(0);
        g1.setVoltageRegulatorOn(false);
        dl1.getGeneration().setVoltageRegulationOn(true);
        dl1.getGeneration().setMinP(0);
        dl1.getGeneration().setMaxP(10);
        dl1.getGeneration().newMinMaxReactiveLimits()
                .setMinQ(-100)
                .setMaxQ(100)
                .add();
        LoadFlowResult result = loadFlowRunner.run(network, parameters);
        assertTrue(result.isOk());

        assertVoltageEquals(390.440, bus1);
        assertAngleEquals(0.114371, bus1);
        assertVoltageEquals(390.181, bus2);
        assertAngleEquals(0, bus2);
<<<<<<< HEAD
        assertActivePowerEquals(101.199, dl1.getTerminal());
=======
        assertActivePowerEquals(101.2, dl1.getTerminal());
>>>>>>> 64fb3ae6
        assertReactivePowerEquals(-0.202, dl1.getTerminal());

        parametersExt.setDistributedSlack(true);
        parameters.setNoGeneratorReactiveLimits(false);
        LoadFlowResult result2 = loadFlowRunner.run(network, parameters);
        assertTrue(result2.isOk());

        assertVoltageEquals(390.440, bus1);
        assertAngleEquals(0.114259, bus1);
        assertVoltageEquals(390.181, bus2);
        assertAngleEquals(0, bus2);
<<<<<<< HEAD
        assertActivePowerEquals(101.199, dl1.getTerminal());
=======
        assertActivePowerEquals(101.2, dl1.getTerminal());
>>>>>>> 64fb3ae6
        assertReactivePowerEquals(-0.202, dl1.getTerminal());
    }
}<|MERGE_RESOLUTION|>--- conflicted
+++ resolved
@@ -147,11 +147,7 @@
         assertAngleEquals(0.114371, bus1);
         assertVoltageEquals(390.181, bus2);
         assertAngleEquals(0, bus2);
-<<<<<<< HEAD
-        assertActivePowerEquals(101.199, dl1.getTerminal());
-=======
         assertActivePowerEquals(101.2, dl1.getTerminal());
->>>>>>> 64fb3ae6
         assertReactivePowerEquals(-0.202, dl1.getTerminal());
 
         parametersExt.setDistributedSlack(true);
@@ -163,11 +159,7 @@
         assertAngleEquals(0.114259, bus1);
         assertVoltageEquals(390.181, bus2);
         assertAngleEquals(0, bus2);
-<<<<<<< HEAD
-        assertActivePowerEquals(101.199, dl1.getTerminal());
-=======
         assertActivePowerEquals(101.2, dl1.getTerminal());
->>>>>>> 64fb3ae6
         assertReactivePowerEquals(-0.202, dl1.getTerminal());
     }
 }