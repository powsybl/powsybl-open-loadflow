--- conflicted
+++ resolved
@@ -21,7 +21,6 @@
 import org.junit.jupiter.api.BeforeEach;
 import org.junit.jupiter.api.Test;
 
-import static com.powsybl.openloadflow.network.LfShunt.LOGGER;
 import static com.powsybl.openloadflow.util.LoadFlowAssert.assertReactivePowerEquals;
 import static com.powsybl.openloadflow.util.LoadFlowAssert.assertVoltageEquals;
 import static org.junit.jupiter.api.Assertions.*;
@@ -725,11 +724,7 @@
     }
 
     @Test
-<<<<<<< HEAD
-    void testRemoteReactivePowerControlHG() {
-=======
     void testRemoteReactivePowerControlInsideReactiveLimits() {
->>>>>>> 1d492bcd
         // create a basic 4-buses network
         Network network = FourBusNetworkFactory.createBaseNetwork();
         Generator g4 = network.getGenerator("g4");
@@ -746,27 +741,13 @@
                 .withRegulatingTerminal(l34.getTerminal(Branch.Side.TWO))
                 .withEnabled(true).add();
 
-<<<<<<< HEAD
-        g4.newMinMaxReactiveLimits().setMinQ(-1.0).setMaxQ(1.0).add();
-=======
         g4.newMinMaxReactiveLimits().setMinQ(-15.0).setMaxQ(15.0).add();
->>>>>>> 1d492bcd
 
         parameters.setUseReactiveLimits(true);
         parameters.getExtension(OpenLoadFlowParameters.class).setReactivePowerRemoteControl(true);
 
         LoadFlowResult result = loadFlowRunner.run(network, parameters);
         assertTrue(result.isOk());
-<<<<<<< HEAD
-
-        // TODO solve PQ problem
-        network.getBusView().getBusStream().filter(b -> Math.abs(b.getConnectedTerminalStream().mapToDouble(Terminal::getQ).sum()) >= 0.1).forEach(bus -> {
-            LOGGER.warn("Bus: " + bus.getNameOrId());
-            LOGGER.warn("\tCC: " + bus.getConnectedComponent().getNum());
-            LOGGER.warn("\tBus Q: " + bus.getQ());
-            LOGGER.warn("\tBus sumQ: " + bus.getConnectedTerminalStream().mapToDouble(Terminal::getQ).sum());
-        });
-=======
         assertReactivePowerEquals(-10.296, g4.getTerminal());
         assertReactivePowerEquals(4.004, l34.getTerminal2());
         assertEquals(0.0, Math.abs(network.getBusView().getBus("b4_vl_0").getConnectedTerminalStream().mapToDouble(Terminal::getQ).sum()), 1E-2);
@@ -800,6 +781,5 @@
         assertReactivePowerEquals(-5.0, g4.getTerminal());
         assertReactivePowerEquals(2.031, l34.getTerminal2());
         assertEquals(0.0, Math.abs(network.getBusView().getBus("b4_vl_0").getConnectedTerminalStream().mapToDouble(Terminal::getQ).sum()), 1E-2);
->>>>>>> 1d492bcd
     }
 }