/**
 * Copyright (c) 2019, RTE (http://www.rte-france.com)
 * This Source Code Form is subject to the terms of the Mozilla Public
 * License, v. 2.0. If a copy of the MPL was not distributed with this
 * file, You can obtain one at http://mozilla.org/MPL/2.0/.
 */
package com.powsybl.openloadflow.ac;

import com.powsybl.iidm.network.*;
import com.powsybl.iidm.network.extensions.CoordinatedReactiveControlAdder;
import com.powsybl.iidm.network.extensions.RemoteReactivePowerControl;
import com.powsybl.iidm.network.extensions.RemoteReactivePowerControlAdder;
import com.powsybl.iidm.network.test.EurostagTutorialExample1Factory;
import com.powsybl.loadflow.LoadFlow;
import com.powsybl.loadflow.LoadFlowParameters;
import com.powsybl.loadflow.LoadFlowResult;
import com.powsybl.math.matrix.DenseMatrixFactory;
import com.powsybl.openloadflow.OpenLoadFlowParameters;
import com.powsybl.openloadflow.OpenLoadFlowProvider;
import com.powsybl.openloadflow.ac.solver.NewtonRaphsonStoppingCriteriaType;
import com.powsybl.openloadflow.network.*;
import com.powsybl.openloadflow.network.impl.LfNetworkLoaderImpl;
import org.junit.jupiter.api.BeforeEach;
import org.junit.jupiter.api.Test;

import static com.powsybl.openloadflow.util.LoadFlowAssert.*;
import static org.junit.jupiter.api.Assertions.*;

/**
 * @author Geoffroy Jamgotchian {@literal <geoffroy.jamgotchian at rte-france.com>}
 */
class GeneratorRemoteControlTest extends AbstractLoadFlowNetworkFactory {

    private Network network;
    Substation s;
    private Bus b1;
    private Bus b2;
    private Bus b3;
    private Bus b4;
    private Generator g1;
    private Generator g2;
    private Generator g3;
    private TwoWindingsTransformer tr1;
    private TwoWindingsTransformer tr2;
    private TwoWindingsTransformer tr3;
    private LoadFlow.Runner loadFlowRunner;
    private LoadFlowParameters parameters;
    private OpenLoadFlowParameters parametersExt;

    @BeforeEach
    void setUp() {
        network = VoltageControlNetworkFactory.createWithGeneratorRemoteControl();
        s = network.getSubstation("s");
        b1 = network.getBusBreakerView().getBus("b1");
        b2 = network.getBusBreakerView().getBus("b2");
        b3 = network.getBusBreakerView().getBus("b3");
        b4 = network.getBusBreakerView().getBus("b4");
        g1 = network.getGenerator("g1");
        g2 = network.getGenerator("g2");
        g3 = network.getGenerator("g3");
        tr1 = network.getTwoWindingsTransformer("tr1");
        tr2 = network.getTwoWindingsTransformer("tr2");
        tr3 = network.getTwoWindingsTransformer("tr3");

        loadFlowRunner = new LoadFlow.Runner(new OpenLoadFlowProvider(new DenseMatrixFactory()));
        parameters = new LoadFlowParameters().setUseReactiveLimits(false)
                  .setDistributedSlack(false);
        parametersExt = OpenLoadFlowParameters.create(parameters)
                .setSlackBusSelectionMode(SlackBusSelectionMode.MOST_MESHED)
                .setVoltageRemoteControl(true);
    }

    @Test
    void testWith3Generators() {
        LoadFlowResult result = loadFlowRunner.run(network, parameters);
        assertTrue(result.isOk());
        assertVoltageEquals(21.506559, b1);
        assertVoltageEquals(21.293879, b2);
        assertVoltageEquals(22.641227, b3);
        assertVoltageEquals(413.4, b4);
        assertReactivePowerEquals(-69.925, g1.getTerminal());
        assertReactivePowerEquals(-69.925, g2.getTerminal());
        assertReactivePowerEquals(-69.925, g3.getTerminal());
    }

    @Test
    void testWith3GeneratorsAndNonImpedantBranch() {
        // add a non impedant branch going to a load at generator 3 connection bus.
        VoltageLevel vl5 = s.newVoltageLevel()
                .setId("vl5")
                .setNominalV(20)
                .setTopologyKind(TopologyKind.BUS_BREAKER)
                .add();
        vl5.getBusBreakerView().newBus()
                .setId("b5")
                .add();
        vl5.newLoad()
                .setId("ld5")
                .setConnectableBus("b5")
                .setBus("b5")
                .setP0(0)
                .setQ0(30)
                .add();
        network.newLine()
                .setId("ln1")
                .setConnectableBus1("b3")
                .setBus1("b3")
                .setConnectableBus2("b5")
                .setBus2("b5")
                .setR(0)
                .setX(0)
                .add();

        LoadFlowResult result = loadFlowRunner.run(network, parameters);
        assertTrue(result.isOk());
        assertReactivePowerEquals(-79.892, g1.getTerminal());
        assertReactivePowerEquals(-79.892, g2.getTerminal());
        assertReactivePowerEquals(-79.892, g3.getTerminal());
    }

    @Test
    void testWithLoadConnectedToGeneratorBus() {
        // in that case we expect the generation reactive power to be equals for each of the controller buses
        b1.getVoltageLevel().newLoad()
                .setId("l")
                .setBus(b1.getId())
                .setConnectableBus(b1.getId())
                .setP0(0)
                .setQ0(10)
                .add();
        LoadFlowResult result = loadFlowRunner.run(network, parameters);
        assertTrue(result.isOk());
        assertReactivePowerEquals(-73.283, g1.getTerminal());
        assertReactivePowerEquals(-73.283, g2.getTerminal());
        assertReactivePowerEquals(-73.283, g3.getTerminal());
        assertReactivePowerEquals(63.283, tr1.getTerminal1());
        assertReactivePowerEquals(73.283, tr2.getTerminal1());
        assertReactivePowerEquals(73.283, tr3.getTerminal1());

        // same test but with a more complex distribution
        g1.newExtension(CoordinatedReactiveControlAdder.class).withQPercent(60).add();
        g2.newExtension(CoordinatedReactiveControlAdder.class).withQPercent(30).add();
        g3.newExtension(CoordinatedReactiveControlAdder.class).withQPercent(10).add();
        result = loadFlowRunner.run(network, parameters);
        assertTrue(result.isOk());
        assertReactivePowerEquals(-132.094, g1.getTerminal());
        assertReactivePowerEquals(-66.047, g2.getTerminal());
        assertReactivePowerEquals(-22.015, g3.getTerminal());
        assertReactivePowerEquals(122.094, tr1.getTerminal1());
        assertReactivePowerEquals(66.047, tr2.getTerminal1());
        assertReactivePowerEquals(22.015, tr3.getTerminal1());
    }

    @Test
    void testWithShuntConnectedToGeneratorBus() {
        // in that case we expect the generation reactive power to be equals for each of the controller buses
        b1.getVoltageLevel().newShuntCompensator()
                .setId("l")
                .setBus(b1.getId())
                .setConnectableBus(b1.getId())
                .setSectionCount(1)
                .newLinearModel()
                    .setBPerSection(Math.pow(10, -2))
                    .setMaximumSectionCount(1)
                    .add()
                .add();
        LoadFlowResult result = loadFlowRunner.run(network, parameters);
        assertTrue(result.isOk());
        assertReactivePowerEquals(-68.372, g1.getTerminal());
        assertReactivePowerEquals(-68.372, g2.getTerminal());
        assertReactivePowerEquals(-68.372, g3.getTerminal());
        assertReactivePowerEquals(73.003, tr1.getTerminal1());
        assertReactivePowerEquals(68.372, tr2.getTerminal1());
        assertReactivePowerEquals(68.372, tr3.getTerminal1());
    }

    @Test
    void testWith3GeneratorsAndCoordinatedReactiveControlExtensions() {
        g1.newExtension(CoordinatedReactiveControlAdder.class).withQPercent(60).add();
        g2.newExtension(CoordinatedReactiveControlAdder.class).withQPercent(30).add();
        g3.newExtension(CoordinatedReactiveControlAdder.class).withQPercent(10).add();
        LoadFlowResult result = loadFlowRunner.run(network, parameters);
        assertTrue(result.isOk());
        assertVoltageEquals(21.709276, b1);
        assertVoltageEquals(21.264396, b2);
        assertVoltageEquals(22.331965, b3);
        assertVoltageEquals(413.4, b4);
        assertReactivePowerEquals(-126.14, g1.getTerminal());
        assertReactivePowerEquals(-63.07, g2.getTerminal());
        assertReactivePowerEquals(-21.023, g3.getTerminal());
    }

    @Test
    void testWith3GeneratorsAndReactiveLimits() {
        // as there is no CoordinatedReactiveControl extension, reactive limit range will be used to create reactive
        // keys
        g1.newMinMaxReactiveLimits().setMinQ(0).setMaxQ(60).add();
        g2.newMinMaxReactiveLimits().setMinQ(0).setMaxQ(30).add();
        g3.newMinMaxReactiveLimits().setMinQ(0).setMaxQ(10).add();
        LoadFlowResult result = loadFlowRunner.run(network, parameters);
        assertTrue(result.isOk());
        assertVoltageEquals(21.709276, b1);
        assertVoltageEquals(21.264396, b2);
        assertVoltageEquals(22.331965, b3);
        assertVoltageEquals(413.4, b4);
        assertReactivePowerEquals(-126.14, g1.getTerminal());
        assertReactivePowerEquals(-63.07, g2.getTerminal());
        assertReactivePowerEquals(-21.023, g3.getTerminal());
    }

    @Test
    void testErrorWhenDifferentTargetV() {
        g3.setTargetV(413.3);
        LoadFlowResult result = loadFlowRunner.run(network, parameters);
        assertTrue(result.isOk());
        assertVoltageEquals(413.4, b4); // check target voltage has been fixed to first controller one
    }

    @Test
    void testWith2Generators() {
        g3.setTargetQ(10).setVoltageRegulatorOn(false);
        LoadFlowResult result = loadFlowRunner.run(network, parameters);
        assertTrue(result.isOk());
        assertVoltageEquals(21.616159, b1);
        assertVoltageEquals(21.423099, b2);
        assertVoltageEquals(22.261066, b3);
        assertVoltageEquals(413.4, b4);
        assertReactivePowerEquals(-100.189, g1.getTerminal());
        assertReactivePowerEquals(-100.189, g2.getTerminal());
        assertReactivePowerEquals(-10, g3.getTerminal());
    }

    @Test
    void testWith3GeneratorsAndFirstGeneratorToLimit() {
        parameters.setUseReactiveLimits(true);
        g1.newMinMaxReactiveLimits()
                .setMinQ(-50)
                .setMaxQ(50)
                .add();
        LoadFlowResult result = loadFlowRunner.run(network, parameters);
        assertTrue(result.isOk());
        assertVoltageEquals(21.433794, b1);
        assertVoltageEquals(21.337233, b2);
        assertVoltageEquals(22.704157, b3);
        assertVoltageEquals(413.4, b4);
        assertReactivePowerEquals(-50, g1.getTerminal()); // generator 1 has been correctly limited to -50 MVar
        assertReactivePowerEquals(-80.038, g2.getTerminal());
        assertReactivePowerEquals(-80.038, g3.getTerminal());
    }

    @Test
    void testWith3GeneratorsAndAnAdditionalWithLocalRegulation() {
        // create a generator on controlled bus to have "mixed" 1 local plus 3 remote generators controlling voltage
        // at bus 4
        Generator g4 = b4.getVoltageLevel()
                .newGenerator()
                .setId("g4")
                .setBus("b4")
                .setConnectableBus("b4")
                .setEnergySource(EnergySource.THERMAL)
                .setMinP(0)
                .setMaxP(200)
                .setTargetP(100)
                .setTargetV(413.4)
                .setVoltageRegulatorOn(true)
                .add();
        LoadFlowResult result = loadFlowRunner.run(network, parameters);
        assertTrue(result.isOk());
        assertReactivePowerEquals(-52.103, g1.getTerminal());
        assertReactivePowerEquals(-52.103, g2.getTerminal());
        assertReactivePowerEquals(-52.103, g3.getTerminal());
        assertReactivePowerEquals(-52.103, g4.getTerminal()); // local generator has the same reactive power that remote ones

        // check that distribution is correct even with 2 generators connected to local bus
        Generator g4bis = b4.getVoltageLevel()
                .newGenerator()
                .setId("g4bis")
                .setBus("b4")
                .setConnectableBus("b4")
                .setEnergySource(EnergySource.THERMAL)
                .setMinP(0)
                .setMaxP(200)
                .setTargetP(100)
                .setTargetV(413.4)
                .setVoltageRegulatorOn(true)
                .add();
        result = loadFlowRunner.run(network, parameters);
        assertTrue(result.isOk());
        assertReactivePowerEquals(-41.559, g1.getTerminal());
        assertReactivePowerEquals(-41.559, g2.getTerminal());
        assertReactivePowerEquals(-41.559, g3.getTerminal());
        assertReactivePowerEquals(-41.559, g4.getTerminal());
        assertReactivePowerEquals(-41.559, g4bis.getTerminal());

        // check that of we switch g4 PQ with Q=+-10MVar, generators that still regulate voltage already have a correct
        // amount of reactive power
        g4.setTargetQ(-10)
                .setVoltageRegulatorOn(false);
        result = loadFlowRunner.run(network, parameters);
        assertTrue(result.isOk());
        assertReactivePowerEquals(-54.646, g1.getTerminal());
        assertReactivePowerEquals(-54.646, g2.getTerminal());
        assertReactivePowerEquals(-54.646, g3.getTerminal());
        assertReactivePowerEquals(10, g4.getTerminal());
        assertReactivePowerEquals(-54.646, g4bis.getTerminal());

        g4.setTargetQ(10);
        result = loadFlowRunner.run(network, parameters);
        assertTrue(result.isOk());
        assertReactivePowerEquals(-49.563, g1.getTerminal());
        assertReactivePowerEquals(-49.563, g2.getTerminal());
        assertReactivePowerEquals(-49.563, g3.getTerminal());
        assertReactivePowerEquals(-10, g4.getTerminal());
        assertReactivePowerEquals(-49.563, g4bis.getTerminal());

        // same test but with one of the remote generator switched PQ
        g4.setVoltageRegulatorOn(true);
        g2.setTargetQ(-10)
                .setVoltageRegulatorOn(false);
        result = loadFlowRunner.run(network, parameters);
        assertTrue(result.isOk());
        assertReactivePowerEquals(-54.51, g1.getTerminal());
        assertReactivePowerEquals(10, g2.getTerminal());
        assertReactivePowerEquals(-54.51, g3.getTerminal());
        assertReactivePowerEquals(-54.51, g4.getTerminal());
        assertReactivePowerEquals(-54.51, g4bis.getTerminal());

        g2.setTargetQ(10);
        result = loadFlowRunner.run(network, parameters);
        assertTrue(result.isOk());
        assertReactivePowerEquals(-49.449, g1.getTerminal());
        assertReactivePowerEquals(-10, g2.getTerminal());
        assertReactivePowerEquals(-49.449, g3.getTerminal());
        assertReactivePowerEquals(-49.449, g4.getTerminal());
        assertReactivePowerEquals(-49.449, g4bis.getTerminal());

        // try to switch off regulation of the 3 remote generators
        g1.setTargetQ(10).setVoltageRegulatorOn(false);
        g2.setTargetQ(10).setVoltageRegulatorOn(false);
        g3.setTargetQ(10).setVoltageRegulatorOn(false);
        result = loadFlowRunner.run(network, parameters);
        assertTrue(result.isOk());
        assertReactivePowerEquals(-10, g1.getTerminal());
        assertReactivePowerEquals(-10, g2.getTerminal());
        assertReactivePowerEquals(-10, g3.getTerminal());
        assertReactivePowerEquals(-88.407, g4.getTerminal());
        assertReactivePowerEquals(-88.407, g4bis.getTerminal());
    }

    @Test
    void testGeneratorRemoteReactivePowerControl() {
        // create a basic 4-buses network
        Network network = FourBusNetworkFactory.createBaseNetwork();
        Generator g4 = network.getGenerator("g4");
        Generator g1 = network.getGenerator("g1");
        Line l34 = network.getLine("l34");
        Line l12 = network.getLine("l12");
        Line l13 = network.getLine("l13");

        double targetQ = 1.0;

        // disable voltage control on g4
        g4.setTargetQ(0).setVoltageRegulatorOn(false);

        // first test: generator g4 regulates reactive power on line 4->3 (on side of g4)
        g4.newExtension(RemoteReactivePowerControlAdder.class)
          .withTargetQ(targetQ)
          .withRegulatingTerminal(l34.getTerminal(TwoSides.TWO))
          .withEnabled(true).add();

        parameters.getExtension(OpenLoadFlowParameters.class).setReactivePowerRemoteControl(true);

        LoadFlowResult result = loadFlowRunner.run(network, parameters);
        assertTrue(result.isOk());
        assertReactivePowerEquals(targetQ, l34.getTerminal(TwoSides.TWO));

        // second test: generator g4 regulates reactive power on line 3->4 (on the opposite side of the line)
        g4.newExtension(RemoteReactivePowerControlAdder.class)
          .withTargetQ(targetQ)
          .withRegulatingTerminal(l34.getTerminal(TwoSides.ONE))
          .withEnabled(true).add();

        result = loadFlowRunner.run(network, parameters);
        assertTrue(result.isOk());
        assertReactivePowerEquals(targetQ, l34.getTerminal(TwoSides.ONE));

        // third test: generator g4 regulates reactive power on line 1->2 (line which is not linked to bus 4)
        g4.newExtension(RemoteReactivePowerControlAdder.class)
          .withTargetQ(targetQ)
          .withRegulatingTerminal(l12.getTerminal(TwoSides.ONE))
          .withEnabled(true).add();

        result = loadFlowRunner.run(network, parameters);
        assertTrue(result.isOk());
        assertReactivePowerEquals(targetQ, l12.getTerminal(TwoSides.ONE));
    }

    @Test
    void testDiscardedGeneratorRemoteReactivePowerControls() {
        // create a basic 4-buses network
        Network network = FourBusNetworkFactory.createBaseNetwork();
        Generator g4 = network.getGenerator("g4");
        Line l34 = network.getLine("l34");
        l34.getTerminal1().disconnect();

        double targetQ = 1.0;

        // disable voltage control on g4
        g4.setTargetQ(0).setVoltageRegulatorOn(false);

        // first test: generator g4 regulates reactive power on line 4->3 (on side of g4)
        g4.newExtension(RemoteReactivePowerControlAdder.class)
                .withTargetQ(targetQ)
                .withRegulatingTerminal(l34.getTerminal(TwoSides.TWO))
                .withEnabled(true).add();

        parameters.getExtension(OpenLoadFlowParameters.class).setReactivePowerRemoteControl(true);

        LoadFlowResult result = loadFlowRunner.run(network, parameters);
        assertTrue(result.isOk());
        assertReactivePowerEquals(0.0, l34.getTerminal(TwoSides.TWO));

        l34.getTerminal2().disconnect();
        LoadFlowResult result2 = loadFlowRunner.run(network, parameters);
        assertTrue(result2.isOk());
        assertReactivePowerEquals(Double.NaN, l34.getTerminal(TwoSides.TWO));
    }

    @Test
    void testSharedGeneratorRemoteReactivePowerControl() {
        // we create a basic 4-buses network
        Network network = FourBusNetworkFactory.createBaseNetwork();
        Bus b1 = network.getBusBreakerView().getBus("b1");
        Bus b2 = network.getBusBreakerView().getBus("b2");
        Bus b4 = network.getBusBreakerView().getBus("b4");
        Generator g4 = network.getGenerator("g4");
        Generator g1 = network.getGenerator("g1");
        Line l34 = network.getLine("l34");
        createGenerator(b2, "g2", 0);

        double targetQ = 1.0;

        // we disable the voltage control of g1 and g4
        g1.setTargetQ(0).setVoltageRegulatorOn(false);
        g4.setTargetQ(0).setVoltageRegulatorOn(false);

        // generators g1 and g4 both regulate reactive power on line 4->3
        g1.newExtension(RemoteReactivePowerControlAdder.class)
                .withTargetQ(targetQ)
                .withRegulatingTerminal(l34.getTerminal(TwoSides.TWO))
                .withEnabled(true).add();
        g4.newExtension(RemoteReactivePowerControlAdder.class)
                .withTargetQ(targetQ)
                .withRegulatingTerminal(l34.getTerminal(TwoSides.TWO))
                .withEnabled(true).add();

        parameters.getExtension(OpenLoadFlowParameters.class).setReactivePowerRemoteControl(true);
        LoadFlowResult result = loadFlowRunner.run(network, parameters);
        assertTrue(result.isOk());
        assertReactivePowerEquals(1, l34.getTerminal(TwoSides.TWO));
        assertEquals(0.0, Math.abs(b1.getConnectedTerminalStream().mapToDouble(Terminal::getQ).sum()), DELTA_POWER);
        assertEquals(0.0, Math.abs(b4.getConnectedTerminalStream().mapToDouble(Terminal::getQ).sum()), DELTA_POWER);

        // generators g1 and g4 both regulate reactive power on line 4->3
        g1.newExtension(RemoteReactivePowerControlAdder.class)
                .withTargetQ(targetQ)
                .withRegulatingTerminal(l34.getTerminal(TwoSides.TWO))
                .withEnabled(true).add();
        g4.newExtension(RemoteReactivePowerControlAdder.class)
                .withTargetQ(targetQ)
                .withRegulatingTerminal(l34.getTerminal(TwoSides.ONE))
                .withEnabled(true).add();

        parameters.getExtension(OpenLoadFlowParameters.class).setReactivePowerRemoteControl(true);
        LoadFlowResult result2 = loadFlowRunner.run(network, parameters);
        assertTrue(result2.isOk());
        assertReactivePowerEquals(1, l34.getTerminal(TwoSides.TWO));
        assertEquals(0.0, Math.abs(b1.getConnectedTerminalStream().mapToDouble(Terminal::getQ).sum()), DELTA_POWER);
        assertEquals(0.0, Math.abs(b4.getConnectedTerminalStream().mapToDouble(Terminal::getQ).sum()), DELTA_POWER);
    }

    @Test
    void testSharedGeneratorRemoteReactivePowerControl2() {
        // generators g1 and g4 both regulate reactive power on line 4->3
        // reactive keys are not set -> fallback case: equally distributed
        Network network1 = FourBusNetworkFactory.createWithReactiveControl();
        Generator g4n1 = network1.getGenerator("g4");
        Generator g1n1 = network1.getGenerator("g1");
        Line l34n1 = network1.getLine("l34");

        parameters.getExtension(OpenLoadFlowParameters.class)
                .setReactivePowerRemoteControl(true)
                .setNewtonRaphsonStoppingCriteriaType(NewtonRaphsonStoppingCriteriaType.PER_EQUATION_TYPE_CRITERIA)
                .setMaxReactivePowerMismatch(DELTA_POWER); // needed to ensure convergence within a DELTA_POWER
                                                           // tolerance in Q for the controlled branch

        LoadFlowResult result1 = loadFlowRunner.run(network1, parameters);
        assertTrue(result1.isOk());
        assertReactivePowerEquals(2, l34n1.getTerminal(TwoSides.TWO));
        // reactive power equally partitioned
        assertEquals(Math.abs(g1n1.getTerminal().getQ()), Math.abs(g4n1.getTerminal().getQ()), DELTA_POWER);

        // generators g1 and g4 both regulate reactive power on line 4->3
        // reactive keys are set -> 75% for g1 and 25% for g4
        Network network2 = FourBusNetworkFactory.createWithReactiveControl();
        Line l34n2 = network2.getLine("l34");
        Generator g4n2 = network2.getGenerator("g4");
        Generator g1n2 = network2.getGenerator("g1");
        g1n2.newExtension(CoordinatedReactiveControlAdder.class).withQPercent(75).add();
        g4n2.newExtension(CoordinatedReactiveControlAdder.class).withQPercent(25).add();

        LoadFlowResult result2 = loadFlowRunner.run(network2, parameters);
        assertTrue(result2.isOk());
        assertReactivePowerEquals(2, l34n2.getTerminal(TwoSides.TWO));
        // reactive power partitioned 1:3
        assertEquals(Math.abs(g1n2.getTerminal().getQ()), 3 * Math.abs(g4n2.getTerminal().getQ()), DELTA_POWER);
    }

    @Test
    void testSharedGeneratorRemoteReactivePowerControl3() {
        // only generator g1 regulates reactive power on line 4->3
        Network network1 = FourBusNetworkFactory.createWithReactiveControl2GeneratorsOnSameBus();
        Generator g1n1 = network1.getGenerator("g1");
        network1.getGenerator("g1Bis").getExtension(RemoteReactivePowerControl.class).setEnabled(false);
        Line l34n1 = network1.getLine("l34");

        parameters.getExtension(OpenLoadFlowParameters.class).setReactivePowerRemoteControl(true);
        LoadFlowResult result1 = loadFlowRunner.run(network1, parameters);
        assertTrue(result1.isOk());
        assertReactivePowerEquals(2, l34n1.getTerminal(TwoSides.TWO));

        // both generators g1 and g1Bis (same bus) regulate reactive power on line 4->3 equally
        Network network2 = FourBusNetworkFactory.createWithReactiveControl2GeneratorsOnSameBus();
        Generator g1n2 = network2.getGenerator("g1");
        Line l34n2 = network2.getLine("l34");

        LoadFlowResult result2 = loadFlowRunner.run(network2, parameters);
        assertTrue(result2.isOk());
        assertReactivePowerEquals(2, l34n2.getTerminal(TwoSides.TWO));

        // in second run reactive power is divided by 2 due to the presence of the second generator g1Bis
        assertEquals(g1n1.getTerminal().getQ(), 2 * g1n2.getTerminal().getQ(), DELTA_POWER);
    }

    @Test
    void testSharedGeneratorRemoteReactivePowerControl4() {
        // generators g1, g1Bis and g4 regulate reactive power on line 4->3
        Network network = FourBusNetworkFactory.createWithReactiveControl2GeneratorsOnSameBusAnd1Extra();
        Generator g1 = network.getGenerator("g1");
        Generator g4 = network.getGenerator("g4");
        Line l34 = network.getLine("l34");

        parameters.getExtension(OpenLoadFlowParameters.class).setReactivePowerRemoteControl(true);
        LoadFlowResult result = loadFlowRunner.run(network, parameters);
        assertTrue(result.isOk());
        assertReactivePowerEquals(2, l34.getTerminal(TwoSides.TWO));
        // reactive power partitioned 2 (bus1 with 2 generators) : 1 (bus4)
        assertEquals(Math.abs(g1.getTerminal().getQ()), Math.abs(g4.getTerminal().getQ()), DELTA_POWER);
    }

    @Test
    void testNotSupportedGeneratorRemoteReactivePowerControl() {
        // Create a basic 4-buses network
        Network network = FourBusNetworkFactory.createBaseNetwork();
        Generator g4 = network.getGenerator("g4");
        Line l34 = network.getLine("l34");

        double targetQ = 1.0;

        // first test: generator g4 regulates reactive power on line 4->3 (on side of g4)
        g4.newExtension(RemoteReactivePowerControlAdder.class)
                .withTargetQ(targetQ)
                .withRegulatingTerminal(l34.getTerminal(TwoSides.TWO))
                .withEnabled(true).add();

        parameters.getExtension(OpenLoadFlowParameters.class).setReactivePowerRemoteControl(true);

        LoadFlowResult result = loadFlowRunner.run(network, parameters);
        assertTrue(result.isOk());
        assertReactivePowerEquals(0.274417, l34.getTerminal(TwoSides.TWO));
    }

    @Test
<<<<<<< HEAD
    void testNotSupportedGeneratorRemoteReactivePowerControl2() {
=======
    void testGeneratorUpdateWithReactivePowerControlDisabled() {
        // control is off through parameters
        Network network2 = FourBusNetworkFactory.createWithReactiveControl2GeneratorsOnSameBus();
        Generator g1n1 = network2.getGenerator("g1Bis");
        g1n1.setTargetQ(5.0);
        Generator g1n2 = network2.getGenerator("g1");
        g1n2.setTargetQ(3.0);
        Line l34n2 = network2.getLine("l34");
        LoadFlowResult result2 = loadFlowRunner.run(network2, parameters);
        assertTrue(result2.isOk());
        assertReactivePowerEquals(-0.287, l34n2.getTerminal(TwoSides.TWO));
        assertReactivePowerEquals(-5.0, g1n1.getTerminal());
        assertReactivePowerEquals(-3.0, g1n2.getTerminal());
    }

    @Test
    void testNotSupportedRemoteReactivePowerControl2() {
>>>>>>> af0a9e3d
        Network network = FourBusNetworkFactory.createWithTwoGeneratorsAtBus2();
        Generator g2 = network.getGenerator("g2");
        Line l34 = network.getLine("l34");

        double targetQ = 1.0;

        // generator g2 regulates reactive power on line 4->3
        // generator g5 regulates voltage
        // they are both connected to the same bus
        g2.setTargetQ(0).setVoltageRegulatorOn(false);
        g2.newExtension(RemoteReactivePowerControlAdder.class)
                .withTargetQ(targetQ)
                .withRegulatingTerminal(l34.getTerminal(TwoSides.TWO))
                .withEnabled(true).add();

        parameters.getExtension(OpenLoadFlowParameters.class).setReactivePowerRemoteControl(true);

        LoadFlowResult result = loadFlowRunner.run(network, parameters);
        assertTrue(result.isOk());
        assertReactivePowerEquals(0.162232, l34.getTerminal(TwoSides.TWO));
    }

    @Test
    void testNotSupportedGeneratorRemoteReactivePowerControl3() {
        Network network = FourBusNetworkFactory.createBaseNetwork();
        Generator g4 = network.getGenerator("g4");
        Load l = network.getLoad("d2");

        double targetQ = 1.0;

        g4.setTargetQ(0).setVoltageRegulatorOn(false);
        g4.newExtension(RemoteReactivePowerControlAdder.class)
                .withTargetQ(targetQ)
                .withRegulatingTerminal(l.getTerminal()) // not supported.
                .withEnabled(true).add();

        parameters.getExtension(OpenLoadFlowParameters.class).setReactivePowerRemoteControl(true);

        LoadFlowResult result = loadFlowRunner.run(network, parameters);
        assertTrue(result.isOk());
    }

    @Test
    void testGeneratorRemoteReactivePowerControl2() {
        Network network = EurostagFactory.fix(EurostagTutorialExample1Factory.create());
        VoltageLevel vlload = network.getVoltageLevel("VLLOAD");
        Bus nload = vlload.getBusBreakerView().getBus("NLOAD");
        vlload.newGenerator()
                .setId("GEN2")
                .setBus(nload.getId())
                .setConnectableBus(nload.getId())
                .setMinP(-9999.99D)
                .setMaxP(9999.99D)
                .setVoltageRegulatorOn(true)
                .setTargetV(150D)
                .setTargetP(0.0D)
                .setTargetQ(301.0D)
                .add();
        Generator generator2 = network.getGenerator("GEN2");
        generator2.newReactiveCapabilityCurve()
                .beginPoint()
                .setP(3.0D)
                .setMaxQ(5.0D)
                .setMinQ(4.0D)
                .endPoint()
                .beginPoint()
                .setP(0.0D)
                .setMaxQ(7.0D)
                .setMinQ(6.0D)
                .endPoint()
                .beginPoint()
                .setP(1.0D)
                .setMaxQ(5.0D)
                .setMinQ(4.0D)
                .endPoint()
                .add();

        Generator gen = network.getGenerator("GEN");
        TwoWindingsTransformer twt = network.getTwoWindingsTransformer("NGEN_NHV1");

        double targetQ = 1.0;

        gen.setTargetQ(0).setVoltageRegulatorOn(false);

        gen.newExtension(RemoteReactivePowerControlAdder.class)
                .withTargetQ(targetQ)
                .withRegulatingTerminal(twt.getTerminal(TwoSides.TWO))
                .withEnabled(true).add();

        parameters.getExtension(OpenLoadFlowParameters.class).setReactivePowerRemoteControl(true);

        LoadFlowResult result = loadFlowRunner.run(network, parameters);
        assertTrue(result.isOk());
        assertReactivePowerEquals(targetQ, twt.getTerminal(TwoSides.TWO));
    }

    @Test
    void testReactiveRangeCheckMode() {
        parameters.setUseReactiveLimits(true);
        Network network = EurostagFactory.fix(EurostagTutorialExample1Factory.create());
        VoltageLevel vlload = network.getVoltageLevel("VLLOAD");
        Bus nload = vlload.getBusBreakerView().getBus("NLOAD");
        vlload.newGenerator()
                .setId("GEN2")
                .setBus(nload.getId())
                .setConnectableBus(nload.getId())
                .setMinP(-9999.99D)
                .setMaxP(9999.99D)
                .setVoltageRegulatorOn(true)
                .setTargetV(150D)
                .setTargetP(0.0D)
                .setTargetQ(301.0D)
                .add();
        Generator generator2 = network.getGenerator("GEN2");
        generator2.newReactiveCapabilityCurve()
                .beginPoint()
                .setP(3.0D)
                .setMaxQ(100)
                .setMinQ(-100)
                .endPoint()
                .beginPoint()
                .setP(0.0D)
                .setMaxQ(100)
                .setMinQ(-100)
                .endPoint()
                .beginPoint()
                .setP(1.0D)
                .setMaxQ(5.0D)
                .setMinQ(5.0D)
                .endPoint()
                .add();

        LoadFlowResult result = loadFlowRunner.run(network, parameters);
        assertTrue(result.isOk());
        assertVoltageEquals(150.0, nload);

        generator2.setTargetP(1.0);
        parameters.getExtension(OpenLoadFlowParameters.class).setReactiveRangeCheckMode(OpenLoadFlowParameters.ReactiveRangeCheckMode.TARGET_P);
        LoadFlowResult result2 = loadFlowRunner.run(network, parameters);
        assertTrue(result2.isOk());
        assertVoltageEquals(164.88, nload);

        generator2.setTargetP(0.0);
        parameters.getExtension(OpenLoadFlowParameters.class).setReactiveRangeCheckMode(OpenLoadFlowParameters.ReactiveRangeCheckMode.MIN_MAX);
        LoadFlowResult result3 = loadFlowRunner.run(network, parameters);
        assertTrue(result3.isOk());
        assertVoltageEquals(164.88, nload);
    }

    @Test
    void testWithZeroReactiveKey() {
        g1.newExtension(CoordinatedReactiveControlAdder.class).withQPercent(0).add();
        LfNetwork lfNetwork = LfNetwork.load(network, new LfNetworkLoaderImpl(), new LfNetworkParameters()).get(0);
        assertTrue(lfNetwork.getGeneratorById(g1.getId()).getRemoteControlReactiveKey().isEmpty()); // zero is fixed to empty
    }

    @Test
    void testGeneratorRemoteReactivePowerControlInsideReactiveLimits() {
        // create a basic 4-buses network
        Network network = FourBusNetworkFactory.createBaseNetwork();
        Generator g4 = network.getGenerator("g4");
        Line l34 = network.getLine("l34");

        double targetQ = 4.0;

        // disable voltage control on g4
        g4.setTargetQ(0.0).setVoltageRegulatorOn(false);

        // first test: generator g4 regulates reactive power on line 4->3 (on side of g4)
        g4.newExtension(RemoteReactivePowerControlAdder.class)
                .withTargetQ(targetQ)
                .withRegulatingTerminal(l34.getTerminal(TwoSides.TWO))
                .withEnabled(true).add();

        g4.newMinMaxReactiveLimits().setMinQ(-15.0).setMaxQ(15.0).add();

        parameters.setUseReactiveLimits(true);
        parameters.getExtension(OpenLoadFlowParameters.class).setReactivePowerRemoteControl(true);

        LoadFlowResult result = loadFlowRunner.run(network, parameters);
        assertTrue(result.isOk());
        assertReactivePowerEquals(-10.296, g4.getTerminal());
        assertReactivePowerEquals(4.004, l34.getTerminal2());
        assertEquals(0.0, Math.abs(network.getBusView().getBus("b4_vl_0").getConnectedTerminalStream().mapToDouble(Terminal::getQ).sum()), 1E-2);
    }

    @Test
    void testGeneratorRemoteReactivePowerControlOutsideReactiveLimits() {
        // create a basic 4-buses network
        Network network = FourBusNetworkFactory.createBaseNetwork();
        Generator g4 = network.getGenerator("g4");
        Line l34 = network.getLine("l34");

        double targetQ = 4.0;

        // disable voltage control on g4
        g4.setTargetQ(0.0).setVoltageRegulatorOn(false);

        // first test: generator g4 regulates reactive power on line 4->3 (on side of g4)
        g4.newExtension(RemoteReactivePowerControlAdder.class)
                .withTargetQ(targetQ)
                .withRegulatingTerminal(l34.getTerminal(TwoSides.TWO))
                .withEnabled(true).add();

        g4.newMinMaxReactiveLimits().setMinQ(-5.0).setMaxQ(5.0).add();

        parameters.setUseReactiveLimits(true);
        parameters.getExtension(OpenLoadFlowParameters.class).setReactivePowerRemoteControl(true);

        LoadFlowResult result = loadFlowRunner.run(network, parameters);
        assertTrue(result.isOk());
        assertReactivePowerEquals(-5.0, g4.getTerminal());
        assertReactivePowerEquals(2.031, l34.getTerminal2());
        assertEquals(0.0, Math.abs(network.getBusView().getBus("b4_vl_0").getConnectedTerminalStream().mapToDouble(Terminal::getQ).sum()), 1E-2);
    }
}<|MERGE_RESOLUTION|>--- conflicted
+++ resolved
@@ -581,9 +581,6 @@
     }
 
     @Test
-<<<<<<< HEAD
-    void testNotSupportedGeneratorRemoteReactivePowerControl2() {
-=======
     void testGeneratorUpdateWithReactivePowerControlDisabled() {
         // control is off through parameters
         Network network2 = FourBusNetworkFactory.createWithReactiveControl2GeneratorsOnSameBus();
@@ -600,8 +597,7 @@
     }
 
     @Test
-    void testNotSupportedRemoteReactivePowerControl2() {
->>>>>>> af0a9e3d
+    void testNotSupportedGeneratorRemoteReactivePowerControl2() {
         Network network = FourBusNetworkFactory.createWithTwoGeneratorsAtBus2();
         Generator g2 = network.getGenerator("g2");
         Line l34 = network.getLine("l34");
