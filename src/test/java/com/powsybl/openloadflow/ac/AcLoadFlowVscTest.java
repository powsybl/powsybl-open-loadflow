--- conflicted
+++ resolved
@@ -274,7 +274,15 @@
     }
 
     @Test
-<<<<<<< HEAD
+    void testVscConverterWithoutHvdcLineNpe() {
+        Network network = HvdcNetworkFactory.createVsc();
+        network.getHvdcLine("hvdc23").remove();
+        LoadFlow.Runner loadFlowRunner = new LoadFlow.Runner(new OpenLoadFlowProvider(new DenseMatrixFactory()));
+        LoadFlowResult result = loadFlowRunner.run(network);
+        assertTrue(result.isFullyConverged());
+    }
+
+    @Test
     void testOnConnectedComponent() {
         Network network = HvdcNetworkFactory.createVsc();
         network.newLine() // in order to have only one synchronous component for the moment.
@@ -306,13 +314,5 @@
         VscConverterStation cs3 = network.getVscConverterStation("cs3");
         assertActivePowerEquals(-49.35, cs3.getTerminal());
         assertReactivePowerEquals(245.044, cs3.getTerminal());
-=======
-    void testVscConverterWithoutHvdcLineNpe() {
-        Network network = HvdcNetworkFactory.createVsc();
-        network.getHvdcLine("hvdc23").remove();
-        LoadFlow.Runner loadFlowRunner = new LoadFlow.Runner(new OpenLoadFlowProvider(new DenseMatrixFactory()));
-        LoadFlowResult result = loadFlowRunner.run(network);
-        assertTrue(result.isFullyConverged());
->>>>>>> dd38a35c
     }
 }