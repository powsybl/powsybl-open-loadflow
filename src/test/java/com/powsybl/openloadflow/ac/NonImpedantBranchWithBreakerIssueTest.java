/**
 * Copyright (c) 2021, RTE (http://www.rte-france.com)
 * This Source Code Form is subject to the terms of the Mozilla Public
 * License, v. 2.0. If a copy of the MPL was not distributed with this
 * file, You can obtain one at http://mozilla.org/MPL/2.0/.
 */
package com.powsybl.openloadflow.ac;

import com.powsybl.iidm.network.Bus;
import com.powsybl.iidm.network.Network;
import com.powsybl.math.matrix.DenseMatrixFactory;
import com.powsybl.openloadflow.ac.equations.AcEquationSystemCreationParameters;
import com.powsybl.openloadflow.ac.nr.NewtonRaphsonParameters;
import com.powsybl.openloadflow.network.*;
import com.powsybl.openloadflow.network.impl.Networks;
import com.powsybl.openloadflow.network.util.UniformValueVoltageInitializer;
import org.junit.jupiter.api.Test;

import java.util.Collections;

import static org.junit.jupiter.api.Assertions.assertEquals;

/**
 * @author Geoffroy Jamgotchian <geoffroy.jamgotchian at rte-france.com>
 */
class NonImpedantBranchWithBreakerIssueTest {

    @Test
    void busBreakerAndNonImpedantBranchIssue() {
        Network network = NodeBreakerNetworkFactory.create3barsAndJustOneVoltageLevel();
        network.getGenerator("G1").newMinMaxReactiveLimits().setMaxQ(100).setMinQ(-100).add();
        network.getGenerator("G2").newMinMaxReactiveLimits().setMaxQ(100).setMinQ(-100).add();
        LfNetworkParameters networkParameters = new LfNetworkParameters()
                .setBreakers(true);
        AcEquationSystemCreationParameters equationSystemCreationParameters = new AcEquationSystemCreationParameters(false);
        NewtonRaphsonParameters newtonRaphsonParameters = new NewtonRaphsonParameters();
        LfNetwork lfNetwork = Networks.load(network, networkParameters).get(0);
        AcLoadFlowParameters acLoadFlowParameters = new AcLoadFlowParameters(networkParameters, equationSystemCreationParameters,
                                                                             newtonRaphsonParameters, Collections.emptyList(),
                                                                             AcLoadFlowParameters.DEFAULT_MAX_OUTER_LOOP_ITERATIONS,
                                                                             new DenseMatrixFactory(), new UniformValueVoltageInitializer(),
                                                                             false);
        try (var context = new AcLoadFlowContext(lfNetwork, acLoadFlowParameters)) {
            new AcloadFlowEngine(context)
                    .run();
        }
<<<<<<< HEAD
        lfNetwork.updateState(new LfNetworkStateUpdateParameters(false, false, false, false, false, false, false, ReactivePowerDispatchMode.Q_PROPORTIONAL));
=======
        lfNetwork.updateState(new LfNetworkStateUpdateParameters(false, false, false, false, false, false, false, ReactivePowerDispatchMode.Q_EQUAL_PROPORTION));
>>>>>>> df0a4ff7
        for (Bus bus : network.getBusView().getBuses()) {
            assertEquals(400, bus.getV(), 0);
            assertEquals(0, bus.getAngle(), 0);
        }
        assertEquals(-100, network.getGenerator("G1").getTerminal().getQ(), 0);
        assertEquals(-100, network.getGenerator("G2").getTerminal().getQ(), 0);
    }

    @Test
    void busBreakerAndNonImpedantBranchIssueRef() {
        Network network = NodeBreakerNetworkFactory.create3barsAndJustOneVoltageLevel();
        LfNetworkParameters networkParameters = new LfNetworkParameters();
        LfNetwork lfNetwork = Networks.load(network, networkParameters).get(0);
        AcEquationSystemCreationParameters equationSystemCreationParameters = new AcEquationSystemCreationParameters(false);
        NewtonRaphsonParameters newtonRaphsonParameters = new NewtonRaphsonParameters();
        AcLoadFlowParameters acLoadFlowParameters = new AcLoadFlowParameters(networkParameters, equationSystemCreationParameters,
                                                                             newtonRaphsonParameters, Collections.emptyList(),
                                                                             AcLoadFlowParameters.DEFAULT_MAX_OUTER_LOOP_ITERATIONS,
                                                                             new DenseMatrixFactory(), new UniformValueVoltageInitializer(),
                                                                             false);
        try (var context = new AcLoadFlowContext(lfNetwork, acLoadFlowParameters)) {
            new AcloadFlowEngine(context)
                    .run();
        }
<<<<<<< HEAD
        lfNetwork.updateState(new LfNetworkStateUpdateParameters(false, false, false, false, false, false, false, ReactivePowerDispatchMode.Q_PROPORTIONAL));
=======
        lfNetwork.updateState(new LfNetworkStateUpdateParameters(false, false, false, false, false, false, false, ReactivePowerDispatchMode.Q_EQUAL_PROPORTION));
>>>>>>> df0a4ff7
        assertEquals(-100, network.getGenerator("G1").getTerminal().getQ(), 0);
        assertEquals(-100, network.getGenerator("G2").getTerminal().getQ(), 0);
    }
}<|MERGE_RESOLUTION|>--- conflicted
+++ resolved
@@ -44,11 +44,7 @@
             new AcloadFlowEngine(context)
                     .run();
         }
-<<<<<<< HEAD
-        lfNetwork.updateState(new LfNetworkStateUpdateParameters(false, false, false, false, false, false, false, ReactivePowerDispatchMode.Q_PROPORTIONAL));
-=======
         lfNetwork.updateState(new LfNetworkStateUpdateParameters(false, false, false, false, false, false, false, ReactivePowerDispatchMode.Q_EQUAL_PROPORTION));
->>>>>>> df0a4ff7
         for (Bus bus : network.getBusView().getBuses()) {
             assertEquals(400, bus.getV(), 0);
             assertEquals(0, bus.getAngle(), 0);
@@ -73,11 +69,7 @@
             new AcloadFlowEngine(context)
                     .run();
         }
-<<<<<<< HEAD
-        lfNetwork.updateState(new LfNetworkStateUpdateParameters(false, false, false, false, false, false, false, ReactivePowerDispatchMode.Q_PROPORTIONAL));
-=======
         lfNetwork.updateState(new LfNetworkStateUpdateParameters(false, false, false, false, false, false, false, ReactivePowerDispatchMode.Q_EQUAL_PROPORTION));
->>>>>>> df0a4ff7
         assertEquals(-100, network.getGenerator("G1").getTerminal().getQ(), 0);
         assertEquals(-100, network.getGenerator("G2").getTerminal().getQ(), 0);
     }
