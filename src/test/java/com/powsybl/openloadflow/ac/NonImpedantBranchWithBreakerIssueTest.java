--- conflicted
+++ resolved
@@ -35,11 +35,7 @@
             new AcloadFlowEngine(context)
                     .run();
         }
-<<<<<<< HEAD
-        lfNetwork.updateState(new LfNetworkStateUpdateParameters(false, false, false, false, false, false, false, ReactivePowerDispatchMode.Q_EQUAL_PROPORTION, false));
-=======
-        lfNetwork.updateState(new LfNetworkStateUpdateParameters(false, false, false, false, false, false, false, false, ReactivePowerDispatchMode.Q_EQUAL_PROPORTION));
->>>>>>> b518a4d6
+        lfNetwork.updateState(new LfNetworkStateUpdateParameters(false, false, false, false, false, false, false, false, ReactivePowerDispatchMode.Q_EQUAL_PROPORTION, false));
         for (Bus bus : network.getBusView().getBuses()) {
             assertEquals(400, bus.getV(), 0);
             assertEquals(0, bus.getAngle(), 0);
@@ -60,11 +56,7 @@
             new AcloadFlowEngine(context)
                     .run();
         }
-<<<<<<< HEAD
-        lfNetwork.updateState(new LfNetworkStateUpdateParameters(false, false, false, false, false, false, false, ReactivePowerDispatchMode.Q_EQUAL_PROPORTION, false));
-=======
-        lfNetwork.updateState(new LfNetworkStateUpdateParameters(false, false, false, false, false, false, false, false, ReactivePowerDispatchMode.Q_EQUAL_PROPORTION));
->>>>>>> b518a4d6
+        lfNetwork.updateState(new LfNetworkStateUpdateParameters(false, false, false, false, false, false, false, false, ReactivePowerDispatchMode.Q_EQUAL_PROPORTION, false));
         assertEquals(-100, network.getGenerator("G1").getTerminal().getQ(), 0);
         assertEquals(-100, network.getGenerator("G2").getTerminal().getQ(), 0);
     }
