/**
 * Copyright (c) 2022, RTE (http://www.rte-france.com)
 * This Source Code Form is subject to the terms of the Mozilla Public
 * License, v. 2.0. If a copy of the MPL was not distributed with this
 * file, You can obtain one at http://mozilla.org/MPL/2.0/.
 */
package com.powsybl.openloadflow.ac;

import com.powsybl.iidm.network.Switch;
import com.powsybl.iidm.network.VariantManagerConstants;
import com.powsybl.iidm.network.test.EurostagTutorialExample1Factory;
import com.powsybl.iidm.xml.test.MetrixTutorialSixBusesFactory;
import com.powsybl.loadflow.LoadFlow;
import com.powsybl.loadflow.LoadFlowParameters;
import com.powsybl.loadflow.LoadFlowResult;
import com.powsybl.math.matrix.DenseMatrixFactory;
import com.powsybl.openloadflow.NetworkCache;
import com.powsybl.openloadflow.OpenLoadFlowParameters;
import com.powsybl.openloadflow.OpenLoadFlowProvider;
import com.powsybl.openloadflow.network.EurostagFactory;
<<<<<<< HEAD
import com.powsybl.openloadflow.network.NodeBreakerNetworkFactory;
=======
import com.powsybl.openloadflow.network.ShuntNetworkFactory;
>>>>>>> a8d2a8f0
import org.junit.jupiter.api.BeforeEach;
import org.junit.jupiter.api.Disabled;
import org.junit.jupiter.api.Test;

<<<<<<< HEAD
import static com.powsybl.openloadflow.util.LoadFlowAssert.assertActivePowerEquals;
import static com.powsybl.openloadflow.util.LoadFlowAssert.assertVoltageEquals;
=======
import static com.powsybl.openloadflow.util.LoadFlowAssert.*;
>>>>>>> a8d2a8f0
import static org.junit.jupiter.api.Assertions.*;

/**
 * @author Geoffroy Jamgotchian <geoffroy.jamgotchian at rte-france.com>
 */
class AcLoadFlowWithCachingTest {

    private LoadFlow.Runner loadFlowRunner;

    private LoadFlowParameters parameters;

    @BeforeEach
    void setUp() {
        loadFlowRunner = new LoadFlow.Runner(new OpenLoadFlowProvider(new DenseMatrixFactory()));
        parameters = new LoadFlowParameters();
        OpenLoadFlowParameters.create(parameters)
                .setNetworkCacheEnabled(true);
        NetworkCache.INSTANCE.clear();
    }

    @Test
    void testTargetV() {
        var network = EurostagFactory.fix(EurostagTutorialExample1Factory.create());
        var gen = network.getGenerator("GEN");
        var ngen = network.getBusBreakerView().getBus("NGEN");
        var nload = network.getBusBreakerView().getBus("NLOAD");

        assertEquals(0, NetworkCache.INSTANCE.getEntryCount());
        var result = loadFlowRunner.run(network, parameters);
        assertEquals(1, NetworkCache.INSTANCE.getEntryCount());
        assertEquals(LoadFlowResult.ComponentResult.Status.CONVERGED, result.getComponentResults().get(0).getStatus());
        assertEquals(4, result.getComponentResults().get(0).getIterationCount());
        assertVoltageEquals(24.5, ngen);
        assertVoltageEquals(147.578, nload);

        gen.setTargetV(24.1);

        result = loadFlowRunner.run(network, parameters);
        assertEquals(1, NetworkCache.INSTANCE.getEntryCount());
        assertEquals(LoadFlowResult.ComponentResult.Status.CONVERGED, result.getComponentResults().get(0).getStatus());
        assertEquals(2, result.getComponentResults().get(0).getIterationCount());
        assertVoltageEquals(24.1, ngen);
        assertVoltageEquals(144.402, nload);

        result = loadFlowRunner.run(network, parameters);
        assertEquals(1, NetworkCache.INSTANCE.getEntryCount());
        // FIXME NO_CALCULATION should be added to API
        assertEquals(LoadFlowResult.ComponentResult.Status.FAILED, result.getComponentResults().get(0).getStatus());
        assertEquals(0, result.getComponentResults().get(0).getIterationCount());
    }

    @Test
    void testParameterChange() {
        var network = EurostagFactory.fix(EurostagTutorialExample1Factory.create());

        assertEquals(0, NetworkCache.INSTANCE.getEntryCount());
        loadFlowRunner.run(network, parameters);
        assertEquals(1, NetworkCache.INSTANCE.getEntryCount());
        NetworkCache.Entry entry = NetworkCache.INSTANCE.findEntry(network).orElseThrow();
        loadFlowRunner.run(network, parameters);
        assertEquals(1, NetworkCache.INSTANCE.getEntryCount());
        NetworkCache.Entry entry2 = NetworkCache.INSTANCE.findEntry(network).orElseThrow();
        assertSame(entry, entry2); // reuse same cache

        // run with different parameters
        parameters.setBalanceType(LoadFlowParameters.BalanceType.PROPORTIONAL_TO_LOAD);
        loadFlowRunner.run(network, parameters);
        assertEquals(1, NetworkCache.INSTANCE.getEntryCount());
        NetworkCache.Entry entry3 = NetworkCache.INSTANCE.findEntry(network).orElseThrow();
        assertNotSame(entry, entry3); // cache has been evicted and recreated
    }

    @Test
    @Disabled("Disabled by default because not reliable, depends on JVM, garbage collector, and machine performance")
    void testCacheEviction() {
        int runCount = 10;
        for (int i = 0; i < runCount; i++) {
            var network = EurostagFactory.fix(EurostagTutorialExample1Factory.create());
            loadFlowRunner.run(network, parameters);
            System.gc();
        }
        assertTrue(NetworkCache.INSTANCE.getEntryCount() < runCount);
    }

    @Test
    void testUnsupportedAttributeChange() {
        var network = EurostagFactory.fix(EurostagTutorialExample1Factory.create());
        var gen = network.getGenerator("GEN");

        loadFlowRunner.run(network, parameters);
        assertNotNull(NetworkCache.INSTANCE.findEntry(network).orElseThrow().getContexts());
        gen.setTargetQ(10);
        assertNull(NetworkCache.INSTANCE.findEntry(network).orElseThrow().getContexts());
    }

    @Test
    void testPropertiesChange() {
        var network = EurostagFactory.fix(EurostagTutorialExample1Factory.create());
        var gen = network.getGenerator("GEN");

        loadFlowRunner.run(network, parameters);
        assertNotNull(NetworkCache.INSTANCE.findEntry(network).orElseThrow().getContexts());
        gen.setProperty("foo", "bar");
        assertNotNull(NetworkCache.INSTANCE.findEntry(network).orElseThrow().getContexts());
        gen.setProperty("foo", "baz");
        assertNotNull(NetworkCache.INSTANCE.findEntry(network).orElseThrow().getContexts());
        gen.removeProperty("foo");
        assertNotNull(NetworkCache.INSTANCE.findEntry(network).orElseThrow().getContexts());
    }

    @Test
    void testVariantChange() {
        var network = EurostagFactory.fix(EurostagTutorialExample1Factory.create());

        loadFlowRunner.run(network, parameters);
        assertNotNull(NetworkCache.INSTANCE.findEntry(network).orElseThrow().getContexts());

        network.getVariantManager().cloneVariant(VariantManagerConstants.INITIAL_VARIANT_ID, "v");
        assertNull(NetworkCache.INSTANCE.findEntry(network).orElseThrow().getContexts());

        loadFlowRunner.run(network, parameters);
        assertNotNull(NetworkCache.INSTANCE.findEntry(network).orElseThrow().getContexts());

        network.getVariantManager().cloneVariant(VariantManagerConstants.INITIAL_VARIANT_ID, "v", true);
        assertNull(NetworkCache.INSTANCE.findEntry(network).orElseThrow().getContexts());

        loadFlowRunner.run(network, parameters);
        assertNotNull(NetworkCache.INSTANCE.findEntry(network).orElseThrow().getContexts());

        network.getVariantManager().removeVariant("v");
        assertNull(NetworkCache.INSTANCE.findEntry(network).orElseThrow().getContexts());
    }

    @Test
    void testLoadAddition() {
        var network = EurostagFactory.fix(EurostagTutorialExample1Factory.create());

        loadFlowRunner.run(network, parameters);
        assertNotNull(NetworkCache.INSTANCE.findEntry(network).orElseThrow().getContexts());

        network.getVoltageLevel("VLLOAD").newLoad()
                .setId("NEWLOAD")
                .setConnectableBus("NLOAD")
                .setBus("NLOAD")
                .setP0(10)
                .setQ0(10)
                .add();

        assertNull(NetworkCache.INSTANCE.findEntry(network).orElseThrow().getContexts());
    }

    @Test
    void testLoadRemoval() {
        var network = EurostagFactory.fix(EurostagTutorialExample1Factory.create());

        loadFlowRunner.run(network, parameters);
        assertNotNull(NetworkCache.INSTANCE.findEntry(network).orElseThrow().getContexts());

        network.getLoad("LOAD").remove();

        assertNull(NetworkCache.INSTANCE.findEntry(network).orElseThrow().getContexts());
    }

    @Test
<<<<<<< HEAD
    void testSwitchOpen() {
        var network = NodeBreakerNetworkFactory.create();
        var l1 = network.getLine("L1");
        var l2 = network.getLine("L2");
        for (Switch sw : network.getSwitches()) {
            sw.setRetained(sw.getId().equals("C"));
        }

        var result = loadFlowRunner.run(network, parameters);
        assertEquals(LoadFlowResult.ComponentResult.Status.CONVERGED, result.getComponentResults().get(0).getStatus());
        assertEquals(3, result.getComponentResults().get(0).getIterationCount());
        assertActivePowerEquals(301.884, l1.getTerminal1());
        assertActivePowerEquals(301.884, l2.getTerminal1());

        network.getSwitch("C").setOpen(true);

        result = loadFlowRunner.run(network, parameters);
        assertEquals(LoadFlowResult.ComponentResult.Status.CONVERGED, result.getComponentResults().get(0).getStatus());
        assertEquals(3, result.getComponentResults().get(0).getIterationCount());
        assertActivePowerEquals(3.912, l1.getTerminal1());
        assertActivePowerEquals(603.769, l2.getTerminal1());
    }

    @Test
    void testSwitchClose() {
        var network = NodeBreakerNetworkFactory.create();
        var l1 = network.getLine("L1");
        var l2 = network.getLine("L2");
        for (Switch sw : network.getSwitches()) {
            sw.setRetained(sw.getId().equals("C"));
        }
        var c = network.getSwitch("C");
        c.setOpen(true);

        var result = loadFlowRunner.run(network, parameters);
        assertEquals(LoadFlowResult.ComponentResult.Status.CONVERGED, result.getComponentResults().get(0).getStatus());
        assertEquals(3, result.getComponentResults().get(0).getIterationCount());
        assertActivePowerEquals(3.912, l1.getTerminal1());
        assertActivePowerEquals(603.769, l2.getTerminal1());

        network.getSwitch("C").setOpen(false);

        result = loadFlowRunner.run(network, parameters);
        assertEquals(LoadFlowResult.ComponentResult.Status.CONVERGED, result.getComponentResults().get(0).getStatus());
        assertEquals(3, result.getComponentResults().get(0).getIterationCount());
        assertActivePowerEquals(301.884, l1.getTerminal1());
        assertActivePowerEquals(301.884, l2.getTerminal1());
    }

    @Test
    void testSwitchOpeningIssue() {
        var network = MetrixTutorialSixBusesFactory.create();
        for (Switch sw : network.getSwitches()) {
            sw.setRetained(sw.getId().equals("SOO1_SOO1_DJ_OMN"));
        }
        var c = network.getSwitch("SOO1_SOO1_DJ_OMN");
        c.setOpen(false);
        var result = loadFlowRunner.run(network, parameters);
        assertEquals(LoadFlowResult.ComponentResult.Status.CONVERGED, result.getComponentResults().get(0).getStatus());
        c.setOpen(true);
        result = loadFlowRunner.run(network, parameters);
=======
    void testShunt() {
        var network = ShuntNetworkFactory.create();
        var shunt = network.getShuntCompensator("SHUNT");

        assertTrue(NetworkCache.INSTANCE.findEntry(network).isEmpty());
        loadFlowRunner.run(network, parameters);
        assertNotNull(NetworkCache.INSTANCE.findEntry(network).orElseThrow().getContexts());
        assertActivePowerEquals(0, shunt.getTerminal());
        assertReactivePowerEquals(0, shunt.getTerminal());

        shunt.setSectionCount(1);
        assertNotNull(NetworkCache.INSTANCE.findEntry(network).orElseThrow().getContexts()); // cache has not been invalidated but updated

        loadFlowRunner.run(network, parameters);
        assertActivePowerEquals(0, shunt.getTerminal());
        assertReactivePowerEquals(-152.826, shunt.getTerminal());
    }

    @Test
    void testShunt2() {
        var network = ShuntNetworkFactory.create();
        var shunt = network.getShuntCompensator("SHUNT");

        assertTrue(NetworkCache.INSTANCE.findEntry(network).isEmpty());
        loadFlowRunner.run(network, parameters); // Run a first LF before changing a parameter.
        parameters.setShuntCompensatorVoltageControlOn(true);
        assertNotNull(NetworkCache.INSTANCE.findEntry(network).orElseThrow().getContexts());
        loadFlowRunner.run(network, parameters);
        assertActivePowerEquals(0, shunt.getTerminal());
        assertReactivePowerEquals(-152.826, shunt.getTerminal());
        assertEquals(1, shunt.getSectionCount());

        shunt.setSectionCount(0);
        assertNull(NetworkCache.INSTANCE.findEntry(network).orElseThrow().getContexts()); // cache has been invalidated
    }

    @Test
    void testShunt3() {
        var network = ShuntNetworkFactory.createWithTwoShuntCompensators();
        var shunt = network.getShuntCompensator("SHUNT"); // with voltage control capabilities.

        assertTrue(NetworkCache.INSTANCE.findEntry(network).isEmpty());
        loadFlowRunner.run(network, parameters);
        parameters.setShuntCompensatorVoltageControlOn(true);
        assertNotNull(NetworkCache.INSTANCE.findEntry(network).orElseThrow().getContexts());
        loadFlowRunner.run(network, parameters);
        assertActivePowerEquals(0, shunt.getTerminal());
        assertReactivePowerEquals(-152.826, shunt.getTerminal());
        assertEquals(1, shunt.getSectionCount());

        shunt.setSectionCount(1);
        assertNull(NetworkCache.INSTANCE.findEntry(network).orElseThrow().getContexts()); // cache has been invalidated
>>>>>>> a8d2a8f0
    }
}<|MERGE_RESOLUTION|>--- conflicted
+++ resolved
@@ -18,21 +18,13 @@
 import com.powsybl.openloadflow.OpenLoadFlowParameters;
 import com.powsybl.openloadflow.OpenLoadFlowProvider;
 import com.powsybl.openloadflow.network.EurostagFactory;
-<<<<<<< HEAD
+import com.powsybl.openloadflow.network.ShuntNetworkFactory;
 import com.powsybl.openloadflow.network.NodeBreakerNetworkFactory;
-=======
-import com.powsybl.openloadflow.network.ShuntNetworkFactory;
->>>>>>> a8d2a8f0
 import org.junit.jupiter.api.BeforeEach;
 import org.junit.jupiter.api.Disabled;
 import org.junit.jupiter.api.Test;
 
-<<<<<<< HEAD
-import static com.powsybl.openloadflow.util.LoadFlowAssert.assertActivePowerEquals;
-import static com.powsybl.openloadflow.util.LoadFlowAssert.assertVoltageEquals;
-=======
 import static com.powsybl.openloadflow.util.LoadFlowAssert.*;
->>>>>>> a8d2a8f0
 import static org.junit.jupiter.api.Assertions.*;
 
 /**
@@ -197,7 +189,61 @@
     }
 
     @Test
-<<<<<<< HEAD
+    void testShunt() {
+        var network = ShuntNetworkFactory.create();
+        var shunt = network.getShuntCompensator("SHUNT");
+
+        assertTrue(NetworkCache.INSTANCE.findEntry(network).isEmpty());
+        loadFlowRunner.run(network, parameters);
+        assertNotNull(NetworkCache.INSTANCE.findEntry(network).orElseThrow().getContexts());
+        assertActivePowerEquals(0, shunt.getTerminal());
+        assertReactivePowerEquals(0, shunt.getTerminal());
+
+        shunt.setSectionCount(1);
+        assertNotNull(NetworkCache.INSTANCE.findEntry(network).orElseThrow().getContexts()); // cache has not been invalidated but updated
+
+        loadFlowRunner.run(network, parameters);
+        assertActivePowerEquals(0, shunt.getTerminal());
+        assertReactivePowerEquals(-152.826, shunt.getTerminal());
+    }
+
+    @Test
+    void testShunt2() {
+        var network = ShuntNetworkFactory.create();
+        var shunt = network.getShuntCompensator("SHUNT");
+
+        assertTrue(NetworkCache.INSTANCE.findEntry(network).isEmpty());
+        loadFlowRunner.run(network, parameters); // Run a first LF before changing a parameter.
+        parameters.setShuntCompensatorVoltageControlOn(true);
+        assertNotNull(NetworkCache.INSTANCE.findEntry(network).orElseThrow().getContexts());
+        loadFlowRunner.run(network, parameters);
+        assertActivePowerEquals(0, shunt.getTerminal());
+        assertReactivePowerEquals(-152.826, shunt.getTerminal());
+        assertEquals(1, shunt.getSectionCount());
+
+        shunt.setSectionCount(0);
+        assertNull(NetworkCache.INSTANCE.findEntry(network).orElseThrow().getContexts()); // cache has been invalidated
+    }
+
+    @Test
+    void testShunt3() {
+        var network = ShuntNetworkFactory.createWithTwoShuntCompensators();
+        var shunt = network.getShuntCompensator("SHUNT"); // with voltage control capabilities.
+
+        assertTrue(NetworkCache.INSTANCE.findEntry(network).isEmpty());
+        loadFlowRunner.run(network, parameters);
+        parameters.setShuntCompensatorVoltageControlOn(true);
+        assertNotNull(NetworkCache.INSTANCE.findEntry(network).orElseThrow().getContexts());
+        loadFlowRunner.run(network, parameters);
+        assertActivePowerEquals(0, shunt.getTerminal());
+        assertReactivePowerEquals(-152.826, shunt.getTerminal());
+        assertEquals(1, shunt.getSectionCount());
+
+        shunt.setSectionCount(1);
+        assertNull(NetworkCache.INSTANCE.findEntry(network).orElseThrow().getContexts()); // cache has been invalidated
+    }
+
+    @Test
     void testSwitchOpen() {
         var network = NodeBreakerNetworkFactory.create();
         var l1 = network.getLine("L1");
@@ -259,59 +305,5 @@
         assertEquals(LoadFlowResult.ComponentResult.Status.CONVERGED, result.getComponentResults().get(0).getStatus());
         c.setOpen(true);
         result = loadFlowRunner.run(network, parameters);
-=======
-    void testShunt() {
-        var network = ShuntNetworkFactory.create();
-        var shunt = network.getShuntCompensator("SHUNT");
-
-        assertTrue(NetworkCache.INSTANCE.findEntry(network).isEmpty());
-        loadFlowRunner.run(network, parameters);
-        assertNotNull(NetworkCache.INSTANCE.findEntry(network).orElseThrow().getContexts());
-        assertActivePowerEquals(0, shunt.getTerminal());
-        assertReactivePowerEquals(0, shunt.getTerminal());
-
-        shunt.setSectionCount(1);
-        assertNotNull(NetworkCache.INSTANCE.findEntry(network).orElseThrow().getContexts()); // cache has not been invalidated but updated
-
-        loadFlowRunner.run(network, parameters);
-        assertActivePowerEquals(0, shunt.getTerminal());
-        assertReactivePowerEquals(-152.826, shunt.getTerminal());
-    }
-
-    @Test
-    void testShunt2() {
-        var network = ShuntNetworkFactory.create();
-        var shunt = network.getShuntCompensator("SHUNT");
-
-        assertTrue(NetworkCache.INSTANCE.findEntry(network).isEmpty());
-        loadFlowRunner.run(network, parameters); // Run a first LF before changing a parameter.
-        parameters.setShuntCompensatorVoltageControlOn(true);
-        assertNotNull(NetworkCache.INSTANCE.findEntry(network).orElseThrow().getContexts());
-        loadFlowRunner.run(network, parameters);
-        assertActivePowerEquals(0, shunt.getTerminal());
-        assertReactivePowerEquals(-152.826, shunt.getTerminal());
-        assertEquals(1, shunt.getSectionCount());
-
-        shunt.setSectionCount(0);
-        assertNull(NetworkCache.INSTANCE.findEntry(network).orElseThrow().getContexts()); // cache has been invalidated
-    }
-
-    @Test
-    void testShunt3() {
-        var network = ShuntNetworkFactory.createWithTwoShuntCompensators();
-        var shunt = network.getShuntCompensator("SHUNT"); // with voltage control capabilities.
-
-        assertTrue(NetworkCache.INSTANCE.findEntry(network).isEmpty());
-        loadFlowRunner.run(network, parameters);
-        parameters.setShuntCompensatorVoltageControlOn(true);
-        assertNotNull(NetworkCache.INSTANCE.findEntry(network).orElseThrow().getContexts());
-        loadFlowRunner.run(network, parameters);
-        assertActivePowerEquals(0, shunt.getTerminal());
-        assertReactivePowerEquals(-152.826, shunt.getTerminal());
-        assertEquals(1, shunt.getSectionCount());
-
-        shunt.setSectionCount(1);
-        assertNull(NetworkCache.INSTANCE.findEntry(network).orElseThrow().getContexts()); // cache has been invalidated
->>>>>>> a8d2a8f0
     }
 }