--- conflicted
+++ resolved
@@ -479,11 +479,8 @@
         assertEquals(5, result.getComponentResults().get(0).getIterationCount());
         var b10 = network.getBusBreakerView().getBus("B10");
         assertVoltageEquals(12.7, b10);
-<<<<<<< HEAD
-=======
         assertReactivePowerEquals(-17.826, network.getGenerator("B6-G").getTerminal());
         assertReactivePowerEquals(-17.827, network.getGenerator("B8-G").getTerminal());
->>>>>>> c441ce06
 
         // update pilot point target voltage
         pilotPoint.setTargetV(12.5);
@@ -493,11 +490,8 @@
         assertEquals(LoadFlowResult.ComponentResult.Status.CONVERGED, result.getComponentResults().get(0).getStatus());
         assertEquals(3, result.getComponentResults().get(0).getIterationCount());
         assertVoltageEquals(12.5, b10);
-<<<<<<< HEAD
-=======
         assertReactivePowerEquals(-11.832, network.getGenerator("B6-G").getTerminal());
         assertReactivePowerEquals(-11.832, network.getGenerator("B8-G").getTerminal());
->>>>>>> c441ce06
 
         ControlUnit b6g = z1.getControlUnit("B6-G").orElseThrow();
         b6g.setParticipate(false);
@@ -509,11 +503,8 @@
         // there is no re-run of secondary voltage control outer loop, this is expected as pilot point has already reached
         // its target voltage and remaining control unit is necessarily aligned.
         assertVoltageEquals(12.5, b10);
-<<<<<<< HEAD
-=======
         assertReactivePowerEquals(-11.832, network.getGenerator("B6-G").getTerminal());
         assertReactivePowerEquals(-11.832, network.getGenerator("B8-G").getTerminal());
->>>>>>> c441ce06
 
         pilotPoint.setTargetV(12.7);
         assertNotNull(NetworkCache.INSTANCE.findEntry(network).orElseThrow().getContexts()); // check cache has not been invalidated
@@ -521,11 +512,8 @@
         assertEquals(LoadFlowResult.ComponentResult.Status.CONVERGED, result.getComponentResults().get(0).getStatus());
         assertEquals(4, result.getComponentResults().get(0).getIterationCount());
         assertVoltageEquals(12.613, b10); // we cannot reach back to 12.7 Kv with only one control unit
-<<<<<<< HEAD
-=======
         assertReactivePowerEquals(-6.771, network.getGenerator("B6-G").getTerminal());
         assertReactivePowerEquals(-24.0, network.getGenerator("B8-G").getTerminal());
->>>>>>> c441ce06
 
         // get b6 generator back
         b6g.setParticipate(true);
@@ -534,7 +522,8 @@
         assertEquals(LoadFlowResult.ComponentResult.Status.CONVERGED, result.getComponentResults().get(0).getStatus());
         assertEquals(4, result.getComponentResults().get(0).getIterationCount());
         assertVoltageEquals(12.7, b10); // we can reach now 12.7 Kv with the 2 control units
-<<<<<<< HEAD
+        assertReactivePowerEquals(-17.826, network.getGenerator("B6-G").getTerminal());
+        assertReactivePowerEquals(-17.826, network.getGenerator("B8-G").getTerminal());
     }
 
     @Test
@@ -588,9 +577,5 @@
         assertTrue(result.isFullyConverged());
         assertEquals(2, twt.getLeg2().getRatioTapChanger().getTapPosition());
         assertNotNull(NetworkCache.INSTANCE.findEntry(network).orElseThrow().getContexts()); // check cache has not been invalidated
-=======
-        assertReactivePowerEquals(-17.826, network.getGenerator("B6-G").getTerminal());
-        assertReactivePowerEquals(-17.826, network.getGenerator("B8-G").getTerminal());
->>>>>>> c441ce06
     }
 }