--- conflicted
+++ resolved
@@ -7,13 +7,6 @@
  */
 package com.powsybl.openloadflow.ac;
 
-<<<<<<< HEAD
-import com.powsybl.iidm.network.Bus;
-import com.powsybl.iidm.network.Generator;
-import com.powsybl.iidm.network.Line;
-=======
->>>>>>> 305fa383
-import com.powsybl.iidm.network.Load;
 import com.powsybl.iidm.network.Network;
 import com.powsybl.iidm.network.TwoWindingsTransformer;
 import com.powsybl.iidm.network.test.EurostagTutorialExample1Factory;
@@ -39,7 +32,6 @@
 import static com.powsybl.openloadflow.util.LoadFlowAssert.assertActivePowerEquals;
 import static org.junit.jupiter.api.Assertions.assertEquals;
 import static org.junit.jupiter.api.Assertions.assertTrue;
-import static com.powsybl.openloadflow.util.LoadFlowAssert.assertActivePowerEquals;
 
 /**
  * @author Geoffroy Jamgotchian {@literal <geoffroy.jamgotchian at rte-france.com>}
@@ -191,26 +183,4 @@
             assertEquals(expectedMismatch, slackBusResult.getActivePowerMismatch(), LoadFlowAssert.DELTA_POWER);
         }
     }
-
-    @Test
-    void testSlackBusWithInjection() {
-        parametersExt
-                .setSlackBusSelectionMode(SlackBusSelectionMode.NAME)
-                .setSlackBusesIds(List.of("VLHV2", "VLLOAD"))
-                .setNewtonRaphsonConvEpsPerEq(1e-6);
-        LoadFlowResult result = loadFlowRunner.run(network, parameters);
-        assertTrue(result.isFullyConverged());
-        LoadFlowResult.ComponentResult componentResult = result.getComponentResults().get(0);
-        List<LoadFlowResult.SlackBusResult> slackBusResults = componentResult.getSlackBusResults();
-
-        TwoWindingsTransformer t2wtLoad = network.getTwoWindingsTransformer("NHV2_NLOAD");
-        Load load = network.getLoad("LOAD");
-
-        assertActivePowerEquals(-600.710, t2wtLoad.getTerminal2());
-        assertActivePowerEquals(600.0, load.getTerminal());
-
-        assertEquals(2, slackBusResults.size());
-        assertEquals(-0.710, slackBusResults.get(0).getActivePowerMismatch(), LoadFlowAssert.DELTA_POWER);
-        assertEquals(-0.710, slackBusResults.get(1).getActivePowerMismatch(), LoadFlowAssert.DELTA_POWER);
-    }
 }