/**
 * Copyright (c) 2019, RTE (http://www.rte-france.com)
 * This Source Code Form is subject to the terms of the Mozilla Public
 * License, v. 2.0. If a copy of the MPL was not distributed with this
 * file, You can obtain one at http://mozilla.org/MPL/2.0/.
 */

package com.powsybl.openloadflow.ac;

import com.powsybl.iidm.network.*;
import com.powsybl.loadflow.LoadFlow;
import com.powsybl.loadflow.LoadFlowParameters;
import com.powsybl.loadflow.LoadFlowResult;
import com.powsybl.math.matrix.DenseMatrixFactory;
import com.powsybl.openloadflow.OpenLoadFlowParameters;
import com.powsybl.openloadflow.OpenLoadFlowProvider;
import com.powsybl.openloadflow.network.SlackBusSelectionMode;
<<<<<<< HEAD
import com.powsybl.openloadflow.network.VoltageControlNetworkFactory;
=======
>>>>>>> 93ab43a4
import org.junit.jupiter.api.BeforeEach;
import org.junit.jupiter.api.Test;

import static com.powsybl.openloadflow.util.LoadFlowAssert.*;
import static org.junit.jupiter.api.Assertions.*;

/**
 * @author Anne Tilloy <anne.tilloy at rte-france.com>
 */
class AcLoadFlowTransformerControlTest {

    private Network network;
    private Bus bus1;
    private Bus bus2;
    private Bus bus3;
    private Bus bus4;
    private Line line12;
    private Line line24;
    private TwoWindingsTransformer t2wt;
    private TwoWindingsTransformer t2wt2;
    private ThreeWindingsTransformer t3wt;
    private Load load3;

    private LoadFlow.Runner loadFlowRunner;
    private LoadFlowParameters parameters;

    @BeforeEach
    void setUp() {
        loadFlowRunner = new LoadFlow.Runner(new OpenLoadFlowProvider(new DenseMatrixFactory()));
        parameters = new LoadFlowParameters();
        parameters.setTransformerVoltageControlOn(false);
        parameters.setDistributedSlack(false);
        OpenLoadFlowParameters parametersExt = new OpenLoadFlowParameters()
                .setSlackBusSelectionMode(SlackBusSelectionMode.FIRST);
        this.parameters.addExtension(OpenLoadFlowParameters.class, parametersExt);
    }

    @Test
    void baseCaseT2wtTest() {
        selectNetwork(VoltageControlNetworkFactory.createNetworkWithT2wt());

        LoadFlowResult result = loadFlowRunner.run(network, parameters);
        assertTrue(result.isOk());

        assertVoltageEquals(135.0, bus1);
        assertVoltageEquals(134.273, bus2);
        assertVoltageEquals(27.0038, bus3);
    }

    @Test
    void tapPlusTwoT2wtTest() {
        selectNetwork(VoltageControlNetworkFactory.createNetworkWithT2wt());

        t2wt.getRatioTapChanger().setTapPosition(2);
        LoadFlowResult result = loadFlowRunner.run(network, parameters);
        assertTrue(result.isOk());

        assertVoltageEquals(135.0, bus1);
        assertVoltageEquals(134.281, bus2);
        assertVoltageEquals(34.427, bus3);
    }

    @Test
    void voltageControlT2wtTest() {
        selectNetwork(VoltageControlNetworkFactory.createNetworkWithT2wt());

        parameters.setTransformerVoltageControlOn(true);
        t2wt.getRatioTapChanger()
                .setTargetDeadband(0)
                .setRegulating(true)
                .setTapPosition(0)
                .setRegulationTerminal(t2wt.getTerminal2())
                .setTargetV(34.0);

        LoadFlowResult result = loadFlowRunner.run(network, parameters);
        assertTrue(result.isOk());
        assertVoltageEquals(134.281, bus2);
        assertVoltageEquals(34.433, t2wt.getTerminal2().getBusView().getBus()); //FIXME: should be 34.427
        assertEquals(2, t2wt.getRatioTapChanger().getTapPosition());
    }

    @Test
    void remoteVoltageControlT2wtTest() {
        selectNetwork(VoltageControlNetworkFactory.createNetworkWithT2wt());

        Substation substation = network.newSubstation()
                .setId("SUBSTATION4")
                .setCountry(Country.FR)
                .add();
        VoltageLevel vl4 = substation.newVoltageLevel()
                .setId("VL_4")
                .setNominalV(32.0)
                .setLowVoltageLimit(0)
                .setHighVoltageLimit(100)
                .setTopologyKind(TopologyKind.BUS_BREAKER)
                .add();
        Bus bus4 = vl4.getBusBreakerView().newBus()
                .setId("BUS_4")
                .add();
        vl4.newLoad()
                .setId("LOAD_4")
                .setBus("BUS_4")
                .setP0(2.)
                .setQ0(0.5)
                .add();

        Line line34 = network.newLine()
                .setId("LINE_34")
                .setVoltageLevel1("VL_3")
                .setVoltageLevel2("VL_4")
                .setBus1("BUS_3")
                .setBus2("BUS_4")
                .setR(1.05)
                .setX(10.0)
                .setG1(0.0000005)
                .setG2(0.)
                .setB1(0.)
                .setB2(0.)
                .add();

        t2wt.getRatioTapChanger()
                .setTargetDeadband(0)
                .setRegulating(false)
                .setTapPosition(2)
                .setRegulationTerminal(line34.getTerminal2())
                .setTargetV(33.0);

        LoadFlowResult result = loadFlowRunner.run(network, parameters);
        assertVoltageEquals(31.861, bus4);
        assertTrue(result.isOk());
        assertEquals(2, t2wt.getRatioTapChanger().getTapPosition());

        parameters.setTransformerVoltageControlOn(true);
        t2wt.getRatioTapChanger()
                .setTargetDeadband(0)
                .setRegulating(true)
                .setTapPosition(0)
                .setRegulationTerminal(line34.getTerminal2())
                .setTargetV(33.0);

        result = loadFlowRunner.run(network, parameters);
        assertVoltageEquals(31.862, bus4); //FIXME: should be 31.861
        assertTrue(result.isOk());
        assertEquals(2, t2wt.getRatioTapChanger().getTapPosition());
    }

    @Test
    void nonSupportedVoltageControlT2wtTest() {
        selectNetwork(VoltageControlNetworkFactory.createNetworkWithT2wt());

        t2wt.getRatioTapChanger()
                .setTargetDeadband(0)
                .setRegulating(true)
                .setTapPosition(2)
                .setRegulationTerminal(network.getGenerator("GEN_1").getTerminal())
                .setTargetV(33.0);

        LoadFlowResult result = loadFlowRunner.run(network, parameters);
        assertTrue(result.isOk());
        assertVoltageEquals(135.0, bus1);
    }

    @Test
    void sharedVoltageControlT2wtTest() {
        selectNetwork(VoltageControlNetworkFactory.createNetworkWithT2wt());

        TwoWindingsTransformer t2wt2 = network.getSubstation("SUBSTATION").newTwoWindingsTransformer()
                .setId("T2wT2")
                .setVoltageLevel1("VL_2")
                .setVoltageLevel2("VL_3")
                .setRatedU1(132.0)
                .setRatedU2(33.0)
                .setR(17.0)
                .setX(10.0)
                .setG(0.00573921028466483)
                .setB(0.000573921028466483)
                .setBus1("BUS_2")
                .setBus2("BUS_3")
                .add();

        t2wt2.newRatioTapChanger()
                .beginStep()
                .setRho(0.9)
                .setR(0.1089)
                .setX(0.01089)
                .setG(0.8264462809917356)
                .setB(0.08264462809917356)
                .endStep()
                .beginStep()
                .setRho(1.0)
                .setR(0.121)
                .setX(0.0121)
                .setG(0.8264462809917356)
                .setB(0.08264462809917356)
                .endStep()
                .beginStep()
                .setRho(1.1)
                .setR(0.1331)
                .setX(0.01331)
                .setG(0.9090909090909092)
                .setB(0.09090909090909092)
                .endStep()
                .setTapPosition(0)
                .setLoadTapChangingCapabilities(true)
                .setRegulating(false)
                .setTargetV(33.0)
                .setRegulationTerminal(network.getLoad("LOAD_3").getTerminal())
                .add();

        parameters.setTransformerVoltageControlOn(true);
        t2wt.getRatioTapChanger()
                .setTargetDeadband(0)
                .setRegulating(true)
                .setTapPosition(0)
                .setRegulationTerminal(t2wt.getTerminal2())
                .setTargetV(34.0);
        t2wt2.getRatioTapChanger()
                .setTargetDeadband(0)
                .setRegulating(true)
                .setTapPosition(0)
                .setRegulationTerminal(t2wt.getTerminal2())
                .setTargetV(34.0);

        LoadFlowResult result = loadFlowRunner.run(network, parameters);
        assertTrue(result.isOk());
        assertVoltageEquals(134.279, bus2);
        assertVoltageEquals(35.730, t2wt.getTerminal2().getBusView().getBus());
        assertEquals(2, t2wt.getRatioTapChanger().getTapPosition());
        assertEquals(2, t2wt.getRatioTapChanger().getTapPosition());
    }

    @Test
    void sharedVoltageControlT2wtWithZeroImpedanceLinesTest() {
        selectNetwork(createNetworkWithSharedControl());

        parameters.setTransformerVoltageControlOn(true);
        t2wt.getRatioTapChanger()
                .setTargetDeadband(0)
                .setRegulating(true)
                .setTapPosition(0)
                .setRegulationTerminal(t2wt.getTerminal2())
                .setTargetV(34.0);
        t2wt2.getRatioTapChanger()
                .setTargetDeadband(0)
                .setRegulating(true)
                .setTapPosition(0)
                .setRegulationTerminal(t2wt2.getTerminal2())
                .setTargetV(34.0);

        LoadFlowResult result = loadFlowRunner.run(network, parameters);
        assertTrue(result.isOk());
        assertVoltageEquals(134.279, bus2);
        assertVoltageEquals(35.73, t2wt.getTerminal2().getBusView().getBus());
        assertEquals(2, t2wt.getRatioTapChanger().getTapPosition());
        assertEquals(2, t2wt.getRatioTapChanger().getTapPosition());
    }

    @Test
    void sharedVoltageControlT2wtWithZeroImpedanceLinesTest2() {
        selectNetwork(createNetworkWithSharedControl());
        network.getVoltageLevel("VL_3").newGenerator()
                .setId("GEN_3")
                .setBus("BUS_3")
                .setMinP(0.0)
                .setMaxP(35.0)
                .setTargetP(2)
                .setTargetV(34.0)
                .setVoltageRegulatorOn(true)
                .add();

        parameters.setTransformerVoltageControlOn(true);
        t2wt.getRatioTapChanger()
                .setTargetDeadband(0)
                .setRegulating(true)
                .setTapPosition(0)
                .setRegulationTerminal(t2wt.getTerminal2())
                .setTargetV(34.0);
        t2wt2.getRatioTapChanger()
                .setTargetDeadband(0)
                .setRegulating(true)
                .setTapPosition(0)
                .setRegulationTerminal(t2wt2.getTerminal2())
                .setTargetV(34.0);

        LoadFlowResult result = loadFlowRunner.run(network, parameters);
        assertTrue(result.isOk());
        assertVoltageEquals(136.605, bus2);
        assertVoltageEquals(34.0, t2wt.getTerminal2().getBusView().getBus());
        assertEquals(0, t2wt.getRatioTapChanger().getTapPosition());
        assertEquals(0, t2wt.getRatioTapChanger().getTapPosition());
    }

    @Test
    void openT2wtTest() {
        selectNetwork(VoltageControlNetworkFactory.createNetworkWithT2wt());

        t2wt.getRatioTapChanger()
                .setTargetDeadband(0)
                .setRegulating(true)
                .setTapPosition(2)
                .setRegulationTerminal(network.getGenerator("GEN_1").getTerminal())
                .setTargetV(33.0);
        t2wt.getTerminal2().disconnect();

        LoadFlowResult result = loadFlowRunner.run(network, parameters);
        assertTrue(result.isOk());
        assertEquals(2, t2wt.getRatioTapChanger().getTapPosition());
    }

    @Test
    void regulatingTerminalDisconnectedTest() {
        selectNetwork(VoltageControlNetworkFactory.createNetworkWithT2wt());
        Load load = network.getLoad("LOAD_2");
        load.getTerminal().disconnect();

        t2wt.getRatioTapChanger()
                .setTargetDeadband(0)
                .setRegulating(true)
                .setTapPosition(2)
                .setRegulationTerminal(load.getTerminal())
                .setTargetV(33.0);

        LoadFlowResult result = loadFlowRunner.run(network, parameters);
        assertTrue(result.isOk());
        assertEquals(2, t2wt.getRatioTapChanger().getTapPosition());
    }

    @Test
    void t2wtWithoutLoadTapChangingCapabilitiesTest() {
        selectNetwork(VoltageControlNetworkFactory.createNetworkWithT2wt());

        t2wt.getRatioTapChanger()
                .setTargetDeadband(0)
                .setRegulating(true)
                .setTapPosition(2)
                .setRegulationTerminal(network.getGenerator("GEN_1").getTerminal())
                .setTargetV(33.0)
                .setLoadTapChangingCapabilities(false);
        t2wt.getTerminal2().disconnect();

        LoadFlowResult result = loadFlowRunner.run(network, parameters);
        assertTrue(result.isOk());
        assertEquals(2, t2wt.getRatioTapChanger().getTapPosition());
    }

    @Test
    void baseCaseT3wtTest() {
        selectNetwork(VoltageControlNetworkFactory.createNetworkWithT3wt());

        LoadFlowResult result = loadFlowRunner.run(network, parameters);
        assertTrue(result.isOk());

        assertVoltageEquals(135.0, bus1);
        assertVoltageEquals(134.265, bus2);
        assertVoltageEquals(34.402, bus3);
        assertVoltageEquals(10.320, bus4);
    }

    @Test
    void tapPlusTwoT3wtTest() {
        selectNetwork(VoltageControlNetworkFactory.createNetworkWithT3wt());

        t3wt.getLeg2().getRatioTapChanger().setTapPosition(2);
        LoadFlowResult result = loadFlowRunner.run(network, parameters);
        assertTrue(result.isOk());

        assertVoltageEquals(135.0, bus1);
        assertVoltageEquals(134.264, bus2);
        assertVoltageEquals(28.147, bus3);
        assertVoltageEquals(10.320, bus4);
    }

    @Test
    void voltageControlT3wtTest() {
        selectNetwork(VoltageControlNetworkFactory.createNetworkWithT3wt());

        t3wt.getLeg2().getRatioTapChanger()
                .setTargetDeadband(0)
                .setRegulating(true)
                .setTapPosition(0)
                .setRegulationTerminal(t3wt.getLeg2().getTerminal())
                .setTargetV(28.);

        parameters.setTransformerVoltageControlOn(true);

        LoadFlowResult result = loadFlowRunner.run(network, parameters);
        assertTrue(result.isOk());
        assertVoltageEquals(28.147, bus3);
        assertEquals(2, t3wt.getLeg2().getRatioTapChanger().getTapPosition());
    }

    @Test
    void remoteVoltageControlT3wtTest() {
        selectNetwork(VoltageControlNetworkFactory.createNetworkWithT3wt());

        Substation substation = network.newSubstation()
                .setId("SUBSTATION5")
                .setCountry(Country.FR)
                .add();
        VoltageLevel vl5 = substation.newVoltageLevel()
                .setId("VL_5")
                .setNominalV(30.0)
                .setLowVoltageLimit(0)
                .setHighVoltageLimit(100.0)
                .setTopologyKind(TopologyKind.BUS_BREAKER)
                .add();
        Bus bus5 = vl5.getBusBreakerView().newBus()
                .setId("BUS_5")
                .add();
        vl5.newLoad()
                .setId("LOAD_5")
                .setBus("BUS_5")
                .setP0(2.)
                .setQ0(0.5)
                .add();

        Line line35 = network.newLine()
                .setId("LINE_35")
                .setVoltageLevel1("VL_3")
                .setVoltageLevel2("VL_5")
                .setBus1("BUS_3")
                .setBus2("BUS_5")
                .setR(0.5)
                .setX(1.0)
                .setG1(0.0000005)
                .setG2(0.)
                .setB1(0.)
                .setB2(0.)
                .add();

        t3wt.getLeg2().getRatioTapChanger()
                .setTargetDeadband(0)
                .setRegulating(false)
                .setTapPosition(0)
                .setRegulationTerminal(line35.getTerminal2())
                .setTargetV(33.0);

        LoadFlowResult result = loadFlowRunner.run(network, parameters);
        assertTrue(result.isOk());
        assertVoltageEquals(31.200, bus5);

        parameters.setTransformerVoltageControlOn(true);
        t3wt.getLeg2().getRatioTapChanger()
                .setTargetDeadband(0)
                .setRegulating(true)
                .setTapPosition(2)
                .setRegulationTerminal(line35.getTerminal2())
                .setTargetV(33.0);

        result = loadFlowRunner.run(network, parameters);
        assertTrue(result.isOk());
        assertVoltageEquals(31.200, bus5);
    }

    /**
     * A very small network to test with a T2wt.
     *
     *     G1        LD2
     *     |    L12   |
     *     |  ------- |
     *     B1         B2 - T2WT2 - B4 - L43 - B3
     *                  \                      \
     *                   T2WT - B5 - L53 - B3 - LD3
     */
    private Network createNetworkWithSharedControl() {

        Network network = VoltageControlNetworkFactory.createTransformerBaseNetwork("two-windings-transformer-control");

        VoltageLevel vl4 = network.getSubstation("SUBSTATION").newVoltageLevel()
                .setId("VL_4")
                .setNominalV(33.0)
                .setLowVoltageLimit(30.0)
                .setHighVoltageLimit(40.0)
                .setTopologyKind(TopologyKind.BUS_BREAKER)
                .add();
        vl4.getBusBreakerView().newBus()
                .setId("BUS_4")
                .add();

        VoltageLevel vl5 = network.getSubstation("SUBSTATION").newVoltageLevel()
                .setId("VL_5")
                .setNominalV(33.0)
                .setLowVoltageLimit(30.0)
                .setHighVoltageLimit(40.0)
                .setTopologyKind(TopologyKind.BUS_BREAKER)
                .add();
        vl5.getBusBreakerView().newBus()
                .setId("BUS_5")
                .add();

        Line line43 = network.newLine()
                .setId("LINE_43")
                .setVoltageLevel1("VL_4")
                .setVoltageLevel2("VL_3")
                .setBus1("BUS_4")
                .setBus2("BUS_3")
                .setR(0.)
                .setX(0.)
                .setG1(0.)
                .setG2(0.)
                .setB1(0.)
                .setB2(0.)
                .add();

        Line line53 = network.newLine()
                .setId("LINE_53")
                .setVoltageLevel1("VL_5")
                .setVoltageLevel2("VL_3")
                .setBus1("BUS_5")
                .setBus2("BUS_3")
                .setR(0.)
                .setX(0.)
                .setG1(0.)
                .setG2(0.)
                .setB1(0.)
                .setB2(0.)
                .add();

        t2wt = network.getSubstation("SUBSTATION").newTwoWindingsTransformer()
                .setId("T2wT")
                .setVoltageLevel1("VL_2")
                .setVoltageLevel2("VL_5")
                .setRatedU1(132.0)
                .setRatedU2(33.0)
                .setR(17.0)
                .setX(10.0)
                .setG(0.00573921028466483)
                .setB(0.000573921028466483)
                .setBus1("BUS_2")
                .setBus2("BUS_5")
                .add();

        t2wt.newRatioTapChanger()
                .beginStep()
                .setRho(0.9)
                .setR(0.1089)
                .setX(0.01089)
                .setG(0.8264462809917356)
                .setB(0.08264462809917356)
                .endStep()
                .beginStep()
                .setRho(1.0)
                .setR(0.121)
                .setX(0.0121)
                .setG(0.8264462809917356)
                .setB(0.08264462809917356)
                .endStep()
                .beginStep()
                .setRho(1.1)
                .setR(0.1331)
                .setX(0.01331)
                .setG(0.9090909090909092)
                .setB(0.09090909090909092)
                .endStep()
                .setTapPosition(0)
                .setLoadTapChangingCapabilities(true)
                .setRegulating(false)
                .setTargetV(33.0)
                .setRegulationTerminal(network.getLoad("LOAD_3").getTerminal())
                .add();

        t2wt2 = network.getSubstation("SUBSTATION").newTwoWindingsTransformer()
                .setId("T2wT2")
                .setVoltageLevel1("VL_2")
                .setVoltageLevel2("VL_4")
                .setRatedU1(132.0)
                .setRatedU2(33.0)
                .setR(17.0)
                .setX(10.0)
                .setG(0.00573921028466483)
                .setB(0.000573921028466483)
                .setBus1("BUS_2")
                .setBus2("BUS_4")
                .add();

        t2wt2.newRatioTapChanger()
                .beginStep()
                .setRho(0.9)
                .setR(0.1089)
                .setX(0.01089)
                .setG(0.8264462809917356)
                .setB(0.08264462809917356)
                .endStep()
                .beginStep()
                .setRho(1.0)
                .setR(0.121)
                .setX(0.0121)
                .setG(0.8264462809917356)
                .setB(0.08264462809917356)
                .endStep()
                .beginStep()
                .setRho(1.1)
                .setR(0.1331)
                .setX(0.01331)
                .setG(0.9090909090909092)
                .setB(0.09090909090909092)
                .endStep()
                .setTapPosition(0)
                .setLoadTapChangingCapabilities(true)
                .setRegulating(false)
                .setTargetV(33.0)
                .setRegulationTerminal(network.getLoad("LOAD_3").getTerminal())
                .add();

        return network;
    }

    private void selectNetwork(Network network) {
        this.network = network;
        bus1 = network.getBusBreakerView().getBus("BUS_1");
        bus2 = network.getBusBreakerView().getBus("BUS_2");
        bus3 = network.getBusBreakerView().getBus("BUS_3");
        bus4 = network.getBusBreakerView().getBus("BUS_4");

        line12 = network.getLine("LINE_12");

        t2wt = network.getTwoWindingsTransformer("T2wT");
        t3wt = network.getThreeWindingsTransformer("T3wT");
    }
}<|MERGE_RESOLUTION|>--- conflicted
+++ resolved
@@ -15,10 +15,6 @@
 import com.powsybl.openloadflow.OpenLoadFlowParameters;
 import com.powsybl.openloadflow.OpenLoadFlowProvider;
 import com.powsybl.openloadflow.network.SlackBusSelectionMode;
-<<<<<<< HEAD
-import com.powsybl.openloadflow.network.VoltageControlNetworkFactory;
-=======
->>>>>>> 93ab43a4
 import org.junit.jupiter.api.BeforeEach;
 import org.junit.jupiter.api.Test;
 
@@ -58,7 +54,7 @@
 
     @Test
     void baseCaseT2wtTest() {
-        selectNetwork(VoltageControlNetworkFactory.createNetworkWithT2wt());
+        selectNetwork(createNetworkWithT2wt());
 
         LoadFlowResult result = loadFlowRunner.run(network, parameters);
         assertTrue(result.isOk());
@@ -70,7 +66,7 @@
 
     @Test
     void tapPlusTwoT2wtTest() {
-        selectNetwork(VoltageControlNetworkFactory.createNetworkWithT2wt());
+        selectNetwork(createNetworkWithT2wt());
 
         t2wt.getRatioTapChanger().setTapPosition(2);
         LoadFlowResult result = loadFlowRunner.run(network, parameters);
@@ -83,7 +79,7 @@
 
     @Test
     void voltageControlT2wtTest() {
-        selectNetwork(VoltageControlNetworkFactory.createNetworkWithT2wt());
+        selectNetwork(createNetworkWithT2wt());
 
         parameters.setTransformerVoltageControlOn(true);
         t2wt.getRatioTapChanger()
@@ -102,7 +98,7 @@
 
     @Test
     void remoteVoltageControlT2wtTest() {
-        selectNetwork(VoltageControlNetworkFactory.createNetworkWithT2wt());
+        selectNetwork(createNetworkWithT2wt());
 
         Substation substation = network.newSubstation()
                 .setId("SUBSTATION4")
@@ -167,7 +163,7 @@
 
     @Test
     void nonSupportedVoltageControlT2wtTest() {
-        selectNetwork(VoltageControlNetworkFactory.createNetworkWithT2wt());
+        selectNetwork(createNetworkWithT2wt());
 
         t2wt.getRatioTapChanger()
                 .setTargetDeadband(0)
@@ -183,7 +179,7 @@
 
     @Test
     void sharedVoltageControlT2wtTest() {
-        selectNetwork(VoltageControlNetworkFactory.createNetworkWithT2wt());
+        selectNetwork(createNetworkWithT2wt());
 
         TwoWindingsTransformer t2wt2 = network.getSubstation("SUBSTATION").newTwoWindingsTransformer()
                 .setId("T2wT2")
@@ -225,7 +221,7 @@
                 .setLoadTapChangingCapabilities(true)
                 .setRegulating(false)
                 .setTargetV(33.0)
-                .setRegulationTerminal(network.getLoad("LOAD_3").getTerminal())
+                .setRegulationTerminal(load3.getTerminal())
                 .add();
 
         parameters.setTransformerVoltageControlOn(true);
@@ -313,7 +309,7 @@
 
     @Test
     void openT2wtTest() {
-        selectNetwork(VoltageControlNetworkFactory.createNetworkWithT2wt());
+        selectNetwork(createNetworkWithT2wt());
 
         t2wt.getRatioTapChanger()
                 .setTargetDeadband(0)
@@ -330,7 +326,7 @@
 
     @Test
     void regulatingTerminalDisconnectedTest() {
-        selectNetwork(VoltageControlNetworkFactory.createNetworkWithT2wt());
+        selectNetwork(createNetworkWithT2wt());
         Load load = network.getLoad("LOAD_2");
         load.getTerminal().disconnect();
 
@@ -348,7 +344,7 @@
 
     @Test
     void t2wtWithoutLoadTapChangingCapabilitiesTest() {
-        selectNetwork(VoltageControlNetworkFactory.createNetworkWithT2wt());
+        selectNetwork(createNetworkWithT2wt());
 
         t2wt.getRatioTapChanger()
                 .setTargetDeadband(0)
@@ -366,7 +362,7 @@
 
     @Test
     void baseCaseT3wtTest() {
-        selectNetwork(VoltageControlNetworkFactory.createNetworkWithT3wt());
+        selectNetwork(createNetworkWithT3wt());
 
         LoadFlowResult result = loadFlowRunner.run(network, parameters);
         assertTrue(result.isOk());
@@ -379,7 +375,7 @@
 
     @Test
     void tapPlusTwoT3wtTest() {
-        selectNetwork(VoltageControlNetworkFactory.createNetworkWithT3wt());
+        selectNetwork(createNetworkWithT3wt());
 
         t3wt.getLeg2().getRatioTapChanger().setTapPosition(2);
         LoadFlowResult result = loadFlowRunner.run(network, parameters);
@@ -393,7 +389,7 @@
 
     @Test
     void voltageControlT3wtTest() {
-        selectNetwork(VoltageControlNetworkFactory.createNetworkWithT3wt());
+        selectNetwork(createNetworkWithT3wt());
 
         t3wt.getLeg2().getRatioTapChanger()
                 .setTargetDeadband(0)
@@ -412,7 +408,7 @@
 
     @Test
     void remoteVoltageControlT3wtTest() {
-        selectNetwork(VoltageControlNetworkFactory.createNetworkWithT3wt());
+        selectNetwork(createNetworkWithT3wt());
 
         Substation substation = network.newSubstation()
                 .setId("SUBSTATION5")
@@ -474,6 +470,171 @@
     }
 
     /**
+     * A very small network to test with a T3wt.
+     *
+     *     G1        LD2        LD3
+     *     |    L12   |          |
+     *     |  ------- |          |
+     *     B1         B2         B3
+     *                  \        /
+     *                leg1     leg2
+     *                   \      /
+     *                     T3WT
+     *                      |
+     *                     leg3
+     *                      |
+     *                      B4
+     *                      |
+     *                     LD4
+     */
+    private Network createNetworkWithT3wt() {
+        Network network = createBaseNetwork("three-windings-transformer-control");
+
+        VoltageLevel vl4 = network.getSubstation("SUBSTATION").newVoltageLevel()
+                .setId("VL_4")
+                .setNominalV(10.0)
+                .setLowVoltageLimit(5.0)
+                .setHighVoltageLimit(15.0)
+                .setTopologyKind(TopologyKind.BUS_BREAKER)
+                .add();
+        bus4 = vl4.getBusBreakerView().newBus()
+                .setId("BUS_4")
+                .add();
+
+        vl4.newLoad()
+                .setId("LOAD_4")
+                .setBus("BUS_4")
+                .setQ0(0)
+                .setP0(5)
+                .add();
+
+        t3wt = network.getSubstation("SUBSTATION").newThreeWindingsTransformer()
+                .setId("T3wT")
+                .setRatedU0(200.0)
+                .newLeg1()
+                    .setR(2.0)
+                    .setX(10.0)
+                    .setG(0.0)
+                    .setB(0.0)
+                    .setRatedU(130.0)
+                    .setVoltageLevel("VL_2")
+                    .setConnectableBus("BUS_2")
+                    .setBus("BUS_2")
+                .add()
+                .newLeg2()
+                    .setR(2.0)
+                    .setX(10.0)
+                    .setG(0.0)
+                    .setB(0.0)
+                    .setRatedU(30.0)
+                    .setVoltageLevel("VL_3")
+                    .setConnectableBus("BUS_3")
+                    .setBus("BUS_3")
+                .add()
+                .newLeg3()
+                    .setR(2.0)
+                    .setX(10.0)
+                    .setG(0.0)
+                    .setB(0.0)
+                    .setRatedU(10.0)
+                    .setVoltageLevel("VL_4")
+                    .setConnectableBus("BUS_4")
+                    .setBus("BUS_4")
+                .add()
+                .add();
+
+        t3wt.getLeg2().newRatioTapChanger()
+                .beginStep()
+                .setRho(0.9)
+                .setR(0.1089)
+                .setX(0.01089)
+                .setG(0.8264462809917356)
+                .setB(0.08264462809917356)
+                .endStep()
+                .beginStep()
+                .setRho(1.0)
+                .setR(0.121)
+                .setX(0.0121)
+                .setG(0.8264462809917356)
+                .setB(0.08264462809917356)
+                .endStep()
+                .beginStep()
+                .setRho(1.1)
+                .setR(0.1331)
+                .setX(0.01331)
+                .setG(0.9090909090909092)
+                .setB(0.09090909090909092)
+                .endStep()
+                .setTapPosition(0)
+                .setLoadTapChangingCapabilities(true)
+                .setRegulating(false)
+                .setTargetV(33.0)
+                .setRegulationTerminal(load3.getTerminal())
+                .add();
+
+        return network;
+    }
+
+    /**
+     * A very small network to test with a T2wt.
+     *
+     *     G1        LD2      LD3
+     *     |    L12   |        |
+     *     |  ------- |        |
+     *     B1         B2      B3
+     *                  \    /
+     *                   T2WT
+     */
+    private Network createNetworkWithT2wt() {
+        Network network = createBaseNetwork("two-windings-transformer-control");
+
+        t2wt = network.getSubstation("SUBSTATION").newTwoWindingsTransformer()
+                .setId("T2wT")
+                .setVoltageLevel1("VL_2")
+                .setVoltageLevel2("VL_3")
+                .setRatedU1(132.0)
+                .setRatedU2(33.0)
+                .setR(17.0)
+                .setX(10.0)
+                .setG(0.00573921028466483)
+                .setB(0.000573921028466483)
+                .setBus1("BUS_2")
+                .setBus2("BUS_3")
+                .add();
+
+        t2wt.newRatioTapChanger()
+                .beginStep()
+                .setRho(0.9)
+                .setR(0.1089)
+                .setX(0.01089)
+                .setG(0.8264462809917356)
+                .setB(0.08264462809917356)
+                .endStep()
+                .beginStep()
+                .setRho(1.0)
+                .setR(0.121)
+                .setX(0.0121)
+                .setG(0.8264462809917356)
+                .setB(0.08264462809917356)
+                .endStep()
+                .beginStep()
+                .setRho(1.1)
+                .setR(0.1331)
+                .setX(0.01331)
+                .setG(0.9090909090909092)
+                .setB(0.09090909090909092)
+                .endStep()
+                .setTapPosition(0)
+                .setLoadTapChangingCapabilities(true)
+                .setRegulating(false)
+                .setTargetV(33.0)
+                .setRegulationTerminal(load3.getTerminal())
+                .add();
+
+        return network;
+    }
+
+    /**
      * A very small network to test with a T2wt.
      *
      *     G1        LD2
@@ -485,7 +646,7 @@
      */
     private Network createNetworkWithSharedControl() {
 
-        Network network = VoltageControlNetworkFactory.createTransformerBaseNetwork("two-windings-transformer-control");
+        Network network = createBaseNetwork("two-windings-transformer-control");
 
         VoltageLevel vl4 = network.getSubstation("SUBSTATION").newVoltageLevel()
                 .setId("VL_4")
@@ -577,7 +738,7 @@
                 .setLoadTapChangingCapabilities(true)
                 .setRegulating(false)
                 .setTargetV(33.0)
-                .setRegulationTerminal(network.getLoad("LOAD_3").getTerminal())
+                .setRegulationTerminal(load3.getTerminal())
                 .add();
 
         t2wt2 = network.getSubstation("SUBSTATION").newTwoWindingsTransformer()
@@ -620,7 +781,90 @@
                 .setLoadTapChangingCapabilities(true)
                 .setRegulating(false)
                 .setTargetV(33.0)
-                .setRegulationTerminal(network.getLoad("LOAD_3").getTerminal())
+                .setRegulationTerminal(load3.getTerminal())
+                .add();
+
+        return network;
+    }
+
+    private Network createBaseNetwork(String id) {
+
+        Network network = Network.create(id, "test");
+
+        Substation substation1 = network.newSubstation()
+                .setId("SUBSTATION1")
+                .setCountry(Country.FR)
+                .add();
+        VoltageLevel vl1 = substation1.newVoltageLevel()
+                .setId("VL_1")
+                .setNominalV(132.0)
+                .setLowVoltageLimit(118.8)
+                .setHighVoltageLimit(145.2)
+                .setTopologyKind(TopologyKind.BUS_BREAKER)
+                .add();
+        bus1 = vl1.getBusBreakerView().newBus()
+                .setId("BUS_1")
+                .add();
+        vl1.newGenerator()
+                .setId("GEN_1")
+                .setBus("BUS_1")
+                .setMinP(0.0)
+                .setMaxP(140)
+                .setTargetP(25)
+                .setTargetV(135)
+                .setVoltageRegulatorOn(true)
+                .add();
+
+        Substation substation = network.newSubstation()
+                .setId("SUBSTATION")
+                .setCountry(Country.FR)
+                .add();
+        VoltageLevel vl2 = substation.newVoltageLevel()
+                .setId("VL_2")
+                .setNominalV(132.0)
+                .setLowVoltageLimit(118.8)
+                .setHighVoltageLimit(145.2)
+                .setTopologyKind(TopologyKind.BUS_BREAKER)
+                .add();
+        bus2 = vl2.getBusBreakerView().newBus()
+                .setId("BUS_2")
+                .add();
+        vl2.newLoad()
+                .setId("LOAD_2")
+                .setBus("BUS_2")
+                .setP0(11.2)
+                .setQ0(7.5)
+                .add();
+
+        VoltageLevel vl3 = substation.newVoltageLevel()
+                .setId("VL_3")
+                .setNominalV(33.0)
+                .setLowVoltageLimit(0)
+                .setHighVoltageLimit(100)
+                .setTopologyKind(TopologyKind.BUS_BREAKER)
+                .add();
+        bus3 = vl3.getBusBreakerView().newBus()
+                .setId("BUS_3")
+                .add();
+        load3 = vl3.newLoad()
+                .setId("LOAD_3")
+                .setBus("BUS_3")
+                .setQ0(0)
+                .setP0(5)
+                .add();
+
+        line12 = network.newLine()
+                .setId("LINE_12")
+                .setVoltageLevel1("VL_1")
+                .setVoltageLevel2("VL_2")
+                .setBus1("BUS_1")
+                .setBus2("BUS_2")
+                .setR(1.05)
+                .setX(10.0)
+                .setG1(0.0000005)
+                .setG2(0.)
+                .setB1(0.)
+                .setB2(0.)
                 .add();
 
         return network;
