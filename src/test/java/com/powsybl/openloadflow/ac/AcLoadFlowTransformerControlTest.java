--- conflicted
+++ resolved
@@ -95,11 +95,7 @@
         assertTrue(result.isOk());
         assertVoltageEquals(134.281, bus2);
         assertVoltageEquals(34.433, t2wt.getTerminal2().getBusView().getBus()); //FIXME: should be 34.427
-<<<<<<< HEAD
-        assertEquals(2, t2wt.getRatioTapChanger().getTapPosition().orElseThrow());
-=======
         assertEquals(3, t2wt.getRatioTapChanger().getTapPosition());
->>>>>>> 74a7a516
     }
 
     @Test
@@ -151,11 +147,7 @@
         LoadFlowResult result = loadFlowRunner.run(network, parameters);
         assertVoltageEquals(32.872, bus4);
         assertTrue(result.isOk());
-<<<<<<< HEAD
-        assertEquals(2, t2wt.getRatioTapChanger().getTapPosition().orElseThrow());
-=======
         assertEquals(3, t2wt.getRatioTapChanger().getTapPosition());
->>>>>>> 74a7a516
 
         parameters.setTransformerVoltageControlOn(true);
         t2wt.getRatioTapChanger()
@@ -168,11 +160,7 @@
         result = loadFlowRunner.run(network, parameters);
         assertVoltageEquals(32.874, bus4); //FIXME: should be 32.872
         assertTrue(result.isOk());
-<<<<<<< HEAD
-        assertEquals(2, t2wt.getRatioTapChanger().getTapPosition().orElseThrow());
-=======
         assertEquals(3, t2wt.getRatioTapChanger().getTapPosition());
->>>>>>> 74a7a516
     }
 
     @Test
@@ -219,15 +207,9 @@
         LoadFlowResult result = loadFlowRunner.run(network, parameters);
         assertTrue(result.isOk());
         assertVoltageEquals(134.279, bus2);
-<<<<<<< HEAD
-        assertVoltageEquals(35.730, t2wt.getTerminal2().getBusView().getBus());
-        assertEquals(2, t2wt.getRatioTapChanger().getTapPosition().orElseThrow());
-        assertEquals(2, t2wt.getRatioTapChanger().getTapPosition().orElseThrow());
-=======
         assertVoltageEquals(33.989, t2wt.getTerminal2().getBusView().getBus());
         assertEquals(2, t2wt.getRatioTapChanger().getTapPosition());
         assertEquals(2, t2wt.getRatioTapChanger().getTapPosition());
->>>>>>> 74a7a516
     }
 
     @Test
@@ -252,8 +234,8 @@
         assertTrue(result.isOk());
         assertVoltageEquals(134.279, bus2);
         assertVoltageEquals(35.73, t2wt.getTerminal2().getBusView().getBus());
-        assertEquals(2, t2wt.getRatioTapChanger().getTapPosition().orElseThrow());
-        assertEquals(2, t2wt.getRatioTapChanger().getTapPosition().orElseThrow());
+        assertEquals(2, t2wt.getRatioTapChanger().getTapPosition());
+        assertEquals(2, t2wt.getRatioTapChanger().getTapPosition());
     }
 
     @Test
@@ -278,8 +260,8 @@
         assertTrue(result.isOk());
         assertVoltageEquals(134.279, bus2);
         assertVoltageEquals(35.73, t2wt.getTerminal2().getBusView().getBus());
-        assertEquals(2, t2wt.getRatioTapChanger().getTapPosition().orElseThrow());
-        assertEquals(2, t2wt.getRatioTapChanger().getTapPosition().orElseThrow());
+        assertEquals(2, t2wt.getRatioTapChanger().getTapPosition());
+        assertEquals(2, t2wt.getRatioTapChanger().getTapPosition());
     }
 
     @Test
@@ -313,8 +295,8 @@
         assertTrue(result.isOk());
         assertVoltageEquals(136.605, bus2);
         assertVoltageEquals(34.0, t2wt.getTerminal2().getBusView().getBus());
-        assertEquals(0, t2wt.getRatioTapChanger().getTapPosition().orElseThrow());
-        assertEquals(0, t2wt.getRatioTapChanger().getTapPosition().orElseThrow());
+        assertEquals(0, t2wt.getRatioTapChanger().getTapPosition());
+        assertEquals(0, t2wt.getRatioTapChanger().getTapPosition());
     }
 
     @Test
@@ -331,7 +313,7 @@
 
         LoadFlowResult result = loadFlowRunner.run(network, parameters);
         assertTrue(result.isOk());
-        assertEquals(2, t2wt.getRatioTapChanger().getTapPosition().orElseThrow());
+        assertEquals(2, t2wt.getRatioTapChanger().getTapPosition());
     }
 
     @Test
@@ -349,7 +331,7 @@
 
         LoadFlowResult result = loadFlowRunner.run(network, parameters);
         assertTrue(result.isOk());
-        assertEquals(2, t2wt.getRatioTapChanger().getTapPosition().orElseThrow());
+        assertEquals(2, t2wt.getRatioTapChanger().getTapPosition());
     }
 
     @Test
@@ -367,7 +349,7 @@
 
         LoadFlowResult result = loadFlowRunner.run(network, parameters);
         assertTrue(result.isOk());
-        assertEquals(2, t2wt.getRatioTapChanger().getTapPosition().orElseThrow());
+        assertEquals(2, t2wt.getRatioTapChanger().getTapPosition());
     }
 
     @Test
@@ -413,7 +395,7 @@
         LoadFlowResult result = loadFlowRunner.run(network, parameters);
         assertTrue(result.isOk());
         assertVoltageEquals(28.147, bus3);
-        assertEquals(2, t3wt.getLeg2().getRatioTapChanger().getTapPosition().orElseThrow());
+        assertEquals(2, t3wt.getLeg2().getRatioTapChanger().getTapPosition());
     }
 
     @Test
