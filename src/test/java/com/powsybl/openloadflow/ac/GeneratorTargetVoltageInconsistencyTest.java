--- conflicted
+++ resolved
@@ -10,11 +10,7 @@
 import com.powsybl.iidm.network.*;
 import com.powsybl.openloadflow.network.FirstSlackBusSelector;
 import com.powsybl.openloadflow.network.LfNetwork;
-<<<<<<< HEAD
-import com.powsybl.openloadflow.network.LfNetworkLoadingParameters;
-=======
 import com.powsybl.openloadflow.network.LfNetworkParameters;
->>>>>>> 0913f8bf
 import org.junit.jupiter.api.Test;
 
 import static org.junit.Assert.assertEquals;
@@ -196,12 +192,8 @@
                 .add();
 
         FirstSlackBusSelector slackBusSelector = new FirstSlackBusSelector();
-<<<<<<< HEAD
-        PowsyblException exception = assertThrows(PowsyblException.class, () -> LfNetwork.load(network, new LfNetworkLoadingParameters(slackBusSelector, true, false, false)));
-=======
         LfNetworkParameters parameters = new LfNetworkParameters(slackBusSelector, true, false, false);
         PowsyblException exception = assertThrows(PowsyblException.class, () -> LfNetwork.load(network, parameters));
->>>>>>> 0913f8bf
         assertEquals("Controller bus 'vl2_0' has an inconsistent remote target voltage: 0.5625 pu", exception.getMessage());
     }
 
@@ -302,12 +294,8 @@
                 .add();
 
         FirstSlackBusSelector slackBusSelector = new FirstSlackBusSelector();
-<<<<<<< HEAD
-        PowsyblException exception = assertThrows(PowsyblException.class, () -> LfNetwork.load(network, new LfNetworkLoadingParameters(slackBusSelector, true, false, false)));
-=======
         LfNetworkParameters parameters = new LfNetworkParameters(slackBusSelector, true, false, false);
         PowsyblException exception = assertThrows(PowsyblException.class, () -> LfNetwork.load(network, parameters));
->>>>>>> 0913f8bf
         assertEquals("Bus 'vl2_0' controlled by bus 'vl1_0' has also a local voltage control with a different value: 413.0 and 412.0", exception.getMessage());
     }
 }