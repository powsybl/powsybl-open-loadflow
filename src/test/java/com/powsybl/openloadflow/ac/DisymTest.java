--- conflicted
+++ resolved
@@ -99,6 +99,7 @@
         assertReactivePowerEquals(-1, line1.getTerminal2());
     }*/
 
+    //@Disabled
     @Test
     void fourNodesBalancedTest() {
 
@@ -147,7 +148,6 @@
         double coeff = 1.; //0.50001; // TODO : singular matrix when coef = 0.5 ????
         line23.setX(coeff * 1 / 0.2);
 
-<<<<<<< HEAD
         loadFlowRunner = new LoadFlow.Runner(new OpenLoadFlowProvider(new DenseMatrixFactory()));
         parameters = new LoadFlowParameters().setNoGeneratorReactiveLimits(true)
                 .setDistributedSlack(false);
@@ -244,8 +244,6 @@
                 .withQc(0.)
                 .add();
 
-=======
->>>>>>> 8e000820
         loadFlowRunner = new LoadFlow.Runner(new OpenLoadFlowProvider(new DenseMatrixFactory()));
         parameters = new LoadFlowParameters().setNoGeneratorReactiveLimits(true)
                 .setDistributedSlack(false);
@@ -364,7 +362,6 @@
                 .setId("B4")
                 .add();
         bus4.setV(100.0).setAngle(0.);
-        // TODO : unchange
         vl4.newLoad()
                 .setId("LOAD_4")
                 .setBus(bus4.getId())
