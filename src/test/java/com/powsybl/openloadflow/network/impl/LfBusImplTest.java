--- conflicted
+++ resolved
@@ -135,11 +135,7 @@
         lfBus.addStaticVarCompensator(svc2, parameters, lfNetworkLoadingReport);
         lfBus.addStaticVarCompensator(svc3, parameters, lfNetworkLoadingReport);
         double generationQ = -6.412103131789854;
-<<<<<<< HEAD
-        lfBus.updateGeneratorsState(generationQ, true, ReactivePowerDispatchMode.Q_PROPORTIONAL);
-=======
         lfBus.updateGeneratorsState(generationQ, true, ReactivePowerDispatchMode.Q_EQUAL_PROPORTION);
->>>>>>> df0a4ff7
         double sumQ = 0;
         for (LfGenerator lfGenerator : lfBus.getGenerators()) {
             sumQ += lfGenerator.getCalculatedQ();
@@ -180,11 +176,7 @@
         List<LfGenerator> generators = createLfGeneratorsWithInitQ(Arrays.asList(0d, 0d, 0d));
         LfGenerator generatorToRemove = generators.get(1);
         double qToDispatch = 21;
-<<<<<<< HEAD
-        double residueQ = AbstractLfBus.dispatchQ(generators, true, ReactivePowerDispatchMode.Q_PROPORTIONAL, qToDispatch);
-=======
         double residueQ = AbstractLfBus.dispatchQ(generators, true, ReactivePowerDispatchMode.Q_EQUAL_PROPORTION, qToDispatch);
->>>>>>> df0a4ff7
         double totalCalculatedQ = generators.get(0).getCalculatedQ() + generators.get(1).getCalculatedQ() + generatorToRemove.getCalculatedQ();
         assertEquals(7.0, generators.get(0).getCalculatedQ());
         assertEquals(7.0, generators.get(1).getCalculatedQ());
@@ -200,11 +192,7 @@
         LfGenerator generatorToRemove1 = generators.get(1);
         LfGenerator generatorToRemove2 = generators.get(2);
         double qToDispatch = 20;
-<<<<<<< HEAD
-        double residueQ = AbstractLfBus.dispatchQ(generators, true, ReactivePowerDispatchMode.Q_PROPORTIONAL, qToDispatch);
-=======
         double residueQ = AbstractLfBus.dispatchQ(generators, true, ReactivePowerDispatchMode.Q_EQUAL_PROPORTION, qToDispatch);
->>>>>>> df0a4ff7
         double totalCalculatedQ = generators.get(0).getCalculatedQ() + generatorToRemove1.getCalculatedQ() + generatorToRemove2.getCalculatedQ();
         assertEquals(1, generators.size());
         assertEquals(qToDispatch + qInitial - totalCalculatedQ, residueQ, 0.0001);
@@ -219,11 +207,7 @@
         LfGenerator generatorToRemove2 = generators.get(1);
         LfGenerator generatorToRemove3 = generators.get(2);
         double qToDispatch = -21;
-<<<<<<< HEAD
-        double residueQ = AbstractLfBus.dispatchQ(generators, true, ReactivePowerDispatchMode.Q_PROPORTIONAL, qToDispatch);
-=======
         double residueQ = AbstractLfBus.dispatchQ(generators, true, ReactivePowerDispatchMode.Q_EQUAL_PROPORTION, qToDispatch);
->>>>>>> df0a4ff7
         double totalCalculatedQ = generators.get(0).getCalculatedQ() + generatorToRemove2.getCalculatedQ() + generatorToRemove3.getCalculatedQ();
         assertEquals(-7.0, generators.get(0).getCalculatedQ());
         assertEquals(1, generators.size());
@@ -236,11 +220,7 @@
     void dispatchQEmptyListTest() {
         List<LfGenerator> generators = new ArrayList<>();
         double qToDispatch = -21;
-<<<<<<< HEAD
-        Assertions.assertThrows(IllegalArgumentException.class, () -> AbstractLfBus.dispatchQ(generators, true, ReactivePowerDispatchMode.Q_PROPORTIONAL, qToDispatch),
-=======
         Assertions.assertThrows(IllegalArgumentException.class, () -> AbstractLfBus.dispatchQ(generators, true, ReactivePowerDispatchMode.Q_EQUAL_PROPORTION, qToDispatch),
->>>>>>> df0a4ff7
                 "the generator list to dispatch Q can not be empty");
     }
 
