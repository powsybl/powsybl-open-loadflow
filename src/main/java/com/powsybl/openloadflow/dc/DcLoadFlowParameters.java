--- conflicted
+++ resolved
@@ -35,22 +35,15 @@
 
     public DcLoadFlowParameters(SlackBusSelector slackBusSelector, MatrixFactory matrixFactory, boolean updateFlows,
                                 boolean useTransformerRatio, boolean distributedSlack, LoadFlowParameters.BalanceType balanceType,
-<<<<<<< HEAD
-                                double plausibleActivePowerLimit) {
-=======
-                                boolean forcePhaseControlOffAndAddAngle1Var) {
->>>>>>> 872ac06e
+                                boolean forcePhaseControlOffAndAddAngle1Var, double plausibleActivePowerLimit) {
         this.slackBusSelector = Objects.requireNonNull(slackBusSelector);
         this.matrixFactory = Objects.requireNonNull(matrixFactory);
         this.updateFlows = updateFlows;
         this.useTransformerRatio = useTransformerRatio;
         this.distributedSlack = distributedSlack;
         this.balanceType = balanceType;
-<<<<<<< HEAD
+        this.forcePhaseControlOffAndAddAngle1Var = forcePhaseControlOffAndAddAngle1Var;
         this.plausibleActivePowerLimit = plausibleActivePowerLimit;
-=======
-        this.forcePhaseControlOffAndAddAngle1Var = forcePhaseControlOffAndAddAngle1Var;
->>>>>>> 872ac06e
     }
 
     public SlackBusSelector getSlackBusSelector() {
@@ -77,12 +70,11 @@
         return useTransformerRatio;
     }
 
-<<<<<<< HEAD
+    public boolean isForcePhaseControlOffAndAddAngle1Var() {
+        return forcePhaseControlOffAndAddAngle1Var;
+    }
+
     public double getPlausibleActivePowerLimit() {
         return plausibleActivePowerLimit;
-=======
-    public boolean isForcePhaseControlOffAndAddAngle1Var() {
-        return forcePhaseControlOffAndAddAngle1Var;
->>>>>>> 872ac06e
     }
 }