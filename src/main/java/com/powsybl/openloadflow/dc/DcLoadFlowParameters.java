/**
 * Copyright (c) 2020, RTE (http://www.rte-france.com)
 * This Source Code Form is subject to the terms of the Mozilla Public
 * License, v. 2.0. If a copy of the MPL was not distributed with this
 * file, You can obtain one at http://mozilla.org/MPL/2.0/.
 */
package com.powsybl.openloadflow.dc;

import com.powsybl.loadflow.LoadFlowParameters;
import com.powsybl.openloadflow.dc.equations.DcEquationSystemCreationParameters;
import com.powsybl.openloadflow.lf.AbstractLoadFlowParameters;

import java.util.Objects;

/**
 * @author Geoffroy Jamgotchian {@literal <geoffroy.jamgotchian at rte-france.com>}
 */
public class DcLoadFlowParameters extends AbstractLoadFlowParameters<DcLoadFlowParameters> {

    private DcEquationSystemCreationParameters equationSystemCreationParameters = new DcEquationSystemCreationParameters();

<<<<<<< HEAD
    private boolean distributedSlack = true;

    private LoadFlowParameters.BalanceType balanceType = LoadFlowParameters.BalanceType.PROPORTIONAL_TO_GENERATION_P_MAX;
=======
    private boolean distributedSlack = LoadFlowParameters.DEFAULT_DISTRIBUTED_SLACK;

    private LoadFlowParameters.BalanceType balanceType = LoadFlowParameters.DEFAULT_BALANCE_TYPE;
>>>>>>> e0455d75

    private boolean setVToNan = false;

    private int maxOuterLoopIterations = DEFAULT_MAX_OUTER_LOOP_ITERATIONS;

    public DcEquationSystemCreationParameters getEquationSystemCreationParameters() {
        return equationSystemCreationParameters;
    }

    public DcLoadFlowParameters setEquationSystemCreationParameters(DcEquationSystemCreationParameters equationSystemCreationParameters) {
        this.equationSystemCreationParameters = Objects.requireNonNull(equationSystemCreationParameters);
        return this;
    }

    public int getMaxOuterLoopIterations() {
        return maxOuterLoopIterations;
    }

    public DcLoadFlowParameters setMaxOuterLoopIterations(int maxOuterLoopIterations) {
        this.maxOuterLoopIterations = maxOuterLoopIterations;
        return this;
    }

    public boolean isDistributedSlack() {
        return distributedSlack;
    }

    public DcLoadFlowParameters setDistributedSlack(boolean distributedSlack) {
        this.distributedSlack = distributedSlack;
        return this;
    }

    public LoadFlowParameters.BalanceType getBalanceType() {
        return balanceType;
    }

    public DcLoadFlowParameters setBalanceType(LoadFlowParameters.BalanceType balanceType) {
        this.balanceType = Objects.requireNonNull(balanceType);
        return this;
    }

    public boolean isSetVToNan() {
        return setVToNan;
    }

    public DcLoadFlowParameters setSetVToNan(boolean setVToNan) {
        this.setVToNan = setVToNan;
        return this;
    }

    @Override
    public String toString() {
        return "DcLoadFlowParameters(" +
                "networkParameters=" + networkParameters +
                ", equationSystemCreationParameters=" + equationSystemCreationParameters +
                ", matrixFactory=" + matrixFactory.getClass().getSimpleName() +
                ", distributedSlack=" + distributedSlack +
                ", balanceType=" + balanceType +
                ", setVToNan=" + setVToNan +
                ", maxOuterLoopIterations=" + maxOuterLoopIterations +
                ')';
    }
}<|MERGE_RESOLUTION|>--- conflicted
+++ resolved
@@ -19,15 +19,9 @@
 
     private DcEquationSystemCreationParameters equationSystemCreationParameters = new DcEquationSystemCreationParameters();
 
-<<<<<<< HEAD
-    private boolean distributedSlack = true;
-
-    private LoadFlowParameters.BalanceType balanceType = LoadFlowParameters.BalanceType.PROPORTIONAL_TO_GENERATION_P_MAX;
-=======
     private boolean distributedSlack = LoadFlowParameters.DEFAULT_DISTRIBUTED_SLACK;
 
     private LoadFlowParameters.BalanceType balanceType = LoadFlowParameters.DEFAULT_BALANCE_TYPE;
->>>>>>> e0455d75
 
     private boolean setVToNan = false;
 
