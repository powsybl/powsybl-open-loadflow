/**
 * Copyright (c) 2019, RTE (http://www.rte-france.com)
 * This Source Code Form is subject to the terms of the Mozilla Public
 * License, v. 2.0. If a copy of the MPL was not distributed with this
 * file, You can obtain one at http://mozilla.org/MPL/2.0/.
 * SPDX-License-Identifier: MPL-2.0
 */
package com.powsybl.openloadflow.dc;

import com.google.common.collect.Lists;
import com.powsybl.commons.report.ReportNode;
import com.powsybl.loadflow.LoadFlowParameters;
import com.powsybl.math.matrix.MatrixException;
import com.powsybl.openloadflow.dc.equations.DcEquationType;
import com.powsybl.openloadflow.dc.equations.DcVariableType;
import com.powsybl.openloadflow.equations.*;
import com.powsybl.openloadflow.lf.LoadFlowEngine;
import com.powsybl.openloadflow.lf.outerloop.OuterLoopResult;
import com.powsybl.openloadflow.lf.outerloop.OuterLoopStatus;
<<<<<<< HEAD
import com.powsybl.openloadflow.network.*;
=======
import com.powsybl.openloadflow.network.LfBus;
import com.powsybl.openloadflow.network.LfNetwork;
import com.powsybl.openloadflow.network.LfNetworkLoader;
>>>>>>> 578f263f
import com.powsybl.openloadflow.network.util.ActivePowerDistribution;
import com.powsybl.openloadflow.network.util.UniformValueVoltageInitializer;
import com.powsybl.openloadflow.network.util.VoltageInitializer;
import com.powsybl.openloadflow.util.Reports;
import org.apache.commons.lang3.tuple.Pair;
import org.slf4j.Logger;
import org.slf4j.LoggerFactory;

<<<<<<< HEAD
import java.util.*;
=======
import java.util.ArrayList;
import java.util.Collection;
import java.util.List;
import java.util.Objects;
>>>>>>> 578f263f

/**
 * @author Geoffroy Jamgotchian {@literal <geoffroy.jamgotchian at rte-france.com>}
 */
public class DcLoadFlowEngine implements LoadFlowEngine<DcVariableType, DcEquationType, DcLoadFlowParameters, DcLoadFlowResult> {

    private static final Logger LOGGER = LoggerFactory.getLogger(DcLoadFlowEngine.class);

    private final DcLoadFlowContext context;

    public DcLoadFlowEngine(DcLoadFlowContext context) {
        this.context = Objects.requireNonNull(context);
    }

    private static class RunningContext {

        private boolean lastSolverSuccess;

        private int solverTotalExecutions = 0;

        private int outerLoopTotalIterations = 0;

        private OuterLoopResult lastOuterLoopResult = OuterLoopResult.stable();
    }

    @Override
    public DcLoadFlowContext getContext() {
        return context;
    }

    public static void distributeSlack(LfNetwork network, Collection<LfBus> buses, LoadFlowParameters.BalanceType balanceType, boolean useActiveLimits) {
        double mismatch = getActivePowerMismatch(buses);
        ActivePowerDistribution activePowerDistribution = ActivePowerDistribution.create(balanceType, false, useActiveLimits);
        activePowerDistribution.run(network.getReferenceGenerator(), buses, mismatch);
    }

    public static double getActivePowerMismatch(Collection<LfBus> buses) {
        double mismatch = 0;
        for (LfBus b : buses) {
            mismatch += b.getGenerationTargetP() - b.getLoadTargetP();
        }
        return -mismatch;
    }

    public static void initStateVector(LfNetwork network, EquationSystem<DcVariableType, DcEquationType> equationSystem, VoltageInitializer initializer) {
        double[] x = new double[equationSystem.getIndex().getSortedVariablesToFind().size()];
        for (Variable<DcVariableType> v : equationSystem.getIndex().getSortedVariablesToFind()) {
            switch (v.getType()) {
                case BUS_PHI:
                    x[v.getRow()] = initializer.getAngle(network.getBus(v.getElementNum()));
                    break;

                case BRANCH_ALPHA1:
                    x[v.getRow()] = network.getBranch(v.getElementNum()).getPiModel().getA1();
                    break;

                case DUMMY_P:
                    x[v.getRow()] = 0;
                    break;

                default:
                    throw new IllegalStateException("Unknown variable type " + v.getType());
            }
        }
        equationSystem.getStateVector().set(x);
    }

    public static void updateNetwork(LfNetwork network, EquationSystem<DcVariableType, DcEquationType> equationSystem, double[] x) {
        // update state variable
        for (Variable<DcVariableType> v : equationSystem.getIndex().getSortedVariablesToFind()) {
            switch (v.getType()) {
                case BUS_PHI:
                    network.getBus(v.getElementNum()).setAngle(x[v.getRow()]);
                    break;

                case BRANCH_ALPHA1:
                    network.getBranch(v.getElementNum()).getPiModel().setA1(x[v.getRow()]);
                    break;

                case DUMMY_P:
                    // nothing to do
                    break;

                default:
                    throw new IllegalStateException("Unknown variable type " + v.getType());
            }
        }
    }

    private void runOuterLoop(DcOuterLoop outerLoop, DcOuterLoopContext outerLoopContext, RunningContext runningContext) {
        ReportNode olReportNode = Reports.createOuterLoopReporter(outerLoopContext.getNetwork().getReportNode(), outerLoop.getName());
        OuterLoopResult outerLoopResult;
        int outerLoopIteration = 0;

        // re-run linear system solving until stabilization
        do {
            // check outer loop status
            outerLoopContext.setIteration(outerLoopIteration);
            outerLoopContext.setLoadFlowContext(context);
            outerLoopContext.setOuterLoopTotalIterations(runningContext.outerLoopTotalIterations);
            outerLoopResult = outerLoop.check(outerLoopContext, olReportNode);
            runningContext.lastOuterLoopResult = outerLoopResult;

            if (outerLoopResult.status() == OuterLoopStatus.UNSTABLE) {
                LOGGER.debug("Start outer loop '{}' iteration {}", outerLoop.getName(), outerLoopIteration);

                // if not yet stable, restart linear system solving
                double[] targetVectorArray = context.getTargetVector().getArray().clone();
                runningContext.lastSolverSuccess = solve(targetVectorArray, context.getJacobianMatrix(), olReportNode);
                runningContext.solverTotalExecutions++;

                if (runningContext.lastSolverSuccess) {
                    context.getEquationSystem().getStateVector().set(targetVectorArray);
                    updateNetwork(outerLoopContext.getNetwork(), context.getEquationSystem(), targetVectorArray);
                }

                outerLoopIteration++;
                runningContext.outerLoopTotalIterations++;
            }
        } while (outerLoopResult.status() == OuterLoopStatus.UNSTABLE
                && runningContext.lastSolverSuccess
                && runningContext.outerLoopTotalIterations < context.getParameters().getMaxOuterLoopIterations());

        if (outerLoopResult.status() != OuterLoopStatus.STABLE) {
            Reports.reportUnsuccessfulOuterLoop(olReportNode, outerLoopResult.status().name());
        }
    }

    public static boolean solve(double[] targetVectorArray,
                                JacobianMatrix<DcVariableType, DcEquationType> jacobianMatrix,
                                ReportNode reportNode) {
        try {
            jacobianMatrix.solveTransposed(targetVectorArray);
            return true;
        } catch (MatrixException e) {
            Reports.reportDcLfSolverFailure(reportNode, e.getMessage());
            LOGGER.error("Failed to solve linear system for DC load flow", e);
            return false;
        }
    }

    public DcLoadFlowResult run() {
        LfNetwork network = context.getNetwork();
        ReportNode reportNode = network.getReportNode();
        EquationSystem<DcVariableType, DcEquationType> equationSystem = context.getEquationSystem();
        DcLoadFlowParameters parameters = context.getParameters();
        TargetVector<DcVariableType, DcEquationType> targetVector = context.getTargetVector();
        RunningContext runningContext = new RunningContext();

        // outer loop initialization
        List<Pair<DcOuterLoop, DcOuterLoopContext>> outerLoopsAndContexts = new ArrayList<>();

        if (parameters.getNetworkParameters().isPhaseControl()) {
            DcIncrementalPhaseControlOuterLoop phaseShifterControlOuterLoop = new DcIncrementalPhaseControlOuterLoop();
            DcOuterLoopContext phaseShifterControlOuterLoopContext = new DcOuterLoopContext(network);
            outerLoopsAndContexts.add(Pair.of(phaseShifterControlOuterLoop, phaseShifterControlOuterLoopContext));
            phaseShifterControlOuterLoop.initialize(phaseShifterControlOuterLoopContext);
        }

        initStateVector(network, equationSystem, new UniformValueVoltageInitializer());

        double slackBusActivePowerMismatch = getActivePowerMismatch(network.getBuses());
        if (parameters.isDistributedSlack()) {
            distributeSlack(network, network.getBuses(), parameters.getBalanceType(), parameters.getNetworkParameters().isUseActiveLimits());
        }

        // we need to copy the target array because JacobianMatrix.solveTransposed take as an input the second member
        // and reuse the array to fill with the solution
        // so we need to copy to later the target as it is and reusable for next run
        var targetVectorArray = targetVector.getArray().clone();

        // First linear system solution
        runningContext.lastSolverSuccess = solve(targetVectorArray, context.getJacobianMatrix(), reportNode);

        equationSystem.getStateVector().set(targetVectorArray);
        updateNetwork(network, equationSystem, targetVectorArray);

        // continue with outer loops only if solver succeed
        if (runningContext.lastSolverSuccess) {
            int oldSolverTotalExecutions;
            do {
                oldSolverTotalExecutions = runningContext.solverTotalExecutions;
                // outer loops are nested: innermost loop first in the list, outermost loop last
                for (var outerLoopAndContext : outerLoopsAndContexts) {
                    runOuterLoop(outerLoopAndContext.getLeft(), outerLoopAndContext.getRight(), runningContext);

                    // continue with next outer loop only if:
                    // - last solver run succeed,
                    // - last OuterLoopStatus is not FAILED
                    // - we have not reached max number of outer loop iteration
                    if (!runningContext.lastSolverSuccess
                            || runningContext.lastOuterLoopResult.status() == OuterLoopStatus.FAILED
                            || runningContext.outerLoopTotalIterations >= context.getParameters().getMaxOuterLoopIterations()) {
                        break;
                    }
                }
            } while (runningContext.solverTotalExecutions > oldSolverTotalExecutions
                    && runningContext.lastSolverSuccess
                    && runningContext.lastOuterLoopResult.status() != OuterLoopStatus.FAILED
                    && runningContext.outerLoopTotalIterations < context.getParameters().getMaxOuterLoopIterations());
        }

        // outer loops finalization (in reverse order to allow correct cleanup)
        for (var outerLoopAndContext : Lists.reverse(outerLoopsAndContexts)) {
            var outerLoop = outerLoopAndContext.getLeft();
            var outerLoopContext = outerLoopAndContext.getRight();
            outerLoop.cleanup(outerLoopContext);
        }

        // set all calculated voltages to NaN
        if (parameters.isSetVToNan()) {
            for (LfBus bus : network.getBuses()) {
                bus.setV(Double.NaN);
            }
        }

        Reports.reportDcLfComplete(reportNode, runningContext.lastSolverSuccess);
        LOGGER.info("DC load flow completed (success={})", runningContext.lastSolverSuccess);

        boolean success = runningContext.lastSolverSuccess && runningContext.lastOuterLoopResult.status() == OuterLoopStatus.STABLE;
        slackBusActivePowerMismatch = success ? getActivePowerMismatch(network.getBuses()) : slackBusActivePowerMismatch;

        return new DcLoadFlowResult(context.getNetwork(), runningContext.outerLoopTotalIterations, runningContext.lastSolverSuccess, runningContext.lastOuterLoopResult, slackBusActivePowerMismatch);

    }

    public static <T> List<DcLoadFlowResult> run(T network, LfNetworkLoader<T> networkLoader, DcLoadFlowParameters parameters, ReportNode reportNode) {
        return LfNetwork.load(network, networkLoader, parameters.getNetworkParameters(), reportNode)
                .stream()
                .map(n -> {
                    if (n.getValidity() == LfNetwork.Validity.VALID) {
                        try (DcLoadFlowContext context = new DcLoadFlowContext(n, parameters)) {
                            return new DcLoadFlowEngine(context)
                                    .run();
                        }
                    }

                    return DcLoadFlowResult.createNoCalculationResult(n);
                })
                .toList();
    }

<<<<<<< HEAD
    /**
     * A simplified version of DcLoadFlowEngine that supports on the fly bus and branch disabling.
     * Note that it does not update the state vector and the network at the end (because we don't need it to just evaluate a few equations).
     */
    public static double[] run(DcLoadFlowContext loadFlowContext, DisabledNetwork disabledNetwork, ReportNode reportNode) {
        return run(loadFlowContext, disabledNetwork, reportNode, Collections.emptyList());
    }

    /**
     * A simplified version of DcLoadFlowEngine that supports on the fly bus and branch disabling, and pst actions.
     * Note that it does not update the state vector and the network at the end (because we don't need it to just evaluate a few equations).
     */
    public static double[] run(DcLoadFlowContext loadFlowContext, DisabledNetwork disabledNetwork, ReportNode reportNode, List<LfAction> lfActions) {
        Collection<LfBus> remainingBuses;
        if (disabledNetwork.getBuses().isEmpty()) {
            remainingBuses = loadFlowContext.getNetwork().getBuses();
        } else {
            remainingBuses = new LinkedHashSet<>(loadFlowContext.getNetwork().getBuses());
            remainingBuses.removeAll(disabledNetwork.getBuses());
        }

        DcLoadFlowParameters parameters = loadFlowContext.getParameters();
        if (parameters.isDistributedSlack()) {
            distributeSlack(loadFlowContext.getNetwork(), remainingBuses, parameters.getBalanceType(), parameters.getNetworkParameters().isUseActiveLimits());
        }

        // we need to copy the target array because:
        //  - in case of disabled buses or branches some elements could be overwritten to zero
        //  - JacobianMatrix.solveTransposed take as an input the second member and reuse the array
        //    to fill with the solution
        // so we need to copy to later the target as it is and reusable for next run
        var targetVectorArray = loadFlowContext.getTargetVector().getArray().clone();

        if (!disabledNetwork.getBuses().isEmpty()) {
            // set buses injections and transformers to 0
            disabledNetwork.getBuses().stream()
                    .flatMap(lfBus -> loadFlowContext.getEquationSystem().getEquation(lfBus.getNum(), DcEquationType.BUS_TARGET_P).stream())
                    .map(Equation::getColumn)
                    .forEach(column -> targetVectorArray[column] = 0);
        }

        if (!disabledNetwork.getBranches().isEmpty()) {
            // set transformer phase shift to 0
            disabledNetwork.getBranches().stream()
                    .flatMap(lfBranch -> loadFlowContext.getEquationSystem().getEquation(lfBranch.getNum(), DcEquationType.BRANCH_TARGET_ALPHA1).stream())
                    .map(Equation::getColumn)
                    .forEach(column -> targetVectorArray[column] = 0);
        }

        if (!lfActions.isEmpty()) {
            // set transformer phase shift to new shifting value
            lfActions.stream()
                    .map(LfAction::getTapPositionChange)
                    .filter(Objects::nonNull)
                    .forEach(tapPositionChange -> {
                        LfBranch lfBranch = tapPositionChange.getBranch();
                        loadFlowContext.getEquationSystem().getEquation(lfBranch.getNum(), DcEquationType.BRANCH_TARGET_ALPHA1).ifPresent(
                                dcVariableTypeDcEquationTypeEquation -> {
                                    int column = dcVariableTypeDcEquationTypeEquation.getColumn();
                                    targetVectorArray[column] = tapPositionChange.getNewPiModel().getA1();
                                }
                        );
                    });
        }

        boolean succeeded = solve(targetVectorArray, loadFlowContext.getJacobianMatrix(), reportNode);
        if (!succeeded) {
            throw new PowsyblException("DC solver failed");
        }

        return targetVectorArray; // now contains dx
    }
=======
>>>>>>> 578f263f
}<|MERGE_RESOLUTION|>--- conflicted
+++ resolved
@@ -17,13 +17,9 @@
 import com.powsybl.openloadflow.lf.LoadFlowEngine;
 import com.powsybl.openloadflow.lf.outerloop.OuterLoopResult;
 import com.powsybl.openloadflow.lf.outerloop.OuterLoopStatus;
-<<<<<<< HEAD
-import com.powsybl.openloadflow.network.*;
-=======
 import com.powsybl.openloadflow.network.LfBus;
 import com.powsybl.openloadflow.network.LfNetwork;
 import com.powsybl.openloadflow.network.LfNetworkLoader;
->>>>>>> 578f263f
 import com.powsybl.openloadflow.network.util.ActivePowerDistribution;
 import com.powsybl.openloadflow.network.util.UniformValueVoltageInitializer;
 import com.powsybl.openloadflow.network.util.VoltageInitializer;
@@ -32,14 +28,10 @@
 import org.slf4j.Logger;
 import org.slf4j.LoggerFactory;
 
-<<<<<<< HEAD
-import java.util.*;
-=======
 import java.util.ArrayList;
 import java.util.Collection;
 import java.util.List;
 import java.util.Objects;
->>>>>>> 578f263f
 
 /**
  * @author Geoffroy Jamgotchian {@literal <geoffroy.jamgotchian at rte-france.com>}
@@ -282,15 +274,6 @@
                 .toList();
     }
 
-<<<<<<< HEAD
-    /**
-     * A simplified version of DcLoadFlowEngine that supports on the fly bus and branch disabling.
-     * Note that it does not update the state vector and the network at the end (because we don't need it to just evaluate a few equations).
-     */
-    public static double[] run(DcLoadFlowContext loadFlowContext, DisabledNetwork disabledNetwork, ReportNode reportNode) {
-        return run(loadFlowContext, disabledNetwork, reportNode, Collections.emptyList());
-    }
-
     /**
      * A simplified version of DcLoadFlowEngine that supports on the fly bus and branch disabling, and pst actions.
      * Note that it does not update the state vector and the network at the end (because we don't need it to just evaluate a few equations).
@@ -355,6 +338,5 @@
 
         return targetVectorArray; // now contains dx
     }
-=======
->>>>>>> 578f263f
+
 }