/**
 * Copyright (c) 2019, RTE (http://www.rte-france.com)
 * This Source Code Form is subject to the terms of the Mozilla Public
 * License, v. 2.0. If a copy of the MPL was not distributed with this
 * file, You can obtain one at http://mozilla.org/MPL/2.0/.
 */
package com.powsybl.openloadflow.dc;

import com.powsybl.commons.reporter.Report;
import com.powsybl.commons.reporter.Reporter;
import com.powsybl.loadflow.LoadFlowResult;
import com.powsybl.math.matrix.MatrixFactory;
import com.powsybl.openloadflow.OpenLoadFlowReportConstants;
import com.powsybl.openloadflow.dc.equations.DcEquationSystem;
import com.powsybl.openloadflow.dc.equations.DcEquationSystemCreationParameters;
import com.powsybl.openloadflow.equations.*;
import com.powsybl.openloadflow.network.*;
import com.powsybl.openloadflow.network.util.ActivePowerDistribution;
import org.slf4j.Logger;
import org.slf4j.LoggerFactory;

import java.util.*;

import static com.powsybl.openloadflow.util.EvaluableConstants.NAN;

/**
 * @author Geoffroy Jamgotchian <geoffroy.jamgotchian at rte-france.com>
 */
public class DcLoadFlowEngine {

    private static final Logger LOGGER = LoggerFactory.getLogger(DcLoadFlowEngine.class);

    private final List<LfNetwork> networks;

    private final DcLoadFlowParameters parameters;

    private double[] targetVector;

    public DcLoadFlowEngine(LfNetwork network, MatrixFactory matrixFactory, boolean setVToNan) {
        this.networks = Collections.singletonList(network);
        parameters = new DcLoadFlowParameters(new FirstSlackBusSelector(), matrixFactory, setVToNan);
    }

<<<<<<< HEAD
    public DcLoadFlowEngine(Object network, DcLoadFlowParameters parameters) {
        this.networks = LfNetwork.load(network, new LfNetworkParameters(parameters.getSlackBusSelector(), false, false, false, false,
                parameters.getPlausibleActivePowerLimit(), false, false));
=======
    public DcLoadFlowEngine(Object network, DcLoadFlowParameters parameters, Reporter reporter) {
        LfNetworkParameters lfNetworkParameters = new LfNetworkParameters(parameters.getSlackBusSelector(), false, false, false, false, parameters.getPlausibleActivePowerLimit(), false);
        this.networks = LfNetwork.load(network, lfNetworkParameters, reporter);
>>>>>>> 20d6c68f
        this.parameters = Objects.requireNonNull(parameters);
    }

    public DcLoadFlowEngine(List<LfNetwork> networks, DcLoadFlowParameters parameters) {
        this.networks = networks;
        this.parameters = Objects.requireNonNull(parameters);
    }

    private void distributeSlack(Collection<LfBus> buses) {
        double mismatch = getActivePowerMismatch(buses);
        ActivePowerDistribution activePowerDistribution = ActivePowerDistribution.create(parameters.getBalanceType(), false);
        activePowerDistribution.run(buses, mismatch);
    }

    private static double getActivePowerMismatch(Collection<LfBus> buses) {
        double mismatch = 0;
        for (LfBus b : buses) {
            mismatch += b.getGenerationTargetP() - b.getLoadTargetP();
        }
        return -mismatch;
    }

    public DcLoadFlowResult run(Reporter reporter) {
        // only process main (largest) connected component
        LfNetwork network = networks.get(0);

        DcEquationSystemCreationParameters creationParameters = new DcEquationSystemCreationParameters(parameters.isUpdateFlows(), false, parameters.isForcePhaseControlOffAndAddAngle1Var(), parameters.isUseTransformerRatio());
        EquationSystem equationSystem = DcEquationSystem.create(network, new VariableSet(), creationParameters);

        LoadFlowResult.ComponentResult.Status status = LoadFlowResult.ComponentResult.Status.FAILED;
        try (JacobianMatrix j = new JacobianMatrix(equationSystem, parameters.getMatrixFactory())) {

            status = run(equationSystem, j, Collections.emptyList(), Collections.emptyList(), reporter);
        } catch (Exception e) {
            LOGGER.error("Failed to solve linear system for DC load flow", e);
        }

        return new DcLoadFlowResult(network, getActivePowerMismatch(network.getBuses()), status);
    }

    public LoadFlowResult.ComponentResult.Status run(EquationSystem equationSystem, JacobianMatrix j,
                                                     Collection<LfBus> disabledBuses, Collection<LfBranch> disabledBranches,
                                                     Reporter reporter) {

        double[] x = equationSystem.createStateVector(new UniformValueVoltageInitializer());

        // only process main (largest) connected component
        LfNetwork network = networks.get(0);

        Collection<LfBus> remainingBuses = new HashSet<>(network.getBuses());
        remainingBuses.removeAll(disabledBuses);

        if (parameters.isDistributedSlack()) {
            distributeSlack(remainingBuses);
        }

        equationSystem.updateEquations(x);

        this.targetVector = equationSystem.createTargetVector();

        if (!disabledBuses.isEmpty()) {
            // set buses injections and transformers to 0
            disabledBuses.stream()
                .map(lfBus -> equationSystem.getEquation(lfBus.getNum(), EquationType.BUS_P))
                .filter(Optional::isPresent)
                .map(Optional::get)
                .map(Equation::getColumn)
                .forEach(column -> targetVector[column] = 0);
        }

        if (!disabledBranches.isEmpty()) {
            // set transformer phase shift to 0
            disabledBranches.stream()
                .map(lfBranch -> equationSystem.getEquation(lfBranch.getNum(), EquationType.BRANCH_ALPHA1))
                .filter(Optional::isPresent)
                .map(Optional::get)
                .map(Equation::getColumn)
                .forEach(column -> targetVector[column] = 0);
        }

        LoadFlowResult.ComponentResult.Status status;
        try {
            j.solveTransposed(targetVector);
            status = LoadFlowResult.ComponentResult.Status.CONVERGED;
        } catch (Exception e) {
            status = LoadFlowResult.ComponentResult.Status.FAILED;
            reporter.report(Report.builder()
                .withKey("loadFlowFailure")
                .withDefaultMessage("Failed to solve linear system for DC load flow: ${errorMessage}")
                .withValue("errorMessage", e.getMessage())
                .withSeverity(OpenLoadFlowReportConstants.ERROR_SEVERITY)
                .build());
            LOGGER.error("Failed to solve linear system for DC load flow", e);
        }

        equationSystem.updateEquations(targetVector);
        equationSystem.updateEquations(targetVector, EquationSystem.EquationUpdateType.AFTER_NR);
        equationSystem.updateNetwork(targetVector);

        // set all calculated voltages to NaN
        if (parameters.isSetVToNan()) {
            for (LfBus bus : network.getBuses()) {
                bus.setV(NAN);
            }
        }

        reporter.report(Report.builder()
            .withKey("loadFlowCompleted")
            .withDefaultMessage("DC load flow completed (status=${lfStatus})")
            .withValue("lfStatus", status.toString())
            .withSeverity(OpenLoadFlowReportConstants.INFO_SEVERITY)
            .build());
        LOGGER.info("DC load flow completed (status={})", status);
        return status;
    }

    public double[] getTargetVector() {
        return targetVector;
    }
}<|MERGE_RESOLUTION|>--- conflicted
+++ resolved
@@ -41,15 +41,10 @@
         parameters = new DcLoadFlowParameters(new FirstSlackBusSelector(), matrixFactory, setVToNan);
     }
 
-<<<<<<< HEAD
-    public DcLoadFlowEngine(Object network, DcLoadFlowParameters parameters) {
-        this.networks = LfNetwork.load(network, new LfNetworkParameters(parameters.getSlackBusSelector(), false, false, false, false,
-                parameters.getPlausibleActivePowerLimit(), false, false));
-=======
     public DcLoadFlowEngine(Object network, DcLoadFlowParameters parameters, Reporter reporter) {
-        LfNetworkParameters lfNetworkParameters = new LfNetworkParameters(parameters.getSlackBusSelector(), false, false, false, false, parameters.getPlausibleActivePowerLimit(), false);
+        LfNetworkParameters lfNetworkParameters = new LfNetworkParameters(parameters.getSlackBusSelector(), false, false, false, false,
+            parameters.getPlausibleActivePowerLimit(), false, false);
         this.networks = LfNetwork.load(network, lfNetworkParameters, reporter);
->>>>>>> 20d6c68f
         this.parameters = Objects.requireNonNull(parameters);
     }
 
