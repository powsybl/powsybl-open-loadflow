/**
 * Copyright (c) 2019, RTE (http://www.rte-france.com)
 * This Source Code Form is subject to the terms of the Mozilla Public
 * License, v. 2.0. If a copy of the MPL was not distributed with this
 * file, You can obtain one at http://mozilla.org/MPL/2.0/.
 * SPDX-License-Identifier: MPL-2.0
 */
package com.powsybl.openloadflow.dc;

import com.powsybl.loadflow.LoadFlowResult;
import com.powsybl.openloadflow.lf.AbstractLoadFlowResult;
import com.powsybl.openloadflow.network.LfNetwork;

/**
 * @author Geoffroy Jamgotchian {@literal <geoffroy.jamgotchian at rte-france.com>}
 */
public class DcLoadFlowResult extends AbstractLoadFlowResult {

    private final boolean success;

    public DcLoadFlowResult(LfNetwork network, double slackBusActivePowerMismatch, boolean success) {
        super(network, slackBusActivePowerMismatch);
        this.success = success;
    }

    @Override
    public boolean isSuccess() {
        return success;
    }

    @Override
<<<<<<< HEAD
    public Status toComponentResultStatus() {
        if (network.getValidity() != LfNetwork.Validity.VALID) {
            return new Status(LoadFlowResult.ComponentResult.Status.NO_CALCULATION, network.getValidity().toString());
        }
        if (success) {
            return new Status(LoadFlowResult.ComponentResult.Status.CONVERGED, "Converged");
        }
        return new Status(LoadFlowResult.ComponentResult.Status.FAILED, "Solver Failed");
=======
    public LoadFlowResult.ComponentResult.Status toComponentResultStatus() {
        if (network.getValidity() != LfNetwork.Validity.VALID) {
            return LoadFlowResult.ComponentResult.Status.NO_CALCULATION;
        }
        return success ? LoadFlowResult.ComponentResult.Status.CONVERGED : LoadFlowResult.ComponentResult.Status.FAILED;
>>>>>>> 058dcff8
    }

}<|MERGE_RESOLUTION|>--- conflicted
+++ resolved
@@ -29,7 +29,6 @@
     }
 
     @Override
-<<<<<<< HEAD
     public Status toComponentResultStatus() {
         if (network.getValidity() != LfNetwork.Validity.VALID) {
             return new Status(LoadFlowResult.ComponentResult.Status.NO_CALCULATION, network.getValidity().toString());
@@ -38,13 +37,5 @@
             return new Status(LoadFlowResult.ComponentResult.Status.CONVERGED, "Converged");
         }
         return new Status(LoadFlowResult.ComponentResult.Status.FAILED, "Solver Failed");
-=======
-    public LoadFlowResult.ComponentResult.Status toComponentResultStatus() {
-        if (network.getValidity() != LfNetwork.Validity.VALID) {
-            return LoadFlowResult.ComponentResult.Status.NO_CALCULATION;
-        }
-        return success ? LoadFlowResult.ComponentResult.Status.CONVERGED : LoadFlowResult.ComponentResult.Status.FAILED;
->>>>>>> 058dcff8
     }
-
 }