--- conflicted
+++ resolved
@@ -210,7 +210,31 @@
         }
     }
 
-<<<<<<< HEAD
+    private void createHvdcs(EquationSystem<DcVariableType, DcEquationType> equationSystem) {
+        for (LfHvdc hvdc : network.getHvdcs()) {
+            EquationTerm<DcVariableType, DcEquationType> p1 = null;
+            EquationTerm<DcVariableType, DcEquationType> p2 = null;
+            if (hvdc.getBus1() != null && hvdc.getBus2() != null && hvdc.isAcEmulation()) {
+                p1 = new HvdcAcEmulationSide1DCFlowEquationTerm(hvdc, hvdc.getBus1(), hvdc.getBus2(), equationSystem.getVariableSet());
+                p2 = new HvdcAcEmulationSide2DCFlowEquationTerm(hvdc, hvdc.getBus1(), hvdc.getBus2(), equationSystem.getVariableSet());
+            }
+
+            if (p1 != null) {
+                equationSystem.getEquation(hvdc.getBus1().getNum(), DcEquationType.BUS_TARGET_P)
+                        .orElseThrow()
+                        .addTerm(p1);
+                hvdc.setP1(p1);
+            }
+
+            if (p2 != null) {
+                equationSystem.getEquation(hvdc.getBus2().getNum(), DcEquationType.BUS_TARGET_P)
+                        .orElseThrow()
+                        .addTerm(p2);
+                hvdc.setP2(p2);
+            }
+        }
+    }
+
     // TODO adapt to DC system
 //    static void updateBranchEquations(LfBranch branch) {
 //        if (!branch.isDisabled() && !branch.isZeroImpedance(LoadFlowModel.DC)) {
@@ -291,32 +315,6 @@
 //            }
 //        }
 //    }
-=======
-    private void createHvdcs(EquationSystem<DcVariableType, DcEquationType> equationSystem) {
-        for (LfHvdc hvdc : network.getHvdcs()) {
-            EquationTerm<DcVariableType, DcEquationType> p1 = null;
-            EquationTerm<DcVariableType, DcEquationType> p2 = null;
-            if (hvdc.getBus1() != null && hvdc.getBus2() != null && hvdc.isAcEmulation()) {
-                p1 = new HvdcAcEmulationSide1DCFlowEquationTerm(hvdc, hvdc.getBus1(), hvdc.getBus2(), equationSystem.getVariableSet());
-                p2 = new HvdcAcEmulationSide2DCFlowEquationTerm(hvdc, hvdc.getBus1(), hvdc.getBus2(), equationSystem.getVariableSet());
-            }
-
-            if (p1 != null) {
-                equationSystem.getEquation(hvdc.getBus1().getNum(), DcEquationType.BUS_TARGET_P)
-                        .orElseThrow()
-                        .addTerm(p1);
-                hvdc.setP1(p1);
-            }
-
-            if (p2 != null) {
-                equationSystem.getEquation(hvdc.getBus2().getNum(), DcEquationType.BUS_TARGET_P)
-                        .orElseThrow()
-                        .addTerm(p2);
-                hvdc.setP2(p2);
-            }
-        }
-    }
->>>>>>> f75c93c7
 
     public EquationSystem<DcVariableType, DcEquationType> create(boolean withListener) {
         EquationSystem<DcVariableType, DcEquationType> equationSystem = new EquationSystem<>();
