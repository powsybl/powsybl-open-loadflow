/**
 * Copyright (c) 2019, RTE (http://www.rte-france.com)
 * This Source Code Form is subject to the terms of the Mozilla Public
 * License, v. 2.0. If a copy of the MPL was not distributed with this
 * file, You can obtain one at http://mozilla.org/MPL/2.0/.
 */
package com.powsybl.openloadflow.dc.equations;

import com.powsybl.openloadflow.equations.EquationSystem;
import com.powsybl.openloadflow.equations.EquationSystemPostProcessor;
import com.powsybl.openloadflow.equations.EquationTerm;
import com.powsybl.openloadflow.network.LfBranch;
import com.powsybl.openloadflow.network.LfBus;
import com.powsybl.openloadflow.network.LfNetwork;
import com.powsybl.openloadflow.util.EvaluableConstants;

/**
 * @author Geoffroy Jamgotchian <geoffroy.jamgotchian at rte-france.com>
 */
public final class DcEquationSystem {

    private DcEquationSystem() {
    }

    private static void createBuses(LfNetwork network, EquationSystem<DcVariableType, DcEquationType> equationSystem) {
        for (LfBus bus : network.getBuses()) {
            var p = equationSystem.createEquation(bus, DcEquationType.BUS_TARGET_P);
            bus.setP(p);
            if (bus.isSlack()) {
                equationSystem.createEquation(bus, DcEquationType.BUS_TARGET_PHI)
                        .addTerm(equationSystem.getVariable(bus.getNum(), DcVariableType.BUS_PHI).createTerm());
                p.setActive(false);
            }
        }
    }

    public static void createNonImpedantBranch(EquationSystem<DcVariableType, DcEquationType> equationSystem,
                                               LfBranch branch, LfBus bus1, LfBus bus2) {
        boolean hasPhi1 = equationSystem.hasEquation(bus1.getNum(), DcEquationType.BUS_TARGET_PHI);
        boolean hasPhi2 = equationSystem.hasEquation(bus2.getNum(), DcEquationType.BUS_TARGET_PHI);
        if (!(hasPhi1 && hasPhi2)) {
            // create voltage angle coupling equation
            // alpha = phi1 - phi2
            equationSystem.createEquation(branch, DcEquationType.ZERO_PHI)
                    .addTerm(equationSystem.getVariable(bus1.getNum(), DcVariableType.BUS_PHI).createTerm())
                    .addTerm(equationSystem.getVariable(bus2.getNum(), DcVariableType.BUS_PHI).<DcEquationType>createTerm()
                                         .minus());

            // add a dummy active power variable to both sides of the non impedant branch and with an opposite sign
            // to ensure we have the same number of equation and variables
            var dummyP = equationSystem.getVariable(branch.getNum(), DcVariableType.DUMMY_P);
            equationSystem.getEquation(bus1.getNum(), DcEquationType.BUS_TARGET_P)
                    .orElseThrow()
                    .addTerm(dummyP.createTerm());

            equationSystem.getEquation(bus2.getNum(), DcEquationType.BUS_TARGET_P)
                    .orElseThrow()
                    .addTerm(dummyP.<DcEquationType>createTerm().minus());

            // create an inactive dummy active power target equation set to zero that could be activated
            // on case of switch opening
            equationSystem.createEquation(branch, DcEquationType.DUMMY_TARGET_P)
                    .addTerm(dummyP.createTerm())
                    .setActive(branch.isDisabled()); // inverted logic
        } else {
            throw new IllegalStateException("Cannot happen because only there is one slack bus per model");
        }
    }

    private static void createImpedantBranch(EquationSystem<DcVariableType, DcEquationType> equationSystem,
                                             DcEquationSystemCreationParameters creationParameters, LfBranch branch,
                                             LfBus bus1, LfBus bus2) {
        if (bus1 != null && bus2 != null) {
            boolean deriveA1 = creationParameters.isForcePhaseControlOffAndAddAngle1Var() && branch.hasPhaseControlCapability(); //TODO: phase control outer loop
            ClosedBranchSide1DcFlowEquationTerm p1 = ClosedBranchSide1DcFlowEquationTerm.create(branch, bus1, bus2, equationSystem.getVariableSet(), deriveA1, creationParameters.isUseTransformerRatio());
            ClosedBranchSide2DcFlowEquationTerm p2 = ClosedBranchSide2DcFlowEquationTerm.create(branch, bus1, bus2, equationSystem.getVariableSet(), deriveA1, creationParameters.isUseTransformerRatio());
            equationSystem.getEquation(bus1.getNum(), DcEquationType.BUS_TARGET_P)
                    .orElseThrow()
                    .addTerm(p1);
            equationSystem.getEquation(bus2.getNum(), DcEquationType.BUS_TARGET_P)
                    .orElseThrow()
                    .addTerm(p2);
            if (deriveA1) {
                if (creationParameters.isForcePhaseControlOffAndAddAngle1Var()) {
                    // use for sensitiviy analysis only: with this equation term, we force the a1 variable to be constant.
                    EquationTerm<DcVariableType, DcEquationType> a1 = equationSystem.getVariable(branch.getNum(), DcVariableType.BRANCH_ALPHA1)
                            .createTerm();
                    branch.setA1(a1);
                    equationSystem.createEquation(branch, DcEquationType.BRANCH_TARGET_ALPHA1)
                            .addTerm(a1);
                } else {
                    //TODO
                }
            }
            if (creationParameters.isUpdateFlows()) {
                branch.setP1(p1);
                branch.setP2(p2);
            }
        } else if (bus1 != null && creationParameters.isUpdateFlows()) {
            branch.setP1(EvaluableConstants.ZERO);
        } else if (bus2 != null && creationParameters.isUpdateFlows()) {
            branch.setP2(EvaluableConstants.ZERO);
        }
    }

    private static void createBranches(LfNetwork network, EquationSystem<DcVariableType, DcEquationType> equationSystem,
                                       DcEquationSystemCreationParameters creationParameters) {
        for (LfBranch branch : network.getBranches()) {
            LfBus bus1 = branch.getBus1();
            LfBus bus2 = branch.getBus2();
            if (branch.isZeroImpedance()) {
                if (branch.isSpanningTreeEdge()) {
                    createNonImpedantBranch(equationSystem, branch, bus1, bus2);
                }
            } else {
                createImpedantBranch(equationSystem, creationParameters, branch, bus1, bus2);
            }
        }
    }

    public static EquationSystem<DcVariableType, DcEquationType> create(LfNetwork network, DcEquationSystemCreationParameters creationParameters,
<<<<<<< HEAD
                                                                        double lowImpedanceThreshold) {
        EquationSystem<DcVariableType, DcEquationType> equationSystem = new EquationSystem<>();
=======
                                                                        boolean withListener) {
        EquationSystem<DcVariableType, DcEquationType> equationSystem = new EquationSystem<>(creationParameters.isIndexTerms());
>>>>>>> 79f7202d

        createBuses(network, equationSystem);
        createBranches(network, equationSystem, creationParameters);

        EquationSystemPostProcessor.findAll().forEach(pp -> pp.onCreate(equationSystem));

        if (withListener) {
            network.addListener(new DcEquationSystemUpdater(equationSystem));
        }

        return equationSystem;
    }
}<|MERGE_RESOLUTION|>--- conflicted
+++ resolved
@@ -119,13 +119,8 @@
     }
 
     public static EquationSystem<DcVariableType, DcEquationType> create(LfNetwork network, DcEquationSystemCreationParameters creationParameters,
-<<<<<<< HEAD
-                                                                        double lowImpedanceThreshold) {
+                                                                        boolean withListener) {
         EquationSystem<DcVariableType, DcEquationType> equationSystem = new EquationSystem<>();
-=======
-                                                                        boolean withListener) {
-        EquationSystem<DcVariableType, DcEquationType> equationSystem = new EquationSystem<>(creationParameters.isIndexTerms());
->>>>>>> 79f7202d
 
         createBuses(network, equationSystem);
         createBranches(network, equationSystem, creationParameters);
