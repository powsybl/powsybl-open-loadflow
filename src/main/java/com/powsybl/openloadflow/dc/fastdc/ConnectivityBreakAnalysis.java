/**
 * Copyright (c) 2020, RTE (http://www.rte-france.com)
 * This Source Code Form is subject to the terms of the Mozilla Public
 * License, v. 2.0. If a copy of the MPL was not distributed with this
 * file, You can obtain one at http://mozilla.org/MPL/2.0/.
 * SPDX-License-Identifier: MPL-2.0
 */
package com.powsybl.openloadflow.dc.fastdc;

import com.powsybl.contingency.BranchContingency;
import com.powsybl.math.matrix.DenseMatrix;
import com.powsybl.openloadflow.dc.DcLoadFlowContext;
import com.powsybl.openloadflow.dc.equations.ClosedBranchSide1DcFlowEquationTerm;
import com.powsybl.openloadflow.dc.equations.DcEquationType;
import com.powsybl.openloadflow.dc.equations.DcVariableType;
import com.powsybl.openloadflow.equations.EquationSystem;
import com.powsybl.openloadflow.graph.GraphConnectivity;
<<<<<<< HEAD
import com.powsybl.openloadflow.network.ElementType;
import com.powsybl.openloadflow.network.LfBranch;
import com.powsybl.openloadflow.network.LfBus;
import com.powsybl.openloadflow.network.LfNetwork;
import com.powsybl.openloadflow.network.action.LfAction;
=======
import com.powsybl.openloadflow.network.*;
>>>>>>> 80e18b57
import com.powsybl.openloadflow.network.impl.PropagatedContingency;
import org.slf4j.Logger;
import org.slf4j.LoggerFactory;

import java.util.*;
import java.util.stream.Collectors;
import java.util.stream.Stream;

/**
 * @author Geoffroy Jamgotchian {@literal <geoffroy.jamgotchian at rte-france.com>}
 * @author Gaël Macherel {@literal <gael.macherel@artelys.com>}
 */
public final class ConnectivityBreakAnalysis {

    private static final double CONNECTIVITY_LOSS_THRESHOLD = 10e-7;

    private static final Logger LOGGER = LoggerFactory.getLogger(ConnectivityBreakAnalysis.class);

    public record DisabledElements(Set<LfBus> disabledBuses, Set<LfBranch> partialDisabledBranches, Set<LfHvdc> hvdcsWithoutPower) {

        public static final DisabledElements NO_DISABLED_ELEMENTS = new DisabledElements(Collections.emptySet(), Collections.emptySet(), Collections.emptySet());

    }

    public static final class ConnectivityAnalysisResult {
        private final PropagatedContingency propagatedContingency;

        private final LfNetwork network;

        private final Set<String> elementsToReconnect;

        private final Set<LfBus> slackConnectedComponent; // buses of connected component where the slack is

        private final int createdSynchronousComponents;

        private final DisabledElements disabledElements;

        public ConnectivityAnalysisResult(PropagatedContingency nonBreakingConnectivityContingency, LfNetwork network) {
            this(nonBreakingConnectivityContingency, network, Collections.emptySet(), DisabledElements.NO_DISABLED_ELEMENTS, Collections.emptySet(), 0);
        }

        public ConnectivityAnalysisResult(PropagatedContingency propagatedContingency, LfNetwork network, Set<String> elementsToReconnect,
                                          DisabledElements disabledElements, Set<LfBus> slackConnectedComponentBuses,
                                          int createdSynchronousComponents) {
            this.propagatedContingency = Objects.requireNonNull(propagatedContingency);
            this.network = Objects.requireNonNull(network);
            this.elementsToReconnect = elementsToReconnect;
            this.disabledElements = disabledElements;
            this.slackConnectedComponent = slackConnectedComponentBuses;
            this.createdSynchronousComponents = createdSynchronousComponents;
        }

        public PropagatedContingency getPropagatedContingency() {
            return propagatedContingency;
        }

        public Set<String> getElementsToReconnect() {
            return elementsToReconnect;
        }

        public Set<LfBus> getDisabledBuses() {
            return disabledElements.disabledBuses;
        }

        public Set<LfBus> getSlackConnectedComponent() {
            return slackConnectedComponent;
        }

        public Set<LfBranch> getPartialDisabledBranches() {
            return disabledElements.partialDisabledBranches;
        }

        public Set<LfHvdc> getHvdcsWithoutPower() {
            return disabledElements.hvdcsWithoutPower;
        }

        public Optional<LfContingency> toLfContingency() {
            PropagatedContingency.ContingencyConnectivityLossImpactAnalysis analysis = (network, contingencyId, branchesToOpen, relocateSlackBus)
                    -> new PropagatedContingency.ContingencyConnectivityLossImpact(createdSynchronousComponents, disabledElements.disabledBuses, disabledElements.hvdcsWithoutPower);
            return propagatedContingency.toLfContingency(network, false, analysis);
        }
    }

    public record ConnectivityBreakAnalysisResults(List<PropagatedContingency> nonBreakingConnectivityContingencies,
                                                   List<ConnectivityAnalysisResult> connectivityAnalysisResults,
                                                   DenseMatrix contingenciesStates,
                                                   Map<String, ComputedContingencyElement> contingencyElementByBranch) {

    }

    private ConnectivityBreakAnalysis() {

    }

    private static void detectPotentialConnectivityBreak(LfNetwork lfNetwork, DenseMatrix states, List<PropagatedContingency> contingencies,
                                                         Map<String, ComputedContingencyElement> contingencyElementByBranch,
                                                         EquationSystem<DcVariableType, DcEquationType> equationSystem,
                                                         List<PropagatedContingency> nonBreakingConnectivityContingencies,
                                                         List<PropagatedContingency> potentiallyBreakingConnectivityContingencies) {
        for (PropagatedContingency contingency : contingencies) {
            if (isConnectivityPotentiallyModified(lfNetwork, states, contingency, contingencyElementByBranch,
                    DenseMatrix.EMPTY, Collections.emptyList(), Collections.emptyMap(), equationSystem)) { // connectivity broken
                potentiallyBreakingConnectivityContingencies.add(contingency);
            } else {
                nonBreakingConnectivityContingencies.add(contingency);
            }
        }
    }

    private static boolean isConnectivityPotentiallyModified(LfNetwork lfNetwork, DenseMatrix contingencyStates, PropagatedContingency contingency,
                                                             Map<String, ComputedContingencyElement> contingencyElementByBranch, DenseMatrix actionStates, List<LfAction> lfActions,
                                                             Map<LfAction, AbstractComputedElement> actionElementByBranch, EquationSystem<DcVariableType, DcEquationType> equationSystem) {
        List<ComputedContingencyElement> contingencyElements = contingency.getBranchIdsToOpen().keySet().stream()
                .map(contingencyElementByBranch::get)
                .collect(Collectors.toList());
        List<AbstractComputedElement> actionElements = lfActions.stream()
                .map(actionElementByBranch::get)
                .filter(actionElement -> actionElement instanceof ComputedSwitchBranchElement computedSwitchBranchElement && !computedSwitchBranchElement.isEnabled())
                .collect(Collectors.toList());
        return isGroupOfElementsBreakingConnectivity(lfNetwork, contingencyStates, contingencyElements, actionStates, actionElements, equationSystem);
    }

    private static boolean isGroupOfElementsBreakingConnectivity(LfNetwork lfNetwork, DenseMatrix contingenciesStates,
                                                                 List<ComputedContingencyElement> contingencyElements,
                                                                 DenseMatrix actionStates, List<AbstractComputedElement> actionElements,
                                                                 EquationSystem<DcVariableType, DcEquationType> equationSystem) {
        // use a sensitivity-criterion to detect the loss of connectivity after a contingency
        // we consider a +1 -1 on a line, and we observe the sensitivity of these injections on the other contingency elements
        // if the sum of the sensitivities (in absolute value) is 1, it means that all the flow is going through the lines with a non-zero sensitivity
        // thus, losing these lines will lose the connectivity
        List<AbstractComputedElement> computedElements = new ArrayList<>(contingencyElements.size() + actionElements.size());
        computedElements.addAll(contingencyElements);
        computedElements.addAll(actionElements);
        for (AbstractComputedElement element : computedElements) {
            double sum = 0d;
            for (AbstractComputedElement element2 : computedElements) {
                LfBranch branch = lfNetwork.getBranchById(element2.getLfBranch().getId());
                ClosedBranchSide1DcFlowEquationTerm p = equationSystem.getEquationTerm(ElementType.BRANCH, branch.getNum(), ClosedBranchSide1DcFlowEquationTerm.class);
                DenseMatrix elementMatrix = element2 instanceof ComputedContingencyElement ? contingenciesStates : actionStates;
                double value = Math.abs(p.calculateSensi(elementMatrix, element.getComputedElementIndex()));
                sum += value;
            }

            if (sum > 1d - CONNECTIVITY_LOSS_THRESHOLD) {
                // all lines that have a non-0 sensitivity associated to "element" breaks the connectivity
                return true;
            }
        }
        return false;
    }

    private static List<ConnectivityAnalysisResult> computeConnectivityData(LfNetwork lfNetwork, List<PropagatedContingency> potentiallyBreakingConnectivityContingencies,
                                                                            Map<String, ComputedContingencyElement> contingencyElementByBranch,
                                                                            List<PropagatedContingency> nonBreakingConnectivityContingencies) {
        if (potentiallyBreakingConnectivityContingencies.isEmpty()) {
            return Collections.emptyList();
        }

        List<ConnectivityAnalysisResult> connectivityAnalysisResults = new ArrayList<>();
        for (PropagatedContingency c : potentiallyBreakingConnectivityContingencies) {
            Optional<ConnectivityAnalysisResult> connectivityAnalysisResult = computeConnectivityAnalysisResult(lfNetwork, c, contingencyElementByBranch, Collections.emptyList(), Collections.emptyMap());
            connectivityAnalysisResult.ifPresentOrElse(connectivityAnalysisResults::add,
                    () -> nonBreakingConnectivityContingencies.add(c));
        }
        return connectivityAnalysisResults;
    }

    private static Optional<ConnectivityAnalysisResult> computeConnectivityAnalysisResult(LfNetwork lfNetwork,
                                                                                          PropagatedContingency contingency, Map<String, ComputedContingencyElement> contingencyElementByBranch,
                                                                                          List<LfAction> lfActions, Map<LfAction, AbstractComputedElement> actionElementByBranch) {
        GraphConnectivity<LfBus, LfBranch> connectivity = lfNetwork.getConnectivity();
<<<<<<< HEAD

        List<AbstractComputedElement> modifyingConnectivityCandidates = Stream.concat(
                contingency.getBranchIdsToOpen().keySet().stream().map(contingencyElementByBranch::get),
                lfActions.stream().map(actionElementByBranch::get)
        ).toList();

        // we confirm the breaking of connectivity by network connectivity
        ConnectivityAnalysisResult connectivityAnalysisResult = null;
        connectivity.startTemporaryChanges();
        try {
            modifyingConnectivityCandidates.forEach(computedElement -> computedElement.applyToConnectivity(connectivity));
            // filter the branches that really impacts connectivity
            Set<AbstractComputedElement> breakingConnectivityElements = modifyingConnectivityCandidates.stream()
                    .filter(element -> isBreakingConnectivity(connectivity, element))
                    .collect(Collectors.toCollection(LinkedHashSet::new));

            if (!breakingConnectivityElements.isEmpty()) {
                // only compute for factors that have to be computed for this contingency lost
                Set<String> elementsToReconnect = computeElementsToReconnect(connectivity, breakingConnectivityElements);
                connectivityAnalysisResult = new ConnectivityAnalysisResult(elementsToReconnect, connectivity, lfNetwork);
                connectivityAnalysisResult.setPropagatedContingency(contingency);
=======
        for (PropagatedContingency contingency : potentiallyBreakingConnectivityContingencies) {
            List<ComputedContingencyElement> breakingConnectivityCandidates = contingency.getBranchIdsToOpen().keySet().stream().map(contingencyElementByBranch::get).collect(Collectors.toList());

            // we confirm the breaking of connectivity by network connectivity
            Set<ComputedContingencyElement> breakingConnectivityElements;
            connectivity.startTemporaryChanges();
            try {
                ComputedContingencyElement.applyToConnectivity(lfNetwork, connectivity, breakingConnectivityCandidates);
                // filter the branches that really impacts connectivity
                breakingConnectivityElements = breakingConnectivityCandidates.stream()
                        .filter(element -> isBreakingConnectivity(connectivity, element))
                        .collect(Collectors.toCollection(LinkedHashSet::new));

                if (breakingConnectivityElements.isEmpty()) {
                    // we did not break any connectivity
                    nonBreakingConnectivityContingencies.add(contingency);
                } else {
                    // only compute for factors that have to be computed for this contingency lost
                    Set<String> elementsToReconnect = computeElementsToReconnect(connectivity, breakingConnectivityElements);
                    int createdSynchronousComponents = connectivity.getNbConnectedComponents() - 1;
                    Set<LfBus> disabledBuses = connectivity.getVerticesRemovedFromMainComponent();
                    Set<LfHvdc> hvdcsWithoutPower = PropagatedContingency.getHvdcsWithoutPower(lfNetwork, disabledBuses, connectivity);
                    ConnectivityAnalysisResult connectivityAnalysisResult = new ConnectivityAnalysisResult(contingency, lfNetwork, elementsToReconnect,
                            new DisabledElements(disabledBuses, connectivity.getEdgesRemovedFromMainComponent(), hvdcsWithoutPower),
                            connectivity.getConnectedComponent(lfNetwork.getSlackBus()), createdSynchronousComponents);
                    connectivityAnalysisResults.add(connectivityAnalysisResult);
                }
            } finally {
                connectivity.undoTemporaryChanges();
>>>>>>> 80e18b57
            }
        } finally {
            connectivity.undoTemporaryChanges();
        }
        return Optional.ofNullable(connectivityAnalysisResult);
    }

    private static boolean isBreakingConnectivity(GraphConnectivity<LfBus, LfBranch> connectivity, AbstractComputedElement element) {
        LfBranch lfBranch = element.getLfBranch();
        return connectivity.getComponentNumber(lfBranch.getBus1()) != connectivity.getComponentNumber(lfBranch.getBus2());
    }

    /**
     * Given the elements breaking the connectivity, extract the minimum number of elements which reconnect all connected components together
     */
    private static Set<String> computeElementsToReconnect(GraphConnectivity<LfBus, LfBranch> connectivity, Set<AbstractComputedElement> breakingConnectivityElements) {
        Set<String> elementsToReconnect = new LinkedHashSet<>();

        // We suppose we're reconnecting one by one each element breaking connectivity.
        // At each step we look if the reconnection was needed on the connectivity level by maintaining a list of grouped connected components.
        List<Set<Integer>> reconnectedCc = new ArrayList<>();
        for (AbstractComputedElement element : breakingConnectivityElements) {
            int cc1 = connectivity.getComponentNumber(element.getLfBranch().getBus1());
            int cc2 = connectivity.getComponentNumber(element.getLfBranch().getBus2());

            Set<Integer> recCc1 = reconnectedCc.stream().filter(s -> s.contains(cc1)).findFirst().orElseGet(() -> new HashSet<>(List.of(cc1)));
            Set<Integer> recCc2 = reconnectedCc.stream().filter(s -> s.contains(cc2)).findFirst().orElseGet(() -> Set.of(cc2));
            if (recCc1 != recCc2) {
                // cc1 and cc2 are still separated:
                // - mark the element as needed to reconnect all connected components together
                // - update the list of grouped connected components
                elementsToReconnect.add(element.getLfBranch().getId());
                reconnectedCc.remove(recCc2);
                if (recCc1.size() == 1) {
                    // adding the new set (the list of grouped connected components is not initialized with the singleton sets)
                    reconnectedCc.add(recCc1);
                }
                recCc1.addAll(recCc2);
            }
        }

        if (reconnectedCc.size() != 1 || reconnectedCc.get(0).size() != connectivity.getNbConnectedComponents()) {
            LOGGER.error("Elements to reconnect computed do not reconnect all connected components together");
        }

        return elementsToReconnect;
    }

    private static Map<String, ComputedContingencyElement> createContingencyElementsIndexByBranchId(List<PropagatedContingency> contingencies,
                                                                                                    LfNetwork lfNetwork, EquationSystem<DcVariableType, DcEquationType> equationSystem) {
        Map<String, ComputedContingencyElement> contingencyElementByBranch =
                contingencies.stream()
                        .flatMap(contingency -> contingency.getBranchIdsToOpen().keySet().stream())
                        .map(branch -> new ComputedContingencyElement(new BranchContingency(branch), lfNetwork, equationSystem))
                        .filter(element -> element.getLfBranchEquation() != null)
                        .collect(Collectors.toMap(
                                computedContingencyElement -> computedContingencyElement.getElement().getId(),
                                computedContingencyElement -> computedContingencyElement,
                                (existing, replacement) -> existing,
                                LinkedHashMap::new
                        ));
        AbstractComputedElement.setComputedElementIndexes(contingencyElementByBranch.values());
        return contingencyElementByBranch;
    }

    public static ConnectivityBreakAnalysisResults run(DcLoadFlowContext loadFlowContext, List<PropagatedContingency> contingencies) {
        // index contingency elements by branch id
        Map<String, ComputedContingencyElement> contingencyElementByBranch = createContingencyElementsIndexByBranchId(contingencies, loadFlowContext.getNetwork(), loadFlowContext.getEquationSystem());

        // compute states with +1 -1 to model the contingencies
        DenseMatrix contingenciesStates = AbstractComputedElement.calculateElementsStates(loadFlowContext, contingencyElementByBranch.values());

        // connectivity analysis by contingency
        // we have to compute sensitivities and reference functions in a different way depending on either or not the contingency breaks connectivity
        // a contingency involving a phase tap changer loss has to be processed separately
        List<PropagatedContingency> nonBreakingConnectivityContingencies = new ArrayList<>();
        List<PropagatedContingency> potentiallyBreakingConnectivityContingencies = new ArrayList<>();

        // this first method based on sensitivity criteria is able to detect some contingencies that do not break
        // connectivity and other contingencies that potentially break connectivity
        detectPotentialConnectivityBreak(loadFlowContext.getNetwork(), contingenciesStates, contingencies, contingencyElementByBranch, loadFlowContext.getEquationSystem(),
                nonBreakingConnectivityContingencies, potentiallyBreakingConnectivityContingencies);
        LOGGER.info("After sensitivity based connectivity analysis, {} contingencies do not break connectivity, {} contingencies potentially break connectivity",
                nonBreakingConnectivityContingencies.size(), potentiallyBreakingConnectivityContingencies.size());

        // this second method process all contingencies that potentially break connectivity and using graph algorithms
        // find remaining contingencies that do not break connectivity
        List<ConnectivityAnalysisResult> connectivityAnalysisResults = computeConnectivityData(loadFlowContext.getNetwork(),
                potentiallyBreakingConnectivityContingencies, contingencyElementByBranch, nonBreakingConnectivityContingencies);
        LOGGER.info("After graph based connectivity analysis, {} contingencies do not break connectivity, {} contingencies break connectivity",
                nonBreakingConnectivityContingencies.size(), connectivityAnalysisResults.size());

        return new ConnectivityBreakAnalysisResults(nonBreakingConnectivityContingencies, connectivityAnalysisResults, contingenciesStates, contingencyElementByBranch);
    }

    // TODO : it might be better to run for all the couples, rather than by couple of contingency/operator strategy
    public static Optional<ConnectivityAnalysisResult> runForAnOperatorStrategy(DcLoadFlowContext loadFlowContext,
                                                                                PropagatedContingency contingency, Map<String, ComputedContingencyElement> contingencyElementByBranch, DenseMatrix contingenciesStates,
                                                                                List<LfAction> lfActions, Map<LfAction, AbstractComputedElement> actionElementsIndexByLfAction, DenseMatrix actionsStates) {
        Optional<ConnectivityAnalysisResult> connectivityAnalysisResult = Optional.empty();
        boolean isConnectivityPotentiallyModified = isConnectivityPotentiallyModified(loadFlowContext.getNetwork(), contingenciesStates, contingency, contingencyElementByBranch,
                actionsStates, lfActions, actionElementsIndexByLfAction, loadFlowContext.getEquationSystem());
        LOGGER.info("After sensitivity based connectivity analysis, the contingency and action {} break connectivity",
                isConnectivityPotentiallyModified ? "potentially" : "do not");
        if (isConnectivityPotentiallyModified) {
            connectivityAnalysisResult = computeConnectivityAnalysisResult(loadFlowContext.getNetwork(), contingency,
                    contingencyElementByBranch, lfActions, actionElementsIndexByLfAction);
            LOGGER.info("After graph based connectivity analysis, the contingency and actions {} break connectivity",
                    connectivityAnalysisResult.isPresent() ? "" : "do not");
        }
        return connectivityAnalysisResult;
    }
}<|MERGE_RESOLUTION|>--- conflicted
+++ resolved
@@ -15,15 +15,7 @@
 import com.powsybl.openloadflow.dc.equations.DcVariableType;
 import com.powsybl.openloadflow.equations.EquationSystem;
 import com.powsybl.openloadflow.graph.GraphConnectivity;
-<<<<<<< HEAD
-import com.powsybl.openloadflow.network.ElementType;
-import com.powsybl.openloadflow.network.LfBranch;
-import com.powsybl.openloadflow.network.LfBus;
-import com.powsybl.openloadflow.network.LfNetwork;
-import com.powsybl.openloadflow.network.action.LfAction;
-=======
 import com.powsybl.openloadflow.network.*;
->>>>>>> 80e18b57
 import com.powsybl.openloadflow.network.impl.PropagatedContingency;
 import org.slf4j.Logger;
 import org.slf4j.LoggerFactory;
@@ -195,7 +187,6 @@
                                                                                           PropagatedContingency contingency, Map<String, ComputedContingencyElement> contingencyElementByBranch,
                                                                                           List<LfAction> lfActions, Map<LfAction, AbstractComputedElement> actionElementByBranch) {
         GraphConnectivity<LfBus, LfBranch> connectivity = lfNetwork.getConnectivity();
-<<<<<<< HEAD
 
         List<AbstractComputedElement> modifyingConnectivityCandidates = Stream.concat(
                 contingency.getBranchIdsToOpen().keySet().stream().map(contingencyElementByBranch::get),
@@ -215,39 +206,12 @@
             if (!breakingConnectivityElements.isEmpty()) {
                 // only compute for factors that have to be computed for this contingency lost
                 Set<String> elementsToReconnect = computeElementsToReconnect(connectivity, breakingConnectivityElements);
-                connectivityAnalysisResult = new ConnectivityAnalysisResult(elementsToReconnect, connectivity, lfNetwork);
-                connectivityAnalysisResult.setPropagatedContingency(contingency);
-=======
-        for (PropagatedContingency contingency : potentiallyBreakingConnectivityContingencies) {
-            List<ComputedContingencyElement> breakingConnectivityCandidates = contingency.getBranchIdsToOpen().keySet().stream().map(contingencyElementByBranch::get).collect(Collectors.toList());
-
-            // we confirm the breaking of connectivity by network connectivity
-            Set<ComputedContingencyElement> breakingConnectivityElements;
-            connectivity.startTemporaryChanges();
-            try {
-                ComputedContingencyElement.applyToConnectivity(lfNetwork, connectivity, breakingConnectivityCandidates);
-                // filter the branches that really impacts connectivity
-                breakingConnectivityElements = breakingConnectivityCandidates.stream()
-                        .filter(element -> isBreakingConnectivity(connectivity, element))
-                        .collect(Collectors.toCollection(LinkedHashSet::new));
-
-                if (breakingConnectivityElements.isEmpty()) {
-                    // we did not break any connectivity
-                    nonBreakingConnectivityContingencies.add(contingency);
-                } else {
-                    // only compute for factors that have to be computed for this contingency lost
-                    Set<String> elementsToReconnect = computeElementsToReconnect(connectivity, breakingConnectivityElements);
-                    int createdSynchronousComponents = connectivity.getNbConnectedComponents() - 1;
-                    Set<LfBus> disabledBuses = connectivity.getVerticesRemovedFromMainComponent();
-                    Set<LfHvdc> hvdcsWithoutPower = PropagatedContingency.getHvdcsWithoutPower(lfNetwork, disabledBuses, connectivity);
-                    ConnectivityAnalysisResult connectivityAnalysisResult = new ConnectivityAnalysisResult(contingency, lfNetwork, elementsToReconnect,
-                            new DisabledElements(disabledBuses, connectivity.getEdgesRemovedFromMainComponent(), hvdcsWithoutPower),
-                            connectivity.getConnectedComponent(lfNetwork.getSlackBus()), createdSynchronousComponents);
-                    connectivityAnalysisResults.add(connectivityAnalysisResult);
-                }
-            } finally {
-                connectivity.undoTemporaryChanges();
->>>>>>> 80e18b57
+                int createdSynchronousComponents = connectivity.getNbConnectedComponents() - 1;
+                Set<LfBus> disabledBuses = connectivity.getVerticesRemovedFromMainComponent();
+                Set<LfHvdc> hvdcsWithoutPower = PropagatedContingency.getHvdcsWithoutPower(lfNetwork, disabledBuses, connectivity);
+                connectivityAnalysisResult = new ConnectivityAnalysisResult(contingency, lfNetwork, elementsToReconnect,
+                        new DisabledElements(disabledBuses, connectivity.getEdgesRemovedFromMainComponent(), hvdcsWithoutPower),
+                        connectivity.getConnectedComponent(lfNetwork.getSlackBus()), createdSynchronousComponents);
             }
         } finally {
             connectivity.undoTemporaryChanges();
