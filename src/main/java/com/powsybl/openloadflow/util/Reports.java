/*
 * Copyright (c) 2022-2025, RTE (http://www.rte-france.com)
 * This Source Code Form is subject to the terms of the Mozilla Public
 * License, v. 2.0. If a copy of the MPL was not distributed with this
 * file, You can obtain one at http://mozilla.org/MPL/2.0/.
 * SPDX-License-Identifier: MPL-2.0
 */
package com.powsybl.openloadflow.util;

import com.powsybl.commons.report.ReportNode;
import com.powsybl.commons.report.TypedValue;
import com.powsybl.openloadflow.OpenLoadFlowReportConstants;
import com.powsybl.openloadflow.network.LfBus;
import org.slf4j.Logger;

import java.util.List;
import java.util.Map;

/**
 * @author Geoffroy Jamgotchian {@literal <geoffroy.jamgotchian at rte-france.com>}
 */
public final class Reports {

    public static final String NETWORK_NUM_CC = "networkNumCc";
    public static final String NETWORK_NUM_SC = "networkNumSc";
    private static final String ITERATION = "iteration";
    private static final String ITERATION_COUNT = "iterationCount";
    private static final String NETWORK_ID = "networkId";
    private static final String IMPACTED_GENERATOR_COUNT = "impactedGeneratorCount";

    private static final String IMPACTED_TRANSFORMER_COUNT = "impactedTransformerCount";

    private static final String IMPACTED_SHUNT_COUNT = "impactedShuntCount";
    private static final String BUS_ID = "busId";
    private static final String GENERATORS_ID = "generatorIds";
    private static final String CONTROLLER_BUS_ID = "controllerBusId";
    private static final String CONTROLLED_BUS_ID = "controlledBusId";
    private static final String ACTION_ID = "actionId";
    private static final String CONTINGENCY_ID = "contingencyId";
    public static final String MISMATCH = "mismatch";

    public static final String LF_NETWORK_KEY = "lfNetwork";
    public static final String POST_CONTINGENCY_SIMULATION_KEY = "postContingencySimulation";

    public record BusReport(String busId, double mismatch, double nominalV, double v, double phi, double p, double q) {
    }

    private Reports() {
    }

    public static void reportNetworkSize(ReportNode reportNode, int busCount, int branchCount) {
        reportNode.newReportNode()
                .withMessageTemplate("networkSize", "Network has ${busCount} buses and ${branchCount} branches")
                .withUntypedValue("busCount", busCount)
                .withUntypedValue("branchCount", branchCount)
                .withSeverity(TypedValue.INFO_SEVERITY)
                .add();
    }

    public static void reportNetworkBalance(ReportNode reportNode, double activeGeneration, double activeLoad, double reactiveGeneration, double reactiveLoad) {
        reportNode.newReportNode()
                .withMessageTemplate("networkBalance", "Network balance: active generation=${activeGeneration} MW, active load=${activeLoad} MW, reactive generation=${reactiveGeneration} MVar, reactive load=${reactiveLoad} MVar")
                .withUntypedValue("activeGeneration", activeGeneration)
                .withUntypedValue("activeLoad", activeLoad)
                .withUntypedValue("reactiveGeneration", reactiveGeneration)
                .withUntypedValue("reactiveLoad", reactiveLoad)
                .withSeverity(TypedValue.INFO_SEVERITY)
                .add();
    }

    public static void reportNotUniqueControlledBusKeepingFirstControl(ReportNode reportNode, String generatorIds, String controllerBusId, String controlledBusId, String controlledBusGenId) {
        reportNode.newReportNode()
                .withMessageTemplate("notUniqueControlledBusKeepingFirstControl", "Generators [${generatorIds}] are connected to the same bus ${controllerBusId} but control the voltage of different buses: ${controlledBusId} (kept) and ${controlledBusGenId} (rejected)")
                .withUntypedValue(GENERATORS_ID, generatorIds)
                .withUntypedValue(CONTROLLER_BUS_ID, controllerBusId)
                .withUntypedValue(CONTROLLED_BUS_ID, controlledBusId)
                .withUntypedValue("controlledBusGenId", controlledBusGenId)
                .withSeverity(TypedValue.WARN_SEVERITY)
                .add();
    }

    public static void reportNotUniqueControlledBusDisablingControl(ReportNode reportNode, String generatorIds, String controllerBusId, String controlledBusId, String controlledBusGenId) {
        reportNode.newReportNode()
                .withMessageTemplate("notUniqueControlledBusDisablingControl", "Generators [${generatorIds}] are connected to the same bus ${controllerBusId} but control the voltage of different buses (${controlledBusId} and ${controlledBusGenId}): disabling voltage control")
                .withUntypedValue(GENERATORS_ID, generatorIds)
                .withUntypedValue(CONTROLLER_BUS_ID, controllerBusId)
                .withUntypedValue(CONTROLLED_BUS_ID, controlledBusId)
                .withUntypedValue("controlledBusGenId", controlledBusGenId)
                .withSeverity(TypedValue.WARN_SEVERITY)
                .add();
    }

    public static void reportNotUniqueTargetVControllerBusKeepingFirstControl(ReportNode reportNode, String generatorIds, String controllerBusId, Double keptTargetV, Double rejectedTargetV) {
        reportNode.newReportNode()
                .withMessageTemplate("notUniqueTargetVControllerBusKeepingFirstControl", "Generators [${generatorIds}] are connected to the same bus ${controllerBusId} with different target voltages: ${keptTargetV} kV (kept) and ${rejectedTargetV} kV (rejected)")
                .withUntypedValue(GENERATORS_ID, generatorIds)
                .withUntypedValue(CONTROLLER_BUS_ID, controllerBusId)
                .withUntypedValue("keptTargetV", keptTargetV)
                .withUntypedValue("rejectedTargetV", rejectedTargetV)
                .withSeverity(TypedValue.WARN_SEVERITY)
                .add();
    }

    public static void reportNotUniqueTargetVControllerBusDisablingControl(ReportNode reportNode, String generatorIds, String controllerBusId, Double targetV1, Double targetV2) {
        reportNode.newReportNode()
                .withMessageTemplate("notUniqueTargetVControllerBusDisablingControl", "Generators [${generatorIds}] are connected to the same bus ${controllerBusId} with different target voltages (${targetV1} kV and ${targetV2} kV): disabling voltage control")
                .withUntypedValue(GENERATORS_ID, generatorIds)
                .withUntypedValue(CONTROLLER_BUS_ID, controllerBusId)
                .withUntypedValue("targetV1", targetV1)
                .withUntypedValue("targetV2", targetV2)
                .withSeverity(TypedValue.WARN_SEVERITY)
                .add();
    }

    public static void reportControllerShuntAlreadyInVoltageControl(ReportNode reportNode, String controllerShuntId, String controlledBusId) {
        reportNode.newReportNode()
                .withMessageTemplate("controllerShuntAlreadyInVoltageControl", "Controller shunt ${controllerShuntId} is already in a shunt voltage control. The second controlled bus ${controlledBusId} is ignored")
                .withUntypedValue("controllerShuntId", controllerShuntId)
                .withUntypedValue(CONTROLLED_BUS_ID, controlledBusId)
                .withSeverity(TypedValue.ERROR_SEVERITY)
                .add();
    }

    public static void reportBusAlreadyControlledWithDifferentTargetV(ReportNode reportNode, String controllerBusId, String controlledBusId, String busesId, Double keptTargetV, Double ignoredTargetV) {
        reportNode.newReportNode()
                .withMessageTemplate("busAlreadyControlledWithDifferentTargetV", "Bus ${controllerBusId} controls voltage of bus ${controlledBusId} which is already controlled by buses [${busesId}] with a different target voltage: ${keptTargetV} kV (kept) and ${ignoredTargetV} kV (ignored)")
                .withUntypedValue(CONTROLLER_BUS_ID, controllerBusId)
                .withUntypedValue(CONTROLLED_BUS_ID, controlledBusId)
                .withUntypedValue("busesId", busesId)
                .withUntypedValue("keptTargetV", keptTargetV)
                .withUntypedValue("ignoredTargetV", ignoredTargetV)
                .withSeverity(TypedValue.ERROR_SEVERITY)
                .add();
    }

    public static void reportBranchControlledAtBothSides(ReportNode reportNode, String controlledBranchId, String keptSide, String rejectedSide) {
        reportNode.newReportNode()
                .withMessageTemplate("branchControlledAtBothSides", "Controlled branch ${controlledBranchId} is controlled at both sides. Controlled side ${keptSide} (kept) side ${rejectedSide} (rejected).")
                .withUntypedValue("controlledBranchId", controlledBranchId)
                .withUntypedValue("keptSide", keptSide)
                .withUntypedValue("rejectedSide", rejectedSide)
                .withSeverity(TypedValue.ERROR_SEVERITY)
                .add();
    }

    public static void reportNetworkMustHaveAtLeastOneBusGeneratorVoltageControlEnabled(ReportNode reportNode) {
        reportNode.newReportNode()
                .withMessageTemplate("networkMustHaveAtLeastOneBusGeneratorVoltageControlEnabled", "Network must have at least one bus with generator voltage control enabled")
                .withSeverity(TypedValue.ERROR_SEVERITY)
                .add();
    }

    public static void reportComponentsWithoutGenerators(ReportNode reportNode, int deadComponentsCount) {
        reportNode.newReportNode()
                .withMessageTemplate("componentsWithoutGenerators", "No calculation will be done on ${deadComponentsCount} network(s) that have no generators")
                .withUntypedValue("deadComponentsCount", deadComponentsCount)
                .withSeverity(TypedValue.INFO_SEVERITY)
                .add();
    }

    public static void reportMismatchDistributionFailure(ReportNode reportNode, double remainingMismatch) {
        reportNode.newReportNode()
                .withMessageTemplate("mismatchDistributionFailure", "Failed to distribute slack bus active power mismatch, ${mismatch} MW remains")
                .withTypedValue(MISMATCH, remainingMismatch, OpenLoadFlowReportConstants.MISMATCH_TYPED_VALUE)
                .withSeverity(TypedValue.ERROR_SEVERITY)
                .add();
    }

    public static void reportMismatchDistributionSuccess(ReportNode reportNode, double slackBusActivePowerMismatch, int iterationCount) {
        reportNode.newReportNode()
                .withMessageTemplate("mismatchDistributionSuccess", "Slack bus active power (${initialMismatch} MW) distributed in ${iterationCount} distribution iteration(s)")
                .withTypedValue("initialMismatch", slackBusActivePowerMismatch, OpenLoadFlowReportConstants.MISMATCH_TYPED_VALUE)
                .withUntypedValue(ITERATION_COUNT, iterationCount)
                .withSeverity(TypedValue.INFO_SEVERITY)
                .add();
    }

    public static void reportAreaNoInterchangeControl(ReportNode reportNode, String area, String reason) {
        reportNode.newReportNode()
                .withMessageTemplate("areaNoInterchangeControl", "Area ${area} will not be considered in area interchange control, reason: ${reason}")
                .withUntypedValue("area", area)
                .withUntypedValue("reason", reason)
                .withSeverity(TypedValue.WARN_SEVERITY)
                .add();
    }

    public static ReportNode reportAreaInterchangeControlDistributionFailure(ReportNode reportNode) {
        return reportNode.newReportNode()
                .withMessageTemplate("areaInterchangeControlDistributionFailure", "Failed to distribute interchange active power mismatch")
                .withSeverity(TypedValue.ERROR_SEVERITY)
                .add();
    }

    public static void reportAreaInterchangeControlAreaMismatch(ReportNode reportNode, String area, double mismatch) {
        reportNode.newReportNode()
                .withMessageTemplate("areaInterchangeControlAreaMismatch", "Remaining mismatch for Area ${area}: ${mismatch} MW")
                .withUntypedValue("area", area)
                .withTypedValue(MISMATCH, mismatch, OpenLoadFlowReportConstants.MISMATCH_TYPED_VALUE)
                .withSeverity(TypedValue.ERROR_SEVERITY)
                .add();
    }

    public static void reportAreaInterchangeControlAreaDistributionSuccess(ReportNode reportNode, String area, double mismatch, int iterationCount) {
        reportNode.newReportNode()
                .withMessageTemplate("areaInterchangeControlAreaDistributionSuccess", "Area ${area} interchange mismatch (${mismatch} MW) distributed in ${iterationCount} distribution iteration(s)")
                .withUntypedValue("area", area)
                .withTypedValue(MISMATCH, mismatch, OpenLoadFlowReportConstants.MISMATCH_TYPED_VALUE)
                .withUntypedValue(ITERATION_COUNT, iterationCount)
                .withSeverity(TypedValue.INFO_SEVERITY)
                .add();
    }

    public static ReportNode reportPvToPqBuses(ReportNode reportNode, int pvToPqBusCount, int remainingPvBusCount) {
        return reportNode.newReportNode()
                .withMessageTemplate("pvToPqBuses", "${pvToPqBusCount} buses switched PV -> PQ (${remainingPvBusCount} buses remain PV)")
                .withUntypedValue("pvToPqBusCount", pvToPqBusCount)
                .withUntypedValue("remainingPvBusCount", remainingPvBusCount)
                .withSeverity(TypedValue.INFO_SEVERITY)
                .add();
    }

    public static void reportPvToPqMaxQ(ReportNode reportNode,
                                        LfBus controllerBus,
                                        double busQ,
                                        double maxQ,
                                        boolean log,
                                        Logger logger) {
        ReportNode newNode = reportNode.newReportNode()
                .withMessageTemplate("pvToPqMaxQ",
                        "Switch bus '${busId}' PV -> PQ, q=${busQ} > maxQ=${maxQ}")
                .withUntypedValue("busId", controllerBus.getId())
                .withTypedValue("busQ", busQ * PerUnit.SB, TypedValue.REACTIVE_POWER)
                .withTypedValue("maxQ", maxQ * PerUnit.SB, TypedValue.REACTIVE_POWER)
                .withSeverity(TypedValue.TRACE_SEVERITY)
                .add();
        if (log) {
            logger.trace(newNode.getMessage());
        }
    }

    public static void reportPvToPqMinQ(ReportNode reportNode,
                                        LfBus controllerBus,
                                        double busQ,
                                        double minQ,
                                        boolean log,
                                        Logger logger) {
        ReportNode newNode = reportNode.newReportNode()
                .withMessageTemplate("PvToPqMinQ",
                        "Switch bus '${busId}' PV -> PQ, q=${busQ} < minQ=${minQ}")
                .withUntypedValue("busId", controllerBus.getId())
                .withTypedValue("busQ", busQ * PerUnit.SB, TypedValue.REACTIVE_POWER)
                .withTypedValue("minQ", minQ * PerUnit.SB, TypedValue.REACTIVE_POWER)
                .withSeverity(TypedValue.TRACE_SEVERITY)
                .add();
        if (log) {
            logger.trace(newNode.getMessage());
        }
    }

    public static void reportPvToPqMinRealisticV(ReportNode reportNode,
                                                 LfBus controllerBus,
                                                 double targetQ,
                                                 double minRealisticV,
                                                 boolean log,
                                                 Logger logger) {
        ReportNode newNode = reportNode.newReportNode()
                .withMessageTemplate("PvToPqMinRealisticV",
                        "Switch bus '${busId}' PV -> PQ, q set to ${targetQ} = targetQ - because V < ${minRealisticV}kV when remote voltage target is maintained")
                .withUntypedValue("busId", controllerBus.getId())
                .withTypedValue("targetQ", targetQ * PerUnit.SB, TypedValue.REACTIVE_POWER)
                .withTypedValue("minRealisticV", minRealisticV * controllerBus.getNominalV(), TypedValue.VOLTAGE)
                .withSeverity(TypedValue.TRACE_SEVERITY)
                .add();
        if (log) {
            logger.trace(newNode.getMessage());
        }
    }

    public static void reportPvToPqMaxRealisticV(ReportNode reportNode,
                                                 LfBus controllerBus,
                                                 double targetQ,
                                                 double maxRealisticV,
                                                 boolean log,
                                                 Logger logger) {
        ReportNode newNode = reportNode.newReportNode()
                .withMessageTemplate("PvToPqMaxRealisticV",
                        "Switch bus '${busId}' PV -> PQ, q set to ${targetQ} = targetQ - because V > ${maxRealisticV}kV when remote voltage target is maintained")
                .withUntypedValue("busId", controllerBus.getId())
                .withTypedValue("targetQ", targetQ * PerUnit.SB, TypedValue.REACTIVE_POWER)
                .withTypedValue("maxRealisticV", maxRealisticV * controllerBus.getNominalV(), TypedValue.VOLTAGE)
                .withSeverity(TypedValue.TRACE_SEVERITY)
                .add();
        if (log) {
            logger.trace(newNode.getMessage());
        }
    }

    public static ReportNode reportPqToPvBuses(ReportNode reportNode, int pqToPvBusCount, int blockedPqBusCount) {
        return reportNode.newReportNode()
                .withMessageTemplate("PqToPvBuses", "${pqToPvBusCount} buses switched PQ -> PV (${blockedPqBusCount} buses blocked PQ due to the max number of switches)")
                .withUntypedValue("pqToPvBusCount", pqToPvBusCount)
                .withUntypedValue("blockedPqBusCount", blockedPqBusCount)
                .withSeverity(TypedValue.INFO_SEVERITY)
                .add();
    }

    public static ReportNode reportPvPqSwitchLimit(LfBus controllerBus, int limit, boolean log, Logger logger) {
        ReportNode result = ReportNode.newRootReportNode()
                .withMessageTemplate("pvPqSwitchLimit",
                        "Bus '${busId}' blocked PQ as it has reached its max number of PQ -> PV switch (${limit})")
                .withUntypedValue("busId", controllerBus.getId())
                .withUntypedValue("limit", limit)
                .withSeverity(TypedValue.TRACE_SEVERITY)
                .build();
        if (log) {
            logger.trace(result.getMessage());
        }
        return result;
    }

    public static ReportNode reportPqToPvBusMaxLimit(LfBus controllerBus, LfBus controlledBus, double targetV, boolean log, Logger logger) {
        ReportNode result = ReportNode.newRootReportNode()
                .withMessageTemplate("pqToPvBusMaxLimit",
                        "Switch bus '${busId}' PQ -> PV, q=maxQ and v=${busV}kV > targetV=${targetV}kV")
                .withUntypedValue("busId", controllerBus.getId())
                // busV and targetV need a higher precision than usual Voltage rounding to understand
                // the difference. Their unit is not given to avoid a too high formatting based on Unit
                .withUntypedValue("busV", controlledBus.getV() * controlledBus.getNominalV())
                .withUntypedValue("targetV", targetV * controlledBus.getNominalV())
                .withSeverity(TypedValue.TRACE_SEVERITY)
                .build();
        if (log) {
            logger.trace(result.getMessage());
        }
        return result;
    }

    public static ReportNode reportPqToPvBusMinLimit(LfBus controllerBus, LfBus controlledBus, double targetV, boolean log, Logger logger) {
        ReportNode result = ReportNode.newRootReportNode()
                .withMessageTemplate("pqToPvBusMinLimit",
                        "Switch bus '${busId}' PQ -> PV, q=minQ and v=${busV}kV < targetV=${targetV}kV")
                .withUntypedValue("busId", controllerBus.getId())
                // busV and targetV need a higher precision than usual Voltage rounding to understand
                // the difference. Their unit is not given to avoid a too high formatting based on Unit
                .withUntypedValue("busV", controlledBus.getV() * controlledBus.getNominalV())
                .withUntypedValue("targetV", targetV * controlledBus.getNominalV())
                .withSeverity(TypedValue.TRACE_SEVERITY)
                .build();
        if (log) {
            logger.trace(result.getMessage());
        }
        return result;
    }

    public static void reportBusForcedToBePv(ReportNode reportNode, String busId) {
        reportNode.newReportNode()
                .withMessageTemplate("busForcedToBePv", "All PV buses should switch PQ, strongest one will stay PV: ${busId}")
                .withUntypedValue(BUS_ID, busId)
                .withSeverity(TypedValue.WARN_SEVERITY)
                .add();
    }

    public static void reportBusesWithUpdatedQLimits(ReportNode reportNode, int numBusesWithUpdatedQLimits) {
        reportNode.newReportNode()
                .withMessageTemplate("busWithUpdatedQLimits", "${numBusesWithUpdatedQLimits} buses blocked at a reactive limit have been adjusted because the reactive limit changed")
                .withUntypedValue("numBusesWithUpdatedQLimits", numBusesWithUpdatedQLimits)
                .withSeverity(TypedValue.INFO_SEVERITY)
                .add();
    }

    public static ReportNode reportReactiveControllerBusesToPqBuses(ReportNode reportNode, int remoteReactivePowerControllerBusToPqCount) {
        return reportNode.newReportNode()
                .withMessageTemplate("reactiveControllerBusesToPqBuses", "${remoteReactivePowerControllerBusToPqCount} bus(es) with remote reactive power controller switched PQ")
                .withUntypedValue("remoteReactivePowerControllerBusToPqCount", remoteReactivePowerControllerBusToPqCount)
                .withSeverity(TypedValue.INFO_SEVERITY)
                .add();
    }

    public static ReportNode reportReactiveControllerBusesToPqMaxQ(LfBus controllerBus,
                                                                   double busQ,
                                                                   double maxQ,
                                                                   boolean log,
                                                                   Logger logger) {
        ReportNode result = ReportNode.newRootReportNode()
                .withMessageTemplate("reactiveControllerBusesToPqMaxQ",
                        "Remote reactive power controller bus '${busId}' -> PQ, q=${busQ} > maxQ=${maxQ}")
                .withUntypedValue("busId", controllerBus.getId())
                .withTypedValue("busQ", busQ * PerUnit.SB, TypedValue.REACTIVE_POWER)
                .withTypedValue("maxQ", maxQ * PerUnit.SB, TypedValue.REACTIVE_POWER)
                .withSeverity(TypedValue.TRACE_SEVERITY)
                .build();
        if (log) {
            logger.trace(result.getMessage());
        }
        return result;
    }

    public static ReportNode reportReactiveControllerBusesToPqMinQ(LfBus controllerBus,
                                                             double busQ,
                                                             double minQ,
                                                             boolean log,
                                                             Logger logger) {
        ReportNode result = ReportNode.newRootReportNode()
                .withMessageTemplate("reactiveControllerBusesToPqMinQ",
                        "Remote reactive power controller bus '${busId}' -> PQ, q=${busQ} < minQ=${minQ}")
                .withUntypedValue("busId", controllerBus.getId())
                .withTypedValue("busQ", busQ * PerUnit.SB, TypedValue.REACTIVE_POWER)
                .withTypedValue("minQ", minQ * PerUnit.SB, TypedValue.REACTIVE_POWER)
                .withSeverity(TypedValue.TRACE_SEVERITY)
                .build();
        if (log) {
            logger.trace(result.getMessage());
        }
        return result;
    }

    public static void reportStandByAutomatonActivation(ReportNode reportNode, String busId, double newTargetV) {
        reportNode.newReportNode()
                .withMessageTemplate("standByAutomatonActivation", "Activation of voltage control of static var compensator with stand by automaton: bus ${busId} switched PQ -> PV with targetV ${newTargetV}")
                .withUntypedValue(BUS_ID, busId)
                .withUntypedValue("newTargetV", newTargetV)
                .withSeverity(TypedValue.INFO_SEVERITY)
                .add();
    }

    public static void reportCurrentLimiterPstsChangedTaps(ReportNode reportNode, int numOfCurrentLimiterPstsThatChangedTap) {
        reportNode.newReportNode()
                .withMessageTemplate("currentLimiterPstsChangedTaps", "${numOfCurrentLimiterPstsThatChangedTap} current limiter PST(s) changed taps")
                .withUntypedValue("numOfCurrentLimiterPstsThatChangedTap", numOfCurrentLimiterPstsThatChangedTap)
                .withSeverity(TypedValue.INFO_SEVERITY)
                .add();
    }

    public static void reportActivePowerControlPstsChangedTaps(ReportNode reportNode, int numOfActivePowerControlPstsThatChangedTap) {
        reportNode.newReportNode()
                .withMessageTemplate("activePowerControlPstsChangedTaps", "${numOfActivePowerControlPstsThatChangedTap} active power control PST(s) changed taps")
                .withUntypedValue("numOfActivePowerControlPstsThatChangedTap", numOfActivePowerControlPstsThatChangedTap)
                .withSeverity(TypedValue.INFO_SEVERITY)
                .add();
    }

    public static void reportTransformerControlAlreadyExistsWithDifferentTargetV(ReportNode reportNode, String firstControllerId, String newControllerId, String controlledBusId, double vcTargetValue, double targetValue) {
        reportNode.newReportNode()
                .withMessageTemplate("transformerControlAlreadyExistsWithDifferentTargetV", "Transformers ${firstControllerId} and ${newControllerId} control voltage at bus ${controlledBusId} with different target voltages: ${vcTargetValue}kV (kept) and ${targetValue}kV (rejected)")
                .withUntypedValue(CONTROLLED_BUS_ID, controlledBusId)
                .withUntypedValue("firstControllerId", firstControllerId)
                .withUntypedValue("newControllerId", newControllerId)
                .withUntypedValue("vcTargetValue", vcTargetValue)
                .withUntypedValue("targetValue", targetValue)
                .withSeverity(TypedValue.WARN_SEVERITY)
                .add();
    }

    public static void reportTransformerControlAlreadyExistsUpdateDeadband(ReportNode reportNode, String firstControllerId, String newControllerId, String controlledBusId, double newTargetDeadband, Double oldTargetDeadband) {
        reportNode.newReportNode()
                .withMessageTemplate("transformerControlAlreadyExistsUpdateDeadband", "Transformers ${firstControllerId} and ${newControllerId} control voltage at bus ${controlledBusId} with different deadbands, thinnest will be kept: ${newTargetDeadband}kV (kept) and ${oldTargetDeadband}kV (rejected)")
                .withUntypedValue(CONTROLLED_BUS_ID, controlledBusId)
                .withUntypedValue("firstControllerId", firstControllerId)
                .withUntypedValue("newControllerId", newControllerId)
                .withUntypedValue("newTargetDeadband", newTargetDeadband)
                .withUntypedValue("oldTargetDeadband", oldTargetDeadband == null ? "---" : oldTargetDeadband.toString())
                .withSeverity(TypedValue.INFO_SEVERITY)
                .add();
    }

    public static void reportTransformerControlBusesOutsideDeadband(ReportNode reportNode, int numTransformerControlBusesOutsideDeadband) {
        reportNode.newReportNode()
                .withMessageTemplate("transformerControlBusesOutsideDeadband", "${numTransformerControlBusesOutsideDeadband} voltage-controlled buses are outside of their target deadbands")
                .withUntypedValue("numTransformerControlBusesOutsideDeadband", numTransformerControlBusesOutsideDeadband)
                .withSeverity(TypedValue.INFO_SEVERITY)
                .add();
    }

    public static void reportTransformerControlBranchesOutsideDeadband(ReportNode reportNode, int numTransformerControlBranchesOutsideDeadband) {
        reportNode.newReportNode()
                .withMessageTemplate("transformerControlBranchesOutsideDeadband", "${numTransformerControlBranchesOutsideDeadband} reactive power-controlled branches are outside of their target deadbands")
                .withUntypedValue("numTransformerControlBranchesOutsideDeadband", numTransformerControlBranchesOutsideDeadband)
                .withSeverity(TypedValue.INFO_SEVERITY)
                .add();
    }

    public static void reportTransformerControlChangedTaps(ReportNode reportNode, int numTransformerControlAdjusted) {
        reportNode.newReportNode()
                .withMessageTemplate("transformerControlChangedTaps", "${numTransformerControlAdjusted} transformers changed tap position")
                .withUntypedValue("numTransformerControlAdjusted", numTransformerControlAdjusted)
                .withSeverity(TypedValue.INFO_SEVERITY)
                .add();
    }

    public static void reportTransformerControlTapLimit(ReportNode reportNode, int numTransformerControlTapLimit) {
        reportNode.newReportNode()
                .withMessageTemplate("transformerControlTapLimit", "${numTransformerControlTapLimit} transformers reached their tap maximum position")
                .withUntypedValue("numTransformerControlTapLimit", numTransformerControlTapLimit)
                .withSeverity(TypedValue.INFO_SEVERITY)
                .add();
    }

    public static void reportShuntVoltageControlChangedSection(ReportNode reportNode, int numShuntVoltageControlAdjusted) {
        reportNode.newReportNode()
                .withMessageTemplate("shuntVoltageControlChangedSection", "${numShuntVoltageControlAdjusted} shunts changed section")
                .withUntypedValue("numShuntVoltageControlAdjusted", numShuntVoltageControlAdjusted)
                .withSeverity(TypedValue.INFO_SEVERITY)
                .add();
    }

    public static void reportUnsuccessfulOuterLoop(ReportNode reportNode, String outerLoopStatus) {
        reportNode.newReportNode()
                .withMessageTemplate("outerLoopStatus", "Outer loop unsuccessful with status: ${outerLoopStatus}")
                .withUntypedValue("outerLoopStatus", outerLoopStatus)
                .withSeverity(TypedValue.ERROR_SEVERITY)
                .add();
    }

    public static void reportMaxOuterLoopIterations(ReportNode reportNode, int iterationCount, boolean withLog, Logger logger) {
        ReportNode added = reportNode.newReportNode()
                .withMessageTemplate("maxOuterLoopIterations", "Maximum number of outerloop iterations reached: ${outerLoopIterationCount}")
                .withUntypedValue("outerLoopIterationCount", iterationCount)
                .withSeverity(TypedValue.ERROR_SEVERITY)
                .add();
        if (withLog) {
            logger.error(added.getMessage());
        }
    }

    public static void reportDcLfSolverFailure(ReportNode reportNode, String errorMessage) {
        reportNode.newReportNode()
                .withMessageTemplate("dcLfFailure", "Failed to solve linear system for DC load flow: ${errorMessage}")
                .withUntypedValue("errorMessage", errorMessage)
                .withSeverity(TypedValue.ERROR_SEVERITY)
                .add();
    }

    public static void reportDcLfComplete(ReportNode reportNode, boolean succeeded, String outerloopStatus) {
        reportNode.newReportNode()
                .withMessageTemplate("dcLfComplete", "DC load flow completed (solverSuccess=${succeeded}, outerloopStatus=${outerloopStatus})")
                .withUntypedValue("succeeded", succeeded)
                .withUntypedValue("outerloopStatus", outerloopStatus)
                .withSeverity(TypedValue.INFO_SEVERITY)
                .add();
    }

    public static void reportGeneratorsDiscardedFromVoltageControlBecauseNotStarted(ReportNode reportNode, int impactedGeneratorCount) {
        reportNode.newReportNode()
                .withMessageTemplate("generatorsDiscardedFromVoltageControlBecauseNotStarted", "${impactedGeneratorCount} generators were discarded from voltage control because not started")
                .withUntypedValue(IMPACTED_GENERATOR_COUNT, impactedGeneratorCount)
                .withSeverity(TypedValue.WARN_SEVERITY)
                .add();
    }

    public static void reportGeneratorsDiscardedFromVoltageControlBecauseReactiveRangeIsTooSmall(ReportNode reportNode, int impactedGeneratorCount) {
        reportNode.newReportNode()
                .withMessageTemplate("generatorsDiscardedFromVoltageControlBecauseReactiveRangeIsTooSmall", "${impactedGeneratorCount} generators have been discarded from voltage control because of a too small reactive range")
                .withUntypedValue(IMPACTED_GENERATOR_COUNT, impactedGeneratorCount)
                .withSeverity(TypedValue.WARN_SEVERITY)
                .add();
    }

    public static void reportGeneratorsDiscardedFromVoltageControlBecauseTargetPIsOutsideActiveLimits(ReportNode reportNode, int impactedGeneratorCount) {
        reportNode.newReportNode()
                .withMessageTemplate("generatorsDiscardedFromVoltageControlBecauseTargetPIsOutsideActiveLimits", "${impactedGeneratorCount} generators have been discarded from voltage control because targetP is outside active power limits")
                .withUntypedValue(IMPACTED_GENERATOR_COUNT, impactedGeneratorCount)
                .withSeverity(TypedValue.WARN_SEVERITY)
                .add();
    }

    public static void reportGeneratorsDiscardedFromVoltageControlBecauseTargetVIsImplausible(ReportNode reportNode, int impactedGeneratorCount) {
        reportNode.newReportNode()
                .withMessageTemplate("generatorsDiscardedFromVoltageControlBecauseTargetVIsImplausible", "${impactedGeneratorCount} generators have been discarded from voltage control because targetV is implausible")
                .withUntypedValue(IMPACTED_GENERATOR_COUNT, impactedGeneratorCount)
                .withSeverity(TypedValue.WARN_SEVERITY)
                .add();
    }

    public static void reportGeneratorsDiscardedFromVoltageControlBecauseInconsistentControlledBus(ReportNode reportNode, int impactedGeneratorCount) {
        reportNode.newReportNode()
                .withMessageTemplate("generatorsDiscardedFromVoltageControlBecauseInconsistentControlledBus", "${impactedGeneratorCount} generators have been discarded from voltage control because connected to the same bus but controlling the voltage of different buses")
                .withUntypedValue(IMPACTED_GENERATOR_COUNT, impactedGeneratorCount)
                .withSeverity(TypedValue.WARN_SEVERITY)
                .add();
    }

    public static void reportGeneratorsDiscardedFromVoltageControlBecauseInconsistentTargetVoltages(ReportNode reportNode, int impactedGeneratorCount) {
        reportNode.newReportNode()
                .withMessageTemplate("generatorsDiscardedFromVoltageControlBecauseInconsistentTargetVoltages", "${impactedGeneratorCount} generators have been discarded from voltage control because connected to the same bus but having different target voltages")
                .withUntypedValue(IMPACTED_GENERATOR_COUNT, impactedGeneratorCount)
                .withSeverity(TypedValue.WARN_SEVERITY)
                .add();
    }

    public static void reportTransformersDiscardedFromVoltageControlBecauseTargetVIsInconsistent(ReportNode reportNode, int impactedTransformerCount) {
        reportNode.newReportNode()
                .withMessageTemplate("transformersDiscardedFromVoltageControlBecauseTargetVIsInconsistent", "${impactedTransformerCount} transformers have been discarded from voltage control because targetV is inconsistent")
                .withUntypedValue(IMPACTED_TRANSFORMER_COUNT, impactedTransformerCount)
                .withSeverity(TypedValue.WARN_SEVERITY)
                .add();
    }

    public static void reportShuntsDiscardedFromVoltageControlBecauseTargetVIsInconsistent(ReportNode reportNode, int impactedShuntCount) {
        reportNode.newReportNode()
                .withMessageTemplate("shuntsDiscardedFromVoltageControlBecauseTargetVIsInconsistent", "${impactedShuntCount} shunt compensators have been discarded from voltage control because targetV is inconsistent")
                .withUntypedValue(IMPACTED_SHUNT_COUNT, impactedShuntCount)
                .withSeverity(TypedValue.WARN_SEVERITY)
                .add();
    }

    public static void reportAcLfComplete(ReportNode reportNode, boolean success, String solverStatus, String outerloopStatus) {
        TypedValue severity = success ? TypedValue.INFO_SEVERITY : TypedValue.ERROR_SEVERITY;
        String successText = success ? "successfully" : "with error";
        reportNode.newReportNode()
                .withMessageTemplate("acLfComplete", "AC load flow completed ${successText} (solverStatus=${solverStatus}, outerloopStatus=${outerloopStatus})")
                .withUntypedValue("successText", successText)
                .withUntypedValue("solverStatus", solverStatus)
                .withUntypedValue("outerloopStatus", outerloopStatus)
                .withSeverity(severity)
                .add();
    }

    public static ReportNode createLoadFlowReporter(ReportNode reportNode, String networkId) {
        return reportNode.newReportNode().withMessageTemplate("loadFlow", "Load flow on network '${networkId}'")
                .withUntypedValue(NETWORK_ID, networkId)
                .add();
    }

    public static ReportNode createRootLfNetworkReportNode(int networkNumCc, int networkNumSc) {
        return ReportNode.newRootReportNode()
                .withMessageTemplate(LF_NETWORK_KEY, "Network CC${networkNumCc} SC${networkNumSc}")
                .withUntypedValue(NETWORK_NUM_CC, networkNumCc)
                .withUntypedValue(NETWORK_NUM_SC, networkNumSc)
                .build();
    }

    public static ReportNode includeLfNetworkReportNode(ReportNode reportNode, ReportNode lfNetworkReportNode) {
        reportNode.include(lfNetworkReportNode);
        return lfNetworkReportNode;
    }

    public static ReportNode createNetworkInfoReporter(ReportNode reportNode) {
        return reportNode.newReportNode()
                .withMessageTemplate("networkInfo", "Network info")
                .add();
    }

    public static ReportNode createOuterLoopReporter(ReportNode reportNode, String outerLoopType) {
        return reportNode.newReportNode()
                .withMessageTemplate("OuterLoop", "Outer loop ${outerLoopType}")
                .withUntypedValue("outerLoopType", outerLoopType)
                .add();
    }

    public static ReportNode createOuterLoopIterationReporter(ReportNode reportNode, int outerLoopIteration) {
        return reportNode.newReportNode()
                .withMessageTemplate("OuterLoopIteration", "Outer loop iteration ${outerLoopIteration}")
                .withUntypedValue("outerLoopIteration", outerLoopIteration)
                .add();
    }

    public static ReportNode createSensitivityAnalysis(ReportNode reportNode, String networkId) {
        return reportNode.newReportNode()
                .withMessageTemplate("sensitivityAnalysis", "Sensitivity analysis on network '${networkId}'")
                .withUntypedValue(NETWORK_ID, networkId)
                .add();
    }

    public static ReportNode createAcSecurityAnalysis(ReportNode reportNode, String networkId) {
        return reportNode.newReportNode()
                .withMessageTemplate("acSecurityAnalysis", "AC security analysis on network '${networkId}'")
                .withUntypedValue(NETWORK_ID, networkId)
                .add();
    }

    public static ReportNode createDcSecurityAnalysis(ReportNode reportNode, String networkId) {
        return reportNode.newReportNode()
                .withMessageTemplate("dcSecurityAnalysis", "DC security analysis on network '${networkId}'")
                .withUntypedValue(NETWORK_ID, networkId)
                .add();
    }

    public static ReportNode createWoodburyDcSecurityAnalysis(ReportNode reportNode, String networkId) {
        return reportNode.newReportNode()
                .withMessageTemplate("woodburyDcSecurityAnalysis", "Woodbury DC security analysis on network '${networkId}'")
                .withUntypedValue(NETWORK_ID, networkId)
                .add();
    }

    public static ReportNode createPreContingencySimulation(ReportNode reportNode) {
        return reportNode.newReportNode()
                .withMessageTemplate("preContingencySimulation", "Pre-contingency simulation")
                .add();
    }

    public static ReportNode createPostContingencySimulation(ReportNode reportNode, String contingencyId) {
        return reportNode.newReportNode()
                .withMessageTemplate(POST_CONTINGENCY_SIMULATION_KEY, "Post-contingency simulation '${contingencyId}'")
                .withUntypedValue("contingencyId", contingencyId)
                .add();
    }

    public static ReportNode createOperatorStrategySimulation(ReportNode reportNode, String operatorStrategyId) {
        return reportNode.newReportNode()
                .withMessageTemplate("operatorStrategySimulation", "Operator strategy simulation '${operatorStrategyId}'")
                .withUntypedValue("operatorStrategyId", operatorStrategyId)
                .add();
    }

    public static ReportNode createDetailedSolverReporter(ReportNode reportNode, String solverName, int networkNumCc, int networkNumSc) {
        ReportNode subReportNode = reportNode.newReportNode()
                .withMessageTemplate("solver", solverName + " on Network CC${networkNumCc} SC${networkNumSc}")
                .withUntypedValue(NETWORK_NUM_CC, networkNumCc)
                .withUntypedValue(NETWORK_NUM_SC, networkNumSc)
                .add();
        subReportNode.newReportNode()
                .withMessageTemplate("solverNoOuterLoops", "No outer loops have been launched")
                .withSeverity(TypedValue.INFO_SEVERITY)
                .add();
        return subReportNode;
    }

    public static ReportNode createDetailedSolverReporterOuterLoop(ReportNode reportNode, String solverName, int networkNumCc, int networkNumSc,
                                                                   int outerLoopIteration, String outerLoopType) {
        ReportNode subReportNode = reportNode.newReportNode()
                .withMessageTemplate("solver", solverName + " on Network CC${networkNumCc} SC${networkNumSc}")
                .withUntypedValue(NETWORK_NUM_CC, networkNumCc)
                .withUntypedValue(NETWORK_NUM_SC, networkNumSc)
                .add();
        subReportNode.newReportNode()
                .withMessageTemplate("solverOuterLoopCurrentType", "Newton-Raphson of outer loop iteration ${outerLoopIteration} of type ${outerLoopType}")
                .withUntypedValue("outerLoopIteration", outerLoopIteration)
                .withUntypedValue("outerLoopType", outerLoopType)
                .withSeverity(TypedValue.INFO_SEVERITY)
                .add();
        return subReportNode;
    }

    public static ReportNode createNewtonRaphsonMismatchReporter(ReportNode reportNode, int iteration) {
        if (iteration == 0) {
            return reportNode.newReportNode()
                    .withMessageTemplate("mismatchInitial", "Initial mismatch").
                    add();
        } else {
            return reportNode.newReportNode()
                    .withMessageTemplate("mismatchIteration", "Iteration ${iteration} mismatch")
                    .withUntypedValue(ITERATION, iteration)
                    .add();
        }
    }

    public static void reportNewtonRaphsonError(ReportNode reportNode, String error) {
        reportNode.newReportNode()
                .withMessageTemplate("NRError", "Newton Raphson error: ${error}")
                .withUntypedValue("error", error)
                .withSeverity(TypedValue.ERROR_SEVERITY)
                .add();
    }

    public static void reportNewtonRaphsonNorm(ReportNode reportNode, double norm) {
        reportNode.newReportNode()
                .withMessageTemplate("NRNorm", "Newton-Raphson norm |f(x)|=${norm}")
                .withUntypedValue("norm", norm)
                .withSeverity(TypedValue.TRACE_SEVERITY)
                .add();
    }

    public static void reportNewtonRaphsonLargestMismatches(ReportNode reportNode, String acEquationType, BusReport busReport) {
        String mismatchUnit;
        double mismatchUnitConverter;
        switch (acEquationType) {
            case "P" -> {
                mismatchUnit = "MW";
                mismatchUnitConverter = PerUnit.SB;
            }
            case "Q" -> {
                mismatchUnit = "MVar";
                mismatchUnitConverter = PerUnit.SB;
            }
            default -> {
                mismatchUnit = "p.u.";
                mismatchUnitConverter = 1.0;
            }
        }

        ReportNode subReportNode = reportNode.newReportNode()
                .withMessageTemplate("NRMismatch", "Largest ${equationType} mismatch: ${mismatch} ${mismatchUnit}")
                .withUntypedValue("equationType", acEquationType)
                .withTypedValue(MISMATCH, mismatchUnitConverter * busReport.mismatch(), OpenLoadFlowReportConstants.MISMATCH_TYPED_VALUE)
                .withUntypedValue("mismatchUnit", mismatchUnit)
                .add();

        subReportNode.newReportNode()
                .withMessageTemplate("NRMismatchBusInfo", "Bus Id: ${busId} (nominalVoltage=${busNominalV}kV)")
                .withUntypedValue(BUS_ID, busReport.busId())
                .withUntypedValue("busNominalV", busReport.nominalV())
                .withSeverity(TypedValue.TRACE_SEVERITY)
                .add();

        subReportNode.newReportNode()
                .withMessageTemplate("NRMismatchBusV", "Bus V: ${busV} pu, ${busPhi} rad")
                .withUntypedValue("busV", busReport.v())
                .withUntypedValue("busPhi", busReport.phi())
                .withSeverity(TypedValue.TRACE_SEVERITY)
                .add();

        subReportNode.newReportNode()
                .withMessageTemplate("NRMismatchBusInjection", "Bus injection: ${busP} MW, ${busQ} MVar")
                .withUntypedValue("busP", busReport.p())
                .withUntypedValue("busQ", busReport.q())
                .withSeverity(TypedValue.TRACE_SEVERITY)
                .add();
    }

    public static void reportLineSearchStateVectorScaling(ReportNode reportNode, double stepSize) {
        reportNode.newReportNode()
                .withMessageTemplate("lineSearchStateVectorScaling", "Step size: ${stepSize} (line search)")
                .withUntypedValue("stepSize", stepSize)
                .withSeverity(TypedValue.INFO_SEVERITY)
                .add();
    }

    public static void reportMaxVoltageChangeStateVectorScaling(ReportNode reportNode, double stepSize, int vCutCount, int phiCutCount) {
        reportNode.newReportNode()
                .withMessageTemplate("maxVoltageChangeStateVectorScaling", "Step size: ${stepSize} (max voltage change: ${vCutCount} Vmagnitude and ${phiCutCount} Vangle changes outside configured thresholds)")
                .withUntypedValue("stepSize", stepSize)
                .withUntypedValue("vCutCount", vCutCount)
                .withUntypedValue("phiCutCount", phiCutCount)
                .withSeverity(TypedValue.INFO_SEVERITY)
                .add();
    }

    public static void reportNewtonRaphsonBusesOutOfRealisticVoltageRange(ReportNode reportNode, Map<String, Double> busesOutOfRealisticVoltageRange, double minRealisticVoltage, double maxRealisticVoltage) {
        ReportNode voltageOutOfRangeReport = reportNode.newReportNode()
                .withMessageTemplate("newtonRaphsonBusesOutOfRealisticVoltageRange", "${busCountOutOfRealisticVoltageRange} buses have a voltage magnitude out of the configured realistic range [${minRealisticVoltage}, ${maxRealisticVoltage}] p.u.")
                .withUntypedValue("busCountOutOfRealisticVoltageRange", busesOutOfRealisticVoltageRange.size())
                .withUntypedValue("minRealisticVoltage", minRealisticVoltage)
                .withUntypedValue("maxRealisticVoltage", maxRealisticVoltage)
                .withSeverity(TypedValue.ERROR_SEVERITY)
                .add();

        busesOutOfRealisticVoltageRange.forEach((id, voltage) -> voltageOutOfRangeReport.newReportNode()
            .withMessageTemplate("newtonRaphsonBusesOutOfRealisticVoltageRangeDetails", "Bus ${busId} has an unrealistic voltage magnitude: ${voltage} p.u.")
            .withUntypedValue(BUS_ID, id)
            .withUntypedValue("voltage", voltage)
            .withSeverity(TypedValue.TRACE_SEVERITY)
            .add());
    }

    public static void reportAngleReferenceBusAndSlackBuses(ReportNode reportNode, String referenceBus, List<String> slackBuses) {
        reportNode.newReportNode()
                .withMessageTemplate("angleReferenceBusSelection", "Angle reference bus: ${referenceBus}")
                .withUntypedValue("referenceBus", referenceBus)
                .withSeverity(TypedValue.INFO_SEVERITY)
                .add();
        slackBuses.forEach(slackBus -> reportNode.newReportNode()
                .withMessageTemplate("slackBusSelection", "Slack bus: ${slackBus}")
                .withUntypedValue("slackBus", slackBus)
                .withSeverity(TypedValue.INFO_SEVERITY)
                .add());
    }

    public static void reportAcEmulationDisabledInWoodburyDcSecurityAnalysis(ReportNode reportNode) {
        reportNode.newReportNode()
                .withMessageTemplate("acEmulationDisabledInWoodburyDcSecurityAnalysis", "AC emulation of HVDC lines is disabled with Woodbury DC Security Analysis. HVDC active power setpoint will be used instead.")
                .withSeverity(TypedValue.WARN_SEVERITY)
                .add();
    }

    public static void reportContingencyActivePowerLossDistribution(ReportNode reportNode, double mismatch, double remaining) {
        reportNode.newReportNode()
                .withMessageTemplate("contingencyActivePowerLossDistribution", "Contingency caused the loss of ${mismatch} MW injection: ${distributed} MW distributed, ${remaining} MW remaining.")
                .withUntypedValue(MISMATCH, mismatch)
                .withUntypedValue("distributed", mismatch - remaining)
                .withUntypedValue("remaining", remaining)
                .withSeverity(TypedValue.INFO_SEVERITY)
                .add();
    }

<<<<<<< HEAD
    public static void reportFreezeHvdc(ReportNode reportNode, String hvdcID, double setPoint, Logger logger) {
        ReportNode node = reportNode.newReportNode()
                .withMessageTemplate("freezeHvdc", "Freezing HVDC ${ID} at previous active setPoint ${setPoint} MW at bus 1.")
                .withUntypedValue("ID", hvdcID)
                .withUntypedValue("setPoint", setPoint)
                .withSeverity(TypedValue.INFO_SEVERITY)
                .add();
        logger.info(node.getMessage());
    }

    public static void reportUnfreezeHvdc(ReportNode reportNode, String hvdcID, Logger logger) {
        ReportNode node = reportNode.newReportNode()
                .withMessageTemplate("unfreezeHvdc", "Setting again HVDC ${ID} in AC emulation mode.")
                .withUntypedValue("ID", hvdcID)
                .withSeverity(TypedValue.INFO_SEVERITY)
                .add();
        logger.info(node.getMessage());
    }

=======
    public static void reportActionApplicationFailure(String actionId, String contingencyId, ReportNode node) {
        node.newReportNode()
                .withMessageTemplate("LfActionUtils", "Action '${actionId}': may not have been applied successfully on contingency '${contingencyId}'")
                .withUntypedValue(ACTION_ID, actionId)
                .withUntypedValue(CONTINGENCY_ID, contingencyId)
                .add();
    }
>>>>>>> 3ef4bf96
}<|MERGE_RESOLUTION|>--- conflicted
+++ resolved
@@ -872,7 +872,6 @@
                 .add();
     }
 
-<<<<<<< HEAD
     public static void reportFreezeHvdc(ReportNode reportNode, String hvdcID, double setPoint, Logger logger) {
         ReportNode node = reportNode.newReportNode()
                 .withMessageTemplate("freezeHvdc", "Freezing HVDC ${ID} at previous active setPoint ${setPoint} MW at bus 1.")
@@ -892,7 +891,6 @@
         logger.info(node.getMessage());
     }
 
-=======
     public static void reportActionApplicationFailure(String actionId, String contingencyId, ReportNode node) {
         node.newReportNode()
                 .withMessageTemplate("LfActionUtils", "Action '${actionId}': may not have been applied successfully on contingency '${contingencyId}'")
@@ -900,5 +898,5 @@
                 .withUntypedValue(CONTINGENCY_ID, contingencyId)
                 .add();
     }
->>>>>>> 3ef4bf96
+
 }