/**
 * Copyright (c) 2020, RTE (http://www.rte-france.com)
 * This Source Code Form is subject to the terms of the Mozilla Public
 * License, v. 2.0. If a copy of the MPL was not distributed with this
 * file, You can obtain one at http://mozilla.org/MPL/2.0/.
 */
package com.powsybl.openloadflow.util;

import com.powsybl.iidm.network.*;
import com.powsybl.math.graph.TraverseResult;

import java.util.HashSet;
import java.util.Set;

/**
 * @author Florian Dupuy <florian.dupuy at rte-france.com>
 */
public class NodeBreakerTraverser implements VoltageLevel.NodeBreakerView.Traverser {

    private final Set<Switch> switchesToOpen;
    private final Set<Terminal> traversedTerminals;
    private final int initNode;
    private final VoltageLevel.NodeBreakerView nodeBreakerView;

    public NodeBreakerTraverser(Set<Switch> switchesToOpen, int initNode,
                                VoltageLevel.NodeBreakerView nodeBreakerView) {
        this.switchesToOpen = switchesToOpen;
        this.traversedTerminals = new HashSet<>();
        this.initNode = initNode;
        this.nodeBreakerView = nodeBreakerView;
    }

    @Override
    public TraverseResult traverse(int nodeBefore, Switch sw, int nodeAfter) {
        if (sw != null) {
            if (sw.isOpen()) {
<<<<<<< HEAD
                return TraverseResult.TERMINATE;
=======
                return TraverseResult.TERMINATE_PATH;
>>>>>>> fa406917
            }

            if (nodeBefore == initNode && traverserStopsAtOtherStartEdges(sw, initNode)) {
                // Switch is just after contingency and traverser stops at other start edges
                if (isOpenable(sw)) {
                    // The traverser can stop now and no need to retain current switch
<<<<<<< HEAD
                    return TraverseResult.TERMINATE;
                }
                if (traverserWouldStopAfter(sw, nodeAfter)) {
                    // As the traverser would stop just after, it can stop now (without retaining current switch)
                    return TraverseResult.TERMINATE;
=======
                    return TraverseResult.TERMINATE_PATH;
                }
                if (traverserWouldStopAfter(sw, nodeAfter)) {
                    // As the traverser would stop just after, it can stop now (without retaining current switch)
                    return TraverseResult.TERMINATE_PATH;
>>>>>>> fa406917
                }
            }

            if (isOpenable(sw)) {
                // The current switch is openable: the traverser could stop and the switch could be retained,
                // but, to avoid unnecessary retained switches, the traverser does not retain it in two cases
                if (traverserWouldStopAfter(sw, nodeAfter)) {
                    // Continuing traversing might lead in some cases to more retained switches, but in practice the
                    // switches after are often opened and sometimes followed by an end node
                    return TraverseResult.CONTINUE;
                }
<<<<<<< HEAD
                if (isEndNodeAfterSwitch(sw, nodeAfter)) {
                    // No need to retain switch if the node after the switch is an end node (e.g. load or generator)
                    return TraverseResult.TERMINATE;
                }
                switchesToOpen.add(sw);
                return TraverseResult.TERMINATE;
=======
                if (isEquivalentToStopAfterSwitch(sw, nodeAfter)) {
                    // Retaining the switch is equivalent to stop at the node after if the node after the switch is an end node (e.g. load or generator)
                    sw.getVoltageLevel().getNodeBreakerView().getOptionalTerminal(nodeAfter).ifPresent(traversedTerminals::add);
                    return TraverseResult.TERMINATE_PATH;
                }
                switchesToOpen.add(sw);
                return TraverseResult.TERMINATE_PATH;
>>>>>>> fa406917
            }
        }

        // The traverser continues, hence nodeAfter is traversed
        nodeBreakerView.getOptionalTerminal(nodeAfter).ifPresent(traversedTerminals::add);
        return TraverseResult.CONTINUE;
    }

    private static boolean isEquivalentToStopAfterSwitch(Switch sw, int nodeAfter) {
        Terminal terminal2 = sw.getVoltageLevel().getNodeBreakerView().getTerminal(nodeAfter);
        if (terminal2 != null) {
            ConnectableType connectableAfter = terminal2.getConnectable().getType();
            boolean endNodeAfter = connectableAfter == ConnectableType.GENERATOR
                || connectableAfter == ConnectableType.LOAD
                || connectableAfter == ConnectableType.DANGLING_LINE
                || connectableAfter == ConnectableType.STATIC_VAR_COMPENSATOR
                || connectableAfter == ConnectableType.SHUNT_COMPENSATOR;

            if (endNodeAfter) { // check that there isn't another (closed) switch or internal connection at node after
                VoltageLevel.NodeBreakerView nbv = sw.getVoltageLevel().getNodeBreakerView();
                return noInternalConnectionAtNode(nodeAfter, nbv)
                    && nbv.getSwitchStream(nodeAfter).noneMatch(s -> s != sw  && !s.isOpen());
            }
        }
        return false;
    }

    private boolean traverserWouldStopAfter(Switch aSwitch, int nodeAfter) {
        // The traverser would stop just after current switch if node after is a junction of switches only,
        // with all other switches either opened or openable
        VoltageLevel.NodeBreakerView nbv = aSwitch.getVoltageLevel().getNodeBreakerView();
        if (!nbv.getOptionalTerminal(nodeAfter).isPresent() && noInternalConnectionAtNode(nodeAfter, nbv)) {
            // No terminal nor internal connection at node after, thus there are only switches
            return allOtherSwitchesOpenOrOpenable(aSwitch, nodeAfter, nbv);
        }
        return false;
    }

    private boolean traverserStopsAtOtherStartEdges(Switch aSwitch, int initNode) {
        // The traverser stops at other start edges if:
        //  - no internal connection at init node
        //  - and all other switches connected to init node are either open or openable
        VoltageLevel.NodeBreakerView nbv = aSwitch.getVoltageLevel().getNodeBreakerView();
        return noInternalConnectionAtNode(initNode, nbv)
            && allOtherSwitchesOpenOrOpenable(aSwitch, initNode, nbv);
    }

    private static boolean allOtherSwitchesOpenOrOpenable(Switch aSwitch, int node, VoltageLevel.NodeBreakerView nbv) {
        return nbv.getSwitchStream(node).filter(s -> s != aSwitch).allMatch(NodeBreakerTraverser::isOpenOrOpenable);
    }

    private static boolean noInternalConnectionAtNode(int node, VoltageLevel.NodeBreakerView nbv) {
        return nbv.getNodeInternalConnectedToStream(node).findFirst().isEmpty();
    }

    private static boolean isOpenable(Switch aSwitch) {
        return !aSwitch.isFictitious() && aSwitch.getKind() == SwitchKind.BREAKER;
    }

    private static boolean isOpenOrOpenable(Switch aSwitch) {
        return aSwitch.isOpen() || isOpenable(aSwitch);
    }

    protected Set<Terminal> getTraversedTerminals() {
        return this.traversedTerminals;
    }
}<|MERGE_RESOLUTION|>--- conflicted
+++ resolved
@@ -34,30 +34,18 @@
     public TraverseResult traverse(int nodeBefore, Switch sw, int nodeAfter) {
         if (sw != null) {
             if (sw.isOpen()) {
-<<<<<<< HEAD
-                return TraverseResult.TERMINATE;
-=======
                 return TraverseResult.TERMINATE_PATH;
->>>>>>> fa406917
             }
 
             if (nodeBefore == initNode && traverserStopsAtOtherStartEdges(sw, initNode)) {
                 // Switch is just after contingency and traverser stops at other start edges
                 if (isOpenable(sw)) {
                     // The traverser can stop now and no need to retain current switch
-<<<<<<< HEAD
-                    return TraverseResult.TERMINATE;
-                }
-                if (traverserWouldStopAfter(sw, nodeAfter)) {
-                    // As the traverser would stop just after, it can stop now (without retaining current switch)
-                    return TraverseResult.TERMINATE;
-=======
                     return TraverseResult.TERMINATE_PATH;
                 }
                 if (traverserWouldStopAfter(sw, nodeAfter)) {
                     // As the traverser would stop just after, it can stop now (without retaining current switch)
                     return TraverseResult.TERMINATE_PATH;
->>>>>>> fa406917
                 }
             }
 
@@ -69,14 +57,6 @@
                     // switches after are often opened and sometimes followed by an end node
                     return TraverseResult.CONTINUE;
                 }
-<<<<<<< HEAD
-                if (isEndNodeAfterSwitch(sw, nodeAfter)) {
-                    // No need to retain switch if the node after the switch is an end node (e.g. load or generator)
-                    return TraverseResult.TERMINATE;
-                }
-                switchesToOpen.add(sw);
-                return TraverseResult.TERMINATE;
-=======
                 if (isEquivalentToStopAfterSwitch(sw, nodeAfter)) {
                     // Retaining the switch is equivalent to stop at the node after if the node after the switch is an end node (e.g. load or generator)
                     sw.getVoltageLevel().getNodeBreakerView().getOptionalTerminal(nodeAfter).ifPresent(traversedTerminals::add);
@@ -84,7 +64,6 @@
                 }
                 switchesToOpen.add(sw);
                 return TraverseResult.TERMINATE_PATH;
->>>>>>> fa406917
             }
         }
 
