--- conflicted
+++ resolved
@@ -34,30 +34,18 @@
     public TraverseResult traverse(int nodeBefore, Switch sw, int nodeAfter) {
         if (sw != null) {
             if (sw.isOpen()) {
-<<<<<<< HEAD
-                return TraverseResult.TERMINATE;
-=======
                 return TraverseResult.TERMINATE_PATH;
->>>>>>> af7ba757
             }
 
             if (nodeBefore == initNode && traverserStopsAtOtherStartEdges(sw, initNode)) {
                 // Switch is just after contingency and traverser stops at other start edges
                 if (isOpenable(sw)) {
                     // The traverser can stop now and no need to retain current switch
-<<<<<<< HEAD
-                    return TraverseResult.TERMINATE;
-                }
-                if (traverserWouldStopAfter(sw, nodeAfter)) {
-                    // As the traverser would stop just after, it can stop now (without retaining current switch)
-                    return TraverseResult.TERMINATE;
-=======
                     return TraverseResult.TERMINATE_PATH;
                 }
                 if (traverserWouldStopAfter(sw, nodeAfter)) {
                     // As the traverser would stop just after, it can stop now (without retaining current switch)
                     return TraverseResult.TERMINATE_PATH;
->>>>>>> af7ba757
                 }
             }
 
@@ -72,17 +60,10 @@
                 if (isEquivalentToStopAfterSwitch(sw, nodeAfter)) {
                     // Retaining the switch is equivalent to stop at the node after if the node after the switch is an end node (e.g. load or generator)
                     sw.getVoltageLevel().getNodeBreakerView().getOptionalTerminal(nodeAfter).ifPresent(traversedTerminals::add);
-<<<<<<< HEAD
-                    return TraverseResult.TERMINATE;
-                }
-                switchesToOpen.add(sw);
-                return TraverseResult.TERMINATE;
-=======
                     return TraverseResult.TERMINATE_PATH;
                 }
                 switchesToOpen.add(sw);
                 return TraverseResult.TERMINATE_PATH;
->>>>>>> af7ba757
             }
         }
 
