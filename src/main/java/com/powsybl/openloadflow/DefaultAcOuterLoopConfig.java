--- conflicted
+++ resolved
@@ -21,17 +21,9 @@
     public List<AcOuterLoop> configure(LoadFlowParameters parameters, OpenLoadFlowParameters parametersExt) {
         List<AcOuterLoop> outerLoops = new ArrayList<>(5);
         // primary frequency control
-<<<<<<< HEAD
-        if (parameters.isDistributedSlack()) {
-            outerLoops.add(createDistributedSlackOuterLoop(parameters, parametersExt));
-        }
+        createDistributedSlackOuterLoop(parameters, parametersExt).ifPresent(outerLoops::add);
         // secondary voltage control
-        if (parametersExt.isSecondaryVoltageControl()) {
-            outerLoops.add(new SecondaryVoltageControlOuterLoop());
-        }
-=======
-        createDistributedSlackOuterLoop(parameters, parametersExt).ifPresent(outerLoops::add);
->>>>>>> 6d922154
+        createSecondaryVoltageControlOuterLoop(parametersExt).ifPresent(outerLoops::add);
         // primary voltage control
         createMonitoringVoltageOuterLoop(parametersExt).ifPresent(outerLoops::add);
         createReactiveLimitsOuterLoop(parameters, parametersExt).ifPresent(outerLoops::add);
@@ -40,15 +32,7 @@
         // transformer voltage control
         createTransformerVoltageControlOuterLoop(parameters, parametersExt).ifPresent(outerLoops::add);
         // shunt compensator voltage control
-<<<<<<< HEAD
-        if (parameters.isShuntCompensatorVoltageControlOn()) {
-            outerLoops.add(createShuntVoltageControlOuterLoop(parametersExt));
-        }
-=======
         createShuntVoltageControlOuterLoop(parameters, parametersExt).ifPresent(outerLoops::add);
-        // secondary voltage control
-        createSecondaryVoltageControlOuterLoop(parametersExt).ifPresent(outerLoops::add);
->>>>>>> 6d922154
         return outerLoops;
     }
 }