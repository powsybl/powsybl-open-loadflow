/**
 * Copyright (c) 2018, RTE (http://www.rte-france.com)
 * This Source Code Form is subject to the terms of the Mozilla Public
 * License, v. 2.0. If a copy of the MPL was not distributed with this
 * file, You can obtain one at http://mozilla.org/MPL/2.0/.
 */
package com.powsybl.openloadflow;

import com.google.auto.service.AutoService;
import com.google.common.base.Stopwatch;
import com.powsybl.commons.config.PlatformConfig;
import com.powsybl.commons.extensions.Extension;
import com.powsybl.commons.extensions.ExtensionJsonSerializer;
import com.powsybl.commons.reporter.Reporter;
import com.powsybl.computation.ComputationManager;
import com.powsybl.iidm.network.Network;
import com.powsybl.iidm.network.extensions.SlackTerminal;
import com.powsybl.loadflow.LoadFlowParameters;
import com.powsybl.loadflow.LoadFlowProvider;
import com.powsybl.loadflow.LoadFlowResult;
import com.powsybl.loadflow.LoadFlowResultImpl;
import com.powsybl.math.matrix.MatrixFactory;
import com.powsybl.math.matrix.SparseMatrixFactory;
import com.powsybl.openloadflow.ac.nr.NewtonRaphsonStatus;
import com.powsybl.openloadflow.ac.outerloop.AcLoadFlowParameters;
import com.powsybl.openloadflow.ac.outerloop.AcLoadFlowResult;
import com.powsybl.openloadflow.ac.outerloop.AcloadFlowEngine;
import com.powsybl.openloadflow.ac.outerloop.OuterLoop;
import com.powsybl.openloadflow.dc.DcLoadFlowEngine;
import com.powsybl.openloadflow.dc.DcLoadFlowResult;
import com.powsybl.openloadflow.graph.EvenShiloachGraphDecrementalConnectivityFactory;
import com.powsybl.openloadflow.graph.GraphConnectivityFactory;
import com.powsybl.openloadflow.network.LfBranch;
import com.powsybl.openloadflow.network.LfBus;
import com.powsybl.openloadflow.network.LfNetwork;
import com.powsybl.openloadflow.network.LfNetworkParameters;
import com.powsybl.openloadflow.network.impl.LfNetworkLoaderImpl;
import com.powsybl.openloadflow.network.impl.Networks;
import com.powsybl.openloadflow.network.util.ZeroImpedanceFlows;
import com.powsybl.openloadflow.util.*;
import com.powsybl.tools.PowsyblCoreVersion;
import org.jgrapht.Graph;
import org.jgrapht.alg.interfaces.SpanningTreeAlgorithm;
import org.jgrapht.alg.spanning.KruskalMinimumSpanningTree;
import org.slf4j.Logger;
import org.slf4j.LoggerFactory;

import java.util.*;
import java.util.concurrent.CompletableFuture;
import java.util.concurrent.TimeUnit;
import java.util.stream.Collectors;

/**
 * @author Sylvain Leclerc <sylvain.leclerc at rte-france.com>
 */
@AutoService(LoadFlowProvider.class)
public class OpenLoadFlowProvider implements LoadFlowProvider {

    private static final Logger LOGGER = LoggerFactory.getLogger(OpenLoadFlowProvider.class);

    private final MatrixFactory matrixFactory;

    private final GraphConnectivityFactory<LfBus, LfBranch> connectivityFactory;

    private boolean forcePhaseControlOffAndAddAngle1Var = false; // just for unit testing

    public OpenLoadFlowProvider() {
        this(new SparseMatrixFactory());
    }

    public OpenLoadFlowProvider(MatrixFactory matrixFactory) {
        this(matrixFactory, new EvenShiloachGraphDecrementalConnectivityFactory<>());
    }

    public OpenLoadFlowProvider(MatrixFactory matrixFactory, GraphConnectivityFactory<LfBus, LfBranch> connectivityFactory) {
        this.matrixFactory = Objects.requireNonNull(matrixFactory);
        this.connectivityFactory = Objects.requireNonNull(connectivityFactory);
    }

    public void setForcePhaseControlOffAndAddAngle1Var(boolean forcePhaseControlOffAndAddAngle1Var) {
        this.forcePhaseControlOffAndAddAngle1Var = forcePhaseControlOffAndAddAngle1Var;
    }

    @Override
    public String getName() {
        return ProviderConstants.NAME;
    }

    @Override
    public String getVersion() {
        return new PowsyblCoreVersion().getMavenProjectVersion();
    }

    private LoadFlowResult runAc(Network network, LoadFlowParameters parameters, Reporter reporter) {
        OpenLoadFlowParameters parametersExt = OpenLoadFlowParameters.get(parameters);
        OpenLoadFlowParameters.logAc(parameters, parametersExt);

        AcLoadFlowParameters acParameters = OpenLoadFlowParameters.createAcParameters(network, parameters, parametersExt, matrixFactory, connectivityFactory);

        if (LOGGER.isInfoEnabled()) {
            LOGGER.info("Outer loops: {}", acParameters.getOuterLoops().stream().map(OuterLoop::getType).collect(Collectors.toList()));
        }

        List<AcLoadFlowResult> results = AcloadFlowEngine.run(network, new LfNetworkLoaderImpl(), acParameters, reporter);

        Networks.resetState(network);

        boolean ok = results.stream().anyMatch(result -> result.getNewtonRaphsonStatus() == NewtonRaphsonStatus.CONVERGED);
        // reset slack buses if at least one component has converged
        if (ok && parameters.isWriteSlackBus()) {
            SlackTerminal.reset(network);
        }

        List<LoadFlowResult.ComponentResult> componentResults = new ArrayList<>(results.size());
        for (AcLoadFlowResult result : results) {
            // update network state
            if (result.getNewtonRaphsonStatus() == NewtonRaphsonStatus.CONVERGED) {
                result.getNetwork().updateState(!parameters.isNoGeneratorReactiveLimits(),
                                                parameters.isWriteSlackBus(),
                                                parameters.isPhaseShifterRegulationOn(),
                                                parameters.isTransformerVoltageControlOn(),
                                                parameters.isDistributedSlack() && parameters.getBalanceType() == LoadFlowParameters.BalanceType.PROPORTIONAL_TO_CONFORM_LOAD,
                                                parameters.isDistributedSlack() && (parameters.getBalanceType() == LoadFlowParameters.BalanceType.PROPORTIONAL_TO_LOAD || parameters.getBalanceType() == LoadFlowParameters.BalanceType.PROPORTIONAL_TO_CONFORM_LOAD) && parametersExt.isLoadPowerFactorConstant(), parameters.isDc());

                // zero or low impedance branch flows computation
                computeZeroImpedanceFlows(result.getNetwork(), parameters.isDc(), parametersExt.getLowImpedanceThreshold());
            }

            LoadFlowResult.ComponentResult.Status status;
            switch (result.getNewtonRaphsonStatus()) {
                case CONVERGED:
                    status = LoadFlowResult.ComponentResult.Status.CONVERGED;
                    break;
                case MAX_ITERATION_REACHED:
                    status = LoadFlowResult.ComponentResult.Status.MAX_ITERATION_REACHED;
                    break;
                case SOLVER_FAILED:
                    status = LoadFlowResult.ComponentResult.Status.SOLVER_FAILED;
                    break;
                default:
                    status = LoadFlowResult.ComponentResult.Status.FAILED;
                    break;
            }
            // FIXME a null slack bus ID should be allowed
            String slackBusId = result.getNetwork().isValid() ? result.getNetwork().getSlackBus().getId() : "";
            componentResults.add(new LoadFlowResultImpl.ComponentResultImpl(result.getNetwork().getNumCC(),
                                                                            result.getNetwork().getNumSC(),
                                                                            status,
                                                                            result.getNewtonRaphsonIterations(),
                                                                            slackBusId,
                                                                            result.getSlackBusActivePowerMismatch() * PerUnit.SB,
                                                                            result.getDistributedActivePower() * PerUnit.SB));
        }

        return new LoadFlowResultImpl(ok, Collections.emptyMap(), null, componentResults);
    }

    private void computeZeroImpedanceFlows(LfNetwork network, boolean dc, double lowImpedanceThreshold) {
        Graph<LfBus, LfBranch> zeroImpedanceSubGraph = network.createZeroImpedanceSubGraph(dc, lowImpedanceThreshold);
        if (!zeroImpedanceSubGraph.vertexSet().isEmpty()) {
            SpanningTreeAlgorithm.SpanningTree<LfBranch> spanningTree = new KruskalMinimumSpanningTree<>(zeroImpedanceSubGraph).getSpanningTree();
            new ZeroImpedanceFlows(zeroImpedanceSubGraph, spanningTree).compute(dc, lowImpedanceThreshold);
        }
    }

    private LoadFlowResult runDc(Network network, LoadFlowParameters parameters, Reporter reporter) {
        OpenLoadFlowParameters parametersExt = OpenLoadFlowParameters.get(parameters);
        OpenLoadFlowParameters.logDc(parameters, parametersExt);

        var dcParameters = OpenLoadFlowParameters.createDcParameters(network, parameters, parametersExt, matrixFactory, connectivityFactory, forcePhaseControlOffAndAddAngle1Var);

        List<DcLoadFlowResult> results = DcLoadFlowEngine.run(network, new LfNetworkLoaderImpl(), dcParameters, reporter);

        Networks.resetState(network);

<<<<<<< HEAD
        List<LoadFlowResult.ComponentResult> componentsResult = results.stream().map(r -> processResult(network, r, parameters)).collect(Collectors.toList());
        boolean ok = results.stream().anyMatch(DcLoadFlowResult::isSucceed);
        return new LoadFlowResultImpl(ok, Collections.emptyMap(), null, componentsResult);
    }

    private LoadFlowResult.ComponentResult processResult(Network network, DcLoadFlowResult result, LoadFlowParameters parameters) {
        if (result.isSucceed() && parameters.isWriteSlackBus()) {
            SlackTerminal.reset(network);
        }

        if (result.isSucceed()) {
=======
        List<LoadFlowResult.ComponentResult> componentsResult = results.stream().map(r -> processResult(network, r, parameters, dcParameters.getNetworkParameters())).collect(Collectors.toList());
        boolean ok = results.stream().anyMatch(r -> r.getStatus() == LoadFlowResult.ComponentResult.Status.CONVERGED);
        return new LoadFlowResultImpl(ok, Collections.emptyMap(), null, componentsResult);
    }

    private LoadFlowResult.ComponentResult processResult(Network network, DcLoadFlowResult result, LoadFlowParameters parameters,
                                                         LfNetworkParameters networkParameters) {
        if (result.getStatus() == LoadFlowResult.ComponentResult.Status.CONVERGED && parameters.isWriteSlackBus()) {
            SlackTerminal.reset(network);
        }

        if (result.getStatus() == LoadFlowResult.ComponentResult.Status.CONVERGED) {
>>>>>>> ac51bf02
            result.getNetwork().updateState(false,
                    parameters.isWriteSlackBus(),
                    parameters.isPhaseShifterRegulationOn(),
                    parameters.isTransformerVoltageControlOn(),
                    parameters.isDistributedSlack() && parameters.getBalanceType() == LoadFlowParameters.BalanceType.PROPORTIONAL_TO_CONFORM_LOAD,
                    false, true);

            // zero or low impedance branch flows computation
<<<<<<< HEAD
            computeZeroImpedanceFlows(result.getNetwork(), true);
=======
            computeZeroImpedanceFlows(result.getNetwork(), true, networkParameters.getLowImpedanceThreshold());
>>>>>>> ac51bf02
        }

        return new LoadFlowResultImpl.ComponentResultImpl(
                result.getNetwork().getNumCC(),
                result.getNetwork().getNumSC(),
<<<<<<< HEAD
                result.isSucceed() ? LoadFlowResult.ComponentResult.Status.CONVERGED : LoadFlowResult.ComponentResult.Status.FAILED,
=======
                result.getStatus(),
>>>>>>> ac51bf02
                0,
                result.getNetwork().getSlackBus().getId(),
                result.getSlackBusActivePowerMismatch() * PerUnit.SB,
                Double.NaN);
    }

    @Override
    public CompletableFuture<LoadFlowResult> run(Network network, ComputationManager computationManager, String workingVariantId, LoadFlowParameters parameters) {
        return run(network, computationManager, workingVariantId, parameters, Reporter.NO_OP);
    }

    @Override
    public CompletableFuture<LoadFlowResult> run(Network network, ComputationManager computationManager, String workingVariantId, LoadFlowParameters parameters, Reporter reporter) {
        Objects.requireNonNull(network);
        Objects.requireNonNull(computationManager);
        Objects.requireNonNull(workingVariantId);
        Objects.requireNonNull(parameters);
        Objects.requireNonNull(reporter);

        LOGGER.info("Version: {}", new PowsyblOpenLoadFlowVersion());

        Reporter lfReporter = Reports.createLoadFlowReporter(reporter, network.getId());

        return CompletableFuture.supplyAsync(() -> {

            network.getVariantManager().setWorkingVariant(workingVariantId);

            Stopwatch stopwatch = Stopwatch.createStarted();

            LoadFlowResult result = parameters.isDc() ? runDc(network, parameters, lfReporter)
                                                      : runAc(network, parameters, lfReporter);

            stopwatch.stop();
            LOGGER.info(Markers.PERFORMANCE_MARKER, "Load flow ran in {} ms", stopwatch.elapsed(TimeUnit.MILLISECONDS));

            return result;
        }, computationManager.getExecutor());
    }

    @Override
    public Optional<ExtensionJsonSerializer> getSpecificParametersSerializer() {
        return Optional.of(new OpenLoadFlowParameterJsonSerializer());
    }

    @Override
    public Optional<Extension<LoadFlowParameters>> loadSpecificParameters(PlatformConfig platformConfig) {
        return Optional.of(OpenLoadFlowParameters.load(platformConfig));
    }

    @Override
    public Optional<Extension<LoadFlowParameters>> loadSpecificParameters(Map<String, String> properties) {
        return Optional.of(OpenLoadFlowParameters.load(properties));
    }

    @Override
    public List<String> getSpecificParametersNames() {
        return OpenLoadFlowParameters.SPECIFIC_PARAMETERS_NAMES;
    }

    @Override
    public void updateSpecificParameters(Extension<LoadFlowParameters> extension, Map<String, String> properties) {
        ((OpenLoadFlowParameters) extension).update(properties);
    }
}<|MERGE_RESOLUTION|>--- conflicted
+++ resolved
@@ -173,32 +173,18 @@
 
         Networks.resetState(network);
 
-<<<<<<< HEAD
-        List<LoadFlowResult.ComponentResult> componentsResult = results.stream().map(r -> processResult(network, r, parameters)).collect(Collectors.toList());
+        List<LoadFlowResult.ComponentResult> componentsResult = results.stream().map(r -> processResult(network, r, parameters, dcParameters.getNetworkParameters())).collect(Collectors.toList());
         boolean ok = results.stream().anyMatch(DcLoadFlowResult::isSucceed);
         return new LoadFlowResultImpl(ok, Collections.emptyMap(), null, componentsResult);
     }
 
-    private LoadFlowResult.ComponentResult processResult(Network network, DcLoadFlowResult result, LoadFlowParameters parameters) {
+    private LoadFlowResult.ComponentResult processResult(Network network, DcLoadFlowResult result, LoadFlowParameters parameters,
+                                                         LfNetworkParameters networkParameters) {
         if (result.isSucceed() && parameters.isWriteSlackBus()) {
             SlackTerminal.reset(network);
         }
 
         if (result.isSucceed()) {
-=======
-        List<LoadFlowResult.ComponentResult> componentsResult = results.stream().map(r -> processResult(network, r, parameters, dcParameters.getNetworkParameters())).collect(Collectors.toList());
-        boolean ok = results.stream().anyMatch(r -> r.getStatus() == LoadFlowResult.ComponentResult.Status.CONVERGED);
-        return new LoadFlowResultImpl(ok, Collections.emptyMap(), null, componentsResult);
-    }
-
-    private LoadFlowResult.ComponentResult processResult(Network network, DcLoadFlowResult result, LoadFlowParameters parameters,
-                                                         LfNetworkParameters networkParameters) {
-        if (result.getStatus() == LoadFlowResult.ComponentResult.Status.CONVERGED && parameters.isWriteSlackBus()) {
-            SlackTerminal.reset(network);
-        }
-
-        if (result.getStatus() == LoadFlowResult.ComponentResult.Status.CONVERGED) {
->>>>>>> ac51bf02
             result.getNetwork().updateState(false,
                     parameters.isWriteSlackBus(),
                     parameters.isPhaseShifterRegulationOn(),
@@ -207,21 +193,13 @@
                     false, true);
 
             // zero or low impedance branch flows computation
-<<<<<<< HEAD
-            computeZeroImpedanceFlows(result.getNetwork(), true);
-=======
             computeZeroImpedanceFlows(result.getNetwork(), true, networkParameters.getLowImpedanceThreshold());
->>>>>>> ac51bf02
         }
 
         return new LoadFlowResultImpl.ComponentResultImpl(
                 result.getNetwork().getNumCC(),
                 result.getNetwork().getNumSC(),
-<<<<<<< HEAD
                 result.isSucceed() ? LoadFlowResult.ComponentResult.Status.CONVERGED : LoadFlowResult.ComponentResult.Status.FAILED,
-=======
-                result.getStatus(),
->>>>>>> ac51bf02
                 0,
                 result.getNetwork().getSlackBus().getId(),
                 result.getSlackBusActivePowerMismatch() * PerUnit.SB,
