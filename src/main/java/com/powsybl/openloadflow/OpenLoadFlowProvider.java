/**
 * Copyright (c) 2018, RTE (http://www.rte-france.com)
 * This Source Code Form is subject to the terms of the Mozilla Public
 * License, v. 2.0. If a copy of the MPL was not distributed with this
 * file, You can obtain one at http://mozilla.org/MPL/2.0/.
 */
package com.powsybl.openloadflow;

import com.google.auto.service.AutoService;
import com.google.common.base.Stopwatch;
import com.powsybl.commons.reporter.Reporter;
import com.powsybl.computation.ComputationManager;
import com.powsybl.iidm.network.Network;
import com.powsybl.iidm.network.extensions.SlackTerminal;
import com.powsybl.loadflow.LoadFlowParameters;
import com.powsybl.loadflow.LoadFlowProvider;
import com.powsybl.loadflow.LoadFlowResult;
import com.powsybl.loadflow.LoadFlowResultImpl;
import com.powsybl.loadflow.resultscompletion.z0flows.Z0FlowsCompletion;
import com.powsybl.math.matrix.MatrixFactory;
import com.powsybl.math.matrix.SparseMatrixFactory;
import com.powsybl.openloadflow.ac.DistributedSlackOuterLoop;
import com.powsybl.openloadflow.ac.PhaseControlOuterLoop;
import com.powsybl.openloadflow.ac.ReactiveLimitsOuterLoop;
import com.powsybl.openloadflow.ac.TransformerVoltageControlOuterLoop;
import com.powsybl.openloadflow.ac.nr.DcValueVoltageInitializer;
import com.powsybl.openloadflow.ac.nr.DefaultNewtonRaphsonStoppingCriteria;
import com.powsybl.openloadflow.ac.nr.NewtonRaphsonStatus;
import com.powsybl.openloadflow.ac.nr.NewtonRaphsonStoppingCriteria;
import com.powsybl.openloadflow.ac.outerloop.AcLoadFlowParameters;
import com.powsybl.openloadflow.ac.outerloop.AcLoadFlowResult;
import com.powsybl.openloadflow.ac.outerloop.AcloadFlowEngine;
import com.powsybl.openloadflow.ac.outerloop.OuterLoop;
import com.powsybl.openloadflow.dc.DcLoadFlowEngine;
import com.powsybl.openloadflow.dc.DcLoadFlowParameters;
import com.powsybl.openloadflow.dc.DcLoadFlowResult;
import com.powsybl.openloadflow.equations.PreviousValueVoltageInitializer;
import com.powsybl.openloadflow.equations.UniformValueVoltageInitializer;
import com.powsybl.openloadflow.equations.VoltageInitializer;
import com.powsybl.openloadflow.network.NetworkSlackBusSelector;
import com.powsybl.openloadflow.network.PerUnit;
import com.powsybl.openloadflow.network.SlackBusSelector;
import com.powsybl.openloadflow.network.impl.Networks;
import com.powsybl.openloadflow.network.util.ActivePowerDistribution;
import com.powsybl.openloadflow.util.Markers;
import com.powsybl.openloadflow.util.PowsyblOpenLoadFlowVersion;
import com.powsybl.tools.PowsyblCoreVersion;
import org.slf4j.Logger;
import org.slf4j.LoggerFactory;

import java.util.*;
import java.util.concurrent.CompletableFuture;
import java.util.concurrent.TimeUnit;
import java.util.stream.Collectors;

import static com.powsybl.openloadflow.network.LfNetwork.LOW_IMPEDANCE_THRESHOLD;

/**
 * @author Sylvain Leclerc <sylvain.leclerc at rte-france.com>
 */
@AutoService(LoadFlowProvider.class)
public class OpenLoadFlowProvider implements LoadFlowProvider {

    private static final Logger LOGGER = LoggerFactory.getLogger(OpenLoadFlowProvider.class);

    private static final String NAME = "OpenLoadFlow";

    private final MatrixFactory matrixFactory;

    private boolean forcePhaseControlOffAndAddAngle1Var = false; // just for unit testing

    public OpenLoadFlowProvider() {
        this(new SparseMatrixFactory());
    }

    public OpenLoadFlowProvider(MatrixFactory matrixFactory) {
        this.matrixFactory = Objects.requireNonNull(matrixFactory);
    }

    public void setForcePhaseControlOffAndAddAngle1Var(boolean forcePhaseControlOffAndAddAngle1Var) {
        this.forcePhaseControlOffAndAddAngle1Var = forcePhaseControlOffAndAddAngle1Var;
    }

    @Override
    public String getName() {
        return NAME;
    }

    @Override
    public String getVersion() {
        return new PowsyblCoreVersion().getMavenProjectVersion();
    }

    public static VoltageInitializer getVoltageInitializer(LoadFlowParameters parameters) {
        switch (parameters.getVoltageInitMode()) {
            case UNIFORM_VALUES:
                return new UniformValueVoltageInitializer();
            case PREVIOUS_VALUES:
                return new PreviousValueVoltageInitializer();
            case DC_VALUES:
                return new DcValueVoltageInitializer();
            default:
                throw new UnsupportedOperationException("Unsupported voltage init mode: " + parameters.getVoltageInitMode());
        }
    }

    public static OpenLoadFlowParameters getParametersExt(LoadFlowParameters parameters) {
        OpenLoadFlowParameters parametersExt = parameters.getExtension(OpenLoadFlowParameters.class);
        if (parametersExt == null) {
            parametersExt = OpenLoadFlowParameters.load();
        }
        return parametersExt;
    }

    private static SlackBusSelector getSlackBusSelector(Network network, LoadFlowParameters parameters, OpenLoadFlowParameters parametersExt) {
        SlackBusSelector slackBusSelector = SlackBusSelector.fromMode(parametersExt.getSlackBusSelectionMode(), parametersExt.getSlackBusId());
        return parameters.isReadSlackBus() ? new NetworkSlackBusSelector(network, slackBusSelector)
                                           : slackBusSelector;
    }

    public static AcLoadFlowParameters createAcParameters(Network network, MatrixFactory matrixFactory, LoadFlowParameters parameters,
                                                          OpenLoadFlowParameters parametersExt, boolean breakers) {
        return createAcParameters(network, matrixFactory, parameters, parametersExt, breakers, false, null);
    }

    public static AcLoadFlowParameters createAcParameters(Network network, MatrixFactory matrixFactory, LoadFlowParameters parameters,
                                                          OpenLoadFlowParameters parametersExt, boolean breakers, boolean forceA1Var,
                                                          Set<String> branchesWithCurrent) {

        SlackBusSelector slackBusSelector = getSlackBusSelector(network, parameters, parametersExt);

        VoltageInitializer voltageInitializer = getVoltageInitializer(parameters);

        NewtonRaphsonStoppingCriteria stoppingCriteria = new DefaultNewtonRaphsonStoppingCriteria();

        LOGGER.info("Slack bus selector: {}", slackBusSelector.getClass().getSimpleName());
        LOGGER.info("Voltage level initializer: {}", voltageInitializer.getClass().getSimpleName());
        LOGGER.info("Distributed slack: {}", parameters.isDistributedSlack());
        LOGGER.info("Balance type: {}", parameters.getBalanceType());
        LOGGER.info("Reactive limits: {}", !parameters.isNoGeneratorReactiveLimits());
        LOGGER.info("Voltage remote control: {}", parametersExt.hasVoltageRemoteControl());
        LOGGER.info("Phase control: {}", parameters.isPhaseShifterRegulationOn());
        LOGGER.info("Split shunt admittance: {}", parameters.isTwtSplitShuntAdmittance());
        LOGGER.info("Direct current: {}", parameters.isDc());
        LOGGER.info("Transformer voltage control: {}", parameters.isTransformerVoltageControlOn());
        LOGGER.info("Load power factor constant: {}", parametersExt.isLoadPowerFactorConstant());
        LOGGER.info("Plausible active power limit: {}", parametersExt.getPlausibleActivePowerLimit());
        LOGGER.info("Add ratio to lines with different nominal voltage at both ends: {}", parametersExt.isAddRatioToLinesWithDifferentNominalVoltageAtBothEnds());
        LOGGER.info("Slack bus Pmax mismatch: {}", parametersExt.getSlackBusPMaxMismatch());
        LOGGER.info("Connected component mode: {}", parameters.getConnectedComponentMode());

        List<OuterLoop> outerLoops = new ArrayList<>();
        if (parameters.isDistributedSlack()) {
            ActivePowerDistribution activePowerDistribution = ActivePowerDistribution.create(parameters.getBalanceType(), parametersExt.isLoadPowerFactorConstant());
            outerLoops.add(new DistributedSlackOuterLoop(activePowerDistribution, parametersExt.isThrowsExceptionInCaseOfSlackDistributionFailure(), parametersExt.getSlackBusPMaxMismatch()));
        }
        if (parameters.isPhaseShifterRegulationOn()) {
            outerLoops.add(new PhaseControlOuterLoop());
        }
        if (!parameters.isNoGeneratorReactiveLimits()) {
            outerLoops.add(new ReactiveLimitsOuterLoop());
        }
        if (parameters.isTransformerVoltageControlOn()) {
            outerLoops.add(new TransformerVoltageControlOuterLoop());
        }
        if (LOGGER.isInfoEnabled()) {
            LOGGER.info("Outer loops: {}", outerLoops.stream().map(OuterLoop::getType).collect(Collectors.toList()));
        }

        return new AcLoadFlowParameters(slackBusSelector,
                                        voltageInitializer,
                                        stoppingCriteria,
                                        outerLoops, matrixFactory,
                                        parametersExt.hasVoltageRemoteControl(),
                                        parameters.isPhaseShifterRegulationOn(),
                                        parameters.isTransformerVoltageControlOn(),
                                        parametersExt.getLowImpedanceBranchMode() == OpenLoadFlowParameters.LowImpedanceBranchMode.REPLACE_BY_MIN_IMPEDANCE_LINE,
                                        parameters.isTwtSplitShuntAdmittance(),
                                        breakers,
                                        parametersExt.getPlausibleActivePowerLimit(),
                                        forceA1Var,
                                        parametersExt.isAddRatioToLinesWithDifferentNominalVoltageAtBothEnds(),
                                        branchesWithCurrent,
                                        parameters.getConnectedComponentMode() == LoadFlowParameters.ConnectedComponentMode.MAIN,
                                        parameters.getCountriesToBalance());
    }

    private LoadFlowResult runAc(Network network, LoadFlowParameters parameters, OpenLoadFlowParameters parametersExt, Reporter reporter) {
        AcLoadFlowParameters acParameters = createAcParameters(network, matrixFactory, parameters, parametersExt, false);
        List<AcLoadFlowResult> results = AcloadFlowEngine.run(network, acParameters, reporter);

        Networks.resetState(network);

        boolean ok = results.stream().anyMatch(result -> result.getNewtonRaphsonStatus() == NewtonRaphsonStatus.CONVERGED);
        // reset slack buses if at least one component has converged
        if (ok && parameters.isWriteSlackBus()) {
            SlackTerminal.reset(network);
        }

        List<LoadFlowResult.ComponentResult> componentResults = new ArrayList<>(results.size());
        for (AcLoadFlowResult result : results) {
            // update network state
            if (result.getNewtonRaphsonStatus() == NewtonRaphsonStatus.CONVERGED) {
                result.getNetwork().updateState(!parameters.isNoGeneratorReactiveLimits(),
                        parameters.isWriteSlackBus(),
                        parameters.isPhaseShifterRegulationOn(),
                        parameters.isTransformerVoltageControlOn(),
                        parameters.isDistributedSlack() && parameters.getBalanceType() == LoadFlowParameters.BalanceType.PROPORTIONAL_TO_CONFORM_LOAD,
                        parameters.isDistributedSlack() && (parameters.getBalanceType() == LoadFlowParameters.BalanceType.PROPORTIONAL_TO_LOAD ||
                                parameters.getBalanceType() == LoadFlowParameters.BalanceType.PROPORTIONAL_TO_CONFORM_LOAD) && parametersExt.isLoadPowerFactorConstant());
            }

            LoadFlowResult.ComponentResult.Status status;
            switch (result.getNewtonRaphsonStatus()) {
                case CONVERGED:
                    status = LoadFlowResult.ComponentResult.Status.CONVERGED;
                    break;
                case MAX_ITERATION_REACHED:
                    status = LoadFlowResult.ComponentResult.Status.MAX_ITERATION_REACHED;
                    break;
                case SOLVER_FAILED:
                    status = LoadFlowResult.ComponentResult.Status.SOLVER_FAILED;
                    break;
                default:
                    status = LoadFlowResult.ComponentResult.Status.FAILED;
                    break;
            }
            componentResults.add(new LoadFlowResultImpl.ComponentResultImpl(result.getNetwork().getNumCC(),
                                                                            result.getNetwork().getNumSC(),
                                                                            status,
                                                                            result.getNewtonRaphsonIterations(),
                                                                            result.getNetwork().getSlackBus().getId(),
                                                                            result.getSlackBusActivePowerMismatch() * PerUnit.SB));
        }

        // zero or low impedance branch flows computation
        if (ok) {
            new Z0FlowsCompletion(network, line -> {
                // to be consistent with low impedance criteria used in DcEquationSystem and AcEquationSystem
                double nominalV = line.getTerminal1().getVoltageLevel().getNominalV();
                double zb = nominalV * nominalV / PerUnit.SB;
                double z = Math.hypot(line.getR(), line.getX());
                return z / zb <= LOW_IMPEDANCE_THRESHOLD;
            }).complete();
        }

        return new LoadFlowResultImpl(ok, Collections.emptyMap(), null, componentResults);
    }

    private LoadFlowResult runDc(Network network, LoadFlowParameters parameters, OpenLoadFlowParameters parametersExt, Reporter reporter) {
        SlackBusSelector slackBusSelector = getSlackBusSelector(network, parameters, parametersExt);

        LOGGER.info("Slack bus selector: {}", slackBusSelector.getClass().getSimpleName());
        LOGGER.info("Use transformer ratio: {}", parameters.isDcUseTransformerRatio());
        LOGGER.info("Distributed slack: {}", parameters.isDistributedSlack());
        LOGGER.info("Balance type: {}", parameters.getBalanceType());
        LOGGER.info("Plausible active power limit: {}", parametersExt.getPlausibleActivePowerLimit());
        LOGGER.info("Add ratio to lines with different nominal voltage at both ends: {}", parametersExt.isAddRatioToLinesWithDifferentNominalVoltageAtBothEnds());
        LOGGER.info("Connected component mode: {}", parameters.getConnectedComponentMode());

        DcLoadFlowParameters dcParameters = new DcLoadFlowParameters(slackBusSelector,
                                                                     matrixFactory,
                                                                     true,
                                                                     parameters.isDcUseTransformerRatio(),
                                                                     parameters.isDistributedSlack(),
                                                                     parameters.getBalanceType(),
                                                                     forcePhaseControlOffAndAddAngle1Var,
                                                                     parametersExt.getPlausibleActivePowerLimit(),
                                                                     parametersExt.isAddRatioToLinesWithDifferentNominalVoltageAtBothEnds(),
                                                                     true,
                                                                     parameters.getConnectedComponentMode() == LoadFlowParameters.ConnectedComponentMode.MAIN,
                                                                      parameters.getCountriesToBalance());

        List<DcLoadFlowResult> results = new DcLoadFlowEngine(network, dcParameters, reporter)
                .run(reporter);

        Networks.resetState(network);

        List<LoadFlowResult.ComponentResult> componentsResult = results.stream().map(r -> processResult(network, r, parameters)).collect(Collectors.toList());
        boolean ok = results.stream().anyMatch(r -> r.getStatus() == LoadFlowResult.ComponentResult.Status.CONVERGED);
        return new LoadFlowResultImpl(ok, Collections.emptyMap(), null, componentsResult);
    }

    private LoadFlowResult.ComponentResult processResult(Network network, DcLoadFlowResult pResult, LoadFlowParameters parameters) {
        if (pResult.getStatus() == LoadFlowResult.ComponentResult.Status.CONVERGED && parameters.isWriteSlackBus()) {
            SlackTerminal.reset(network);
        }

<<<<<<< HEAD
        if (result.getStatus() == LoadFlowResult.ComponentResult.Status.CONVERGED) {
            result.getNetwork().updateState(false,
                    parameters.isWriteSlackBus(),
                    parameters.isPhaseShifterRegulationOn(),
                    parameters.isTransformerVoltageControlOn(),
                    parameters.isDistributedSlack() && parameters.getBalanceType() == LoadFlowParameters.BalanceType.PROPORTIONAL_TO_CONFORM_LOAD,
                    false);
=======
        if (pResult.getStatus() == LoadFlowResult.ComponentResult.Status.CONVERGED) {
            pResult.getNetwork().updateState(false,
                    parameters.isWriteSlackBus(),
                    parameters.isPhaseShifterRegulationOn(),
                    parameters.isTransformerVoltageControlOn());
>>>>>>> e5a43b46
        }

        return new LoadFlowResultImpl.ComponentResultImpl(
                pResult.getNetwork().getNumCC(),
                pResult.getNetwork().getNumSC(),
                pResult.getStatus(),
                0,
                pResult.getNetwork().getSlackBus().getId(),
                pResult.getSlackBusActivePowerMismatch() * PerUnit.SB);
    }

    @Override
    public CompletableFuture<LoadFlowResult> run(Network network, ComputationManager computationManager, String workingVariantId, LoadFlowParameters parameters) {
        return run(network, computationManager, workingVariantId, parameters, Reporter.NO_OP);
    }

    @Override
    public CompletableFuture<LoadFlowResult> run(Network network, ComputationManager computationManager, String workingVariantId, LoadFlowParameters parameters, Reporter reporter) {
        Objects.requireNonNull(workingVariantId);
        Objects.requireNonNull(parameters);

        LOGGER.info("Version: {}", new PowsyblOpenLoadFlowVersion());

        OpenLoadFlowParameters parametersExt = getParametersExt(parameters);

        Reporter lfReporter = reporter.createSubReporter("loadFlow", "Load flow on network ${networkId}",
            "networkId", network.getId());

        return CompletableFuture.supplyAsync(() -> {

            network.getVariantManager().setWorkingVariant(workingVariantId);

            Stopwatch stopwatch = Stopwatch.createStarted();

            LoadFlowResult result = parameters.isDc() ? runDc(network, parameters, parametersExt, lfReporter)
                                                      : runAc(network, parameters, parametersExt, lfReporter);

            stopwatch.stop();
            LOGGER.info(Markers.PERFORMANCE_MARKER, "Load flow ran in {} ms", stopwatch.elapsed(TimeUnit.MILLISECONDS));

            return result;
        });
    }
}<|MERGE_RESOLUTION|>--- conflicted
+++ resolved
@@ -286,21 +286,13 @@
             SlackTerminal.reset(network);
         }
 
-<<<<<<< HEAD
-        if (result.getStatus() == LoadFlowResult.ComponentResult.Status.CONVERGED) {
-            result.getNetwork().updateState(false,
+        if (pResult.getStatus() == LoadFlowResult.ComponentResult.Status.CONVERGED) {
+            pResult.getNetwork().updateState(false,
                     parameters.isWriteSlackBus(),
                     parameters.isPhaseShifterRegulationOn(),
                     parameters.isTransformerVoltageControlOn(),
                     parameters.isDistributedSlack() && parameters.getBalanceType() == LoadFlowParameters.BalanceType.PROPORTIONAL_TO_CONFORM_LOAD,
                     false);
-=======
-        if (pResult.getStatus() == LoadFlowResult.ComponentResult.Status.CONVERGED) {
-            pResult.getNetwork().updateState(false,
-                    parameters.isWriteSlackBus(),
-                    parameters.isPhaseShifterRegulationOn(),
-                    parameters.isTransformerVoltageControlOn());
->>>>>>> e5a43b46
         }
 
         return new LoadFlowResultImpl.ComponentResultImpl(
