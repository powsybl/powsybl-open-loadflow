--- conflicted
+++ resolved
@@ -114,12 +114,8 @@
     }
 
     static AcLoadFlowParameters createAcParameters(Network network, MatrixFactory matrixFactory, LoadFlowParameters parameters,
-<<<<<<< HEAD
                                                    OpenLoadFlowParameters parametersExt, boolean breakers) {
-=======
-                                                   OpenLoadFlowParameters parametersExt) {
-
->>>>>>> 58914663
+
         SlackBusSelector slackBusSelector = getSlackBusSelector(network, parameters, parametersExt);
 
         VoltageInitializer voltageInitializer = getVoltageInitializer(parameters);
@@ -142,14 +138,10 @@
                     outerLoops.add(new DistributedSlackOnGenerationOuterLoop(parametersExt.isThrowsExceptionInCaseOfSlackDistributionFailure()));
                     break;
                 case PROPORTIONAL_TO_LOAD:
-<<<<<<< HEAD
-                    outerLoops.add(new DistributedSlackOnLoadOuterLoop(parametersExt.isThrowsExceptionInCaseOfSlackDistributionFailure()));
-=======
                     outerLoops.add(new DistributedSlackOnLoadOuterLoop(parametersExt.isThrowsExceptionInCaseOfSlackDistributionFailure(), false));
                     break;
                 case PROPORTIONAL_TO_CONFORM_LOAD:
                     outerLoops.add(new DistributedSlackOnLoadOuterLoop(parametersExt.isThrowsExceptionInCaseOfSlackDistributionFailure(), true));
->>>>>>> 58914663
                     break;
                 case PROPORTIONAL_TO_GENERATION_P: // to be implemented.
                     throw new UnsupportedOperationException("Unsupported balance type mode: " + parametersExt.getBalanceType());
@@ -169,23 +161,15 @@
                 parametersExt.hasVoltageRemoteControl(),
                 parameters.isPhaseShifterRegulationOn(),
                 parametersExt.getLowImpedanceBranchMode() == OpenLoadFlowParameters.LowImpedanceBranchMode.REPLACE_BY_MIN_IMPEDANCE_LINE,
-<<<<<<< HEAD
                 parameters.isTwtSplitShuntAdmittance(),
                 breakers);
-=======
-                parameters.isTwtSplitShuntAdmittance());
->>>>>>> 58914663
     }
 
     private CompletableFuture<LoadFlowResult> runAc(Network network, String workingStateId, LoadFlowParameters parameters, OpenLoadFlowParameters parametersExt) {
         return CompletableFuture.supplyAsync(() -> {
             network.getVariantManager().setWorkingVariant(workingStateId);
 
-<<<<<<< HEAD
             AcLoadFlowParameters acParameters = createAcParameters(network, matrixFactory, parameters, parametersExt, false);
-=======
-            AcLoadFlowParameters acParameters = createAcParameters(network, matrixFactory, parameters, parametersExt);
->>>>>>> 58914663
             List<AcLoadFlowResult> results = AcloadFlowEngine.run(network, acParameters);
 
             Networks.resetState(network);
