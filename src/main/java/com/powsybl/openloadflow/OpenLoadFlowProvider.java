/**
 * Copyright (c) 2018, RTE (http://www.rte-france.com)
 * This Source Code Form is subject to the terms of the Mozilla Public
 * License, v. 2.0. If a copy of the MPL was not distributed with this
 * file, You can obtain one at http://mozilla.org/MPL/2.0/.
 */
package com.powsybl.openloadflow;

import com.google.auto.service.AutoService;
import com.google.common.collect.ImmutableMap;
import com.powsybl.computation.ComputationManager;
import com.powsybl.iidm.network.Network;
import com.powsybl.iidm.network.extensions.SlackTerminal;
import com.powsybl.loadflow.LoadFlowParameters;
import com.powsybl.loadflow.LoadFlowProvider;
import com.powsybl.loadflow.LoadFlowResult;
import com.powsybl.loadflow.LoadFlowResultImpl;
import com.powsybl.loadflow.resultscompletion.z0flows.Z0FlowsCompletion;
import com.powsybl.math.matrix.MatrixFactory;
import com.powsybl.math.matrix.SparseMatrixFactory;
import com.powsybl.openloadflow.ac.*;
import com.powsybl.openloadflow.ac.nr.*;
import com.powsybl.openloadflow.ac.outerloop.AcLoadFlowParameters;
import com.powsybl.openloadflow.ac.outerloop.AcLoadFlowResult;
import com.powsybl.openloadflow.ac.outerloop.AcloadFlowEngine;
import com.powsybl.openloadflow.ac.outerloop.OuterLoop;
import com.powsybl.openloadflow.dc.DcLoadFlowEngine;
import com.powsybl.openloadflow.dc.DcLoadFlowParameters;
import com.powsybl.openloadflow.dc.DcLoadFlowResult;
import com.powsybl.openloadflow.dc.equations.DcEquationSystem;
import com.powsybl.openloadflow.equations.PreviousValueVoltageInitializer;
import com.powsybl.openloadflow.equations.UniformValueVoltageInitializer;
import com.powsybl.openloadflow.equations.VoltageInitializer;
import com.powsybl.openloadflow.network.NetworkSlackBusSelector;
import com.powsybl.openloadflow.network.PerUnit;
import com.powsybl.openloadflow.network.SlackBusSelector;
import com.powsybl.openloadflow.network.impl.Networks;
import com.powsybl.openloadflow.util.PowsyblOpenLoadFlowVersion;
import com.powsybl.tools.PowsyblCoreVersion;
import org.slf4j.Logger;
import org.slf4j.LoggerFactory;

import java.util.*;
import java.util.concurrent.CompletableFuture;

/**
 * @author Sylvain Leclerc <sylvain.leclerc at rte-france.com>
 */
@AutoService(LoadFlowProvider.class)
public class OpenLoadFlowProvider implements LoadFlowProvider {

    private static final Logger LOGGER = LoggerFactory.getLogger(OpenLoadFlowProvider.class);

    private static final String NAME = "OpenLoadFlow";

    private final MatrixFactory matrixFactory;

    public OpenLoadFlowProvider() {
        this(new SparseMatrixFactory());
    }

    public OpenLoadFlowProvider(MatrixFactory matrixFactory) {
        this.matrixFactory = Objects.requireNonNull(matrixFactory);
    }

    @Override
    public String getName() {
        return NAME;
    }

    @Override
    public String getVersion() {
        return new PowsyblCoreVersion().getMavenProjectVersion();
    }

    private static AcLoadFlowObserver getObserver(OpenLoadFlowParameters parametersExt) {
        List<AcLoadFlowObserver> observers = new ArrayList<>(parametersExt.getAdditionalObservers().size() + 2);
        observers.add(new AcLoadFlowLogger());
        observers.add(new AcLoadFlowProfiler());
        observers.addAll(parametersExt.getAdditionalObservers());
        return AcLoadFlowObserver.of(observers);
    }

    private static ImmutableMap<String, String> createMetrics(AcLoadFlowResult result) {
        String prefix = "network_" + result.getNetwork().getNum() + "_";
        return ImmutableMap.of(prefix + "iterations", Integer.toString(result.getNewtonRaphsonIterations()),
                               prefix + "status", result.getNewtonRaphsonStatus().name());
    }

    private static VoltageInitializer getVoltageInitializer(LoadFlowParameters parameters) {
        switch (parameters.getVoltageInitMode()) {
            case UNIFORM_VALUES:
                return new UniformValueVoltageInitializer();
            case PREVIOUS_VALUES:
                return new PreviousValueVoltageInitializer();
            case DC_VALUES:
                return new DcValueVoltageInitializer();
            default:
                throw new UnsupportedOperationException("Unsupported voltage init mode: " + parameters.getVoltageInitMode());
        }
    }

    public static OpenLoadFlowParameters getParametersExt(LoadFlowParameters parameters) {
        OpenLoadFlowParameters parametersExt = parameters.getExtension(OpenLoadFlowParameters.class);
        if (parametersExt == null) {
            parametersExt = new OpenLoadFlowParameters();
        }
        return parametersExt;
    }

    private static SlackBusSelector getSlackBusSelector(Network network, LoadFlowParameters parameters, OpenLoadFlowParameters parametersExt) {
        return parameters.isReadSlackBus() ? new NetworkSlackBusSelector(network, parametersExt.getSlackBusSelector())
                                           : parametersExt.getSlackBusSelector();
    }

    public static AcLoadFlowParameters createAcParameters(Network network, MatrixFactory matrixFactory, LoadFlowParameters parameters,
                                                   OpenLoadFlowParameters parametersExt, boolean breakers) {

        SlackBusSelector slackBusSelector = getSlackBusSelector(network, parameters, parametersExt);

        VoltageInitializer voltageInitializer = getVoltageInitializer(parameters);

        NewtonRaphsonStoppingCriteria stoppingCriteria = new DefaultNewtonRaphsonStoppingCriteria();

        LOGGER.info("Slack bus selector: {}", slackBusSelector.getClass().getSimpleName());
        LOGGER.info("Voltage level initializer: {}", voltageInitializer.getClass().getSimpleName());
        LOGGER.info("Distributed slack: {}", parameters.isDistributedSlack());
        LOGGER.info("Balance type: {}", parameters.getBalanceType());
        LOGGER.info("Reactive limits: {}", !parameters.isNoGeneratorReactiveLimits());
        LOGGER.info("Voltage remote control: {}", parametersExt.hasVoltageRemoteControl());
        LOGGER.info("Phase control: {}", parameters.isPhaseShifterRegulationOn());
        LOGGER.info("Split shunt admittance: {}", parameters.isTwtSplitShuntAdmittance());
<<<<<<< HEAD
        LOGGER.info("Transformer voltage control: {}", parameters.isTransformerVoltageControlOn());
=======
        LOGGER.info("Direct current: {}", parameters.isDc());
>>>>>>> 016ac2d0

        List<OuterLoop> outerLoops = new ArrayList<>();
        if (parameters.isDistributedSlack()) {
            switch (parameters.getBalanceType()) {
                case PROPORTIONAL_TO_GENERATION_P_MAX:
                    outerLoops.add(new DistributedSlackOnGenerationOuterLoop(parametersExt.isThrowsExceptionInCaseOfSlackDistributionFailure()));
                    break;
                case PROPORTIONAL_TO_LOAD:
                    outerLoops.add(new DistributedSlackOnLoadOuterLoop(parametersExt.isThrowsExceptionInCaseOfSlackDistributionFailure(), false));
                    break;
                case PROPORTIONAL_TO_CONFORM_LOAD:
                    outerLoops.add(new DistributedSlackOnLoadOuterLoop(parametersExt.isThrowsExceptionInCaseOfSlackDistributionFailure(), true));
                    break;
                case PROPORTIONAL_TO_GENERATION_P: // to be implemented.
                    throw new UnsupportedOperationException("Unsupported balance type mode: " + parameters.getBalanceType());
                default:
                    throw new UnsupportedOperationException("Unknown balance type mode: " + parameters.getBalanceType());
            }
        }
        if (parameters.isPhaseShifterRegulationOn()) {
            outerLoops.add(new PhaseControlOuterLoop());
        }
        if (!parameters.isNoGeneratorReactiveLimits()) {
            outerLoops.add(new ReactiveLimitsOuterLoop());
        }
        if (parameters.isTransformerVoltageControlOn()) {
            outerLoops.add(new TransformerVoltageControlOuterLoop());
        }

        return new AcLoadFlowParameters(slackBusSelector, voltageInitializer, stoppingCriteria,
                outerLoops, matrixFactory, getObserver(parametersExt),
                parametersExt.hasVoltageRemoteControl(),
                parameters.isPhaseShifterRegulationOn(),
                parameters.isTransformerVoltageControlOn(),
                parametersExt.getLowImpedanceBranchMode() == OpenLoadFlowParameters.LowImpedanceBranchMode.REPLACE_BY_MIN_IMPEDANCE_LINE,
                parameters.isTwtSplitShuntAdmittance(),
                breakers);
    }

    private CompletableFuture<LoadFlowResult> runAc(Network network, String workingStateId, LoadFlowParameters parameters, OpenLoadFlowParameters parametersExt) {
        return CompletableFuture.supplyAsync(() -> {
            network.getVariantManager().setWorkingVariant(workingStateId);

            AcLoadFlowParameters acParameters = createAcParameters(network, matrixFactory, parameters, parametersExt, false);
            List<AcLoadFlowResult> results = AcloadFlowEngine.run(network, acParameters);

            Networks.resetState(network);

            boolean ok = results.stream().anyMatch(result -> result.getNewtonRaphsonStatus() == NewtonRaphsonStatus.CONVERGED);
            // reset slack buses if at least one component has converged
            if (ok && parameters.isWriteSlackBus()) {
                SlackTerminal.reset(network);
            }

            Map<String, String> metrics = new HashMap<>();
            List<LoadFlowResult.ComponentResult> componentResults = new ArrayList<>(results.size());
            for (AcLoadFlowResult result : results) {
                // update network state
                result.getNetwork().updateState(!parameters.isNoGeneratorReactiveLimits(), parameters.isWriteSlackBus());

                metrics.putAll(createMetrics(result));

                LoadFlowResult.ComponentResult.Status status;
                switch (result.getNewtonRaphsonStatus()) {
                    case CONVERGED:
                        status = LoadFlowResult.ComponentResult.Status.CONVERGED;
                        break;
                    case MAX_ITERATION_REACHED:
                        status = LoadFlowResult.ComponentResult.Status.MAX_ITERATION_REACHED;
                        break;
                    case SOLVER_FAILED:
                        status = LoadFlowResult.ComponentResult.Status.SOLVER_FAILED;
                        break;
                    default:
                        status = LoadFlowResult.ComponentResult.Status.FAILED;
                        break;
                }
                componentResults.add(new LoadFlowResultImpl.ComponentResultImpl(result.getNetwork().getNum(),
                                                                                status,
                                                                                result.getNewtonRaphsonIterations(),
                                                                                result.getNetwork().getSlackBus().getId(),
                                                                                result.getSlackBusActivePowerMismatch() * PerUnit.SB));
            }

            // zero or low impedance branch flows computation
            if (ok) {
                new Z0FlowsCompletion(network, line -> {
                    // to be consistent with low impedance criteria used in DcEquationSystem and AcEquationSystem
                    double nominalV = line.getTerminal1().getVoltageLevel().getNominalV();
                    double zb = nominalV * nominalV / PerUnit.SB;
                    double z = Math.hypot(line.getR(), line.getX());
                    return z / zb <= DcEquationSystem.LOW_IMPEDANCE_THRESHOLD;
                }).complete();
            }

            return new LoadFlowResultImpl(ok, metrics, null, componentResults);
        });
    }

    private CompletableFuture<LoadFlowResult> runDc(Network network, String workingStateId, LoadFlowParameters parameters,
                                                    OpenLoadFlowParameters parametersExt) {
        return CompletableFuture.supplyAsync(() -> {
            network.getVariantManager().setWorkingVariant(workingStateId);

            SlackBusSelector slackBusSelector = getSlackBusSelector(network, parameters, parametersExt);
            DcLoadFlowParameters dcParameters = new DcLoadFlowParameters(slackBusSelector, matrixFactory, true, parameters.isTwtSplitShuntAdmittance());

            DcLoadFlowResult result = new DcLoadFlowEngine(network, dcParameters)
                    .run();

            Networks.resetState(network);

            if (result.isOk() && parameters.isWriteSlackBus()) {
                SlackTerminal.reset(network);
            }

            result.getNetwork().updateState(false, parameters.isWriteSlackBus());

            return new LoadFlowResultImpl(result.isOk(), Collections.emptyMap(), null);
        });
    }

    @Override
    public CompletableFuture<LoadFlowResult> run(Network network, ComputationManager computationManager, String workingVariantId, LoadFlowParameters parameters) {
        Objects.requireNonNull(workingVariantId);
        Objects.requireNonNull(parameters);

        LOGGER.info("Version: {}", new PowsyblOpenLoadFlowVersion());

        OpenLoadFlowParameters parametersExt = getParametersExt(parameters);

        return parameters.isDc() ? runDc(network, workingVariantId, parameters, parametersExt)
                                    : runAc(network, workingVariantId, parameters, parametersExt);
    }
}<|MERGE_RESOLUTION|>--- conflicted
+++ resolved
@@ -130,11 +130,8 @@
         LOGGER.info("Voltage remote control: {}", parametersExt.hasVoltageRemoteControl());
         LOGGER.info("Phase control: {}", parameters.isPhaseShifterRegulationOn());
         LOGGER.info("Split shunt admittance: {}", parameters.isTwtSplitShuntAdmittance());
-<<<<<<< HEAD
+        LOGGER.info("Direct current: {}", parameters.isDc());
         LOGGER.info("Transformer voltage control: {}", parameters.isTransformerVoltageControlOn());
-=======
-        LOGGER.info("Direct current: {}", parameters.isDc());
->>>>>>> 016ac2d0
 
         List<OuterLoop> outerLoops = new ArrayList<>();
         if (parameters.isDistributedSlack()) {
