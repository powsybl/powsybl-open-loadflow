/**
 * Copyright (c) 2018, RTE (http://www.rte-france.com)
 * This Source Code Form is subject to the terms of the Mozilla Public
 * License, v. 2.0. If a copy of the MPL was not distributed with this
 * file, You can obtain one at http://mozilla.org/MPL/2.0/.
 */
package com.powsybl.openloadflow;

import com.google.auto.service.AutoService;
import com.google.common.base.Stopwatch;
import com.powsybl.commons.config.PlatformConfig;
import com.powsybl.commons.extensions.Extension;
import com.powsybl.commons.extensions.ExtensionJsonSerializer;
import com.powsybl.commons.parameters.Parameter;
import com.powsybl.commons.reporter.Reporter;
import com.powsybl.computation.ComputationManager;
import com.powsybl.iidm.network.Network;
import com.powsybl.iidm.network.extensions.SlackTerminal;
import com.powsybl.loadflow.LoadFlowParameters;
import com.powsybl.loadflow.LoadFlowProvider;
import com.powsybl.loadflow.LoadFlowResult;
import com.powsybl.loadflow.LoadFlowResultImpl;
import com.powsybl.math.matrix.MatrixFactory;
import com.powsybl.math.matrix.SparseMatrixFactory;
import com.powsybl.openloadflow.ac.AcLoadFlowParameters;
import com.powsybl.openloadflow.ac.AcLoadFlowResult;
import com.powsybl.openloadflow.ac.AcloadFlowEngine;
import com.powsybl.openloadflow.dc.DcLoadFlowEngine;
import com.powsybl.openloadflow.dc.DcLoadFlowResult;
import com.powsybl.openloadflow.graph.EvenShiloachGraphDecrementalConnectivityFactory;
import com.powsybl.openloadflow.graph.GraphConnectivityFactory;
import com.powsybl.openloadflow.graph.NaiveGraphConnectivityFactory;
import com.powsybl.openloadflow.lf.outerloop.OuterLoop;
import com.powsybl.openloadflow.lf.outerloop.OuterLoopStatus;
import com.powsybl.openloadflow.network.*;
import com.powsybl.openloadflow.network.impl.LfNetworkLoaderImpl;
import com.powsybl.openloadflow.network.impl.Networks;
import com.powsybl.openloadflow.network.util.ZeroImpedanceFlows;
import com.powsybl.openloadflow.util.*;
import com.powsybl.tools.PowsyblCoreVersion;
import org.slf4j.Logger;
import org.slf4j.LoggerFactory;

import java.util.*;
import java.util.concurrent.CompletableFuture;
import java.util.concurrent.TimeUnit;
import java.util.stream.Collectors;

/**
 * @author Sylvain Leclerc <sylvain.leclerc at rte-france.com>
 */
@AutoService(LoadFlowProvider.class)
public class OpenLoadFlowProvider implements LoadFlowProvider {

    private static final Logger LOGGER = LoggerFactory.getLogger(OpenLoadFlowProvider.class);

    private final MatrixFactory matrixFactory;

    private final GraphConnectivityFactory<LfBus, LfBranch> connectivityFactory;

    private boolean forcePhaseControlOffAndAddAngle1Var = false; // just for unit testing

    public OpenLoadFlowProvider() {
        this(new SparseMatrixFactory());
    }

    public OpenLoadFlowProvider(MatrixFactory matrixFactory) {
        this(matrixFactory, new EvenShiloachGraphDecrementalConnectivityFactory<>());
    }

    public OpenLoadFlowProvider(MatrixFactory matrixFactory, GraphConnectivityFactory<LfBus, LfBranch> connectivityFactory) {
        this.matrixFactory = Objects.requireNonNull(matrixFactory);
        this.connectivityFactory = Objects.requireNonNull(connectivityFactory);
    }

    public void setForcePhaseControlOffAndAddAngle1Var(boolean forcePhaseControlOffAndAddAngle1Var) {
        this.forcePhaseControlOffAndAddAngle1Var = forcePhaseControlOffAndAddAngle1Var;
    }

    @Override
    public String getName() {
        return ProviderConstants.NAME;
    }

    @Override
    public String getVersion() {
        return new PowsyblCoreVersion().getMavenProjectVersion();
    }

    private static LoadFlowResult.ComponentResult.Status convertStatus(AcLoadFlowResult result) {
        if (result.getOuterLoopStatus() == OuterLoopStatus.UNSTABLE) {
            return LoadFlowResult.ComponentResult.Status.MAX_ITERATION_REACHED;
        } else {
            switch (result.getNewtonRaphsonStatus()) {
                case CONVERGED:
                    return LoadFlowResult.ComponentResult.Status.CONVERGED;
                case MAX_ITERATION_REACHED:
                    return LoadFlowResult.ComponentResult.Status.MAX_ITERATION_REACHED;
                case SOLVER_FAILED:
                    return LoadFlowResult.ComponentResult.Status.SOLVER_FAILED;
                default:
                    return LoadFlowResult.ComponentResult.Status.FAILED;
            }
        }
    }

    private GraphConnectivityFactory<LfBus, LfBranch> getConnectivityFactory(OpenLoadFlowParameters parametersExt) {
        return parametersExt.isNetworkCacheEnabled() && !parametersExt.getActionableSwitchesIds().isEmpty()
                ? new NaiveGraphConnectivityFactory<>(LfBus::getNum)
                : connectivityFactory;
    }

    private void updateAcState(Network network, LoadFlowParameters parameters, OpenLoadFlowParameters parametersExt,
                               AcLoadFlowResult result, AcLoadFlowParameters acParameters) {
        if (parametersExt.isNetworkCacheEnabled()) {
            NetworkCache.INSTANCE.findEntry(network).orElseThrow().setPause(true);
        }
        try {
            // update network state
            if (result.isOk() || parametersExt.isAlwaysUpdateNetwork()) {
                var updateParameters = new LfNetworkStateUpdateParameters(parameters.isUseReactiveLimits(),
                                                                          parameters.isWriteSlackBus(),
                                                                          parameters.isPhaseShifterRegulationOn(),
                                                                          parameters.isTransformerVoltageControlOn(),
                                                                          parameters.isDistributedSlack() && (parameters.getBalanceType() == LoadFlowParameters.BalanceType.PROPORTIONAL_TO_LOAD || parameters.getBalanceType() == LoadFlowParameters.BalanceType.PROPORTIONAL_TO_CONFORM_LOAD) && parametersExt.isLoadPowerFactorConstant(),
                                                                          parameters.isDc(),
                                                                          acParameters.getNetworkParameters().isBreakers(),
                                                                          parametersExt.getReactivePowerDispatchMode());
                result.getNetwork().updateState(updateParameters);

                // zero or low impedance branch flows computation
                computeZeroImpedanceFlows(result.getNetwork(), LoadFlowModel.AC);
            }
        } finally {
            if (parametersExt.isNetworkCacheEnabled()) {
                NetworkCache.INSTANCE.findEntry(network).orElseThrow().setPause(false);
            }
        }
    }

    private LoadFlowResult runAc(Network network, LoadFlowParameters parameters, OpenLoadFlowParameters parametersExt, Reporter reporter) {
        GraphConnectivityFactory<LfBus, LfBranch> selectedConnectivityFactory = getConnectivityFactory(parametersExt);
        AcLoadFlowParameters acParameters = OpenLoadFlowParameters.createAcParameters(network, parameters, parametersExt, matrixFactory, selectedConnectivityFactory);
        acParameters.getNewtonRaphsonParameters()
                .setDetailedReport(parametersExt.getReportedFeatures().contains(OpenLoadFlowParameters.ReportedFeatures.NEWTON_RAPHSON_LOAD_FLOW));

        if (LOGGER.isInfoEnabled()) {
            LOGGER.info("Outer loops: {}", acParameters.getOuterLoops().stream().map(OuterLoop::getName).toList());
        }

        List<AcLoadFlowResult> results;
        if (parametersExt.isNetworkCacheEnabled()) {
            results = new AcLoadFlowFromCache(network, parameters, parametersExt, acParameters, reporter)
                    .run();
        } else {
            results = AcloadFlowEngine.run(network, new LfNetworkLoaderImpl(), acParameters, reporter);
        }

        boolean atLeastOneComponentHasToBeUpdated = results.stream().anyMatch(result -> result.isOk() && result.getNewtonRaphsonIterations() > 0);

        // do not reset state in case all results are ok and no NR iterations because it means that network was just
        // not changed and no calculation update was needed
        if (atLeastOneComponentHasToBeUpdated) {
            Networks.resetState(network);

            // reset slack buses if at least one component has converged
            if (parameters.isWriteSlackBus()) {
                SlackTerminal.reset(network);
            }
        }

        List<LoadFlowResult.ComponentResult> componentResults = new ArrayList<>(results.size());
        for (AcLoadFlowResult result : results) {
<<<<<<< HEAD
            // update network state
            if (atLeastOneComponentHasToBeUpdated || parametersExt.isAlwaysUpdateNetwork()) {
                var updateParameters = new LfNetworkStateUpdateParameters(parameters.isUseReactiveLimits(),
                                                                          parameters.isWriteSlackBus(),
                                                                          parameters.isPhaseShifterRegulationOn(),
                                                                          parameters.isTransformerVoltageControlOn(),
                                                                          parameters.isDistributedSlack() && (parameters.getBalanceType() == LoadFlowParameters.BalanceType.PROPORTIONAL_TO_LOAD || parameters.getBalanceType() == LoadFlowParameters.BalanceType.PROPORTIONAL_TO_CONFORM_LOAD) && parametersExt.isLoadPowerFactorConstant(),
                                                                          parameters.isDc(),
                                                                          acParameters.getNetworkParameters().isBreakers(),
                                                                          parametersExt.getReactivePowerDispatchMode());
                result.getNetwork().updateState(updateParameters);

                // zero or low impedance branch flows computation
                computeZeroImpedanceFlows(result.getNetwork(), LoadFlowModel.AC);
            }
=======
            updateAcState(network, parameters, parametersExt, result, acParameters);
>>>>>>> 323f4e91

            LoadFlowResult.ComponentResult.Status status = convertStatus(result);
            // FIXME a null slack bus ID should be allowed
            String slackBusId = result.getNetwork().isValid() ? result.getNetwork().getSlackBus().getId() : "";
            componentResults.add(new LoadFlowResultImpl.ComponentResultImpl(result.getNetwork().getNumCC(),
                                                                            result.getNetwork().getNumSC(),
                                                                            status,
                                                                            result.getNewtonRaphsonIterations(),
                                                                            slackBusId, // FIXME manage multiple slack buses
                                                                            result.getSlackBusActivePowerMismatch() * PerUnit.SB,
                                                                            result.getDistributedActivePower() * PerUnit.SB));
        }

        boolean ok = results.stream().anyMatch(AcLoadFlowResult::isOk);
        return new LoadFlowResultImpl(ok, Collections.emptyMap(), null, componentResults);
    }

    private void computeZeroImpedanceFlows(LfNetwork network, LoadFlowModel loadFlowModel) {
        for (LfZeroImpedanceNetwork zeroImpedanceNetwork : network.getZeroImpedanceNetworks(loadFlowModel)) {
            new ZeroImpedanceFlows(zeroImpedanceNetwork.getGraph(), zeroImpedanceNetwork.getSpanningTree(), loadFlowModel)
                    .compute();
        }
    }

    private LoadFlowResult runDc(Network network, LoadFlowParameters parameters, OpenLoadFlowParameters parametersExt, Reporter reporter) {

        var dcParameters = OpenLoadFlowParameters.createDcParameters(network, parameters, parametersExt, matrixFactory, connectivityFactory, forcePhaseControlOffAndAddAngle1Var);
        dcParameters.getNetworkParameters()
                .setCacheEnabled(false); // force not caching as not supported in DC LF

        List<DcLoadFlowResult> results = DcLoadFlowEngine.run(network, new LfNetworkLoaderImpl(), dcParameters, reporter);

        Networks.resetState(network);

        List<LoadFlowResult.ComponentResult> componentsResult = results.stream().map(r -> processResult(network, r, parameters, dcParameters.getNetworkParameters().isBreakers())).collect(Collectors.toList());
        boolean ok = results.stream().anyMatch(DcLoadFlowResult::isSucceeded);
        return new LoadFlowResultImpl(ok, Collections.emptyMap(), null, componentsResult);
    }

    private LoadFlowResult.ComponentResult processResult(Network network, DcLoadFlowResult result, LoadFlowParameters parameters, boolean breakers) {
        if (result.isSucceeded() && parameters.isWriteSlackBus()) {
            SlackTerminal.reset(network);
        }

        if (result.isSucceeded()) {
            var updateParameters = new LfNetworkStateUpdateParameters(false,
                                                                      parameters.isWriteSlackBus(),
                                                                      parameters.isPhaseShifterRegulationOn(),
                                                                      parameters.isTransformerVoltageControlOn(),
                                                                      false,
                                                                      true,
                                                                      breakers,
                                                                      ReactivePowerDispatchMode.Q_EQUAL_PROPORTION);
            result.getNetwork().updateState(updateParameters);

            // zero or low impedance branch flows computation
            computeZeroImpedanceFlows(result.getNetwork(), LoadFlowModel.DC);
        }

        return new LoadFlowResultImpl.ComponentResultImpl(
                result.getNetwork().getNumCC(),
                result.getNetwork().getNumSC(),
                result.isSucceeded() ? LoadFlowResult.ComponentResult.Status.CONVERGED : LoadFlowResult.ComponentResult.Status.FAILED,
                0,
                result.getNetwork().getSlackBus().getId(), // FIXME manage multiple slack buses
                result.getSlackBusActivePowerMismatch() * PerUnit.SB,
                Double.NaN);
    }

    @Override
    public CompletableFuture<LoadFlowResult> run(Network network, ComputationManager computationManager, String workingVariantId, LoadFlowParameters parameters) {
        return run(network, computationManager, workingVariantId, parameters, Reporter.NO_OP);
    }

    @Override
    public CompletableFuture<LoadFlowResult> run(Network network, ComputationManager computationManager, String workingVariantId, LoadFlowParameters parameters, Reporter reporter) {
        Objects.requireNonNull(network);
        Objects.requireNonNull(computationManager);
        Objects.requireNonNull(workingVariantId);
        Objects.requireNonNull(parameters);
        Objects.requireNonNull(reporter);

        LOGGER.info("Version: {}", new PowsyblOpenLoadFlowVersion());

        Reporter lfReporter = Reports.createLoadFlowReporter(reporter, network.getId());

        return CompletableFuture.supplyAsync(() -> {

            network.getVariantManager().setWorkingVariant(workingVariantId);

            Stopwatch stopwatch = Stopwatch.createStarted();

            OpenLoadFlowParameters parametersExt = OpenLoadFlowParameters.get(parameters);
            OpenLoadFlowParameters.log(parameters, parametersExt);

            LoadFlowResult result = parameters.isDc() ? runDc(network, parameters, parametersExt, lfReporter)
                                                      : runAc(network, parameters, parametersExt, lfReporter);

            stopwatch.stop();
            LOGGER.info(Markers.PERFORMANCE_MARKER, "Load flow ran in {} ms", stopwatch.elapsed(TimeUnit.MILLISECONDS));

            return result;
        }, computationManager.getExecutor());
    }

    @Override
    public Optional<ExtensionJsonSerializer> getSpecificParametersSerializer() {
        return Optional.of(new OpenLoadFlowParameterJsonSerializer());
    }

    @Override
    public Optional<Extension<LoadFlowParameters>> loadSpecificParameters(PlatformConfig platformConfig) {
        return Optional.of(OpenLoadFlowParameters.load(platformConfig));
    }

    @Override
    public Optional<Extension<LoadFlowParameters>> loadSpecificParameters(Map<String, String> properties) {
        return Optional.of(OpenLoadFlowParameters.load(properties));
    }

    @Override
    public List<Parameter> getSpecificParameters() {
        return OpenLoadFlowParameters.SPECIFIC_PARAMETERS;
    }

    @Override
    public void updateSpecificParameters(Extension<LoadFlowParameters> extension, Map<String, String> properties) {
        ((OpenLoadFlowParameters) extension).update(properties);
    }
}<|MERGE_RESOLUTION|>--- conflicted
+++ resolved
@@ -111,67 +111,11 @@
     }
 
     private void updateAcState(Network network, LoadFlowParameters parameters, OpenLoadFlowParameters parametersExt,
-                               AcLoadFlowResult result, AcLoadFlowParameters acParameters) {
+                               AcLoadFlowResult result, AcLoadFlowParameters acParameters, boolean atLeastOneComponentHasToBeUpdated) {
         if (parametersExt.isNetworkCacheEnabled()) {
             NetworkCache.INSTANCE.findEntry(network).orElseThrow().setPause(true);
         }
         try {
-            // update network state
-            if (result.isOk() || parametersExt.isAlwaysUpdateNetwork()) {
-                var updateParameters = new LfNetworkStateUpdateParameters(parameters.isUseReactiveLimits(),
-                                                                          parameters.isWriteSlackBus(),
-                                                                          parameters.isPhaseShifterRegulationOn(),
-                                                                          parameters.isTransformerVoltageControlOn(),
-                                                                          parameters.isDistributedSlack() && (parameters.getBalanceType() == LoadFlowParameters.BalanceType.PROPORTIONAL_TO_LOAD || parameters.getBalanceType() == LoadFlowParameters.BalanceType.PROPORTIONAL_TO_CONFORM_LOAD) && parametersExt.isLoadPowerFactorConstant(),
-                                                                          parameters.isDc(),
-                                                                          acParameters.getNetworkParameters().isBreakers(),
-                                                                          parametersExt.getReactivePowerDispatchMode());
-                result.getNetwork().updateState(updateParameters);
-
-                // zero or low impedance branch flows computation
-                computeZeroImpedanceFlows(result.getNetwork(), LoadFlowModel.AC);
-            }
-        } finally {
-            if (parametersExt.isNetworkCacheEnabled()) {
-                NetworkCache.INSTANCE.findEntry(network).orElseThrow().setPause(false);
-            }
-        }
-    }
-
-    private LoadFlowResult runAc(Network network, LoadFlowParameters parameters, OpenLoadFlowParameters parametersExt, Reporter reporter) {
-        GraphConnectivityFactory<LfBus, LfBranch> selectedConnectivityFactory = getConnectivityFactory(parametersExt);
-        AcLoadFlowParameters acParameters = OpenLoadFlowParameters.createAcParameters(network, parameters, parametersExt, matrixFactory, selectedConnectivityFactory);
-        acParameters.getNewtonRaphsonParameters()
-                .setDetailedReport(parametersExt.getReportedFeatures().contains(OpenLoadFlowParameters.ReportedFeatures.NEWTON_RAPHSON_LOAD_FLOW));
-
-        if (LOGGER.isInfoEnabled()) {
-            LOGGER.info("Outer loops: {}", acParameters.getOuterLoops().stream().map(OuterLoop::getName).toList());
-        }
-
-        List<AcLoadFlowResult> results;
-        if (parametersExt.isNetworkCacheEnabled()) {
-            results = new AcLoadFlowFromCache(network, parameters, parametersExt, acParameters, reporter)
-                    .run();
-        } else {
-            results = AcloadFlowEngine.run(network, new LfNetworkLoaderImpl(), acParameters, reporter);
-        }
-
-        boolean atLeastOneComponentHasToBeUpdated = results.stream().anyMatch(result -> result.isOk() && result.getNewtonRaphsonIterations() > 0);
-
-        // do not reset state in case all results are ok and no NR iterations because it means that network was just
-        // not changed and no calculation update was needed
-        if (atLeastOneComponentHasToBeUpdated) {
-            Networks.resetState(network);
-
-            // reset slack buses if at least one component has converged
-            if (parameters.isWriteSlackBus()) {
-                SlackTerminal.reset(network);
-            }
-        }
-
-        List<LoadFlowResult.ComponentResult> componentResults = new ArrayList<>(results.size());
-        for (AcLoadFlowResult result : results) {
-<<<<<<< HEAD
             // update network state
             if (atLeastOneComponentHasToBeUpdated || parametersExt.isAlwaysUpdateNetwork()) {
                 var updateParameters = new LfNetworkStateUpdateParameters(parameters.isUseReactiveLimits(),
@@ -187,9 +131,45 @@
                 // zero or low impedance branch flows computation
                 computeZeroImpedanceFlows(result.getNetwork(), LoadFlowModel.AC);
             }
-=======
-            updateAcState(network, parameters, parametersExt, result, acParameters);
->>>>>>> 323f4e91
+        } finally {
+            if (parametersExt.isNetworkCacheEnabled()) {
+                NetworkCache.INSTANCE.findEntry(network).orElseThrow().setPause(false);
+            }
+        }
+    }
+
+    private LoadFlowResult runAc(Network network, LoadFlowParameters parameters, OpenLoadFlowParameters parametersExt, Reporter reporter) {
+        GraphConnectivityFactory<LfBus, LfBranch> selectedConnectivityFactory = getConnectivityFactory(parametersExt);
+        AcLoadFlowParameters acParameters = OpenLoadFlowParameters.createAcParameters(network, parameters, parametersExt, matrixFactory, selectedConnectivityFactory);
+        acParameters.getNewtonRaphsonParameters()
+                .setDetailedReport(parametersExt.getReportedFeatures().contains(OpenLoadFlowParameters.ReportedFeatures.NEWTON_RAPHSON_LOAD_FLOW));
+
+        if (LOGGER.isInfoEnabled()) {
+            LOGGER.info("Outer loops: {}", acParameters.getOuterLoops().stream().map(OuterLoop::getName).toList());
+        }
+
+        List<AcLoadFlowResult> results;
+        if (parametersExt.isNetworkCacheEnabled()) {
+            results = new AcLoadFlowFromCache(network, parameters, parametersExt, acParameters, reporter)
+                    .run();
+        } else {
+            results = AcloadFlowEngine.run(network, new LfNetworkLoaderImpl(), acParameters, reporter);
+        }
+
+        // we reset the state if at least one component needs a network update.
+        boolean atLeastOneComponentHasToBeUpdated = results.stream().anyMatch(AcLoadFlowResult::withNetworkUpdate);
+        if (atLeastOneComponentHasToBeUpdated || parametersExt.isAlwaysUpdateNetwork()) {
+            Networks.resetState(network);
+
+            // reset slack buses if at least one component has converged
+            if (parameters.isWriteSlackBus()) {
+                SlackTerminal.reset(network);
+            }
+        }
+
+        List<LoadFlowResult.ComponentResult> componentResults = new ArrayList<>(results.size());
+        for (AcLoadFlowResult result : results) {
+            updateAcState(network, parameters, parametersExt, result, acParameters, atLeastOneComponentHasToBeUpdated);
 
             LoadFlowResult.ComponentResult.Status status = convertStatus(result);
             // FIXME a null slack bus ID should be allowed
