--- conflicted
+++ resolved
@@ -114,12 +114,8 @@
                 isAlwaysUpdateNetwork = parametersExt.isAlwaysUpdateNetwork();
             }
             // update network state
-<<<<<<< HEAD
-            if (atLeastOneComponentHasToBeUpdated && result.isSuccess() || isAlwaysUpdateNetwork) {
-=======
             if (atLeastOneComponentHasToBeUpdated && result.isSuccess()
                     || parametersExt.isAlwaysUpdateNetwork()) {
->>>>>>> 0d5f0689
                 var updateParameters = new LfNetworkStateUpdateParameters(parameters.isUseReactiveLimits(),
                                                                           parameters.isWriteSlackBus(),
                                                                           parameters.isPhaseShifterRegulationOn(),
