--- conflicted
+++ resolved
@@ -88,12 +88,6 @@
         return new PowsyblCoreVersion().getMavenProjectVersion();
     }
 
-<<<<<<< HEAD
-    private LoadFlowResult runAc(Network network, LoadFlowParameters parameters, Reporter reporter) {
-        OpenLoadFlowParameters parametersExt = OpenLoadFlowParameters.get(parameters);
-        OpenLoadFlowParameters.logAc(parameters, parametersExt);
-        parametersExt.setDetailedNrReport(parametersExt.getReportedFeatures().contains(OpenLoadFlowParameters.ReportedFeatures.NEWTON_RAPHSON_LOAD_FLOW));
-=======
     private static LoadFlowResult.ComponentResult.Status convertStatus(AcLoadFlowResult result) {
         if (result.getOuterLoopStatus() == OuterLoopStatus.UNSTABLE) {
             return LoadFlowResult.ComponentResult.Status.MAX_ITERATION_REACHED;
@@ -110,9 +104,9 @@
             }
         }
     }
->>>>>>> 65a99983
 
     private LoadFlowResult runAc(Network network, LoadFlowParameters parameters, OpenLoadFlowParameters parametersExt, Reporter reporter) {
+        parametersExt.setDetailedNrReport(parametersExt.getReportedFeatures().contains(OpenLoadFlowParameters.ReportedFeatures.NEWTON_RAPHSON_LOAD_FLOW));
         AcLoadFlowParameters acParameters = OpenLoadFlowParameters.createAcParameters(network, parameters, parametersExt, matrixFactory, connectivityFactory);
 
         if (LOGGER.isInfoEnabled()) {
