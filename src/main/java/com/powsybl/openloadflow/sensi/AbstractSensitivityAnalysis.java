--- conflicted
+++ resolved
@@ -759,11 +759,8 @@
                     && contingency.getHvdcIdsToOpen().isEmpty()
                     && contingency.getGeneratorIdsToLose().isEmpty()
                     && contingency.getBusIdsToShift().isEmpty()
-<<<<<<< HEAD
+                    && contingency.getShuntIdsToShift().isEmpty()
                     && contingency.getBusIdsToLose().isEmpty()) {
-=======
-                    && contingency.getShuntIdsToShift().isEmpty()) {
->>>>>>> d6aef07a
                 LOGGER.warn("Contingency '{}' has no impact", contingency.getContingency().getId());
             }
         }
@@ -1191,7 +1188,7 @@
     }
 
     public abstract void analyse(Network network, List<PropagatedContingency> contingencies, List<SensitivityVariableSet> variableSets, SensitivityFactorReader factorReader,
-                        SensitivityResultWriter resultWriter, Reporter reporter, Set<Switch> allSwitchesToOpen);
+                                 SensitivityResultWriter resultWriter, Reporter reporter, Set<Switch> allSwitchesToOpen, Set<String> allBusIdsToLose);
 
     public static boolean filterSensitivityValue(double value, SensitivityVariableType variable, SensitivityFunctionType function, SensitivityAnalysisParameters parameters) {
         switch (variable) {
