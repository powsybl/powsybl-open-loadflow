/**
 * Copyright (c) 2020, RTE (http://www.rte-france.com)
 * This Source Code Form is subject to the terms of the Mozilla Public
 * License, v. 2.0. If a copy of the MPL was not distributed with this
 * file, You can obtain one at http://mozilla.org/MPL/2.0/.
 */
package com.powsybl.openloadflow.sensi;

import com.powsybl.commons.PowsyblException;
import com.powsybl.contingency.ContingencyElement;
import com.powsybl.contingency.ContingencyElementType;
import com.powsybl.iidm.network.*;
import com.powsybl.loadflow.LoadFlowParameters;
import com.powsybl.math.matrix.DenseMatrix;
import com.powsybl.math.matrix.Matrix;
import com.powsybl.math.matrix.MatrixFactory;
import com.powsybl.openloadflow.OpenLoadFlowParameters;
import com.powsybl.openloadflow.equations.*;
import com.powsybl.openloadflow.graph.GraphDecrementalConnectivity;
import com.powsybl.openloadflow.network.LfBranch;
import com.powsybl.openloadflow.network.LfBus;
import com.powsybl.openloadflow.network.LfNetwork;
import com.powsybl.openloadflow.network.PerUnit;
import com.powsybl.openloadflow.network.util.ActivePowerDistribution;
import com.powsybl.openloadflow.network.util.ParticipatingElement;
import com.powsybl.openloadflow.util.PropagatedContingency;
import com.powsybl.sensitivity.SensitivityFactor;
import com.powsybl.sensitivity.SensitivityFunction;
import com.powsybl.sensitivity.SensitivityValue;
import com.powsybl.sensitivity.SensitivityVariable;
import com.powsybl.sensitivity.factors.BranchFlowPerInjectionIncrease;
import com.powsybl.sensitivity.factors.BranchFlowPerLinearGlsk;
import com.powsybl.sensitivity.factors.BranchFlowPerPSTAngle;
import com.powsybl.sensitivity.factors.functions.BranchFlow;
import com.powsybl.sensitivity.factors.variables.InjectionIncrease;
import com.powsybl.sensitivity.factors.variables.LinearGlsk;
import com.powsybl.sensitivity.factors.variables.PhaseTapChangerAngle;
import org.apache.commons.lang3.NotImplementedException;
import org.slf4j.Logger;
import org.slf4j.LoggerFactory;

import java.util.*;
import java.util.stream.Collectors;

/**
 * @author Geoffroy Jamgotchian <geoffroy.jamgotchian at rte-france.com>
 * @author Gael Macherel <gael.macherel at artelys.com>
 */
public abstract class AbstractSensitivityAnalysis {

    protected static final Logger LOGGER = LoggerFactory.getLogger(AbstractSensitivityAnalysis.class);

    protected final MatrixFactory matrixFactory;

    protected AbstractSensitivityAnalysis(MatrixFactory matrixFactory) {
        this.matrixFactory = Objects.requireNonNull(matrixFactory);
    }

    protected static Injection<?> getInjection(Network network, String injectionId) {
        return getInjection(network, injectionId, true);
    }

    protected static Injection<?> getInjection(Network network, String injectionId, boolean failIfAbsent) {
        Injection<?> injection = network.getGenerator(injectionId);
        if (injection == null) {
            injection = network.getLoad(injectionId);
        }
        if (injection == null) {
            injection = network.getLccConverterStation(injectionId);
        }
        if (injection == null) {
            injection = network.getVscConverterStation(injectionId);
        }

        if (failIfAbsent && injection == null) {
            throw new PowsyblException("Injection '" + injectionId + "' not found");
        }

        return injection;
    }

    protected static LfBus getInjectionLfBus(Network network, LfNetwork lfNetwork, BranchFlowPerInjectionIncrease injectionFactor) {
        return getInjectionLfBus(network, lfNetwork, injectionFactor.getVariable().getInjectionId());
    }

    protected static LfBus getInjectionLfBus(Network network, LfNetwork lfNetwork, String injectionId) {
        Injection<?> injection = getInjection(network, injectionId, false);
        if (injection == null) {
            return null;
        }
        Bus bus = injection.getTerminal().getBusView().getBus();
        return lfNetwork.getBusById(bus.getId());
    }

    protected static LfBranch getPhaseTapChangerLfBranch(LfNetwork lfNetwork, BranchFlowPerPSTAngle pstFactor) {
        return lfNetwork.getBranchById(pstFactor.getVariable().getPhaseTapChangerHolderId());
    }

    protected JacobianMatrix createJacobianMatrix(EquationSystem equationSystem, VoltageInitializer voltageInitializer) {
        double[] x = equationSystem.createStateVector(voltageInitializer);
        equationSystem.updateEquations(x);
        return new JacobianMatrix(equationSystem, matrixFactory);
    }

    static class LfSensitivityFactor<T extends EquationTerm> {

        enum Status {
            VALID,
            SKIP,
            ZERO
        }
        // Wrap factors in specific class to have instant access to their branch, and their equation term
        private final SensitivityFactor factor;

        private final LfBranch functionLfBranch;

        private final String functionLfBranchId;

        private final T equationTerm;

        private Double predefinedResult = null;

        private Double functionReference = 0d;

        private Double baseCaseSensitivityValue = Double.NaN; // the sensitivity value without any +1-1 (needs to be recomputed if the stack distribution changes)

        private Status status = Status.VALID;

        public LfSensitivityFactor(SensitivityFactor factor, LfNetwork lfNetwork, EquationSystem equationSystem, Class<T> clazz) {
            this.factor = factor;
            if (factor instanceof BranchFlowPerInjectionIncrease) {
                functionLfBranch = lfNetwork.getBranchById(((BranchFlowPerInjectionIncrease) factor).getFunction().getBranchId());
            } else if (factor instanceof BranchFlowPerPSTAngle) {
                functionLfBranch = lfNetwork.getBranchById(((BranchFlowPerPSTAngle) factor).getFunction().getBranchId());
            } else if (factor instanceof BranchFlowPerLinearGlsk) {
                functionLfBranch = lfNetwork.getBranchById(((BranchFlowPerLinearGlsk) factor).getFunction().getBranchId());
            } else {
                throw new UnsupportedOperationException("Only factors of type BranchFlow are supported");
            }
            if (functionLfBranch == null) {
                status = Status.ZERO;
                functionLfBranchId = null;
                equationTerm = null;
            } else {
                functionLfBranchId = functionLfBranch.getId();
                equationTerm = equationSystem.getEquationTerm(SubjectType.BRANCH, functionLfBranch.getNum(), clazz);
            }
        }

        public static <T extends EquationTerm> LfSensitivityFactor<T> create(SensitivityFactor factor, Network network, LfNetwork lfNetwork, EquationSystem equationSystem, Class<T> clazz) {
            if (factor instanceof BranchFlowPerInjectionIncrease) {
                return new LfBranchFlowPerInjectionIncrease<>(factor, network, lfNetwork, equationSystem, clazz);
            } else if (factor instanceof BranchFlowPerPSTAngle) {
                return new LfBranchFlowPerPSTAngle<>(factor, lfNetwork, equationSystem, clazz);
            }  else if (factor instanceof BranchFlowPerLinearGlsk) {
                return new LfBranchFlowPerLinearGlsk<>(factor, network, lfNetwork, equationSystem, clazz);
            } else {
                throw new UnsupportedOperationException("Factor type '" + factor.getClass().getSimpleName() + "' not yet supported");
            }
        }

        public SensitivityFactor getFactor() {
            return factor;
        }

        public LfBranch getFunctionLfBranch() {
            return functionLfBranch;
        }

        public String getFunctionLfBranchId() {
            return functionLfBranchId;
        }

        public T getEquationTerm() {
            return equationTerm;
        }

        public Double getPredefinedResult() {
            return predefinedResult;
        }

        public void setPredefinedResult(Double predefinedResult) {
            this.predefinedResult = predefinedResult;
        }

        public Double getFunctionReference() {
            return functionReference;
        }

        public void setFunctionReference(Double functionReference) {
            this.functionReference = functionReference;
        }

        public Double getBaseSensitivityValue() {
            return baseCaseSensitivityValue;
        }

        public void setBaseCaseSensitivityValue(Double baseCaseSensitivityValue) {
            this.baseCaseSensitivityValue = baseCaseSensitivityValue;
        }

        public Status getStatus() {
            return status;
        }

        public void setStatus(Status status) {
            this.status = status;
        }

        public boolean areVariableAndFunctionDisconnected(GraphDecrementalConnectivity<LfBus> connectivity) {
            throw new NotImplementedException("areVariableAndFunctionDisconnected should have an override");
        }

        public boolean isConnectedToComponent(Set<LfBus> connectedComponent) {
            throw new NotImplementedException("isConnectedToComponent should have an override");
        }
    }

    static class LfBranchFlowPerInjectionIncrease<T extends EquationTerm> extends LfSensitivityFactor<T> {

        private final LfBus injectionLfBus;

        LfBranchFlowPerInjectionIncrease(SensitivityFactor factor, Network network, LfNetwork lfNetwork, EquationSystem equationSystem, Class<T> clazz) {
            super(factor, lfNetwork, equationSystem, clazz);
            injectionLfBus = AbstractSensitivityAnalysis.getInjectionLfBus(network, lfNetwork, (BranchFlowPerInjectionIncrease) factor);
            if (injectionLfBus == null) {
                setStatus(Status.SKIP);
            }
        }

        @Override
        public boolean areVariableAndFunctionDisconnected(final GraphDecrementalConnectivity<LfBus> connectivity) {
            return connectivity.getComponentNumber(injectionLfBus) != connectivity.getComponentNumber(getFunctionLfBranch().getBus1())
                || connectivity.getComponentNumber(injectionLfBus) != connectivity.getComponentNumber(getFunctionLfBranch().getBus2());
        }

        @Override
        public boolean isConnectedToComponent(Set<LfBus> connectedComponent) {
            return connectedComponent.contains(injectionLfBus);
        }

        public LfBus getInjectionLfBus() {
            return injectionLfBus;
        }
    }

    static class LfBranchFlowPerPSTAngle<T extends EquationTerm> extends LfSensitivityFactor<T> {

        private final LfBranch phaseTapChangerLfBranch;

        LfBranchFlowPerPSTAngle(SensitivityFactor factor, LfNetwork lfNetwork, EquationSystem equationSystem, Class<T> clazz) {
            super(factor, lfNetwork, equationSystem, clazz);
            phaseTapChangerLfBranch = getPhaseTapChangerLfBranch(lfNetwork, (BranchFlowPerPSTAngle) factor);
            if (phaseTapChangerLfBranch == null) {
                setStatus(Status.SKIP);
            }
        }

        @Override
        public boolean areVariableAndFunctionDisconnected(final GraphDecrementalConnectivity<LfBus> connectivity) {
            return connectivity.getComponentNumber(phaseTapChangerLfBranch.getBus1()) != connectivity.getComponentNumber(getFunctionLfBranch().getBus1())
                || connectivity.getComponentNumber(phaseTapChangerLfBranch.getBus1()) != connectivity.getComponentNumber(getFunctionLfBranch().getBus2());
        }

        @Override
        public boolean isConnectedToComponent(Set<LfBus> connectedComponent) {
            return connectedComponent.contains(phaseTapChangerLfBranch.getBus1());
        }

    }

    static class LfBranchFlowPerLinearGlsk<T extends EquationTerm> extends LfSensitivityFactor<T> {

        private final Map<LfBus, Double> injectionBuses;

        LfBranchFlowPerLinearGlsk(SensitivityFactor factor, Network network, LfNetwork lfNetwork, EquationSystem equationSystem, Class<T> clazz) {
            super(factor, lfNetwork, equationSystem, clazz);
            injectionBuses = new HashMap<>();
            Map<String, Float> glsk = ((LinearGlsk) factor.getVariable()).getGLSKs();
            Collection<String> skippedInjection = new ArrayList<>(glsk.size());
            for (String injectionId : glsk.keySet()) {
                LfBus lfBus = AbstractSensitivityAnalysis.getInjectionLfBus(network, lfNetwork, injectionId);
                if (lfBus == null) {
                    skippedInjection.add(injectionId);
                    continue;
                }
                injectionBuses.put(lfBus, injectionBuses.getOrDefault(lfBus, 0d) + glsk.get(injectionId));
            }

            if (injectionBuses.isEmpty()) {
                setStatus(Status.SKIP);
            } else if (!skippedInjection.isEmpty()) {
                LOGGER.warn("Injections {} cannot be found for glsk {} and will be ignored", String.join(", ", skippedInjection), factor.getVariable().getId());
            }
        }

        @Override
        public boolean areVariableAndFunctionDisconnected(final GraphDecrementalConnectivity<LfBus> connectivity) {
            for (LfBus lfBus : injectionBuses.keySet()) {
                if (connectivity.getComponentNumber(lfBus) == connectivity.getComponentNumber(getFunctionLfBranch().getBus1())
                    && connectivity.getComponentNumber(lfBus) == connectivity.getComponentNumber(getFunctionLfBranch().getBus2())) {
                    return false;
                }
            }
            return true;
        }

        @Override
        public boolean isConnectedToComponent(Set<LfBus> connectedComponent) {
            if (!connectedComponent.contains(getFunctionLfBranch().getBus1())
                || !connectedComponent.contains(getFunctionLfBranch().getBus2())) {
                return false;
            }
            for (LfBus lfBus : injectionBuses.keySet()) {
                if (connectedComponent.contains(lfBus)) {
                    return true;
                }
            }
            return false;
        }

        public Map<LfBus, Double> getInjectionBuses() {
            return injectionBuses;
        }
    }

    static class SensitivityFactorGroup {

        private final String id;

        private final List<LfSensitivityFactor> factors = new ArrayList<>();

        private int index = -1;

        SensitivityFactorGroup(String id) {
            this.id = Objects.requireNonNull(id);
        }

        String getId() {
            return id;
        }

        List<LfSensitivityFactor> getFactors() {
            return factors;
        }

        int getIndex() {
            return index;
        }

        void setIndex(int index) {
            this.index = index;
        }

        void addFactor(LfSensitivityFactor factor) {
            factors.add(factor);
        }

        void fillRhs(LfNetwork lfNetwork, EquationSystem equationSystem, Matrix rhs) {
            throw new NotImplementedException("fillRhs method must be implemented in subclasses");
        }
    }

    static class PhaseTapChangerFactorGroup extends SensitivityFactorGroup {

        PhaseTapChangerFactorGroup(final String id) {
            super(id);
        }

        @Override
        void fillRhs(LfNetwork lfNetwork, EquationSystem equationSystem, Matrix rhs) {
            LfBranch lfBranch = lfNetwork.getBranchById(getId());
            Equation a1 = equationSystem.getEquation(lfBranch.getNum(), EquationType.BRANCH_ALPHA1).orElseThrow(IllegalStateException::new);
            if (!a1.isActive()) {
                return;
            }
            rhs.set(a1.getColumn(), getIndex(), Math.toRadians(1d));
        }
    }

    static class InjectionFactorGroup extends SensitivityFactorGroup {

        Map<String, Double> injectionByBus;

        InjectionFactorGroup(final String id) {
            super(id);
        }

        public void setInjectionByBus(final Map<String, Double> slackParticipationByBus) {
            slackParticipationByBus.put(getId(), slackParticipationByBus.getOrDefault(getId(), 0d) + 1);
            injectionByBus = slackParticipationByBus;
        }

        @Override
        void fillRhs(LfNetwork lfNetwork, EquationSystem equationSystem, Matrix rhs) {
            for (Map.Entry<String, Double> busIdAndInjectionValue : injectionByBus.entrySet()) {
                LfBus lfBus = lfNetwork.getBusById(busIdAndInjectionValue.getKey());
                if (lfBus.isSlack()) {
                    continue;
                }
                Equation p = equationSystem.getEquation(lfBus.getNum(), EquationType.BUS_P).orElseThrow(IllegalStateException::new);
                if (!p.isActive()) {
                    continue;
                }
                int column = p.getColumn();
                rhs.set(column, getIndex(), busIdAndInjectionValue.getValue() / PerUnit.SB);
            }
        }
    }

    static class LinearGlskGroup extends InjectionFactorGroup {
        // This group makes sense because we are only computing sensitivities in the main connected component
        // otherwise, we wouldn't be able to group different branches within the same group
        private final Map<LfBus, Double> glskMap;
        private Map<String, Double> glskMapInMainComponent;

        LinearGlskGroup(String id, Map<LfBus, Double> glskMap) {
            super(id);
            this.glskMap = glskMap;
            glskMapInMainComponent = glskMap.entrySet().stream().collect(Collectors.toMap(
                entry -> entry.getKey().getId(),
                Map.Entry::getValue
            ));
        }

        @Override
        public void setInjectionByBus(final Map<String, Double> participationToSlackByBus) {
            Double glskWeightSum = glskMapInMainComponent.values().stream().mapToDouble(Math::abs).sum();
            glskMapInMainComponent.forEach((busId, weight) -> participationToSlackByBus.merge(busId, weight / glskWeightSum, Double::sum));
            injectionByBus = participationToSlackByBus;
        }

        public void setGlskMapInMainComponent(final Map<String, Double> glskMapInMainComponent) {
            this.glskMapInMainComponent = glskMapInMainComponent;
        }

        public Map<LfBus, Double> getGlskMap() {
            return glskMap;
        }
    }

    protected <T extends EquationTerm> List<SensitivityFactorGroup> createFactorGroups(Network network, List<LfSensitivityFactor<T>> factors) {
        Map<String, SensitivityFactorGroup> groupIndexedById = new HashMap<>(factors.size());
        // index factors by variable config
        for (LfSensitivityFactor<?> factor : factors) {
            if (factor instanceof LfBranchFlowPerInjectionIncrease) {
                LfBus lfBus = ((LfBranchFlowPerInjectionIncrease) factor).getInjectionLfBus();
                // skip disconnected injections
                if (lfBus != null) {
                    groupIndexedById.computeIfAbsent(lfBus.getId(), id -> new InjectionFactorGroup(lfBus.getId())).addFactor(factor);
                }
            } else if (factor instanceof LfBranchFlowPerPSTAngle) {
                BranchFlowPerPSTAngle pstAngleFactor = (BranchFlowPerPSTAngle) factor.getFactor();
                String phaseTapChangerHolderId = pstAngleFactor.getVariable().getPhaseTapChangerHolderId();
                TwoWindingsTransformer twt = network.getTwoWindingsTransformer(phaseTapChangerHolderId);
                if (twt == null) {
                    throw new PowsyblException("Phase shifter '" + phaseTapChangerHolderId + "' not found");
                }
                groupIndexedById.computeIfAbsent(phaseTapChangerHolderId, k -> new PhaseTapChangerFactorGroup(phaseTapChangerHolderId)).addFactor(factor);
            } else if (factor instanceof LfBranchFlowPerLinearGlsk) {
                LfBranchFlowPerLinearGlsk lfFactor = (LfBranchFlowPerLinearGlsk) factor;
                LinearGlsk glsk = (LinearGlsk) factor.getFactor().getVariable();
                String glskId = glsk.getId();
                groupIndexedById.computeIfAbsent(glskId, id -> new LinearGlskGroup(glskId, lfFactor.getInjectionBuses())).addFactor(factor);
            } else {
                throw new UnsupportedOperationException("Factor type '" + factor.getFactor().getClass().getSimpleName() + "' not yet supported");
            }
        }

        // assign an index to each factor group
        int index = 0;
        for (SensitivityFactorGroup factorGroup : groupIndexedById.values()) {
            factorGroup.setIndex(index++);
        }

        return new ArrayList<>(groupIndexedById.values());
    }

    protected List<ParticipatingElement> getParticipatingElements(Collection<LfBus> buses, LoadFlowParameters loadFlowParameters, OpenLoadFlowParameters openLoadFlowParameters) {
        ActivePowerDistribution.Step step = ActivePowerDistribution.getStep(loadFlowParameters.getBalanceType(), openLoadFlowParameters.isLoadPowerFactorConstant());
        List<ParticipatingElement> participatingElements = step.getParticipatingElements(buses);
        ParticipatingElement.normalizeParticipationFactors(participatingElements, "bus");
        return participatingElements;
    }

    protected void computeInjectionFactors(Map<String, Double> participationFactorByBus, List<SensitivityFactorGroup> factorGroups) {
        // compute the corresponding injection (including participation) for each factor
        for (SensitivityFactorGroup factorGroup : factorGroups) {
            if (factorGroup instanceof InjectionFactorGroup) {
                InjectionFactorGroup injectionGroup = (InjectionFactorGroup) factorGroup;
                injectionGroup.setInjectionByBus(new HashMap<>(participationFactorByBus));
            }
        }
    }

    protected DenseMatrix initFactorsRhs(LfNetwork lfNetwork, EquationSystem equationSystem, List<SensitivityFactorGroup> factorsGroups) {
        DenseMatrix rhs = new DenseMatrix(equationSystem.getSortedEquationsToSolve().size(), factorsGroups.size());
        fillRhsSensitivityVariable(lfNetwork, equationSystem, factorsGroups, rhs);
        return rhs;
    }

    protected void fillRhsSensitivityVariable(LfNetwork lfNetwork, EquationSystem equationSystem, List<SensitivityFactorGroup> factorGroups, Matrix rhs) {
        for (SensitivityFactorGroup factorGroup : factorGroups) {
            factorGroup.fillRhs(lfNetwork, equationSystem, rhs);
        }
    }

    public void cutConnectivity(LfNetwork lfNetwork, GraphDecrementalConnectivity<LfBus> connectivity, Collection<String> elementsPotentiallyBreakingConnectivity) {
        elementsPotentiallyBreakingConnectivity.stream()
            .map(lfNetwork::getBranchById)
            .forEach(lfBranch -> connectivity.cut(lfBranch.getBus1(), lfBranch.getBus2()));
    }

    protected <T extends EquationTerm> void setPredefinedResults(Collection<LfSensitivityFactor<T>> lfFactors, Set<LfBus> connectedComponent,
                                                                 GraphDecrementalConnectivity<LfBus> connectivity) {
        for (LfSensitivityFactor<T> factor : lfFactors) {
            // check if the factor function and variable are in different connected components
            if (factor.areVariableAndFunctionDisconnected(connectivity)) {
                factor.setPredefinedResult(0d);
            } else if (!factor.isConnectedToComponent(connectedComponent)) {
                factor.setPredefinedResult(Double.NaN); // works for sensitivity and function reference
            }
        }
    }

<<<<<<< HEAD
    protected void rescaleGlsk(List<SensitivityFactorGroup> factorGroups, Set<LfBus> nonConnectedBuses) {
=======
    protected static SensitivityValue createZeroValue(LfSensitivityFactor lfFactor) {
        return new SensitivityValue(lfFactor.getFactor(), 0, Double.NaN, Double.NaN);
    }

    protected void rescaleGlsk(List<SensitivityFactorGroup> factorGroups, GraphDecrementalConnectivity<LfBus> connectivity, Integer mainComponentNumber) {
>>>>>>> aec2d277
        // compute the corresponding injection (with participation) for each factor
        for (SensitivityFactorGroup factorGroup : factorGroups) {
            if (!(factorGroup instanceof LinearGlskGroup)) {
                continue;
            }
            LinearGlskGroup glskGroup = (LinearGlskGroup) factorGroup;
            Map<String, Double> remainingGlskInjections = glskGroup.getGlskMap().entrySet().stream()
                .filter(entry -> !nonConnectedBuses.contains(entry.getKey()))
                .collect(Collectors.toMap(entry -> entry.getKey().getId(), Map.Entry::getValue));
            glskGroup.setGlskMapInMainComponent(remainingGlskInjections);
        }
    }

    protected <T extends EquationTerm> void warnSkippedFactors(Collection<LfSensitivityFactor<T>> lfFactors) {
        List<LfSensitivityFactor> skippedFactors = lfFactors.stream().filter(factor -> factor.getStatus().equals(LfSensitivityFactor.Status.SKIP)).collect(Collectors.toList());
        Set<String> skippedVariables = skippedFactors.stream().map(factor -> factor.getFactor().getVariable().getId()).collect(Collectors.toSet());
        LOGGER.warn("Skipping all factors with variables: '{}', as they cannot be found in the network", String.join(", ", skippedVariables));
    }

    private void checkInjectionIncrease(InjectionIncrease injection, Network network) {
        getInjection(network, injection.getInjectionId()); // will crash if injection is not found
    }

    private void checkLinearGlsk(LinearGlsk glsk, Network network) {
        glsk.getGLSKs().keySet().forEach(injection -> getInjection(network, injection));
    }

    private void checkPhaseTapChangerAngle(PhaseTapChangerAngle angle, Network network) {
        TwoWindingsTransformer twt = network.getTwoWindingsTransformer(angle.getPhaseTapChangerHolderId());
        if (twt == null) {
            throw new PowsyblException("Two windings transformer '" + angle.getPhaseTapChangerHolderId() + "' not found");
        }
    }

    private void checkVariable(SensitivityVariable variable, Network network) {
        if (variable instanceof InjectionIncrease) {
            checkInjectionIncrease((InjectionIncrease) variable, network);
        } else if (variable instanceof LinearGlsk) {
            checkLinearGlsk((LinearGlsk) variable, network);
        } else if (variable instanceof PhaseTapChangerAngle) {
            checkPhaseTapChangerAngle((PhaseTapChangerAngle) variable, network);
        } else {
            throw new PowsyblException("Variable of type " + variable.getClass().getSimpleName() + " is not recognized.");
        }
    }

    private void checkBranchFlow(BranchFlow branchFlow, Network network) {
        Branch branch = network.getBranch(branchFlow.getBranchId());
        if (branch == null) {
            throw new PowsyblException("Branch '" + branchFlow.getBranchId() + "' not found");
        }
    }

    private void checkFunction(SensitivityFunction function, Network network) {
        if (function instanceof BranchFlow) {
            checkBranchFlow((BranchFlow) function, network);
        } else {
            throw new PowsyblException("Function of type " + function.getClass().getSimpleName() + " is not recognized.");
        }
    }

    public void checkSensitivities(Network network, List<SensitivityFactor> factors) {
        for (SensitivityFactor<?, ?> factor : factors) {
            checkVariable(factor.getVariable(), network);
            checkFunction(factor.getFunction(), network);
        }
    }

    public void checkContingencies(LfNetwork lfNetwork, List<PropagatedContingency> contingencies) {
        for (PropagatedContingency contingency : contingencies) {
            for (ContingencyElement contingencyElement : contingency.getContingency().getElements()) {
                if (!contingencyElement.getType().equals(ContingencyElementType.BRANCH)) {
                    throw new UnsupportedOperationException("Only contingencies on a branch are yet supported");
                }
                LfBranch lfBranch = lfNetwork.getBranchById(contingencyElement.getId());
                if (lfBranch == null) {
                    throw new PowsyblException("The contingency on the branch " + contingencyElement.getId() + " not found in the network");
                }

            }
            Set<String> branchesToRemove = new HashSet<>(); // branches connected to one side, or switches
            for (String branchId : contingency.getBranchIdsToOpen()) {
                LfBranch lfBranch = lfNetwork.getBranchById(branchId);
                if (lfBranch == null) {
                    branchesToRemove.add(branchId); // this is certainly a switch
                    continue;
                }
                if (lfBranch.getBus2() == null || lfBranch.getBus1() == null) {
                    branchesToRemove.add(branchId); // contains the branches that are connected only on one side
                }
            }
            contingency.getBranchIdsToOpen().removeAll(branchesToRemove);
            if (contingency.getBranchIdsToOpen().isEmpty()) {
                LOGGER.warn("Contingency {} has no impact", contingency.getContingency().getId());
            }
        }
    }

    public void checkLoadFlowParameters(LoadFlowParameters lfParameters) {
        if (!lfParameters.getBalanceType().equals(LoadFlowParameters.BalanceType.PROPORTIONAL_TO_GENERATION_P_MAX)
            && !lfParameters.getBalanceType().equals(LoadFlowParameters.BalanceType.PROPORTIONAL_TO_LOAD)) {
            throw new UnsupportedOperationException("Unsupported balance type mode: " + lfParameters.getBalanceType());
        }
    }
}<|MERGE_RESOLUTION|>--- conflicted
+++ resolved
@@ -523,15 +523,11 @@
         }
     }
 
-<<<<<<< HEAD
-    protected void rescaleGlsk(List<SensitivityFactorGroup> factorGroups, Set<LfBus> nonConnectedBuses) {
-=======
     protected static SensitivityValue createZeroValue(LfSensitivityFactor lfFactor) {
         return new SensitivityValue(lfFactor.getFactor(), 0, Double.NaN, Double.NaN);
     }
 
-    protected void rescaleGlsk(List<SensitivityFactorGroup> factorGroups, GraphDecrementalConnectivity<LfBus> connectivity, Integer mainComponentNumber) {
->>>>>>> aec2d277
+    protected void rescaleGlsk(List<SensitivityFactorGroup> factorGroups, Set<LfBus> nonConnectedBuses) {
         // compute the corresponding injection (with participation) for each factor
         for (SensitivityFactorGroup factorGroup : factorGroups) {
             if (!(factorGroup instanceof LinearGlskGroup)) {
