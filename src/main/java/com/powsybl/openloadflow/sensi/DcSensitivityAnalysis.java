--- conflicted
+++ resolved
@@ -915,19 +915,13 @@
         // create jacobian matrix either using base network calculated voltages or nominal voltages
         VoltageInitializer voltageInitializer = lfParameters.getVoltageInitMode() == LoadFlowParameters.VoltageInitMode.PREVIOUS_VALUES ? new PreviousValueVoltageInitializer()
                 : new UniformValueVoltageInitializer();
-<<<<<<< HEAD
         try (JacobianMatrix j = createJacobianMatrix(equationSystem, voltageInitializer)) {
             LUDecomposition jlu = j.decomposeLU();
-            // compute pre-contingency sensitivity values + the states with +1 -1 to model the contingencies
-=======
-        JacobianMatrix j = createJacobianMatrix(equationSystem, voltageInitializer);
-        try (LUDecomposition jlu = j.decomposeLU()) {
 
             // run DC load on pre-contingency network
             DenseMatrix flowStates = setReferenceActivePowerFlows(lfNetwork, equationSystem, jlu, lfFactors, lfParameters, participatingElements, null);
 
             // compute the pre-contingency sensitivity values + the states with +1 -1 to model the contingencies
->>>>>>> 0fae72aa
             DenseMatrix factorsStates = initFactorsRhs(lfNetwork, equationSystem, factorGroups); // this is the rhs for the moment
             DenseMatrix contingenciesStates = initContingencyRhs(lfNetwork, equationSystem, contingenciesElements.values()); // rhs with +1 -1 on contingency elements
             jlu.solveTransposed(factorsStates); // states for the sensitivity factors
