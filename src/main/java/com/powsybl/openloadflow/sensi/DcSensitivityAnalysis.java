/**
 * Copyright (c) 2020, RTE (http://www.rte-france.com)
 * This Source Code Form is subject to the terms of the Mozilla Public
 * License, v. 2.0. If a copy of the MPL was not distributed with this
 * file, You can obtain one at http://mozilla.org/MPL/2.0/.
 */
package com.powsybl.openloadflow.sensi;

import com.google.common.base.Stopwatch;
import com.powsybl.commons.PowsyblException;
import com.powsybl.commons.reporter.Reporter;
import com.powsybl.contingency.BranchContingency;
import com.powsybl.contingency.ContingencyElement;
import com.powsybl.iidm.network.Network;
import com.powsybl.iidm.network.Switch;
import com.powsybl.loadflow.LoadFlowParameters;
import com.powsybl.math.matrix.DenseMatrix;
import com.powsybl.math.matrix.LUDecomposition;
import com.powsybl.math.matrix.Matrix;
import com.powsybl.math.matrix.MatrixFactory;
import com.powsybl.openloadflow.OpenLoadFlowParameters;
import com.powsybl.openloadflow.dc.DcLoadFlowContext;
import com.powsybl.openloadflow.dc.DcLoadFlowEngine;
import com.powsybl.openloadflow.dc.DcLoadFlowParameters;
import com.powsybl.openloadflow.dc.equations.ClosedBranchSide1DcFlowEquationTerm;
import com.powsybl.openloadflow.dc.equations.DcEquationSystemCreationParameters;
import com.powsybl.openloadflow.dc.equations.DcEquationType;
import com.powsybl.openloadflow.dc.equations.DcVariableType;
import com.powsybl.openloadflow.equations.Equation;
import com.powsybl.openloadflow.equations.EquationSystem;
import com.powsybl.openloadflow.equations.EquationTerm;
import com.powsybl.openloadflow.graph.GraphConnectivity;
import com.powsybl.openloadflow.graph.GraphConnectivityFactory;
import com.powsybl.openloadflow.network.*;
import com.powsybl.openloadflow.network.impl.LfNetworkList;
import com.powsybl.openloadflow.network.impl.Networks;
import com.powsybl.openloadflow.network.impl.PropagatedContingency;
import com.powsybl.openloadflow.network.util.ParticipatingElement;
import com.powsybl.openloadflow.network.util.PreviousValueVoltageInitializer;
import com.powsybl.openloadflow.network.util.UniformValueVoltageInitializer;
import com.powsybl.openloadflow.network.util.VoltageInitializer;
import com.powsybl.sensitivity.*;
import org.apache.commons.lang3.tuple.Pair;

import java.util.*;
import java.util.concurrent.TimeUnit;
import java.util.function.Function;
import java.util.function.ObjDoubleConsumer;
import java.util.stream.Collectors;

import static com.powsybl.openloadflow.network.util.ParticipatingElement.normalizeParticipationFactors;

/**
 * @author Geoffroy Jamgotchian <geoffroy.jamgotchian at rte-france.com>
 * @author Gaël Macherel <gael.macherel@artelys.com>
 */
public class DcSensitivityAnalysis extends AbstractSensitivityAnalysis<DcVariableType, DcEquationType> {

    static final double CONNECTIVITY_LOSS_THRESHOLD = 10e-7;

    static class ComputedContingencyElement {

        private int contingencyIndex = -1; // index of the element in the rhs for +1-1
        private int localIndex = -1; // local index of the element : index of the element in the matrix used in the setAlphas method
        private double alphaForSensitivityValue = Double.NaN;
        private double alphaForFunctionReference = Double.NaN;
        private final ContingencyElement element;
        private final LfBranch lfBranch;
        private final ClosedBranchSide1DcFlowEquationTerm branchEquation;

        public ComputedContingencyElement(final ContingencyElement element, LfNetwork lfNetwork, EquationSystem<DcVariableType, DcEquationType> equationSystem) {
            this.element = element;
            lfBranch = lfNetwork.getBranchById(element.getId());
            branchEquation = equationSystem.getEquationTerm(ElementType.BRANCH, lfBranch.getNum(), ClosedBranchSide1DcFlowEquationTerm.class);
        }

        public int getContingencyIndex() {
            return contingencyIndex;
        }

        public void setContingencyIndex(final int index) {
            this.contingencyIndex = index;
        }

        public int getLocalIndex() {
            return localIndex;
        }

        public void setLocalIndex(final int index) {
            this.localIndex = index;
        }

        public double getAlphaForSensitivityValue() {
            return alphaForSensitivityValue;
        }

        public void setAlphaForSensitivityValue(final double alpha) {
            this.alphaForSensitivityValue = alpha;
        }

        public double getAlphaForFunctionReference() {
            return alphaForFunctionReference;
        }

        public void setAlphaForFunctionReference(final double alpha) {
            this.alphaForFunctionReference = alpha;
        }

        public ContingencyElement getElement() {
            return element;
        }

        public LfBranch getLfBranch() {
            return lfBranch;
        }

        public ClosedBranchSide1DcFlowEquationTerm getLfBranchEquation() {
            return branchEquation;
        }

        public static void setContingencyIndexes(Collection<ComputedContingencyElement> elements) {
            int index = 0;
            for (ComputedContingencyElement element : elements) {
                element.setContingencyIndex(index++);
            }
        }

        public static void setLocalIndexes(Collection<ComputedContingencyElement> elements) {
            int index = 0;
            for (ComputedContingencyElement element : elements) {
                element.setLocalIndex(index++);
            }
        }

    }

    static class PhaseTapChangerContingenciesIndexing {

        private final List<PropagatedContingency> contingenciesWithoutTransformers = new ArrayList<>();
        private final Map<Set<LfBranch>, Collection<PropagatedContingency>> contingenciesIndexedByPhaseTapChangers = new LinkedHashMap<>();

        public PhaseTapChangerContingenciesIndexing(Collection<PropagatedContingency> contingencies, Map<String,
                ComputedContingencyElement> contingencyElementByBranch, Collection<String> elementIdsToSkip) {
            for (PropagatedContingency contingency : contingencies) {
                Set<LfBranch> lostTransformers = contingency.getBranchIdsToOpen().stream()
                        .filter(element -> !elementIdsToSkip.contains(element))
                        .map(contingencyElementByBranch::get)
                        .map(ComputedContingencyElement::getLfBranch)
                        .filter(LfBranch::hasPhaseControllerCapability)
                        .collect(Collectors.toSet());
                if (lostTransformers.isEmpty()) {
                    contingenciesWithoutTransformers.add(contingency);
                } else {
                    contingenciesIndexedByPhaseTapChangers.computeIfAbsent(lostTransformers, key -> new ArrayList<>()).add(contingency);
                }
            }
        }

        public Collection<PropagatedContingency> getContingenciesWithoutPhaseTapChangerLoss() {
            return contingenciesWithoutTransformers;
        }

        public Map<Set<LfBranch>, Collection<PropagatedContingency>> getContingenciesIndexedByPhaseTapChangers() {
            return contingenciesIndexedByPhaseTapChangers;
        }
    }

    static class ConnectivityAnalysisResult {

        private final Collection<PropagatedContingency> contingencies = new HashSet<>();

        private final Set<String> elementsToReconnect;

        private final Set<LfBus> disabledBuses;

        private final Set<LfBus> slackConnectedComponent;

        private final Set<LfBranch> partialDisabledBranches; // branches disabled because of connectivity loss.

        protected ConnectivityAnalysisResult(Set<String> elementsToReconnect, Collection<LfSensitivityFactor<DcVariableType, DcEquationType>> factors,
                                             GraphConnectivity<LfBus, LfBranch> connectivity, LfNetwork lfNetwork) {
            this.elementsToReconnect = elementsToReconnect;
            slackConnectedComponent = connectivity.getConnectedComponent(lfNetwork.getSlackBus());
            disabledBuses = connectivity.getVerticesRemovedFromMainComponent();
            partialDisabledBranches = connectivity.getEdgesRemovedFromMainComponent();
        }

        public Collection<PropagatedContingency> getContingencies() {
            return contingencies;
        }

        public Set<String> getElementsToReconnect() {
            return elementsToReconnect;
        }

        public Set<LfBus> getDisabledBuses() {
            return disabledBuses;
        }

        public Set<LfBus> getSlackConnectedComponent() {
            return slackConnectedComponent;
        }

        public Set<LfBranch> getPartialDisabledBranches() {
            return partialDisabledBranches;
        }
    }

    public DcSensitivityAnalysis(MatrixFactory matrixFactory, GraphConnectivityFactory<LfBus, LfBranch> connectivityFactory, SensitivityAnalysisParameters parameters) {
        super(matrixFactory, connectivityFactory, parameters);
    }

    private static DcLoadFlowParameters createDcLoadFlowParameters(LfNetworkParameters networkParameters, MatrixFactory matrixFactory,
                                                                   LoadFlowParameters lfParameters, OpenLoadFlowParameters parametersExt) {
        var equationSystemCreationParameters = new DcEquationSystemCreationParameters(true,
                true,
                lfParameters.isDcUseTransformerRatio(),
                false);

        return new DcLoadFlowParameters(networkParameters,
                equationSystemCreationParameters,
                matrixFactory,
                lfParameters.isDistributedSlack(),
                lfParameters.getBalanceType(),
                true,
                parametersExt.getMaxOuterLoopIterations());
    }

    /**
     * Calculate the active power flows for pre-contingency or a post-contingency state and set the factor function reference.
     * The interesting disabled branches are only phase shifters.
     */
    protected DenseMatrix calculateActivePowerFlows(DcLoadFlowContext loadFlowContext,
                                                    List<LfSensitivityFactor<DcVariableType, DcEquationType>> factors, List<ParticipatingElement> participatingElements,
                                                    Collection<LfBus> disabledBuses, Collection<LfBranch> disabledBranches,
                                                    Reporter reporter) {

        List<BusState> busStates = Collections.emptyList();
        DcLoadFlowParameters parameters = loadFlowContext.getParameters();
        if (parameters.isDistributedSlack()) {
            busStates = ElementState.save(participatingElements.stream()
                .map(ParticipatingElement::getLfBus)
                .collect(Collectors.toSet()), BusState::save);
        }
        // the A1 variables will be set to 0 for disabledBranches, so we need to restore them at the end
        List<BranchState> branchStates = ElementState.save(disabledBranches, BranchState::save);

<<<<<<< HEAD
        double[] dx = new DcLoadFlowEngine(new DcLoadFlowContext(network, parameters)).run(network, parameters, equationSystem, j, disabledBuses, disabledBranches, reporter).getRight();
=======
        double[] dx = new DcLoadFlowEngine(loadFlowContext).run(disabledBuses, disabledBranches, reporter).getRight();
>>>>>>> 3e82821d

        for (LfSensitivityFactor<DcVariableType, DcEquationType> factor : factors) {
            factor.setFunctionReference(factor.getFunctionEquationTerm().eval());
        }

        if (parameters.isDistributedSlack()) {
            ElementState.restore(busStates);
        }
        ElementState.restore(branchStates);

        return new DenseMatrix(dx.length, 1, dx);
    }

    /**
     * Get the sensitivity value for pre-contingency state and calculate the sensitivity value for a post-contingency state if asked.
     * The sensitivity value is written in the SensitivityResultWriter.
     */
    private void createBranchSensitivityValue(LfSensitivityFactor<DcVariableType, DcEquationType> factor, DenseMatrix contingenciesStates,
                                              Collection<ComputedContingencyElement> contingencyElements,
                                              PropagatedContingency contingency, SensitivityResultWriter resultWriter,
                                              Set<LfBus> disabledBuses, Set<LfBranch> disabledBranches) {
        Pair<Optional<Double>, Optional<Double>> predefinedResults = getPredefinedResults(factor, disabledBuses, disabledBranches, contingency);
        Optional<Double> sensitivityValuePredefinedResult = predefinedResults.getLeft();
        Optional<Double> functionPredefinedResults = predefinedResults.getRight();
        double sensitivityValue = sensitivityValuePredefinedResult.orElseGet(factor::getBaseSensitivityValue);
        double functionValue = functionPredefinedResults.orElseGet(factor::getFunctionReference);
        EquationTerm<DcVariableType, DcEquationType> p1 = factor.getFunctionEquationTerm();

        if (!(functionPredefinedResults.isPresent() && sensitivityValuePredefinedResult.isPresent())) {
            for (ComputedContingencyElement contingencyElement : contingencyElements) {
                double contingencySensitivity = p1.calculateSensi(contingenciesStates, contingencyElement.getContingencyIndex());
                if (functionPredefinedResults.isEmpty()) {
                    functionValue += contingencyElement.getAlphaForFunctionReference() * contingencySensitivity;
                }
                if (sensitivityValuePredefinedResult.isEmpty()) {
                    sensitivityValue += contingencyElement.getAlphaForSensitivityValue() * contingencySensitivity;
                }
            }
        }

        double unscaledSensi = unscaleSensitivity(factor, sensitivityValue);
        if (!filterSensitivityValue(unscaledSensi, factor.getVariableType(), factor.getFunctionType(), parameters)) {
            resultWriter.writeSensitivityValue(factor.getIndex(), contingency != null ? contingency.getIndex() : -1, unscaledSensi, unscaleFunction(factor, functionValue));
        }
    }

    /**
     * Calculate the sensitivity value for pre-contingency state only.
     */
    protected void setBaseCaseSensitivityValues(SensitivityFactorGroupList<DcVariableType, DcEquationType> factorGroups, DenseMatrix factorsState) {
        for (SensitivityFactorGroup<DcVariableType, DcEquationType> factorGroup : factorGroups.getList()) {
            for (LfSensitivityFactor<DcVariableType, DcEquationType> factor : factorGroup.getFactors()) {
                factor.setBaseCaseSensitivityValue(factor.getFunctionEquationTerm().calculateSensi(factorsState, factorGroup.getIndex()));
            }
        }
    }

    /**
     * Compute state for sensitivity factors taking into account slack distribution.
     */
    private DenseMatrix calculateFactorStates(DcLoadFlowContext loadFlowContext,
                                              SensitivityFactorGroupList<DcVariableType, DcEquationType> factorGroups,
                                              List<ParticipatingElement> participatingElements) {
        Map<LfBus, Double> slackParticipationByBus;
        if (participatingElements.isEmpty()) {
            slackParticipationByBus = Map.of(loadFlowContext.getNetwork().getSlackBus(), -1d);
        } else {
            slackParticipationByBus = participatingElements.stream().collect(Collectors.toMap(
                ParticipatingElement::getLfBus,
                element -> -element.getFactor(),
                Double::sum));
        }

        DenseMatrix factorStates = initFactorsRhs(loadFlowContext.getEquationSystem(), factorGroups, slackParticipationByBus);
        loadFlowContext.getJacobianMatrix().solveTransposed(factorStates); // states for the sensitivity factors
        setBaseCaseSensitivityValues(factorGroups, factorStates); // use this state to compute the base sensitivity (without +1-1)
        return factorStates;
    }

    /**
     * Calculate sensitivity values for pre-contingency state or a post-contingency state using the pre-contingency sensitivity
     * value and some flow transfer factors (alphas).
     */
    protected void calculateSensitivityValues(List<LfSensitivityFactor<DcVariableType, DcEquationType>> lfFactors, DenseMatrix factorStates,
                                              DenseMatrix contingenciesStates, DenseMatrix flowStates, Collection<ComputedContingencyElement> contingencyElements,
                                              PropagatedContingency contingency, SensitivityResultWriter resultWriter, Set<LfBus> disabledBuses,
                                              Set<LfBranch> disabledBranches) {
        if (lfFactors.isEmpty()) {
            return;
        }

        setAlphas(contingencyElements, flowStates, contingenciesStates, 0, ComputedContingencyElement::setAlphaForFunctionReference);

        lfFactors.stream().filter(factor -> factor.getStatus() == LfSensitivityFactor.Status.VALID_ONLY_FOR_FUNCTION)
                .forEach(factor -> createBranchSensitivityValue(factor, contingenciesStates, contingencyElements, contingency, resultWriter, disabledBuses, disabledBranches));

        Map<SensitivityFactorGroup<DcVariableType, DcEquationType>, List<LfSensitivityFactor<DcVariableType, DcEquationType>>> factorsByGroup = lfFactors.stream()
                .filter(factor -> factor.getStatus() == LfSensitivityFactor.Status.VALID)
                .collect(Collectors.groupingBy(LfSensitivityFactor::getGroup, LinkedHashMap::new, Collectors.toList()));
        for (Map.Entry<SensitivityFactorGroup<DcVariableType, DcEquationType>, List<LfSensitivityFactor<DcVariableType, DcEquationType>>> e : factorsByGroup.entrySet()) {
            SensitivityFactorGroup<DcVariableType, DcEquationType> factorGroup = e.getKey();
            List<LfSensitivityFactor<DcVariableType, DcEquationType>> factorsForThisGroup = e.getValue();
            setAlphas(contingencyElements, factorStates, contingenciesStates, factorGroup.getIndex(), ComputedContingencyElement::setAlphaForSensitivityValue);
            for (LfSensitivityFactor<DcVariableType, DcEquationType> factor : factorsForThisGroup) {
                createBranchSensitivityValue(factor, contingenciesStates, contingencyElements, contingency, resultWriter, disabledBuses, disabledBranches);
            }
        }
    }

    /**
     * Compute the flow transfer factors needed to calculate the post-contingency sensitivity values.
     */
    private static void setAlphas(Collection<ComputedContingencyElement> contingencyElements, DenseMatrix states,
                                  DenseMatrix contingenciesStates, int columnState, ObjDoubleConsumer<ComputedContingencyElement> setValue) {
        if (contingencyElements.size() == 1) {
            ComputedContingencyElement element = contingencyElements.iterator().next();
            LfBranch lfBranch = element.getLfBranch();
            ClosedBranchSide1DcFlowEquationTerm p1 = element.getLfBranchEquation();
            // we solve a*alpha = b
            double a = lfBranch.getPiModel().getX() - (contingenciesStates.get(p1.getPh1Var().getRow(), element.getContingencyIndex())
                    - contingenciesStates.get(p1.getPh2Var().getRow(), element.getContingencyIndex()));
            double b = states.get(p1.getPh1Var().getRow(), columnState) - states.get(p1.getPh2Var().getRow(), columnState);
            setValue.accept(element, b / a);
        } else {
            // FIXME: direct resolution if contingencyElements.size() == 2
            ComputedContingencyElement.setLocalIndexes(contingencyElements);
            DenseMatrix rhs = new DenseMatrix(contingencyElements.size(), 1);
            DenseMatrix matrix = new DenseMatrix(contingencyElements.size(), contingencyElements.size());
            for (ComputedContingencyElement element : contingencyElements) {
                LfBranch lfBranch = element.getLfBranch();
                ClosedBranchSide1DcFlowEquationTerm p1 = element.getLfBranchEquation();
                rhs.set(element.getLocalIndex(), 0, states.get(p1.getPh1Var().getRow(), columnState)
                        - states.get(p1.getPh2Var().getRow(), columnState)
                );
                for (ComputedContingencyElement element2 : contingencyElements) {
                    double value = 0d;
                    if (element.equals(element2)) {
                        value = lfBranch.getPiModel().getX();
                    }
                    value = value - (contingenciesStates.get(p1.getPh1Var().getRow(), element2.getContingencyIndex())
                            - contingenciesStates.get(p1.getPh2Var().getRow(), element2.getContingencyIndex()));
                    matrix.set(element.getLocalIndex(), element2.getLocalIndex(), value);
                }
            }
            try (LUDecomposition lu = matrix.decomposeLU()) {
                lu.solve(rhs); // rhs now contains state matrix
            }
            contingencyElements.forEach(element -> setValue.accept(element, rhs.get(element.getLocalIndex(), 0)));
        }
    }

    /**
     * Fills the right hand side with +1/-1 to model a branch contingency.
     */
    protected static void fillRhsContingency(LfNetwork lfNetwork, EquationSystem<DcVariableType, DcEquationType> equationSystem,
                                             Collection<ComputedContingencyElement> contingencyElements, Matrix rhs) {
        for (ComputedContingencyElement element : contingencyElements) {
            LfBranch lfBranch = lfNetwork.getBranchById(element.getElement().getId());
            if (lfBranch.getBus1() == null || lfBranch.getBus2() == null) {
                continue;
            }
            LfBus bus1 = lfBranch.getBus1();
            LfBus bus2 = lfBranch.getBus2();
            if (bus1.isSlack()) {
                Equation<DcVariableType, DcEquationType> p = equationSystem.getEquation(bus2.getNum(), DcEquationType.BUS_TARGET_P).orElseThrow(IllegalStateException::new);
                rhs.set(p.getColumn(), element.getContingencyIndex(), -1);
            } else if (bus2.isSlack()) {
                Equation<DcVariableType, DcEquationType> p = equationSystem.getEquation(bus1.getNum(), DcEquationType.BUS_TARGET_P).orElseThrow(IllegalStateException::new);
                rhs.set(p.getColumn(), element.getContingencyIndex(), 1);
            } else {
                Equation<DcVariableType, DcEquationType> p1 = equationSystem.getEquation(bus1.getNum(), DcEquationType.BUS_TARGET_P).orElseThrow(IllegalStateException::new);
                Equation<DcVariableType, DcEquationType> p2 = equationSystem.getEquation(bus2.getNum(), DcEquationType.BUS_TARGET_P).orElseThrow(IllegalStateException::new);
                rhs.set(p1.getColumn(), element.getContingencyIndex(), 1);
                rhs.set(p2.getColumn(), element.getContingencyIndex(), -1);
            }
        }
    }

    protected static DenseMatrix initContingencyRhs(LfNetwork lfNetwork, EquationSystem<DcVariableType, DcEquationType> equationSystem, Collection<ComputedContingencyElement> contingencyElements) {
        DenseMatrix rhs = new DenseMatrix(equationSystem.getIndex().getSortedEquationsToSolve().size(), contingencyElements.size());
        fillRhsContingency(lfNetwork, equationSystem, contingencyElements, rhs);
        return rhs;
    }

    private static DenseMatrix calculateContingenciesStates(DcLoadFlowContext loadFlowContext, Map<String, ComputedContingencyElement> contingencyElementByBranch) {
        DenseMatrix contingenciesStates = initContingencyRhs(loadFlowContext.getNetwork(), loadFlowContext.getEquationSystem(), contingencyElementByBranch.values()); // rhs with +1 -1 on contingency elements
        loadFlowContext.getJacobianMatrix().solveTransposed(contingenciesStates);
        return contingenciesStates;
    }

    private static void detectPotentialConnectivityBreak(LfNetwork lfNetwork, DenseMatrix states, List<PropagatedContingency> contingencies,
                                                         Map<String, ComputedContingencyElement> contingencyElementByBranch,
                                                         EquationSystem<DcVariableType, DcEquationType> equationSystem,
                                                         Collection<PropagatedContingency> nonLosingConnectivityContingencies,
                                                         Map<Set<ComputedContingencyElement>, List<PropagatedContingency>> contingenciesByGroupOfElementsBreakingConnectivity) {
        for (PropagatedContingency contingency : contingencies) {
            List<ComputedContingencyElement> contingencyElements = contingency.getBranchIdsToOpen().stream().map(contingencyElementByBranch::get).collect(Collectors.toList());
            Set<ComputedContingencyElement> groupOfElementsBreakingConnectivity = getGroupOfElementsBreakingConnectivity(lfNetwork, states, contingencyElements, equationSystem);
            if (groupOfElementsBreakingConnectivity.isEmpty()) { // connectivity not broken
                nonLosingConnectivityContingencies.add(contingency);
            } else {
                contingenciesByGroupOfElementsBreakingConnectivity.computeIfAbsent(groupOfElementsBreakingConnectivity, key -> new LinkedList<>()).add(contingency);
            }
        }
    }

    private static Set<ComputedContingencyElement> getGroupOfElementsBreakingConnectivity(LfNetwork lfNetwork, DenseMatrix contingenciesStates,
                                                                                          Collection<ComputedContingencyElement> contingencyElements,
                                                                                          EquationSystem<DcVariableType, DcEquationType> equationSystem) {
        // use a sensitivity-criterion to detect the loss of connectivity after a contingency
        // we consider a +1 -1 on a line, and we observe the sensitivity of these injections on the other contingency elements
        // if the sum of the sensitivities (in absolute value) is 1, it means that all the flow is going through the lines with a non-zero sensitivity
        // thus, losing these lines will lose the connectivity
        Set<ComputedContingencyElement> groupOfElementsBreakingConnectivity = new LinkedHashSet<>();
        for (ComputedContingencyElement element : contingencyElements) {
            Set<ComputedContingencyElement> responsibleElements = new LinkedHashSet<>();
            double sum = 0d;
            for (ComputedContingencyElement element2 : contingencyElements) {
                LfBranch branch = lfNetwork.getBranchById(element2.getElement().getId());
                ClosedBranchSide1DcFlowEquationTerm p = equationSystem.getEquationTerm(ElementType.BRANCH, branch.getNum(), ClosedBranchSide1DcFlowEquationTerm.class);
                double value = Math.abs(p.calculateSensi(contingenciesStates, element.getContingencyIndex()));
                if (value > CONNECTIVITY_LOSS_THRESHOLD) {
                    responsibleElements.add(element2);
                }
                sum += value;
            }
            if (sum > 1d - CONNECTIVITY_LOSS_THRESHOLD) {
                // all lines that have a non-0 sensitivity associated to "element" breaks the connectivity
                groupOfElementsBreakingConnectivity.addAll(responsibleElements);
            }
        }
        return groupOfElementsBreakingConnectivity;
    }

    private static List<ConnectivityAnalysisResult> computeConnectivityData(LfNetwork lfNetwork, SensitivityFactorHolder<DcVariableType, DcEquationType> factorHolder,
                                                                            Map<Set<ComputedContingencyElement>, List<PropagatedContingency>> contingenciesByGroupOfElementsBreakingConnectivity,
                                                                            List<PropagatedContingency> nonLosingConnectivityContingencies, SensitivityResultWriter resultWriter) {
        if (contingenciesByGroupOfElementsBreakingConnectivity.isEmpty()) {
            return Collections.emptyList();
        }

        Map<Set<ComputedContingencyElement>, ConnectivityAnalysisResult> connectivityAnalysisResults = new LinkedHashMap<>();

        GraphConnectivity<LfBus, LfBranch> connectivity = lfNetwork.getConnectivity();
        for (Map.Entry<Set<ComputedContingencyElement>, List<PropagatedContingency>> e : contingenciesByGroupOfElementsBreakingConnectivity.entrySet()) {
            Set<ComputedContingencyElement> breakingConnectivityCandidates = e.getKey();
            List<PropagatedContingency> contingencyList = e.getValue();
            connectivity.startTemporaryChanges();
            breakingConnectivityCandidates.stream()
                    .map(ComputedContingencyElement::getElement)
                    .map(ContingencyElement::getId)
                    .distinct()
                    .map(lfNetwork::getBranchById)
                    .filter(b -> b.getBus1() != null && b.getBus2() != null)
                    .forEach(connectivity::removeEdge);

            // filter the branches that really impacts connectivity
            Set<ComputedContingencyElement> breakingConnectivityElements = breakingConnectivityCandidates.stream()
                    .filter(element -> isBreakingConnectivity(connectivity, element))
                    .collect(Collectors.toCollection(LinkedHashSet::new));
            if (breakingConnectivityElements.isEmpty()) {
                // we did not break any connectivity
                nonLosingConnectivityContingencies.addAll(contingencyList);
            } else {
                // only compute for factors that have to be computed for this contingency lost
                List<String> contingenciesIds = contingencyList.stream().map(contingency -> contingency.getContingency().getId()).collect(Collectors.toList());

                List<LfSensitivityFactor<DcVariableType, DcEquationType>> lfFactors = factorHolder.getFactorsForContingencies(contingenciesIds);
                if (!lfFactors.isEmpty()) {
                    ConnectivityAnalysisResult connectivityAnalysisResult = connectivityAnalysisResults.computeIfAbsent(breakingConnectivityElements, k -> {
                        Set<String> elementsToReconnect = computeElementsToReconnect(connectivity, breakingConnectivityElements);
                        return new ConnectivityAnalysisResult(elementsToReconnect, lfFactors, connectivity, lfNetwork);
                    });
                    connectivityAnalysisResult.getContingencies().addAll(contingencyList);
                } else {
                    // write contingency status
                    for (PropagatedContingency propagatedContingency : contingencyList) {
                        resultWriter.writeContingencyStatus(propagatedContingency.getIndex(), SensitivityAnalysisResult.Status.SUCCESS);
                    }
                }
            }
            connectivity.undoTemporaryChanges();
        }
        return new ArrayList<>(connectivityAnalysisResults.values());
    }

    private static boolean isBreakingConnectivity(GraphConnectivity<LfBus, LfBranch> connectivity, ComputedContingencyElement element) {
        LfBranch lfBranch = element.getLfBranch();
        return connectivity.getComponentNumber(lfBranch.getBus1()) != connectivity.getComponentNumber(lfBranch.getBus2());
    }

    /**
     * Given the elements breaking the connectivity, extract the minimum number of elements which reconnect all connected components together
     */
    private static Set<String> computeElementsToReconnect(GraphConnectivity<LfBus, LfBranch> connectivity, Set<DcSensitivityAnalysis.ComputedContingencyElement> breakingConnectivityElements) {
        Set<String> elementsToReconnect = new LinkedHashSet<>();

        // We suppose we're reconnecting one by one each element breaking connectivity.
        // At each step we look if the reconnection was needed on the connectivity level by maintaining a list of grouped connected components.
        List<Set<Integer>> reconnectedCc = new ArrayList<>();
        for (DcSensitivityAnalysis.ComputedContingencyElement element : breakingConnectivityElements) {
            int cc1 = connectivity.getComponentNumber(element.getLfBranch().getBus1());
            int cc2 = connectivity.getComponentNumber(element.getLfBranch().getBus2());

            Set<Integer> recCc1 = reconnectedCc.stream().filter(s -> s.contains(cc1)).findFirst().orElseGet(() -> new HashSet<>(List.of(cc1)));
            Set<Integer> recCc2 = reconnectedCc.stream().filter(s -> s.contains(cc2)).findFirst().orElseGet(() -> Set.of(cc2));
            if (recCc1 != recCc2) {
                // cc1 and cc2 are still separated:
                // - mark the element as needed to reconnect all connected components together
                // - update the list of grouped connected components
                elementsToReconnect.add(element.getElement().getId());
                reconnectedCc.remove(recCc2);
                if (recCc1.size() == 1) {
                    // adding the new set (the list of grouped connected components is not initialized with the singleton sets)
                    reconnectedCc.add(recCc1);
                }
                recCc1.addAll(recCc2);
            }
        }

        if (reconnectedCc.size() != 1 || reconnectedCc.get(0).size() != connectivity.getNbConnectedComponents()) {
            LOGGER.error("Elements to reconnect computed do not reconnect all connected components together");
        }

        return elementsToReconnect;
    }

    /**
     * Calculate sensitivity values for a post-contingency state.
     * When a contingency involves the loss of a load or a generator, the slack distribution could changed
     * or the sensitivity factors in case of GLSK.
     */
    public void calculateContingencySensitivityValues(PropagatedContingency contingency, SensitivityFactorGroupList<DcVariableType, DcEquationType> factorGroups, DenseMatrix factorStates, DenseMatrix contingenciesStates,
                                                      DenseMatrix flowStates, Collection<ComputedContingencyElement> contingencyElements, SensitivityResultWriter resultWriter,
                                                      DcLoadFlowContext loadFlowContext, OpenLoadFlowParameters lfParametersExt,
                                                      SensitivityFactorHolder<DcVariableType, DcEquationType> factorHolder, List<ParticipatingElement> participatingElements,
                                                      Set<LfBus> disabledBuses, Set<LfBranch> disabledBranches, Reporter reporter) {
        List<LfSensitivityFactor<DcVariableType, DcEquationType>> factors = factorHolder.getFactorsForContingency(contingency.getContingency().getId());
        if (contingency.getGeneratorIdsToLose().isEmpty() && contingency.getBusIdsToShift().isEmpty()) {
            calculateSensitivityValues(factors, factorStates, contingenciesStates, flowStates, contingencyElements,
                    contingency, resultWriter, disabledBuses, disabledBranches);
            // write contingency status
            resultWriter.writeContingencyStatus(contingency.getIndex(), SensitivityAnalysisResult.Status.SUCCESS);
        } else {
            // if we have a contingency including the loss of a DC line or a generator or a load
            // save base state for later restoration after each contingency
            LfNetwork lfNetwork = loadFlowContext.getNetwork();
            DcLoadFlowParameters lfParameters = loadFlowContext.getParameters();
            NetworkState networkState = NetworkState.save(lfNetwork);
            LfContingency lfContingency = contingency.toLfContingency(lfNetwork).orElse(null);
            DenseMatrix newFactorStates = factorStates;
            List<ParticipatingElement> newParticipatingElements = participatingElements;
            boolean participatingElementsChanged = false;
            boolean rhsChanged = false;
            if (lfContingency != null) {
                lfContingency.apply(lfParameters.getBalanceType());
                participatingElementsChanged = isDistributedSlackOnGenerators(lfParameters) && !contingency.getGeneratorIdsToLose().isEmpty()
                        || isDistributedSlackOnLoads(lfParameters) && !contingency.getBusIdsToShift().isEmpty();
                if (factorGroups.hasMultiVariables()) {
                    Set<LfBus> impactedBuses = lfContingency.getLoadAndGeneratorBuses();
                    rhsChanged = rescaleGlsk(factorGroups, impactedBuses);
                }
                if (participatingElementsChanged) {
                    if (isDistributedSlackOnGenerators(lfParameters)) {
                        // deep copy of participatingElements, removing the participating LfGeneratorImpl whose targetP has been set to 0
                        Set<LfGenerator> participatingGeneratorsToRemove = lfContingency.getLostGenerators();
                        newParticipatingElements = participatingElements.stream()
                                .filter(participatingElement -> !participatingGeneratorsToRemove.contains(participatingElement.getElement()))
                                .map(participatingElement -> new ParticipatingElement(participatingElement.getElement(), participatingElement.getFactor()))
                                .collect(Collectors.toList());
                        normalizeParticipationFactors(newParticipatingElements);
                    } else { // slack distribution on loads
                        newParticipatingElements = getParticipatingElements(lfNetwork.getBuses(), lfParameters.getBalanceType(), lfParametersExt);
                    }
                }
                if (participatingElementsChanged || rhsChanged) {
                    newFactorStates = calculateFactorStates(loadFlowContext, factorGroups, newParticipatingElements);
                }
                // write contingency status
                resultWriter.writeContingencyStatus(contingency.getIndex(), SensitivityAnalysisResult.Status.SUCCESS);
            } else {
                // write contingency status
                resultWriter.writeContingencyStatus(contingency.getIndex(), SensitivityAnalysisResult.Status.NO_IMPACT);
            }

            DenseMatrix newFlowStates = calculateActivePowerFlows(loadFlowContext, factors,
                    newParticipatingElements, disabledBuses, disabledBranches, reporter);

            calculateSensitivityValues(factors, newFactorStates, contingenciesStates, newFlowStates, contingencyElements,
                    contingency, resultWriter, disabledBuses, disabledBranches);

            networkState.restore();
            if (participatingElementsChanged || rhsChanged) {
                setBaseCaseSensitivityValues(factorGroups, factorStates);
            }
        }
    }

    private void calculateSensitivityValuesForContingencyList(DcLoadFlowContext loadFlowContext, OpenLoadFlowParameters lfParametersExt, SensitivityFactorHolder<DcVariableType, DcEquationType> validFactorHolder,
                                                              SensitivityFactorGroupList<DcVariableType, DcEquationType> factorGroups, DenseMatrix factorState, DenseMatrix contingenciesStates, DenseMatrix flowStates,
                                                              Collection<PropagatedContingency> contingencies, Map<String, ComputedContingencyElement> contingencyElementByBranch,
                                                              Set<LfBus> disabledBuses, List<ParticipatingElement> participatingElements, Set<String> elementsToReconnect,
                                                              SensitivityResultWriter resultWriter, Reporter reporter, Set<LfBranch> partialDisabledBranches) {
        DenseMatrix modifiedFlowStates = flowStates;

        PhaseTapChangerContingenciesIndexing phaseTapChangerContingenciesIndexing = new PhaseTapChangerContingenciesIndexing(contingencies, contingencyElementByBranch, elementsToReconnect);

        var lfNetwork = loadFlowContext.getNetwork();

        // compute contingencies without loss of phase tap changer
        // first we compute the ones without loss of phase tap changers (because we reuse the load flows from the pre contingency network for all of them)
        for (PropagatedContingency contingency : phaseTapChangerContingenciesIndexing.getContingenciesWithoutPhaseTapChangerLoss()) {
            Collection<ComputedContingencyElement> contingencyElements = contingency.getBranchIdsToOpen().stream()
                    .filter(element -> !elementsToReconnect.contains(element))
                    .map(contingencyElementByBranch::get)
                    .collect(Collectors.toList());

            Set<LfBranch> disabledBranches = contingency.getBranchIdsToOpen().stream().map(lfNetwork::getBranchById).collect(Collectors.toSet());
            disabledBranches.addAll(partialDisabledBranches);

            calculateContingencySensitivityValues(contingency, factorGroups, factorState, contingenciesStates, modifiedFlowStates, contingencyElements, resultWriter,
                    loadFlowContext, lfParametersExt, validFactorHolder, participatingElements,
                    disabledBuses, disabledBranches, reporter);
        }

        // then we compute the ones involving the loss of a phase tap changer (because we need to recompute the load flows)
        for (Map.Entry<Set<LfBranch>, Collection<PropagatedContingency>> e : phaseTapChangerContingenciesIndexing.getContingenciesIndexedByPhaseTapChangers().entrySet()) {
            Set<LfBranch> disabledPhaseTapChangers = e.getKey();
            Collection<PropagatedContingency> propagatedContingencies = e.getValue();
            List<String> contingenciesIds = propagatedContingencies.stream()
                    .map(c -> c.getContingency().getId())
                    .collect(Collectors.toList());
            List<LfSensitivityFactor<DcVariableType, DcEquationType>> lfFactors = validFactorHolder.getFactorsForContingencies(contingenciesIds);
            if (!lfFactors.isEmpty()) {
                modifiedFlowStates = calculateActivePowerFlows(loadFlowContext, lfFactors, participatingElements, disabledBuses, disabledPhaseTapChangers, reporter);
            }
            for (PropagatedContingency contingency : propagatedContingencies) {
                Collection<ComputedContingencyElement> contingencyElements = contingency.getBranchIdsToOpen().stream()
                        .filter(element -> !elementsToReconnect.contains(element))
                        .map(contingencyElementByBranch::get)
                        .collect(Collectors.toList());

                Set<LfBranch> disabledBranches = contingency.getBranchIdsToOpen().stream().map(lfNetwork::getBranchById).collect(Collectors.toSet());
                disabledBranches.addAll(partialDisabledBranches);

                calculateContingencySensitivityValues(contingency, factorGroups, factorState, contingenciesStates, modifiedFlowStates, contingencyElements, resultWriter,
                        loadFlowContext, lfParametersExt, validFactorHolder, participatingElements,
                        disabledBuses, disabledBranches, reporter);
            }
        }
    }

    private void processContingenciesBreakingConnectivity(ConnectivityAnalysisResult connectivityAnalysisResult, DcLoadFlowContext loadFlowContext,
                                                          LoadFlowParameters lfParameters, OpenLoadFlowParameters lfParametersExt,
                                                          SensitivityFactorHolder<DcVariableType, DcEquationType> validFactorHolder,
                                                          SensitivityFactorGroupList<DcVariableType, DcEquationType> factorGroups,
                                                          List<ParticipatingElement> participatingElements,
                                                          Map<String, ComputedContingencyElement> contingencyElementByBranch,
                                                          DenseMatrix flowStates, DenseMatrix factorsStates, DenseMatrix contingenciesStates,
                                                          SensitivityResultWriter resultWriter,
                                                          Reporter reporter) {
        DenseMatrix modifiedFlowStates = flowStates;

        List<String> contingenciesIds = connectivityAnalysisResult.getContingencies().stream().map(c -> c.getContingency().getId()).collect(Collectors.toList());
        List<LfSensitivityFactor<DcVariableType, DcEquationType>> lfFactorsForContingencies = validFactorHolder.getFactorsForContingencies(contingenciesIds);

        Set<LfBus> disabledBuses = connectivityAnalysisResult.getDisabledBuses();
        Set<LfBranch> partialDisabledBranches = connectivityAnalysisResult.getPartialDisabledBranches();

        // null and unused if slack bus is not distributed
        List<ParticipatingElement> participatingElementsForThisConnectivity = participatingElements;
        boolean rhsChanged = false; // true if the disabled buses change the slack distribution, or the GLSK
        DenseMatrix factorStateForThisConnectivity = factorsStates;
        if (lfParameters.isDistributedSlack()) {
            rhsChanged = participatingElements.stream().anyMatch(element -> disabledBuses.contains(element.getLfBus()));
        }
        if (factorGroups.hasMultiVariables()) {
            // some elements of the GLSK may not be in the connected component anymore, we recompute the injections
            rhsChanged |= rescaleGlsk(factorGroups, disabledBuses);
        }

        // we need to recompute the factor states because the connectivity changed
        if (rhsChanged) {
            participatingElementsForThisConnectivity = lfParameters.isDistributedSlack()
                    ? getParticipatingElements(connectivityAnalysisResult.getSlackConnectedComponent(), lfParameters.getBalanceType(), lfParametersExt) // will also be used to recompute the loadflow
                    : Collections.emptyList();

            factorStateForThisConnectivity = calculateFactorStates(loadFlowContext, factorGroups, participatingElementsForThisConnectivity);
        }

        if (!lfFactorsForContingencies.isEmpty()) {
            modifiedFlowStates = calculateActivePowerFlows(loadFlowContext, lfFactorsForContingencies,
                    participatingElementsForThisConnectivity, disabledBuses, Collections.emptyList(), reporter);
        }

        calculateSensitivityValuesForContingencyList(loadFlowContext, lfParametersExt,
                validFactorHolder, factorGroups, factorStateForThisConnectivity, contingenciesStates, modifiedFlowStates,
                connectivityAnalysisResult.getContingencies(), contingencyElementByBranch, disabledBuses, participatingElementsForThisConnectivity,
                connectivityAnalysisResult.getElementsToReconnect(), resultWriter, reporter, partialDisabledBranches);

        if (rhsChanged) {
            setBaseCaseSensitivityValues(factorGroups, factorsStates); // we modified the rhs, we need to restore previous state
        }
    }

    private static Map<String, ComputedContingencyElement> createContingencyElementsIndexByBranchId(List<PropagatedContingency> contingencies,
                                                                                                    LfNetwork lfNetwork, EquationSystem<DcVariableType, DcEquationType> equationSystem) {
        Map<String, ComputedContingencyElement> contingencyElementByBranch =
                contingencies.stream()
                        .flatMap(contingency -> contingency.getBranchIdsToOpen().stream())
                        .map(branch -> new ComputedContingencyElement(new BranchContingency(branch), lfNetwork, equationSystem))
                        .filter(element -> element.getLfBranchEquation() != null)
                        .collect(Collectors.toMap(
                            computedContingencyElement -> computedContingencyElement.getElement().getId(),
                            computedContingencyElement -> computedContingencyElement,
                            (existing, replacement) -> existing,
                            LinkedHashMap::new
                        ));
        ComputedContingencyElement.setContingencyIndexes(contingencyElementByBranch.values());
        return contingencyElementByBranch;
    }

    @Override
    public void analyse(Network network, List<PropagatedContingency> contingencies, List<SensitivityVariableSet> variableSets,
                        SensitivityFactorReader factorReader, SensitivityResultWriter resultWriter, Reporter reporter, Set<Switch> allSwitchesToOpen) {
        Objects.requireNonNull(network);
        Objects.requireNonNull(contingencies);
        Objects.requireNonNull(variableSets);
        Objects.requireNonNull(factorReader);
        Objects.requireNonNull(resultWriter);

        LoadFlowParameters lfParameters = parameters.getLoadFlowParameters();
        OpenLoadFlowParameters lfParametersExt = OpenLoadFlowParameters.get(lfParameters);

        Stopwatch stopwatch = Stopwatch.createStarted();

        boolean breakers = !allSwitchesToOpen.isEmpty();

        // create the network (we only manage main connected component)
        SlackBusSelector slackBusSelector = SlackBusSelector.fromMode(lfParametersExt.getSlackBusSelectionMode(), lfParametersExt.getSlackBusesIds(),
                lfParametersExt.getPlausibleActivePowerLimit(), lfParametersExt.getMostMeshedSlackBusSelectorMaxNominalVoltagePercentile(), lfParametersExt.getSlackBusCountryFilter());
        LfNetworkParameters lfNetworkParameters = new LfNetworkParameters()
                .setSlackBusSelector(slackBusSelector)
                .setConnectivityFactory(connectivityFactory)
                .setGeneratorVoltageRemoteControl(false)
                .setMinImpedance(true)
                .setTwtSplitShuntAdmittance(lfParameters.isTwtSplitShuntAdmittance())
                .setBreakers(breakers)
                .setPlausibleActivePowerLimit(lfParametersExt.getPlausibleActivePowerLimit())
                .setComputeMainConnectedComponentOnly(true)
                .setCountriesToBalance(lfParameters.getCountriesToBalance())
                .setDistributedOnConformLoad(lfParameters.getBalanceType() == LoadFlowParameters.BalanceType.PROPORTIONAL_TO_CONFORM_LOAD)
                .setPhaseControl(false)
                .setTransformerVoltageControl(false)
                .setVoltagePerReactivePowerControl(false)
                .setReactivePowerRemoteControl(false)
                .setLoadFlowModel(LoadFlowModel.DC)
                .setShuntVoltageControl(false)
                .setReactiveLimits(false)
                .setHvdcAcEmulation(false)
                .setCacheEnabled(false); // force not caching as not supported in sensi analysis
        // create networks including all necessary switches
        try (LfNetworkList lfNetworks = Networks.load(network, lfNetworkParameters, allSwitchesToOpen, Collections.emptySet(), reporter)) {
            LfNetwork lfNetwork = lfNetworks.getLargest().orElseThrow(() -> new PowsyblException("Empty network"));

            // complete definition of contingencies after network loading
            PropagatedContingency.completeList(contingencies, false,
                    lfParameters.getBalanceType() == LoadFlowParameters.BalanceType.PROPORTIONAL_TO_CONFORM_LOAD, false, breakers);

            checkContingencies(lfNetwork, contingencies);
            checkLoadFlowParameters(lfParameters);

            Map<String, SensitivityVariableSet> variableSetsById = variableSets.stream().collect(Collectors.toMap(SensitivityVariableSet::getId, Function.identity()));
            SensitivityFactorHolder<DcVariableType, DcEquationType> allFactorHolder = readAndCheckFactors(network, variableSetsById, factorReader, lfNetwork, breakers);
            List<LfSensitivityFactor<DcVariableType, DcEquationType>> allLfFactors = allFactorHolder.getAllFactors();

            allLfFactors.stream()
                    .filter(lfFactor -> lfFactor.getFunctionType() != SensitivityFunctionType.BRANCH_ACTIVE_POWER
                                && lfFactor.getFunctionType() != SensitivityFunctionType.BRANCH_ACTIVE_POWER_1
                                && lfFactor.getFunctionType() != SensitivityFunctionType.BRANCH_ACTIVE_POWER_2
                            || lfFactor.getVariableType() != SensitivityVariableType.INJECTION_ACTIVE_POWER
                                && lfFactor.getVariableType() != SensitivityVariableType.TRANSFORMER_PHASE
                                && lfFactor.getVariableType() != SensitivityVariableType.HVDC_LINE_ACTIVE_POWER)
                    .findFirst()
                    .ifPresent(ignored -> {
                        throw new PowsyblException("Only variables of type TRANSFORMER_PHASE, INJECTION_ACTIVE_POWER and HVDC_LINE_ACTIVE_POWER, and functions of type BRANCH_ACTIVE_POWER_1 and BRANCH_ACTIVE_POWER_2 are yet supported in DC");
                    });

            LOGGER.info("Running DC sensitivity analysis with {} factors and {} contingencies", allLfFactors.size(), contingencies.size());

            var dcLoadFlowParameters = createDcLoadFlowParameters(lfNetworkParameters, matrixFactory, lfParameters, lfParametersExt);

            // next we only work with valid factors
            var validFactorHolder = writeInvalidFactors(allFactorHolder, resultWriter);
            var validLfFactors = validFactorHolder.getAllFactors();
            LOGGER.info("{}/{} factors are valid", validLfFactors.size(), allLfFactors.size());

            try (DcLoadFlowContext loadFlowContext = new DcLoadFlowContext(lfNetwork, dcLoadFlowParameters, false)) {

                // create jacobian matrix either using calculated voltages from pre-contingency network or nominal voltages
                VoltageInitializer voltageInitializer = lfParameters.getVoltageInitMode() == LoadFlowParameters.VoltageInitMode.PREVIOUS_VALUES
                        ? new PreviousValueVoltageInitializer()
                        : new UniformValueVoltageInitializer();

                DcLoadFlowEngine.initStateVector(lfNetwork, loadFlowContext.getEquationSystem(), voltageInitializer);

                // index factors by variable group to compute the minimal number of states
                SensitivityFactorGroupList<DcVariableType, DcEquationType> factorGroups = createFactorGroups(validLfFactors.stream().filter(factor -> factor.getStatus() == LfSensitivityFactor.Status.VALID).collect(Collectors.toList()));

                // compute the participation for each injection factor (+1 on the injection and then -participation factor on all
                // buses that contain elements participating to slack distribution)
                List<ParticipatingElement> participatingElements = lfParameters.isDistributedSlack()
                        ? getParticipatingElements(lfNetwork.getBuses(), lfParameters.getBalanceType(), lfParametersExt)
                        : Collections.emptyList();

                // index contingency elements by branch id
                Map<String, ComputedContingencyElement> contingencyElementByBranch = createContingencyElementsIndexByBranchId(contingencies, lfNetwork, loadFlowContext.getEquationSystem());

                // run DC load on pre-contingency network
                DenseMatrix flowStates = calculateActivePowerFlows(loadFlowContext, validLfFactors, participatingElements, Collections.emptyList(), Collections.emptyList(), reporter);

                // compute the pre-contingency sensitivity values
                DenseMatrix factorsStates = calculateFactorStates(loadFlowContext, factorGroups, participatingElements);

                // calculate sensitivity values for pre-contingency network
                calculateSensitivityValues(validFactorHolder.getFactorsForBaseNetwork(), factorsStates, null, flowStates,
                        Collections.emptySet(), null, resultWriter, Collections.emptySet(), Collections.emptySet());

                // compute states with +1 -1 to model the contingencies
                DenseMatrix contingenciesStates = calculateContingenciesStates(loadFlowContext, contingencyElementByBranch);

                // connectivity analysis by contingency
                // we have to compute sensitivities and reference functions in a different way depending on either or not the contingency breaks connectivity
                // so, we will index contingencies by a list of branch that may break connectivity
                // for example, if in the network, loosing line L1 breaks connectivity, and loosing L2 and L3 together breaks connectivity,
                // the index would be: {L1, L2, L3}
                // a contingency involving a phase tap changer loss has to be processed separately
                List<PropagatedContingency> nonBreakingConnectivityContingencies = new ArrayList<>();
                Map<Set<ComputedContingencyElement>, List<PropagatedContingency>> contingenciesByGroupOfElementsPotentiallyBreakingConnectivity = new LinkedHashMap<>();

                // this first method based on sensitivity criteria is able to detect some contingencies that do not break
                // connectivity and other contingencies that potentially break connectivity
                detectPotentialConnectivityBreak(lfNetwork, contingenciesStates, contingencies, contingencyElementByBranch, loadFlowContext.getEquationSystem(),
                        nonBreakingConnectivityContingencies, contingenciesByGroupOfElementsPotentiallyBreakingConnectivity);
                LOGGER.info("After sensitivity based connectivity analysis, {} contingencies do not break connectivity, {} contingencies potentially break connectivity",
                        nonBreakingConnectivityContingencies.size(), contingenciesByGroupOfElementsPotentiallyBreakingConnectivity.values().stream().mapToInt(List::size).count());

                // this second method process all contingencies that potentially break connectivity and using graph algorithms
                // find remaining contingencies that do not break connectivity
                List<ConnectivityAnalysisResult> connectivityAnalysisResults
                        = computeConnectivityData(lfNetwork, validFactorHolder, contingenciesByGroupOfElementsPotentiallyBreakingConnectivity, nonBreakingConnectivityContingencies, resultWriter);
                LOGGER.info("After graph based connectivity analysis, {} contingencies do not break connectivity, {} contingencies break connectivity",
                        nonBreakingConnectivityContingencies.size(), connectivityAnalysisResults.stream().mapToInt(results -> results.getContingencies().size()).count());

                LOGGER.info("Processing contingencies with no connectivity break");

                // process contingencies with no connectivity break
                calculateSensitivityValuesForContingencyList(loadFlowContext, lfParametersExt, validFactorHolder, factorGroups,
                        factorsStates, contingenciesStates, flowStates, nonBreakingConnectivityContingencies, contingencyElementByBranch,
                        Collections.emptySet(), participatingElements, Collections.emptySet(), resultWriter, reporter, Collections.emptySet());

                LOGGER.info("Processing contingencies with connectivity break");

                // process contingencies with connectivity break
                for (ConnectivityAnalysisResult connectivityAnalysisResult : connectivityAnalysisResults) {
                    processContingenciesBreakingConnectivity(connectivityAnalysisResult, loadFlowContext, lfParameters, lfParametersExt,
                            validFactorHolder, factorGroups, participatingElements,
                            contingencyElementByBranch, flowStates, factorsStates, contingenciesStates, resultWriter, reporter);
                }
            }

            stopwatch.stop();
            LOGGER.info("DC sensitivity analysis done in {} ms", stopwatch.elapsed(TimeUnit.MILLISECONDS));
        }
    }
}<|MERGE_RESOLUTION|>--- conflicted
+++ resolved
@@ -245,11 +245,7 @@
         // the A1 variables will be set to 0 for disabledBranches, so we need to restore them at the end
         List<BranchState> branchStates = ElementState.save(disabledBranches, BranchState::save);
 
-<<<<<<< HEAD
-        double[] dx = new DcLoadFlowEngine(new DcLoadFlowContext(network, parameters)).run(network, parameters, equationSystem, j, disabledBuses, disabledBranches, reporter).getRight();
-=======
         double[] dx = new DcLoadFlowEngine(loadFlowContext).run(disabledBuses, disabledBranches, reporter).getRight();
->>>>>>> 3e82821d
 
         for (LfSensitivityFactor<DcVariableType, DcEquationType> factor : factors) {
             factor.setFunctionReference(factor.getFunctionEquationTerm().eval());
