--- conflicted
+++ resolved
@@ -236,12 +236,19 @@
                           unscaleSensitivity(factor, sensiValue), unscaleFunction(factor, flowValue));
     }
 
-<<<<<<< HEAD
+    protected void setBaseCaseSensitivityValues(List<SensitivityFactorGroup<DcVariableType, DcEquationType>> factorGroups, DenseMatrix factorsState) {
+        for (SensitivityFactorGroup<DcVariableType, DcEquationType> factorGroup : factorGroups) {
+            for (LfSensitivityFactor<DcVariableType, DcEquationType> factor : factorGroup.getFactors()) {
+                factor.setBaseCaseSensitivityValue(factor.getFunctionEquationTerm().calculateSensi(factorsState, factorGroup.getIndex()));
+            }
+        }
+    }
+
     private void createBranchFunctionReferenceValue(LfSensitivityFactor factor, DenseMatrix contingenciesStates,
                                                     Collection<ComputedContingencyElement> contingencyElements,
                                                     PropagatedContingency contingency, SensitivityValueWriter valueWriter) {
         double flowValue;
-        EquationTerm p1 = factor.getEquationTerm();
+        EquationTerm p1 = factor.getFunctionEquationTerm();
         String functionBranchId = factor.getFunctionElement().getId();
         flowValue = factor.getFunctionReference();
         for (ComputedContingencyElement contingencyElement : contingencyElements) {
@@ -258,20 +265,6 @@
                 0d, unscaleFunction(factor, flowValue));
     }
 
-    protected void setBaseCaseSensitivityValues(List<SensitivityFactorGroup> factorGroups, DenseMatrix factorsState) {
-        for (SensitivityFactorGroup factorGroup : factorGroups) {
-            for (LfSensitivityFactor factor : factorGroup.getFactors()) {
-                factor.setBaseCaseSensitivityValue(factor.getEquationTerm().calculateSensi(factorsState, factorGroup.getIndex()));
-=======
-    protected void setBaseCaseSensitivityValues(List<SensitivityFactorGroup<DcVariableType, DcEquationType>> factorGroups, DenseMatrix factorsState) {
-        for (SensitivityFactorGroup<DcVariableType, DcEquationType> factorGroup : factorGroups) {
-            for (LfSensitivityFactor<DcVariableType, DcEquationType> factor : factorGroup.getFactors()) {
-                factor.setBaseCaseSensitivityValue(factor.getFunctionEquationTerm().calculateSensi(factorsState, factorGroup.getIndex()));
->>>>>>> eacf02d5
-            }
-        }
-    }
-
     protected void calculateSensitivityValues(List<LfSensitivityFactor<DcVariableType, DcEquationType>> lfFactors, DenseMatrix factorStates,
                                               DenseMatrix contingenciesStates, DenseMatrix flowStates, Collection<ComputedContingencyElement> contingencyElements,
                                               PropagatedContingency contingency, SensitivityValueWriter valueWriter) {
@@ -283,15 +276,11 @@
                                                      contingency != null ? contingency.getIndex() : -1, 0, Double.NaN));
 
         setAlphas(contingencyElements, flowStates, contingenciesStates, 0, ComputedContingencyElement::setAlphaForFunctionReference);
-<<<<<<< HEAD
 
         lfFactors.stream().filter(factor -> factor.getStatus() == LfSensitivityFactor.Status.SKIP_ONLY_VARIABLE)
                 .forEach(factor -> createBranchFunctionReferenceValue(factor, contingenciesStates, contingencyElements, contingency, valueWriter));
 
-        Map<SensitivityFactorGroup, List<LfSensitivityFactor>> factorsByGroup = lfFactors.stream()
-=======
         Map<SensitivityFactorGroup<DcVariableType, DcEquationType>, List<LfSensitivityFactor<DcVariableType, DcEquationType>>> factorsByGroup = lfFactors.stream()
->>>>>>> eacf02d5
                 .filter(factor -> factor.getStatus() == LfSensitivityFactor.Status.VALID)
                 .collect(Collectors.groupingBy(LfSensitivityFactor::getGroup, LinkedHashMap::new, Collectors.toList()));
         for (Map.Entry<SensitivityFactorGroup<DcVariableType, DcEquationType>, List<LfSensitivityFactor<DcVariableType, DcEquationType>>> e : factorsByGroup.entrySet()) {
@@ -525,13 +514,8 @@
             } else {
                 // only compute for factors that have to be computed for this contingency lost
                 List<String> contingenciesIds = contingencyList.stream().map(contingency -> contingency.getContingency().getId()).collect(Collectors.toList());
-<<<<<<< HEAD
-                List<LfSensitivityFactor> lfFactors = factorHolder.getFactorsForContingencies(contingenciesIds).stream()
+                List<LfSensitivityFactor<DcVariableType, DcEquationType>> lfFactors = factorHolder.getFactorsForContingencies(contingenciesIds).stream()
                         .filter(factor -> factor.getStatus() == LfSensitivityFactor.Status.VALID || factor.getStatus() == LfSensitivityFactor.Status.SKIP_ONLY_VARIABLE)
-=======
-                List<LfSensitivityFactor<DcVariableType, DcEquationType>> lfFactors = factorHolder.getFactorsForContingencies(contingenciesIds).stream()
-                        .filter(factor -> factor.getStatus() == LfSensitivityFactor.Status.VALID)
->>>>>>> eacf02d5
                         .collect(Collectors.toList());
                 if (!lfFactors.isEmpty()) {
                     connectivityAnalysisResults.computeIfAbsent(breakingConnectivityElements, branches -> new ConnectivityAnalysisResult(lfFactors, branches, connectivity, lfNetwork)).getContingencies().addAll(contingencyList);
@@ -738,16 +722,11 @@
 
         writeSkippedFactors(lfFactors, valueWriter);
 
-        // next we only work with valid factors for sensitivity values and valid + skip_only_variable factors for reference flow values
+        // next we only work with valid factors
         lfFactors = lfFactors.stream().filter(factor -> factor.getStatus() == LfSensitivityFactor.Status.VALID || factor.getStatus() == LfSensitivityFactor.Status.SKIP_ONLY_VARIABLE).collect(Collectors.toList());
 
-<<<<<<< HEAD
-        // index factors by variable group to compute the minimal number of states.
-        List<SensitivityFactorGroup> factorGroups = createFactorGroups(lfFactors.stream().filter(factor -> factor.getStatus() == LfSensitivityFactor.Status.VALID).collect(Collectors.toList()));
-=======
         // index factors by variable group to compute the minimal number of states
-        List<SensitivityFactorGroup<DcVariableType, DcEquationType>> factorGroups = createFactorGroups(lfFactors);
->>>>>>> eacf02d5
+        List<SensitivityFactorGroup<DcVariableType, DcEquationType>> factorGroups = createFactorGroups(lfFactors.stream().filter(factor -> factor.getStatus() == LfSensitivityFactor.Status.VALID).collect(Collectors.toList()));
 
         boolean hasMultiVariables = factorGroups.stream().anyMatch(MultiVariablesFactorGroup.class::isInstance);
 
@@ -830,13 +809,8 @@
                 Set<LfBranch> removedPhaseTapChangers = entry.getKey();
                 Collection<PropagatedContingency> propagatedContingencies = entry.getValue();
                 List<String> contingenciesIds = propagatedContingencies.stream().map(c -> c.getContingency().getId()).collect(Collectors.toList());
-<<<<<<< HEAD
-                List<LfSensitivityFactor> lfFactorsForContingencies = factorHolder.getFactorsForContingencies(contingenciesIds).stream()
-                        .filter(factor -> factor.getStatus() == LfSensitivityFactor.Status.VALID || factor.getStatus() == LfSensitivityFactor.Status.SKIP_ONLY_VARIABLE)
-=======
                 List<LfSensitivityFactor<DcVariableType, DcEquationType>> lfFactorsForContingencies = factorHolder.getFactorsForContingencies(contingenciesIds).stream()
-                        .filter(factor -> factor.getStatus() == LfSensitivityFactor.Status.VALID)
->>>>>>> eacf02d5
+                        .filter(factor -> factor.getStatus() == LfSensitivityFactor.Status.VALID  || factor.getStatus() == LfSensitivityFactor.Status.SKIP_ONLY_VARIABLE)
                         .collect(Collectors.toList());
                 if (!lfFactorsForContingencies.isEmpty()) {
                     flowStates = setReferenceActivePowerFlows(dcLoadFlowEngine, equationSystem, j, lfFactorsForContingencies, lfParameters, participatingElements, Collections.emptyList(), removedPhaseTapChangers, reporter);
@@ -856,13 +830,8 @@
             // compute the contingencies with loss of connectivity
             for (ConnectivityAnalysisResult connectivityAnalysisResult : connectivityAnalysisResults.values()) {
                 List<String> contingenciesIds = connectivityAnalysisResult.getContingencies().stream().map(c -> c.getContingency().getId()).collect(Collectors.toList());
-<<<<<<< HEAD
-                List<LfSensitivityFactor> lfFactorsForContingencies = factorHolder.getFactorsForContingencies(contingenciesIds).stream()
-                        .filter(factor -> factor.getStatus() == LfSensitivityFactor.Status.VALID || factor.getStatus() == LfSensitivityFactor.Status.SKIP_ONLY_VARIABLE)
-=======
                 List<LfSensitivityFactor<DcVariableType, DcEquationType>> lfFactorsForContingencies = factorHolder.getFactorsForContingencies(contingenciesIds).stream()
-                        .filter(factor -> factor.getStatus() == LfSensitivityFactor.Status.VALID)
->>>>>>> eacf02d5
+                        .filter(factor -> factor.getStatus() == LfSensitivityFactor.Status.VALID  || factor.getStatus() == LfSensitivityFactor.Status.SKIP_ONLY_VARIABLE)
                         .collect(Collectors.toList());
 
                 // !!! we need to reset predefined values for factor that need to be calculated for this set of contingency
@@ -926,13 +895,8 @@
                     Set<LfBranch> disabledPhaseTapChangers = entry1.getKey();
                     Collection<PropagatedContingency> propagatedContingencies = entry1.getValue();
                     List<String> contingenciesIds2 = propagatedContingencies.stream().map(c -> c.getContingency().getId()).collect(Collectors.toList());
-<<<<<<< HEAD
-                    List<LfSensitivityFactor> lfFactorsForContingencies2 = factorHolder.getFactorsForContingencies(contingenciesIds2).stream()
-                            .filter(factor -> factor.getStatus() == LfSensitivityFactor.Status.VALID || factor.getStatus() == LfSensitivityFactor.Status.SKIP_ONLY_VARIABLE)
-=======
                     List<LfSensitivityFactor<DcVariableType, DcEquationType>> lfFactorsForContingencies2 = factorHolder.getFactorsForContingencies(contingenciesIds2).stream()
-                            .filter(factor -> factor.getStatus() == LfSensitivityFactor.Status.VALID)
->>>>>>> eacf02d5
+                            .filter(factor -> factor.getStatus() == LfSensitivityFactor.Status.VALID  || factor.getStatus() == LfSensitivityFactor.Status.SKIP_ONLY_VARIABLE)
                             .collect(Collectors.toList());
                     if (!lfFactorsForContingencies2.isEmpty()) {
                         flowStates = setReferenceActivePowerFlows(dcLoadFlowEngine, equationSystem, j, lfFactorsForContingencies2, lfParameters, participatingElements, disabledBuses, disabledPhaseTapChangers, reporter);
