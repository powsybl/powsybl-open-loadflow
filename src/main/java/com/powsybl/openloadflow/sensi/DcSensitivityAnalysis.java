--- conflicted
+++ resolved
@@ -281,23 +281,6 @@
             DenseMatrix postContingencyFactorStates = engine.run(newFactorStates);
             calculateSensitivityValues(factors, postContingencyFactorStates, postContingencyFlowStates, contingency, resultWriter, disabledNetwork);
 
-<<<<<<< HEAD
-    /**
-     * Calculate sensitivity values for a post-contingency state.
-     * When a contingency involves the loss of a load or a generator, the slack distribution could changed
-     * or the sensitivity factors in case of GLSK.
-     */
-    private void calculateContingencySensitivityValues(PropagatedContingency contingency, SensitivityFactorGroupList<DcVariableType, DcEquationType> factorGroups, DenseMatrix factorStates, DenseMatrix contingenciesStates,
-                                                       DenseMatrix flowStates, Collection<ComputedContingencyElement> contingencyElements, SensitivityResultWriter resultWriter,
-                                                       DcLoadFlowContext loadFlowContext, OpenLoadFlowParameters lfParametersExt,
-                                                       SensitivityFactorHolder<DcVariableType, DcEquationType> factorHolder, List<ParticipatingElement> participatingElements,
-                                                       DisabledNetwork disabledNetwork, ReportNode reportNode) {
-        List<LfSensitivityFactor<DcVariableType, DcEquationType>> factors = factorHolder.getFactorsForContingency(contingency.getContingency().getId());
-        if (contingency.getGeneratorIdsToLose().isEmpty() && contingency.getLoadIdsToLose().isEmpty()) {
-            calculateSensitivityValues(loadFlowContext, factors, factorStates, contingenciesStates, flowStates, contingencyElements,
-                    contingency, resultWriter, disabledNetwork);
-=======
->>>>>>> e007722a
             // write contingency status
             if (contingency.hasNoImpact()) {
                 resultWriter.writeContingencyStatus(contingency.getIndex(), SensitivityAnalysisResult.Status.NO_IMPACT);
@@ -315,10 +298,6 @@
             LfContingency lfContingency = contingency.toLfContingency(lfNetwork).orElse(null);
             if (lfContingency != null) {
                 lfContingency.apply(lfParameters.getBalanceType());
-<<<<<<< HEAD
-                participatingElementsChanged = isDistributedSlackOnGenerators(lfParameters) && !contingency.getGeneratorIdsToLose().isEmpty()
-                        || isDistributedSlackOnLoads(lfParameters) && !contingency.getLoadIdsToLose().isEmpty();
-=======
                 if (isDistributedSlackOnGenerators(lfParameters) && !contingency.getGeneratorIdsToLose().isEmpty()) {
                     // deep copy of participatingElements, removing the participating LfGeneratorImpl whose targetP has been set to 0
                     Set<LfGenerator> participatingGeneratorsToRemove = lfContingency.getLostGenerators();
@@ -332,7 +311,6 @@
                     newParticipatingElements = getParticipatingElements(lfNetwork.getBuses(), lfParameters.getBalanceType(), lfParametersExt);
                     participatingElementsChanged = true;
                 }
->>>>>>> e007722a
                 if (factorGroups.hasMultiVariables()) {
                     Set<LfBus> impactedBuses = lfContingency.getLoadAndGeneratorBuses();
                     rhsChangedAfterGlskRescaling = rescaleGlsk(factorGroups, impactedBuses);
