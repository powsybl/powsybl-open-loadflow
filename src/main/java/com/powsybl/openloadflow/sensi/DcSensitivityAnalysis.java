--- conflicted
+++ resolved
@@ -771,12 +771,8 @@
 
     @Override
     public void analyse(Network network, List<PropagatedContingency> contingencies, List<SensitivityVariableSet> variableSets,
-<<<<<<< HEAD
-                        LoadFlowParameters lfParameters, OpenLoadFlowParameters lfParametersExt, SensitivityFactorReader factorReader,
-                        SensitivityResultWriter resultWriter, Reporter reporter, Set<Switch> allSwitchesToOpen, Set<String> allBusIdsToLose) {
-=======
-                        SensitivityFactorReader factorReader, SensitivityResultWriter resultWriter, Reporter reporter, Set<Switch> allSwitchesToOpen) {
->>>>>>> d6aef07a
+                        SensitivityFactorReader factorReader, SensitivityResultWriter resultWriter, Reporter reporter, Set<Switch> allSwitchesToOpen,
+                        Set<String> allBusIdsToLose) {
         Objects.requireNonNull(network);
         Objects.requireNonNull(contingencies);
         Objects.requireNonNull(variableSets);
