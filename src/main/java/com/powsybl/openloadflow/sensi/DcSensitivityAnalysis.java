/**
 * Copyright (c) 2020, RTE (http://www.rte-france.com)
 * This Source Code Form is subject to the terms of the Mozilla Public
 * License, v. 2.0. If a copy of the MPL was not distributed with this
 * file, You can obtain one at http://mozilla.org/MPL/2.0/.
 */
package com.powsybl.openloadflow.sensi;

import com.powsybl.commons.PowsyblException;
import com.powsybl.contingency.BranchContingency;
import com.powsybl.contingency.ContingencyElement;
import com.powsybl.iidm.network.Network;
import com.powsybl.loadflow.LoadFlowParameters;
import com.powsybl.math.matrix.DenseMatrix;
import com.powsybl.math.matrix.LUDecomposition;
import com.powsybl.math.matrix.Matrix;
import com.powsybl.math.matrix.MatrixFactory;
import com.powsybl.openloadflow.OpenLoadFlowParameters;
import com.powsybl.openloadflow.dc.equations.AbstractClosedBranchDcFlowEquationTerm;
import com.powsybl.openloadflow.dc.equations.ClosedBranchSide1DcFlowEquationTerm;
import com.powsybl.openloadflow.dc.equations.DcEquationSystem;
import com.powsybl.openloadflow.dc.equations.DcEquationSystemCreationParameters;
import com.powsybl.openloadflow.equations.*;
import com.powsybl.openloadflow.graph.GraphDecrementalConnectivity;
import com.powsybl.openloadflow.network.*;
import com.powsybl.openloadflow.network.util.ActivePowerDistribution;
import com.powsybl.openloadflow.network.util.ParticipatingElement;
import com.powsybl.openloadflow.util.BusState;
import com.powsybl.openloadflow.util.PropagatedContingency;
import com.powsybl.sensitivity.SensitivityFactor;
import com.powsybl.sensitivity.SensitivityValue;
import com.powsybl.sensitivity.factors.BranchFlowPerInjectionIncrease;
import com.powsybl.sensitivity.factors.BranchFlowPerLinearGlsk;
import com.powsybl.sensitivity.factors.BranchFlowPerPSTAngle;
import org.apache.commons.lang3.tuple.Pair;

import java.util.*;
import java.util.function.BiConsumer;
import java.util.stream.Collectors;

/**
 * @author Geoffroy Jamgotchian <geoffroy.jamgotchian at rte-france.com>
 * @author Gaël Macherel <gael.macherel@artelys.com>
 */
public class DcSensitivityAnalysis extends AbstractSensitivityAnalysis {

    static final double CONNECTIVITY_LOSS_THRESHOLD = 10e-7;

    static class ComputedContingencyElement {

        private int contingencyIndex = -1; // index of the element in the rhs for +1-1
        private int localIndex = -1; // local index of the element : index of the element in the matrix used in the setAlphas method
        private double alphaForSensitivityValue = Double.NaN;
        private double alphaForFunctionReference = Double.NaN;
        private final ContingencyElement element;
        private final LfBranch lfBranch;
        private final ClosedBranchSide1DcFlowEquationTerm branchEquation;

        public ComputedContingencyElement(final ContingencyElement element, LfNetwork lfNetwork, EquationSystem equationSystem) {
            this.element = element;
            lfBranch = lfNetwork.getBranchById(element.getId());
            branchEquation = equationSystem.getEquationTerm(SubjectType.BRANCH, lfBranch.getNum(), ClosedBranchSide1DcFlowEquationTerm.class);
        }

        public int getContingencyIndex() {
            return contingencyIndex;
        }

        public void setContingencyIndex(final int index) {
            this.contingencyIndex = index;
        }

        public int getLocalIndex() {
            return localIndex;
        }

        public void setLocalIndex(final int index) {
            this.localIndex = index;
        }

        public double getAlphaForSensitivityValue() {
            return alphaForSensitivityValue;
        }

        public void setAlphaForSensitivityValue(final double alpha) {
            this.alphaForSensitivityValue = alpha;
        }

        public double getAlphaForFunctionReference() {
            return alphaForFunctionReference;
        }

        public void setAlphaForFunctionReference(final double alpha) {
            this.alphaForFunctionReference = alpha;
        }

        public ContingencyElement getElement() {
            return element;
        }

        public LfBranch getLfBranch() {
            return lfBranch;
        }

        public ClosedBranchSide1DcFlowEquationTerm getLfBranchEquation() {
            return branchEquation;
        }

        public static void setContingencyIndexes(Collection<ComputedContingencyElement> elements) {
            int index = 0;
            for (ComputedContingencyElement element : elements) {
                element.setContingencyIndex(index++);
            }
        }

        public static void setLocalIndexes(Collection<ComputedContingencyElement> elements) {
            int index = 0;
            for (ComputedContingencyElement element : elements) {
                element.setLocalIndex(index++);
            }
        }

    }

    public DcSensitivityAnalysis(MatrixFactory matrixFactory) {
        super(matrixFactory);
    }

    protected DenseMatrix setReferenceActivePowerFlows(LfNetwork network, EquationSystem equationSystem, JacobianMatrix j, List<LfSensitivityFactor<? extends AbstractClosedBranchDcFlowEquationTerm>> factors,
                                                       LoadFlowParameters lfParameters, List<ParticipatingElement> participatingElements, GraphDecrementalConnectivity<LfBus> connectivity) {

        double[] x = equationSystem.createStateVector(new UniformValueVoltageInitializer());
        Map<LfBus, BusState> busStates = new HashMap<>();
        if (lfParameters.isDistributedSlack()) {
            double mismatch;
            if (connectivity != null) {
                mismatch = network.getActivePowerMismatchInMainComponent(connectivity);
            } else {
                mismatch = network.getActivePowerMismatch();
            }
            busStates = BusState.createBusStates(participatingElements.stream()
                    .map(ParticipatingElement::getLfBus)
                    .collect(Collectors.toSet()));
            int iteration = 0;
            ActivePowerDistribution.Step step = ActivePowerDistribution.getStep(lfParameters.getBalanceType(), false);
            while (!participatingElements.isEmpty()
                    && Math.abs(mismatch) > ActivePowerDistribution.P_RESIDUE_EPS) {
                mismatch -= step.run(participatingElements, iteration, mismatch);

                iteration++;
            }
        }

        equationSystem.updateEquations(x);

        double[] dx = equationSystem.createTargetVector();

        if (connectivity != null) {
            // set buses injections and transformers to 0 outside the main connected component
            int mainComponentNumber = connectivity.getComponentNumber(network.getSlackBus());
            Set<Integer> columnsToSetToZero = network.getBuses().stream()
                .filter(lfBus -> connectivity.getComponentNumber(lfBus) != mainComponentNumber)
                .map(lfBus -> equationSystem.getEquation(lfBus.getNum(), EquationType.BUS_P))
                .filter(Optional::isPresent)
                .map(Optional::get)
                .map(Equation::getColumn)
                .collect(Collectors.toSet());
            for (Integer column : columnsToSetToZero) {
                dx[column] = 0;
            }
        }

        j.solveTransposed(dx);

        equationSystem.updateEquations(dx);
        equationSystem.updateNetwork(dx);

        // set all calculated voltages to NaN
        for (LfBus bus : network.getBuses()) {
            bus.setV(Double.NaN);
        }
        for (LfSensitivityFactor factor : factors) {
            factor.setFunctionReference(factor.getFunctionLfBranch().getP1());
        }

        if (lfParameters.isDistributedSlack()) {
            BusState.restoreDcBusStates(busStates);
        }

        return new DenseMatrix(dx.length, 1, dx);
    }

    private SensitivityValue createBranchSensitivityValue(LfSensitivityFactor<ClosedBranchSide1DcFlowEquationTerm> factor, DenseMatrix contingenciesStates,
                                                          Collection<ComputedContingencyElement> contingencyElements) {
        double sensiValue;
        double flowValue;
        ClosedBranchSide1DcFlowEquationTerm p1 = factor.getEquationTerm();
        if (factor.getPredefinedResult() != null) {
            sensiValue = factor.getPredefinedResult();
            flowValue = factor.getPredefinedResult();
        } else {
            sensiValue = factor.getBaseSensitivityValue();
            flowValue = factor.getFunctionReference();
            for (ComputedContingencyElement contingencyElement : contingencyElements) {
                if (contingencyElement.getElement().getId().equals(factor.getFunctionLfBranchId())
                        || contingencyElement.getElement().getId().equals(factor.getFactor().getVariable().getId())) {
                    // the sensitivity on a removed branch is 0, the sensitivity if the variable was a removed branch is 0
                    sensiValue = 0d;
                    flowValue = 0d;
                    break;
                }
                double contingencySensitivity = p1.calculate(contingenciesStates, contingencyElement.getContingencyIndex());
                flowValue += contingencyElement.getAlphaForFunctionReference() * contingencySensitivity;
                sensiValue +=  contingencyElement.getAlphaForSensitivityValue() * contingencySensitivity;
            }
        }
        return new SensitivityValue(factor.getFactor(), sensiValue * PerUnit.SB, flowValue * PerUnit.SB, 0);
    }

    protected void setBaseCaseSensitivityValues(List<SensitivityFactorGroup> factorGroups, DenseMatrix factorsState) {
        for (SensitivityFactorGroup factorGroup : factorGroups) {
            for (LfSensitivityFactor<ClosedBranchSide1DcFlowEquationTerm> factor : factorGroup.getFactors()) {
                factor.setBaseCaseSensitivityValue(factor.getEquationTerm().calculate(factorsState, factorGroup.getIndex()));
            }
        }
    }

    protected List<SensitivityValue> calculateSensitivityValues(List<SensitivityFactorGroup> factorGroups, DenseMatrix factorStates,
                                                                DenseMatrix contingenciesStates, DenseMatrix flowStates, Collection<ComputedContingencyElement> contingencyElements) {
        List<SensitivityValue> sensitivityValuesContingencies = new ArrayList<>(factorGroups.stream().mapToInt(group -> group.getFactors().size()).sum());
        setAlphas(contingencyElements, flowStates, contingenciesStates, 0, ComputedContingencyElement::setAlphaForFunctionReference);
        for (SensitivityFactorGroup factorGroup : factorGroups) {
            setAlphas(contingencyElements, factorStates, contingenciesStates, factorGroup.getIndex(), ComputedContingencyElement::setAlphaForSensitivityValue);
            for (LfSensitivityFactor factor : factorGroup.getFactors()) {
                sensitivityValuesContingencies.add(createBranchSensitivityValue(factor, contingenciesStates, contingencyElements));
            }
        }
        return sensitivityValuesContingencies;
    }

    private void setAlphas(Collection<ComputedContingencyElement> contingencyElements, DenseMatrix states,
                           DenseMatrix contingenciesStates, int columnState, BiConsumer<ComputedContingencyElement, Double> setValue) {
        if (contingencyElements.size() == 1) {
            ComputedContingencyElement element = contingencyElements.iterator().next();
            LfBranch lfBranch = element.getLfBranch();
            ClosedBranchSide1DcFlowEquationTerm p1 = element.getLfBranchEquation();
            // we solve a*alpha = b
            double a = lfBranch.getPiModel().getX() / PerUnit.SB - (contingenciesStates.get(p1.getVariables().get(0).getRow(), element.getContingencyIndex())
                    - contingenciesStates.get(p1.getVariables().get(1).getRow(), element.getContingencyIndex()));
            double b = states.get(p1.getVariables().get(0).getRow(), columnState) - states.get(p1.getVariables().get(1).getRow(), columnState);
            setValue.accept(element, b / a);
        } else {
            // FIXME: direct resolution if contingencyElements.size() == 2
            ComputedContingencyElement.setLocalIndexes(contingencyElements);
            DenseMatrix rhs = new DenseMatrix(contingencyElements.size(), 1);
            DenseMatrix matrix = new DenseMatrix(contingencyElements.size(), contingencyElements.size());
            for (ComputedContingencyElement element : contingencyElements) {
                LfBranch lfBranch = element.getLfBranch();
                ClosedBranchSide1DcFlowEquationTerm p1 = element.getLfBranchEquation();
                rhs.set(element.getLocalIndex(), 0, states.get(p1.getVariables().get(0).getRow(), columnState)
                        - states.get(p1.getVariables().get(1).getRow(), columnState)
                );
                for (ComputedContingencyElement element2 : contingencyElements) {
                    double value = 0d;
                    if (element.equals(element2)) {
                        value = lfBranch.getPiModel().getX() / PerUnit.SB;
                    }
                    value = value - (contingenciesStates.get(p1.getVariables().get(0).getRow(), element2.getContingencyIndex())
                            - contingenciesStates.get(p1.getVariables().get(1).getRow(), element2.getContingencyIndex()));
                    matrix.set(element.getLocalIndex(), element2.getLocalIndex(), value);
                }
            }
            LUDecomposition lu = matrix.decomposeLU();
            lu.solve(rhs); // rhs now contains state matrix
            contingencyElements.forEach(element -> setValue.accept(element, rhs.get(element.getLocalIndex(), 0)));
        }
    }

    private Set<ComputedContingencyElement> getGroupOfElementsBreakingConnectivity(LfNetwork lfNetwork, DenseMatrix contingenciesStates,
                                                                                   Collection<ComputedContingencyElement> contingencyElements,
                                                                                   EquationSystem equationSystem) {
        // use a sensitivity-criterion to detect the loss of connectivity after a contingency
        // we consider a +1 -1 on a line, and we observe the sensitivity of these injections on the other contingency elements
        // if the sum of the sensitivities (in absolute value) is 1, it means that all the flow is going through the lines with a non-zero sensitivity
        // thus, losing these lines will lose the connectivity
        Set<ComputedContingencyElement> groupOfElementsBreakingConnectivity = new HashSet<>();
        for (ComputedContingencyElement element : contingencyElements) {
            Set<ComputedContingencyElement> responsibleElements = new HashSet<>();
            double sum = 0d;
            for (ComputedContingencyElement element2 : contingencyElements) {
                LfBranch branch = lfNetwork.getBranchById(element2.getElement().getId());
                ClosedBranchSide1DcFlowEquationTerm p = equationSystem.getEquationTerm(SubjectType.BRANCH, branch.getNum(), ClosedBranchSide1DcFlowEquationTerm.class);
                double value = Math.abs(p.calculate(contingenciesStates, element.getContingencyIndex()));
                if (value > CONNECTIVITY_LOSS_THRESHOLD) {
                    responsibleElements.add(element2);
                }
                sum += value;
            }
            if (sum * PerUnit.SB > 1d - CONNECTIVITY_LOSS_THRESHOLD) {
                // all lines that have a non-0 sensitivity associated to "element" breaks the connectivity
                groupOfElementsBreakingConnectivity.addAll(responsibleElements);
            }
        }
        return groupOfElementsBreakingConnectivity;
    }

    protected void fillRhsContingency(final LfNetwork lfNetwork, final EquationSystem equationSystem,
                                      final Collection<ComputedContingencyElement> contingencyElements, final Matrix rhs) {
        for (ComputedContingencyElement element : contingencyElements) {
            LfBranch lfBranch = lfNetwork.getBranchById(element.getElement().getId());
            if (lfBranch.getBus1() == null || lfBranch.getBus2() == null) {
                continue;
            }
            LfBus bus1 = lfBranch.getBus1();
            LfBus bus2 = lfBranch.getBus2();
            if (bus1.isSlack()) {
                Equation p = equationSystem.getEquation(bus2.getNum(), EquationType.BUS_P).orElseThrow(IllegalStateException::new);
                rhs.set(p.getColumn(), element.getContingencyIndex(), -1 / PerUnit.SB);
            } else if (bus2.isSlack()) {
                Equation p = equationSystem.getEquation(bus1.getNum(), EquationType.BUS_P).orElseThrow(IllegalStateException::new);
                rhs.set(p.getColumn(), element.getContingencyIndex(), 1 / PerUnit.SB);
            } else {
                Equation p1 = equationSystem.getEquation(bus1.getNum(), EquationType.BUS_P).orElseThrow(IllegalStateException::new);
                Equation p2 = equationSystem.getEquation(bus2.getNum(), EquationType.BUS_P).orElseThrow(IllegalStateException::new);
                rhs.set(p1.getColumn(), element.getContingencyIndex(), 1 / PerUnit.SB);
                rhs.set(p2.getColumn(), element.getContingencyIndex(), -1 / PerUnit.SB);
            }
        }
    }

    protected DenseMatrix initContingencyRhs(LfNetwork lfNetwork, EquationSystem equationSystem, Collection<ComputedContingencyElement> contingencyElements) {
        DenseMatrix rhs = new DenseMatrix(equationSystem.getSortedEquationsToSolve().size(), contingencyElements.size());
        fillRhsContingency(lfNetwork, equationSystem, contingencyElements, rhs);
        return rhs;
    }

    private void detectConnectivityLoss(LfNetwork lfNetwork, DenseMatrix states, List<PropagatedContingency> contingencies, Map<String, ComputedContingencyElement> contingenciesElements,
                                        EquationSystem equationSystem, Collection<PropagatedContingency> nonLosingConnectivityContingencies,
                                        Map<Set<ComputedContingencyElement>, List<PropagatedContingency>> contingenciesByGroupOfElementsBreakingConnectivity) {
        for (PropagatedContingency contingency : contingencies) {
            Set<ComputedContingencyElement> groupOfElementsBreakingConnectivity = getGroupOfElementsBreakingConnectivity(lfNetwork, states,
                    contingency.getBranchIdsToOpen().stream().map(contingenciesElements::get).collect(Collectors.toList()), equationSystem);
            if (groupOfElementsBreakingConnectivity.isEmpty()) { // connectivity not broken
                nonLosingConnectivityContingencies.add(contingency);
            } else {
                contingenciesByGroupOfElementsBreakingConnectivity.computeIfAbsent(groupOfElementsBreakingConnectivity, key -> new LinkedList<>()).add(contingency);
            }
        }
    }

    private Set<String> getElementsToReconnect(GraphDecrementalConnectivity<LfBus> connectivity, Set<ComputedContingencyElement> breakingConnectivityCandidates) {
        Set<String> elementsToReconnect = new HashSet<>();

        Map<Pair<Integer, Integer>, ComputedContingencyElement> elementByConnectedComponents = new HashMap<>();
        for (ComputedContingencyElement element : breakingConnectivityCandidates) {
            int bus1Cc = connectivity.getComponentNumber(element.getLfBranch().getBus1());
            int bus2Cc = connectivity.getComponentNumber(element.getLfBranch().getBus2());

            Pair<Integer, Integer> pairOfCc = bus1Cc > bus2Cc ? Pair.of(bus2Cc, bus1Cc) : Pair.of(bus1Cc, bus2Cc);
            // we only need to reconnect one line to restore connectivity
            elementByConnectedComponents.put(pairOfCc, element);
        }

        Map<Integer, Set<Integer>> connections = new HashMap<>();
        for (int i = 0; i < connectivity.getSmallComponents().size() + 1; i++) {
            connections.put(i, Collections.singleton(i));
        }

        for (Map.Entry<Pair<Integer, Integer>, ComputedContingencyElement> elementsByCc : elementByConnectedComponents.entrySet()) {
            Integer cc1 = elementsByCc.getKey().getKey();
            Integer cc2 = elementsByCc.getKey().getValue();
            if (connections.get(cc1).contains(cc2)) {
                // cc are already connected
                continue;
            }
            elementsToReconnect.add(elementsByCc.getValue().getElement().getId());
            Set<Integer> newCc = new HashSet<>();
            newCc.addAll(connections.get(cc1));
            newCc.addAll(connections.get(cc2));
            newCc.forEach(integer -> connections.put(integer, newCc));
        }

        return elementsToReconnect;
    }

    @Override
    public void checkSensitivities(Network network, LfNetwork lfNetwork, List<SensitivityFactor> factors) {
        super.checkSensitivities(network, lfNetwork, factors);
        for (SensitivityFactor factor : factors) {
            if (!(factor instanceof BranchFlowPerInjectionIncrease)
                && !(factor instanceof BranchFlowPerLinearGlsk)
                && !(factor instanceof BranchFlowPerPSTAngle)) {
                throw new PowsyblException("Only sensitivity factors of type BranchFlowPerInjectionIncrease, BranchFlowPerLinearGlsk and BranchFlowPerPSTAngle are yet supported in DC");
            }
        }
    }

    public Pair<List<SensitivityValue>, Map<String, List<SensitivityValue>>> analyse(Network network, List<SensitivityFactor> factors,
                                                                                     List<PropagatedContingency> contingencies, LoadFlowParameters lfParameters,
                                                                                     OpenLoadFlowParameters lfParametersExt) {
        Objects.requireNonNull(network);
        Objects.requireNonNull(factors);
        Objects.requireNonNull(lfParametersExt);

        // create the network (we only manage main connected component)
        List<LfNetwork> lfNetworks = LfNetwork.load(network, new LfNetworkParameters(lfParametersExt.getSlackBusSelector(), false, true, lfParameters.isTwtSplitShuntAdmittance(), false, lfParametersExt.getPlausibleActivePowerLimit(), false));
        LfNetwork lfNetwork = lfNetworks.get(0);
        checkContingencies(lfNetwork, contingencies);
        checkSensitivities(network, factors);
        checkLoadFlowParameters(lfParameters);

        // create DC equation system for sensitivity analysis
        EquationSystem equationSystem = DcEquationSystem.create(lfNetwork, new VariableSet(),
                new DcEquationSystemCreationParameters(true, true, true, lfParametersExt.isDcUseTransformerRatio()));

        // we wrap the factor into a class that allows us to have access to their branch and EquationTerm instantly
<<<<<<< HEAD
        List<LfSensitivityFactor<? extends AbstractClosedBranchDcFlowEquationTerm>> lfFactors = factors.stream().map(factor -> LfSensitivityFactor.create(factor, network, lfNetwork, equationSystem, ClosedBranchSide1DcFlowEquationTerm.class)).collect(Collectors.toList());

=======
        List<LfSensitivityFactor<ClosedBranchSide1DcFlowEquationTerm>> lfFactors = factors.stream().map(factor -> LfSensitivityFactor.create(factor, network, lfNetwork, equationSystem, ClosedBranchSide1DcFlowEquationTerm.class)).collect(Collectors.toList());
        List<LfSensitivityFactor<ClosedBranchSide1DcFlowEquationTerm>> zeroFactors = lfFactors.stream().filter(factor -> factor.getStatus().equals(LfSensitivityFactor.Status.ZERO)).collect(Collectors.toList());
        warnSkippedFactors(lfFactors);
        lfFactors = lfFactors.stream().filter(factor -> factor.getStatus().equals(LfSensitivityFactor.Status.VALID)).collect(Collectors.toList());
        List<SensitivityValue> sensitivityValues = new ArrayList<>(lfFactors.size() + zeroFactors.size());
        sensitivityValues.addAll(zeroFactors.stream().map(AbstractSensitivityAnalysis::createZeroValue).collect(Collectors.toList()));
>>>>>>> aec2d277
        // index factors by variable group to compute a minimal number of states
        List<SensitivityFactorGroup> factorGroups = createFactorGroups(network, lfFactors);

        boolean hasGlsk = factorGroups.stream().anyMatch(group -> group instanceof LinearGlskGroup);

        // compute the participation for each injection factor (+1 on the injection and then -participation factor on all
        // buses that contain elements participating to slack distribution
        List<ParticipatingElement> participatingElements = null;
        Map<String, Double> slackParticipationByBus;
        if (lfParameters.isDistributedSlack()) {
            participatingElements = getParticipatingElements(lfNetwork, lfParameters, lfParametersExt);
            slackParticipationByBus = participatingElements.stream().collect(Collectors.toMap(
                element -> element.getLfBus().getId(),
                element -> -element.getFactor(),
                Double::sum
            ));
        } else {
            slackParticipationByBus = Collections.singletonMap(lfNetwork.getSlackBus().getId(), -1d);
        }
        computeInjectionFactors(slackParticipationByBus, factorGroups);

        // contingencies management
        Map<String, ComputedContingencyElement> contingenciesElements =
            contingencies.stream()
                             .flatMap(contingency -> contingency.getBranchIdsToOpen().stream())
                             .map(branch -> new ComputedContingencyElement(new BranchContingency(branch), lfNetwork, equationSystem))
                             .filter(element -> element.getLfBranchEquation() != null)
                             .collect(Collectors.toMap(
                                 computedContingencyElement -> computedContingencyElement.getElement().getId(),
                                 computedContingencyElement -> computedContingencyElement,
                                 (existing, replacement) -> existing
                             ));
        ComputedContingencyElement.setContingencyIndexes(contingenciesElements.values());

        // create jacobian matrix either using base network calculated voltages or nominal voltages
        VoltageInitializer voltageInitializer = lfParameters.getVoltageInitMode() == LoadFlowParameters.VoltageInitMode.PREVIOUS_VALUES ? new PreviousValueVoltageInitializer()
                : new UniformValueVoltageInitializer();
        try (JacobianMatrix j = createJacobianMatrix(equationSystem, voltageInitializer)) {

            // run DC load on pre-contingency network
            DenseMatrix flowStates = setReferenceActivePowerFlows(lfNetwork, equationSystem, j, lfFactors, lfParameters, participatingElements, null);

            // compute the pre-contingency sensitivity values + the states with +1 -1 to model the contingencies
            DenseMatrix factorsStates = initFactorsRhs(lfNetwork, equationSystem, factorGroups); // this is the rhs for the moment
            DenseMatrix contingenciesStates = initContingencyRhs(lfNetwork, equationSystem, contingenciesElements.values()); // rhs with +1 -1 on contingency elements
            j.solveTransposed(factorsStates); // states for the sensitivity factors
            j.solveTransposed(contingenciesStates); // states for the +1 -1 of the contingencies

            // sensitivity values for pre-contingency network
            setBaseCaseSensitivityValues(factorGroups, factorsStates);
            sensitivityValues.addAll(calculateSensitivityValues(factorGroups,
                    factorsStates, contingenciesStates, flowStates, Collections.emptyList()));

            // connectivity analysis by contingency
            // we will index contingencies by a list of branch that may breaks connectivity
            // for example, if in the network, loosing line L1 breaks connectivity, and loosing L2 and L3 together breaks connectivity,
            // the index would be: {L1, L2, L3}
            // todo: There may be a better way to group the contingencies that will have the same connectivities afterwards
            Collection<PropagatedContingency> nonLosingConnectivityContingencies = new LinkedList<>();
            Map<Set<ComputedContingencyElement>, List<PropagatedContingency>> contingenciesByGroupOfElementsBreakingConnectivity = new HashMap<>();

            detectConnectivityLoss(lfNetwork, contingenciesStates, contingencies, contingenciesElements, equationSystem,
                    nonLosingConnectivityContingencies, contingenciesByGroupOfElementsBreakingConnectivity);

            Map<String, List<SensitivityValue>> contingenciesValue = new HashMap<>();
            // compute the contingencies without loss of connectivity
            for (PropagatedContingency contingency : nonLosingConnectivityContingencies) {
                List<SensitivityValue> contingencyValues = new ArrayList<>(zeroFactors.size() + lfFactors.size());
                contingencyValues.addAll(zeroFactors.stream().map(AbstractSensitivityAnalysis::createZeroValue).collect(Collectors.toList()));
                contingencyValues.addAll(calculateSensitivityValues(factorGroups, factorsStates, contingenciesStates,
                        flowStates, contingency.getBranchIdsToOpen().stream().map(contingenciesElements::get).collect(Collectors.toList())));
                contingenciesValue.put(contingency.getContingency().getId(), contingencyValues);
            }

            if (contingenciesByGroupOfElementsBreakingConnectivity.isEmpty()) {
                return Pair.of(sensitivityValues, contingenciesValue);
            }

            GraphDecrementalConnectivity<LfBus> connectivity = lfNetwork.createDecrementalConnectivity();

            // compute the contingencies with loss of connectivity
            for (Map.Entry<Set<ComputedContingencyElement>, List<PropagatedContingency>> entry : contingenciesByGroupOfElementsBreakingConnectivity.entrySet()) {
                Set<ComputedContingencyElement> breakingConnectivityCandidates = entry.getKey();
                List<PropagatedContingency> contingencyList = entry.getValue();
                lfFactors.forEach(factor -> factor.setPredefinedResult(null));
                cutConnectivity(lfNetwork, connectivity, breakingConnectivityCandidates.stream().map(ComputedContingencyElement::getElement).map(ContingencyElement::getId).collect(Collectors.toSet()));
                int mainComponent = connectivity.getComponentNumber(lfNetwork.getSlackBus());
                setPredefinedResults(lfFactors, connectivity, mainComponent); // check if factors are still in the main component

                // some elements of the GLSK may not be in the connected component anymore, we recompute the injections
                rescaleGlsk(factorGroups, connectivity, mainComponent);

                // null and unused if slack is not distributed
                List<ParticipatingElement> participatingElementsForThisConnectivity = participatingElements;

                // we need to recompute the factor states because the connectivity changed
                if (lfParameters.isDistributedSlack() || hasGlsk) {
                    Map<String, Double> slackParticipationByBusForThisConnectivity;

                    if (lfParameters.isDistributedSlack()) {
                        participatingElementsForThisConnectivity = getParticipatingElements(lfNetwork, lfParameters, lfParametersExt, element -> connectivity.getComponentNumber(element.getLfBus()) == mainComponent); // will also be used to recompute the loadflow
                        slackParticipationByBusForThisConnectivity = participatingElementsForThisConnectivity.stream().collect(Collectors.toMap(
                            element -> element.getLfBus().getId(),
                            element -> -element.getFactor(),
                            Double::sum
                        ));
                    } else {
                        slackParticipationByBusForThisConnectivity = Collections.singletonMap(lfNetwork.getSlackBus().getId(), -1d);
                    }

                    computeInjectionFactors(slackParticipationByBusForThisConnectivity, factorGroups); // write the right injections in the factor groups
                    factorsStates.reset(); // avoid creating a new matrix to avoid buffer allocation time
                    fillRhsSensitivityVariable(lfNetwork, equationSystem, factorGroups, factorsStates);
                    j.solveTransposed(factorsStates); // get the states for the new connectivity
                    setBaseCaseSensitivityValues(factorGroups, factorsStates); // use this state to compute the base sensitivity (without +1-1)
                }

                flowStates = setReferenceActivePowerFlows(lfNetwork, equationSystem, j, lfFactors, lfParameters, participatingElementsForThisConnectivity, connectivity);

                Set<String> elementsToReconnect = getElementsToReconnect(connectivity, breakingConnectivityCandidates);

                for (PropagatedContingency contingency : contingencyList) {
                    List<SensitivityValue> contingencyValues = new ArrayList<>(zeroFactors.size() + lfFactors.size());
                    contingencyValues.addAll(zeroFactors.stream().map(AbstractSensitivityAnalysis::createZeroValue).collect(Collectors.toList()));
                    contingencyValues.addAll(calculateSensitivityValues(factorGroups, factorsStates, contingenciesStates, flowStates,
                        contingency.getBranchIdsToOpen().stream().filter(element -> !elementsToReconnect.contains(element)).map(contingenciesElements::get).collect(Collectors.toList())
                    ));
                    contingenciesValue.put(contingency.getContingency().getId(), contingencyValues);
                }

                connectivity.reset();
            }

            return Pair.of(sensitivityValues, contingenciesValue);
        }
    }
}<|MERGE_RESOLUTION|>--- conflicted
+++ resolved
@@ -414,17 +414,12 @@
                 new DcEquationSystemCreationParameters(true, true, true, lfParametersExt.isDcUseTransformerRatio()));
 
         // we wrap the factor into a class that allows us to have access to their branch and EquationTerm instantly
-<<<<<<< HEAD
         List<LfSensitivityFactor<? extends AbstractClosedBranchDcFlowEquationTerm>> lfFactors = factors.stream().map(factor -> LfSensitivityFactor.create(factor, network, lfNetwork, equationSystem, ClosedBranchSide1DcFlowEquationTerm.class)).collect(Collectors.toList());
-
-=======
-        List<LfSensitivityFactor<ClosedBranchSide1DcFlowEquationTerm>> lfFactors = factors.stream().map(factor -> LfSensitivityFactor.create(factor, network, lfNetwork, equationSystem, ClosedBranchSide1DcFlowEquationTerm.class)).collect(Collectors.toList());
-        List<LfSensitivityFactor<ClosedBranchSide1DcFlowEquationTerm>> zeroFactors = lfFactors.stream().filter(factor -> factor.getStatus().equals(LfSensitivityFactor.Status.ZERO)).collect(Collectors.toList());
+        List<LfSensitivityFactor<? extends AbstractClosedBranchDcFlowEquationTerm>> zeroFactors = lfFactors.stream().filter(factor -> factor.getStatus().equals(LfSensitivityFactor.Status.ZERO)).collect(Collectors.toList());
         warnSkippedFactors(lfFactors);
         lfFactors = lfFactors.stream().filter(factor -> factor.getStatus().equals(LfSensitivityFactor.Status.VALID)).collect(Collectors.toList());
         List<SensitivityValue> sensitivityValues = new ArrayList<>(lfFactors.size() + zeroFactors.size());
         sensitivityValues.addAll(zeroFactors.stream().map(AbstractSensitivityAnalysis::createZeroValue).collect(Collectors.toList()));
->>>>>>> aec2d277
         // index factors by variable group to compute a minimal number of states
         List<SensitivityFactorGroup> factorGroups = createFactorGroups(network, lfFactors);
 
