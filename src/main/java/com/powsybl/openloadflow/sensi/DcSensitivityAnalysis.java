--- conflicted
+++ resolved
@@ -610,11 +610,6 @@
                 return Pair.of(sensitivityValues, sensitivityValuesByContingency);
             }
 
-<<<<<<< HEAD
-=======
-            GraphDecrementalConnectivity<LfBus> connectivity = lfNetwork.createDecrementalConnectivity(connectivityProvider);
-
->>>>>>> 308ba7fa
             // compute the contingencies with loss of connectivity
             for (ConnectivityAnalysisResult connectivityAnalysisResult : connectivityAnalysisResults.values()) {
                 lfFactors.forEach(factor -> factor.setPredefinedResult(connectivityAnalysisResult.getPredefinedResult(factor)));
