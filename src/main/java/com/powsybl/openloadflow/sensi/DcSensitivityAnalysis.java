--- conflicted
+++ resolved
@@ -562,13 +562,8 @@
         return states;
     }
 
-<<<<<<< HEAD
-    public void calculateContingencySensitivityValues(PropagatedContingency contingency, List<SensitivityFactorGroup<DcVariableType, DcEquationType>> factorGroups, DenseMatrix factorStates, DenseMatrix contingenciesStates,
+    public void calculateContingencySensitivityValues(PropagatedContingency contingency, List<SensitivityFactorGroup<DcVariableType, DcEquationType>> factorGroups, boolean hasMultiVariables, DenseMatrix factorStates, DenseMatrix contingenciesStates,
                                                       DenseMatrix flowStates, Collection<ComputedContingencyElement> contingencyElements, SensitivityValueWriter valueWriter,
-=======
-    public void calculateContingencySensitivityValues(PropagatedContingency contingency, List<SensitivityFactorGroup<DcVariableType, DcEquationType>> factorGroups, boolean hasMultiVariables, DenseMatrix factorStates, DenseMatrix contingenciesStates,
-                                                      DenseMatrix flowStates, Collection<ComputedContingencyElement> contingencyElements, SensitivityValueWriter valueWriter, Network network,
->>>>>>> 26fe143e
                                                       LfNetwork lfNetwork, DcLoadFlowParameters lfParameters,  OpenLoadFlowParameters lfParametersExt, JacobianMatrix<DcVariableType, DcEquationType> j, EquationSystem<DcVariableType, DcEquationType> equationSystem,
                                                       SensitivityFactorHolder<DcVariableType, DcEquationType> factorHolder, List<ParticipatingElement> participatingElements,
                                                       Collection<LfBus> disabledBuses, Collection<LfBranch> disabledBranches, Reporter reporter) {
@@ -797,13 +792,8 @@
             // first we compute the ones without loss of phase tap changers (because we reuse the load flows from the pre contingency network for all of them)
             for (PropagatedContingency contingency : phaseTapChangerContingenciesIndexing.getContingenciesWithoutPhaseTapChangerLoss()) {
                 List<ComputedContingencyElement> contingencyElements = contingency.getBranchIdsToOpen().stream().map(contingencyElementByBranch::get).collect(Collectors.toList());
-<<<<<<< HEAD
-                calculateContingencySensitivityValues(contingency, factorGroups, factorsStates, contingenciesStates, flowStates, contingencyElements, valueWriter,
+                calculateContingencySensitivityValues(contingency, factorGroups, hasMultiVariables, factorsStates, contingenciesStates, flowStates, contingencyElements, valueWriter,
                         lfNetwork, dcLoadFlowParameters, lfParametersExt, j, equationSystem, validFactorHolder, participatingElements,
-=======
-                calculateContingencySensitivityValues(contingency, factorGroups, hasMultiVariables, factorsStates, contingenciesStates, flowStates, contingencyElements, valueWriter,
-                        network, lfNetwork, dcLoadFlowParameters, lfParametersExt, j, equationSystem, validFactorHolder, participatingElements,
->>>>>>> 26fe143e
                         Collections.emptyList(), Collections.emptyList(), reporter);
             }
 
@@ -818,13 +808,8 @@
                 }
                 for (PropagatedContingency contingency : propagatedContingencies) {
                     List<ComputedContingencyElement> contingencyElements = contingency.getBranchIdsToOpen().stream().map(contingencyElementByBranch::get).collect(Collectors.toList());
-<<<<<<< HEAD
-                    calculateContingencySensitivityValues(contingency, factorGroups, factorsStates, contingenciesStates, flowStates, contingencyElements, valueWriter,
+                    calculateContingencySensitivityValues(contingency, factorGroups, hasMultiVariables, factorsStates, contingenciesStates, flowStates, contingencyElements, valueWriter,
                             lfNetwork, dcLoadFlowParameters, lfParametersExt, j, equationSystem, validFactorHolder, participatingElements,
-=======
-                    calculateContingencySensitivityValues(contingency, factorGroups, hasMultiVariables, factorsStates, contingenciesStates, flowStates, contingencyElements, valueWriter,
-                            network, lfNetwork, dcLoadFlowParameters, lfParametersExt, j, equationSystem, validFactorHolder, participatingElements,
->>>>>>> 26fe143e
                             Collections.emptyList(), removedPhaseTapChangers, reporter);
                 }
             }
@@ -858,7 +843,7 @@
                 }
                 if (hasMultiVariables) {
                     // some elements of the GLSK may not be in the connected component anymore, we recompute the injections
-                    rhsChanged |= rescaleGlsk(factorGroups, disabledBuses); // FIXME in case of load or generator contingency.
+                    rhsChanged |= rescaleGlsk(factorGroups, disabledBuses);
                 }
 
                 // we need to recompute the factor states because the connectivity changed
@@ -892,13 +877,8 @@
                 // compute contingencies without loss of phase tap changer
                 for (PropagatedContingency contingency : phaseTapChangerContingenciesIndexing.getContingenciesWithoutPhaseTapChangerLoss()) {
                     Collection<ComputedContingencyElement> contingencyElements = contingency.getBranchIdsToOpen().stream().filter(element -> !elementsToReconnect.contains(element)).map(contingencyElementByBranch::get).collect(Collectors.toList());
-<<<<<<< HEAD
-                    calculateContingencySensitivityValues(contingency, factorGroups, factorStateForThisConnectivity, contingenciesStates, flowStates, contingencyElements, valueWriter,
+                    calculateContingencySensitivityValues(contingency, factorGroups, hasMultiVariables, factorStateForThisConnectivity, contingenciesStates, flowStates, contingencyElements, valueWriter,
                             lfNetwork, dcLoadFlowParameters, lfParametersExt, j, equationSystem, validFactorHolder, participatingElementsForThisConnectivity,
-=======
-                    calculateContingencySensitivityValues(contingency, factorGroups, hasMultiVariables, factorStateForThisConnectivity, contingenciesStates, flowStates, contingencyElements, valueWriter,
-                            network, lfNetwork, dcLoadFlowParameters, lfParametersExt, j, equationSystem, validFactorHolder, participatingElementsForThisConnectivity,
->>>>>>> 26fe143e
                             disabledBuses, Collections.emptyList(), reporter);
                 }
 
@@ -913,13 +893,8 @@
                     }
                     for (PropagatedContingency contingency : propagatedContingencies) {
                         Collection<ComputedContingencyElement> contingencyElements = contingency.getBranchIdsToOpen().stream().filter(element -> !elementsToReconnect.contains(element)).map(contingencyElementByBranch::get).collect(Collectors.toList());
-<<<<<<< HEAD
-                        calculateContingencySensitivityValues(contingency, factorGroups, factorStateForThisConnectivity, contingenciesStates, flowStates, contingencyElements, valueWriter,
+                        calculateContingencySensitivityValues(contingency, factorGroups, hasMultiVariables, factorStateForThisConnectivity, contingenciesStates, flowStates, contingencyElements, valueWriter,
                                 lfNetwork, dcLoadFlowParameters, lfParametersExt, j, equationSystem, validFactorHolder, participatingElementsForThisConnectivity,
-=======
-                        calculateContingencySensitivityValues(contingency, factorGroups, hasMultiVariables, factorStateForThisConnectivity, contingenciesStates, flowStates, contingencyElements, valueWriter,
-                                network, lfNetwork, dcLoadFlowParameters, lfParametersExt, j, equationSystem, validFactorHolder, participatingElementsForThisConnectivity,
->>>>>>> 26fe143e
                                 disabledBuses, disabledPhaseTapChangers, reporter);
                     }
                 }
