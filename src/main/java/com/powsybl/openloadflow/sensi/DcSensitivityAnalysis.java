--- conflicted
+++ resolved
@@ -7,14 +7,7 @@
 package com.powsybl.openloadflow.sensi;
 
 import com.powsybl.commons.PowsyblException;
-<<<<<<< HEAD
-import com.powsybl.iidm.network.Bus;
-import com.powsybl.iidm.network.Injection;
-import com.powsybl.iidm.network.Network;
-import com.powsybl.iidm.network.TwoWindingsTransformer;
-=======
 import com.powsybl.iidm.network.*;
->>>>>>> 8b32effb
 import com.powsybl.loadflow.LoadFlowParameters;
 import com.powsybl.math.matrix.DenseMatrix;
 import com.powsybl.math.matrix.MatrixFactory;
@@ -217,10 +210,6 @@
         return factorsByVarConfig;
     }
 
-<<<<<<< HEAD
-    public List<SensitivityValue> analyse(Network network, List<SensitivityFactor> factors, LoadFlowParameters lfParameters,
-                                          OpenLoadFlowParameters lfParametersExt) {
-=======
     private String getParticipatingElementBusId(ParticipatingElement participatingElement) {
         if (participatingElement.getElement() instanceof LfGenerator) {
             return ((LfGenerator) participatingElement.getElement()).getBus().getId();
@@ -268,12 +257,9 @@
         return participationFactorByBusMap;
     }
 
-    public List<SensitivityValue> analyse(Network network, List<SensitivityFactor> factors, LoadFlowParameters lfParameters, OpenLoadFlowParameters lfParametersExt,
-                                          OpenSensitivityAnalysisParameters sensiParametersExt) {
->>>>>>> 8b32effb
+    public List<SensitivityValue> analyse(Network network, List<SensitivityFactor> factors, LoadFlowParameters lfParameters, OpenLoadFlowParameters lfParametersExt) {
         Objects.requireNonNull(network);
         Objects.requireNonNull(factors);
-        Objects.requireNonNull(lfParameters);
         Objects.requireNonNull(lfParametersExt);
 
         // create LF network (we only manage main connected component)
@@ -304,13 +290,8 @@
         DenseMatrix rhs = initRhs(lfNetwork, equationSystem, factorsByVarConfig);
 
         // create jacobian matrix either using base network calculated voltages or nominal voltages
-<<<<<<< HEAD
         VoltageInitializer voltageInitializer = lfParameters.getVoltageInitMode() == LoadFlowParameters.VoltageInitMode.PREVIOUS_VALUES ? new PreviousValueVoltageInitializer()
-                                                                                          : new UniformValueVoltageInitializer();
-=======
-        VoltageInitializer voltageInitializer = sensiParametersExt.isUseBaseCaseVoltage() ? new PreviousValueVoltageInitializer()
                 : new UniformValueVoltageInitializer();
->>>>>>> 8b32effb
         JacobianMatrix j = createJacobianMatrix(equationSystem, voltageInitializer);
 
         // solve system
