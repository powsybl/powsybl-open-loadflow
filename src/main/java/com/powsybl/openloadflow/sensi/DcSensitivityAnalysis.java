/**
 * Copyright (c) 2020, RTE (http://www.rte-france.com)
 * This Source Code Form is subject to the terms of the Mozilla Public
 * License, v. 2.0. If a copy of the MPL was not distributed with this
 * file, You can obtain one at http://mozilla.org/MPL/2.0/.
 */
package com.powsybl.openloadflow.sensi;

import com.google.common.base.Stopwatch;
import com.powsybl.commons.PowsyblException;
import com.powsybl.commons.reporter.Reporter;
import com.powsybl.contingency.BranchContingency;
import com.powsybl.contingency.ContingencyElement;
import com.powsybl.iidm.network.*;
import com.powsybl.loadflow.LoadFlowParameters;
import com.powsybl.math.matrix.DenseMatrix;
import com.powsybl.math.matrix.LUDecomposition;
import com.powsybl.math.matrix.Matrix;
import com.powsybl.math.matrix.MatrixFactory;
import com.powsybl.openloadflow.OpenLoadFlowParameters;
import com.powsybl.openloadflow.dc.DcLoadFlowEngine;
import com.powsybl.openloadflow.dc.DcLoadFlowParameters;
import com.powsybl.openloadflow.dc.equations.*;
import com.powsybl.openloadflow.equations.Equation;
import com.powsybl.openloadflow.equations.EquationSystem;
import com.powsybl.openloadflow.equations.EquationTerm;
import com.powsybl.openloadflow.equations.JacobianMatrix;
import com.powsybl.openloadflow.graph.GraphDecrementalConnectivity;
import com.powsybl.openloadflow.graph.GraphDecrementalConnectivityFactory;
import com.powsybl.openloadflow.network.*;
import com.powsybl.openloadflow.network.impl.*;
import com.powsybl.openloadflow.network.util.ParticipatingElement;
import com.powsybl.openloadflow.network.util.PreviousValueVoltageInitializer;
import com.powsybl.openloadflow.network.util.UniformValueVoltageInitializer;
import com.powsybl.openloadflow.network.util.VoltageInitializer;
import com.powsybl.openloadflow.util.PerUnit;
import com.powsybl.sensitivity.*;
import org.apache.commons.lang3.tuple.Pair;

import java.util.*;
import java.util.concurrent.TimeUnit;
import java.util.function.Function;
import java.util.function.ObjDoubleConsumer;
import java.util.stream.Collectors;

import static com.powsybl.openloadflow.network.util.ParticipatingElement.normalizeParticipationFactors;

/**
 * @author Geoffroy Jamgotchian <geoffroy.jamgotchian at rte-france.com>
 * @author Gaël Macherel <gael.macherel@artelys.com>
 */
public class DcSensitivityAnalysis extends AbstractSensitivityAnalysis<DcVariableType, DcEquationType> {

    static final double CONNECTIVITY_LOSS_THRESHOLD = 10e-7;

    static class ComputedContingencyElement {

        private int contingencyIndex = -1; // index of the element in the rhs for +1-1
        private int localIndex = -1; // local index of the element : index of the element in the matrix used in the setAlphas method
        private double alphaForSensitivityValue = Double.NaN;
        private double alphaForFunctionReference = Double.NaN;
        private final ContingencyElement element;
        private final LfBranch lfBranch;
        private final ClosedBranchSide1DcFlowEquationTerm branchEquation;

        public ComputedContingencyElement(final ContingencyElement element, LfNetwork lfNetwork, EquationSystem<DcVariableType, DcEquationType> equationSystem) {
            this.element = element;
            lfBranch = lfNetwork.getBranchById(element.getId());
            branchEquation = equationSystem.getEquationTerm(ElementType.BRANCH, lfBranch.getNum(), ClosedBranchSide1DcFlowEquationTerm.class);
        }

        public int getContingencyIndex() {
            return contingencyIndex;
        }

        public void setContingencyIndex(final int index) {
            this.contingencyIndex = index;
        }

        public int getLocalIndex() {
            return localIndex;
        }

        public void setLocalIndex(final int index) {
            this.localIndex = index;
        }

        public double getAlphaForSensitivityValue() {
            return alphaForSensitivityValue;
        }

        public void setAlphaForSensitivityValue(final double alpha) {
            this.alphaForSensitivityValue = alpha;
        }

        public double getAlphaForFunctionReference() {
            return alphaForFunctionReference;
        }

        public void setAlphaForFunctionReference(final double alpha) {
            this.alphaForFunctionReference = alpha;
        }

        public ContingencyElement getElement() {
            return element;
        }

        public LfBranch getLfBranch() {
            return lfBranch;
        }

        public ClosedBranchSide1DcFlowEquationTerm getLfBranchEquation() {
            return branchEquation;
        }

        public static void setContingencyIndexes(Collection<ComputedContingencyElement> elements) {
            int index = 0;
            for (ComputedContingencyElement element : elements) {
                element.setContingencyIndex(index++);
            }
        }

        public static void setLocalIndexes(Collection<ComputedContingencyElement> elements) {
            int index = 0;
            for (ComputedContingencyElement element : elements) {
                element.setLocalIndex(index++);
            }
        }

    }

    static class PhaseTapChangerContingenciesIndexing {

        private Collection<PropagatedContingency> contingenciesWithoutTransformers;
        private Map<Set<LfBranch>, Collection<PropagatedContingency>> contingenciesIndexedByPhaseTapChangers;

        public PhaseTapChangerContingenciesIndexing(Collection<PropagatedContingency> contingencies, Map<String, ComputedContingencyElement> contingencyElementByBranch) {
            this(contingencies, contingencyElementByBranch, Collections.emptySet());
        }

        public PhaseTapChangerContingenciesIndexing(Collection<PropagatedContingency> contingencies, Map<String,
                ComputedContingencyElement> contingencyElementByBranch, Collection<String> elementIdsToSkip) {
            contingenciesIndexedByPhaseTapChangers = new LinkedHashMap<>();
            contingenciesWithoutTransformers = new ArrayList<>();
            for (PropagatedContingency contingency : contingencies) {
                Set<LfBranch> lostTransformers = contingency.getBranchIdsToOpen().stream()
                        .filter(element -> !elementIdsToSkip.contains(element))
                        .map(contingencyElementByBranch::get)
                        .map(ComputedContingencyElement::getLfBranch)
                        .filter(LfBranch::hasPhaseControlCapability)
                        .collect(Collectors.toSet());
                if (lostTransformers.isEmpty()) {
                    contingenciesWithoutTransformers.add(contingency);
                } else {
                    contingenciesIndexedByPhaseTapChangers.computeIfAbsent(lostTransformers, key -> new ArrayList<>()).add(contingency);
                }
            }
        }

        public Collection<PropagatedContingency> getContingenciesWithoutPhaseTapChangerLoss() {
            return contingenciesWithoutTransformers;
        }

        public Map<Set<LfBranch>, Collection<PropagatedContingency>> getContingenciesIndexedByPhaseTapChangers() {
            return contingenciesIndexedByPhaseTapChangers;
        }
    }

    public DcSensitivityAnalysis(MatrixFactory matrixFactory, GraphDecrementalConnectivityFactory<LfBus> connectivityFactory) {
        super(matrixFactory, connectivityFactory);
    }

    protected DenseMatrix setReferenceActivePowerFlows(DcLoadFlowEngine dcLoadFlowEngine, EquationSystem<DcVariableType, DcEquationType> equationSystem, JacobianMatrix<DcVariableType, DcEquationType> j,
                                                       List<LfSensitivityFactor<DcVariableType, DcEquationType>> factors, LoadFlowParameters lfParameters,
                                                       List<ParticipatingElement> participatingElements, Collection<LfBus> disabledBuses, Collection<LfBranch> disabledBranches,
                                                       Reporter reporter) {

        List<BusState> busStates = Collections.emptyList();
        if (lfParameters.isDistributedSlack()) {
            busStates = ElementState.save(participatingElements.stream()
                .map(ParticipatingElement::getLfBus)
                .collect(Collectors.toSet()), BusState::save);
        }
        // the A1 variables will be set to 0 for disabledBranches, so we need to restore them at the end
        List<BranchState> branchStates = ElementState.save(disabledBranches, BranchState::save);

        dcLoadFlowEngine.run(equationSystem, j, disabledBuses, disabledBranches, reporter);

        for (LfSensitivityFactor<DcVariableType, DcEquationType> factor : factors) {
            if (factor.getStatus() != LfSensitivityFactor.Status.ZERO) {
                factor.setFunctionReference(factor.getFunctionEquationTerm().eval());
            }
        }

        if (lfParameters.isDistributedSlack()) {
            ElementState.restore(busStates);
        }
        ElementState.restore(branchStates);

        double[] dx = dcLoadFlowEngine.getTargetVector();
        return new DenseMatrix(dx.length, 1, dx);
    }

    private void createBranchSensitivityValue(LfSensitivityFactor<DcVariableType, DcEquationType> factor, DenseMatrix contingenciesStates,
                                              Collection<ComputedContingencyElement> contingencyElements,
                                              PropagatedContingency contingency, SensitivityValueWriter valueWriter) {
        boolean predefSensiValue = factor.getSensitivityValuePredefinedResult() != null;
        boolean predefFlowValue = factor.getFunctionPredefinedResult() != null;
        EquationTerm<DcVariableType, DcEquationType> p1 = factor.getFunctionEquationTerm();
        String functionBranchId = factor.getFunctionElement().getId();
        double sensiValue = predefSensiValue ? factor.getSensitivityValuePredefinedResult() : factor.getBaseSensitivityValue();
        double flowValue = predefFlowValue ? factor.getFunctionPredefinedResult() : factor.getFunctionReference();

        if (factor.getStatus() == LfSensitivityFactor.Status.VALID_ONLY_FOR_FUNCTION) {
            sensiValue = 0d;
            predefSensiValue = true;
        }

        if (contingency != null && !contingency.getBranchIdsToOpen().stream().filter(id -> id.equals(functionBranchId)).collect(Collectors.toList()).isEmpty()) {
            // the monitored branch is in contingency, sensitivity and post-contingency flow equals to zero in any case.
            flowValue = 0d;
            sensiValue = 0d;
            predefFlowValue = true;
            predefSensiValue = true;
        }

        boolean zeroSensiValue = false;
        if (!(predefFlowValue && predefSensiValue)) {
            for (ComputedContingencyElement contingencyElement : contingencyElements) {
                double contingencySensitivity = p1.calculateSensi(contingenciesStates, contingencyElement.getContingencyIndex());
                if (!predefFlowValue) {
                    flowValue += contingencyElement.getAlphaForFunctionReference() * contingencySensitivity;
                }
                if (!predefSensiValue) {
                    sensiValue += contingencyElement.getAlphaForSensitivityValue() * contingencySensitivity;
                }
                if (contingencyElement.getElement().getId().equals(functionBranchId)) {
                    // the monitored branch is in contingency, sensitivity and post-contingency flow equals to zero in any case.
                    flowValue = 0d;
                    sensiValue = 0d;
                    break;
                }
                if (contingencyElement.getElement().getId().equals(factor.getVariableId())) {
                    // the equipment responsible for the variable is indeed in contingency, the sensitivity value equals to zero.
                    // No assumption about the reference flow on the monitored branch.
                    zeroSensiValue = true;
                }
            }
        }

        if ((contingency != null && contingency.getHvdcIdsToOpen().contains(factor.getVariableId())) || zeroSensiValue) {
            sensiValue = 0d;
        }

        valueWriter.write(factor.getIndex(), contingency != null ? contingency.getIndex() : -1, unscaleSensitivity(factor, sensiValue), unscaleFunction(factor, flowValue));
    }

    protected void setBaseCaseSensitivityValues(List<SensitivityFactorGroup<DcVariableType, DcEquationType>> factorGroups, DenseMatrix factorsState) {
        for (SensitivityFactorGroup<DcVariableType, DcEquationType> factorGroup : factorGroups) {
            for (LfSensitivityFactor<DcVariableType, DcEquationType> factor : factorGroup.getFactors()) {
                factor.setBaseCaseSensitivityValue(factor.getFunctionEquationTerm().calculateSensi(factorsState, factorGroup.getIndex()));
            }
        }
    }

    protected void calculateSensitivityValues(List<LfSensitivityFactor<DcVariableType, DcEquationType>> lfFactors, DenseMatrix factorStates,
                                              DenseMatrix contingenciesStates, DenseMatrix flowStates, Collection<ComputedContingencyElement> contingencyElements,
                                              PropagatedContingency contingency, SensitivityValueWriter valueWriter) {
        if (lfFactors.isEmpty()) {
            return;
        }
        lfFactors.stream().filter(factor -> factor.getStatus() == LfSensitivityFactor.Status.ZERO)
                .forEach(factor -> valueWriter.write(factor.getIndex(), contingency != null ? contingency.getIndex() : -1, 0, Double.NaN));

        setAlphas(contingencyElements, flowStates, contingenciesStates, 0, ComputedContingencyElement::setAlphaForFunctionReference);

        lfFactors.stream().filter(factor -> factor.getStatus() == LfSensitivityFactor.Status.VALID_ONLY_FOR_FUNCTION)
                .forEach(factor -> createBranchSensitivityValue(factor, contingenciesStates, contingencyElements, contingency, valueWriter));

        Map<SensitivityFactorGroup<DcVariableType, DcEquationType>, List<LfSensitivityFactor<DcVariableType, DcEquationType>>> factorsByGroup = lfFactors.stream()
                .filter(factor -> factor.getStatus() == LfSensitivityFactor.Status.VALID)
                .collect(Collectors.groupingBy(LfSensitivityFactor::getGroup, LinkedHashMap::new, Collectors.toList()));
        for (Map.Entry<SensitivityFactorGroup<DcVariableType, DcEquationType>, List<LfSensitivityFactor<DcVariableType, DcEquationType>>> e : factorsByGroup.entrySet()) {
            SensitivityFactorGroup<DcVariableType, DcEquationType> factorGroup = e.getKey();
            List<LfSensitivityFactor<DcVariableType, DcEquationType>> factorsForThisGroup = e.getValue();
            setAlphas(contingencyElements, factorStates, contingenciesStates, factorGroup.getIndex(), ComputedContingencyElement::setAlphaForSensitivityValue);
            for (LfSensitivityFactor<DcVariableType, DcEquationType> factor : factorsForThisGroup) {
                createBranchSensitivityValue(factor, contingenciesStates, contingencyElements, contingency, valueWriter);
            }
        }
    }

    private void setAlphas(Collection<ComputedContingencyElement> contingencyElements, DenseMatrix states,
                           DenseMatrix contingenciesStates, int columnState, ObjDoubleConsumer<ComputedContingencyElement> setValue) {
        if (contingencyElements.size() == 1) {
            ComputedContingencyElement element = contingencyElements.iterator().next();
            LfBranch lfBranch = element.getLfBranch();
            ClosedBranchSide1DcFlowEquationTerm p1 = element.getLfBranchEquation();
            // we solve a*alpha = b
            double a = lfBranch.getPiModel().getX() - (contingenciesStates.get(p1.getVariables().get(0).getRow(), element.getContingencyIndex())
                    - contingenciesStates.get(p1.getVariables().get(1).getRow(), element.getContingencyIndex()));
            double b = states.get(p1.getVariables().get(0).getRow(), columnState) - states.get(p1.getVariables().get(1).getRow(), columnState);
            setValue.accept(element, b / a);
        } else {
            // FIXME: direct resolution if contingencyElements.size() == 2
            ComputedContingencyElement.setLocalIndexes(contingencyElements);
            DenseMatrix rhs = new DenseMatrix(contingencyElements.size(), 1);
            DenseMatrix matrix = new DenseMatrix(contingencyElements.size(), contingencyElements.size());
            for (ComputedContingencyElement element : contingencyElements) {
                LfBranch lfBranch = element.getLfBranch();
                ClosedBranchSide1DcFlowEquationTerm p1 = element.getLfBranchEquation();
                rhs.set(element.getLocalIndex(), 0, states.get(p1.getVariables().get(0).getRow(), columnState)
                        - states.get(p1.getVariables().get(1).getRow(), columnState)
                );
                for (ComputedContingencyElement element2 : contingencyElements) {
                    double value = 0d;
                    if (element.equals(element2)) {
                        value = lfBranch.getPiModel().getX();
                    }
                    value = value - (contingenciesStates.get(p1.getVariables().get(0).getRow(), element2.getContingencyIndex())
                            - contingenciesStates.get(p1.getVariables().get(1).getRow(), element2.getContingencyIndex()));
                    matrix.set(element.getLocalIndex(), element2.getLocalIndex(), value);
                }
            }
            LUDecomposition lu = matrix.decomposeLU();
            lu.solve(rhs); // rhs now contains state matrix
            contingencyElements.forEach(element -> setValue.accept(element, rhs.get(element.getLocalIndex(), 0)));
        }
    }

    private Set<ComputedContingencyElement> getGroupOfElementsBreakingConnectivity(LfNetwork lfNetwork, DenseMatrix contingenciesStates,
                                                                                   Collection<ComputedContingencyElement> contingencyElements,
                                                                                   EquationSystem<DcVariableType, DcEquationType> equationSystem) {
        // use a sensitivity-criterion to detect the loss of connectivity after a contingency
        // we consider a +1 -1 on a line, and we observe the sensitivity of these injections on the other contingency elements
        // if the sum of the sensitivities (in absolute value) is 1, it means that all the flow is going through the lines with a non-zero sensitivity
        // thus, losing these lines will lose the connectivity
        Set<ComputedContingencyElement> groupOfElementsBreakingConnectivity = new LinkedHashSet<>();
        for (ComputedContingencyElement element : contingencyElements) {
            Set<ComputedContingencyElement> responsibleElements = new LinkedHashSet<>();
            double sum = 0d;
            for (ComputedContingencyElement element2 : contingencyElements) {
                LfBranch branch = lfNetwork.getBranchById(element2.getElement().getId());
                ClosedBranchSide1DcFlowEquationTerm p = equationSystem.getEquationTerm(ElementType.BRANCH, branch.getNum(), ClosedBranchSide1DcFlowEquationTerm.class);
                double value = Math.abs(p.calculateSensi(contingenciesStates, element.getContingencyIndex()));
                if (value > CONNECTIVITY_LOSS_THRESHOLD) {
                    responsibleElements.add(element2);
                }
                sum += value;
            }
            if (sum > 1d - CONNECTIVITY_LOSS_THRESHOLD) {
                // all lines that have a non-0 sensitivity associated to "element" breaks the connectivity
                groupOfElementsBreakingConnectivity.addAll(responsibleElements);
            }
        }
        return groupOfElementsBreakingConnectivity;
    }

    protected void fillRhsContingency(final LfNetwork lfNetwork, final EquationSystem<DcVariableType, DcEquationType> equationSystem,
                                      final Collection<ComputedContingencyElement> contingencyElements, final Matrix rhs) {
        for (ComputedContingencyElement element : contingencyElements) {
            LfBranch lfBranch = lfNetwork.getBranchById(element.getElement().getId());
            if (lfBranch.getBus1() == null || lfBranch.getBus2() == null) {
                continue;
            }
            LfBus bus1 = lfBranch.getBus1();
            LfBus bus2 = lfBranch.getBus2();
            if (bus1.isSlack()) {
                Equation<DcVariableType, DcEquationType> p = equationSystem.getEquation(bus2.getNum(), DcEquationType.BUS_TARGET_P).orElseThrow(IllegalStateException::new);
                rhs.set(p.getColumn(), element.getContingencyIndex(), -1);
            } else if (bus2.isSlack()) {
                Equation<DcVariableType, DcEquationType> p = equationSystem.getEquation(bus1.getNum(), DcEquationType.BUS_TARGET_P).orElseThrow(IllegalStateException::new);
                rhs.set(p.getColumn(), element.getContingencyIndex(), 1);
            } else {
                Equation<DcVariableType, DcEquationType> p1 = equationSystem.getEquation(bus1.getNum(), DcEquationType.BUS_TARGET_P).orElseThrow(IllegalStateException::new);
                Equation<DcVariableType, DcEquationType> p2 = equationSystem.getEquation(bus2.getNum(), DcEquationType.BUS_TARGET_P).orElseThrow(IllegalStateException::new);
                rhs.set(p1.getColumn(), element.getContingencyIndex(), 1);
                rhs.set(p2.getColumn(), element.getContingencyIndex(), -1);
            }
        }
    }

    protected DenseMatrix initContingencyRhs(LfNetwork lfNetwork, EquationSystem<DcVariableType, DcEquationType> equationSystem, Collection<ComputedContingencyElement> contingencyElements) {
        DenseMatrix rhs = new DenseMatrix(equationSystem.getSortedEquationsToSolve().size(), contingencyElements.size());
        fillRhsContingency(lfNetwork, equationSystem, contingencyElements, rhs);
        return rhs;
    }

    private void detectPotentialConnectivityLoss(LfNetwork lfNetwork, DenseMatrix states, List<PropagatedContingency> contingencies,
                                                 Map<String, ComputedContingencyElement> contingencyElementByBranch,
                                                 EquationSystem<DcVariableType, DcEquationType> equationSystem, Collection<PropagatedContingency> nonLosingConnectivityContingencies,
                                                 Map<Set<ComputedContingencyElement>, List<PropagatedContingency>> contingenciesByGroupOfElementsBreakingConnectivity) {
        for (PropagatedContingency contingency : contingencies) {
            Set<ComputedContingencyElement> groupOfElementsBreakingConnectivity = getGroupOfElementsBreakingConnectivity(lfNetwork, states,
                    contingency.getBranchIdsToOpen().stream().map(contingencyElementByBranch::get).collect(Collectors.toList()), equationSystem);
            if (groupOfElementsBreakingConnectivity.isEmpty()) { // connectivity not broken
                nonLosingConnectivityContingencies.add(contingency);
            } else {
                contingenciesByGroupOfElementsBreakingConnectivity.computeIfAbsent(groupOfElementsBreakingConnectivity, key -> new LinkedList<>()).add(contingency);
            }
        }
    }

    static class ConnectivityAnalysisResult {

        private Map<LfSensitivityFactor<DcVariableType, DcEquationType>, Double> predefinedResultsSensi;

        private Map<LfSensitivityFactor<DcVariableType, DcEquationType>, Double> predefinedResultsRef;

        private Collection<PropagatedContingency> contingencies = new HashSet<>();

        private Set<String> elementsToReconnect;

        private Set<LfBus> disabledBuses;

        private Set<LfBus> slackConnectedComponent;

        ConnectivityAnalysisResult(Collection<LfSensitivityFactor<DcVariableType, DcEquationType>> factors, Set<ComputedContingencyElement> elementsBreakingConnectivity,
                                   GraphDecrementalConnectivity<LfBus> connectivity, LfNetwork lfNetwork) {
            elementsToReconnect = computeElementsToReconnect(connectivity, elementsBreakingConnectivity);
            disabledBuses = connectivity.getNonConnectedVertices(lfNetwork.getSlackBus());
            slackConnectedComponent = new HashSet<>(lfNetwork.getBuses());
            slackConnectedComponent.removeAll(disabledBuses);
            predefinedResultsSensi = new HashMap<>();
            predefinedResultsRef = new HashMap<>();
            for (LfSensitivityFactor<DcVariableType, DcEquationType> factor : factors) {
                if (factor.getStatus() == LfSensitivityFactor.Status.VALID) {
                    // after a contingency, we check if the factor function and the variable are in different connected components
                    boolean variableConnected = factor.isVariableConnectedToSlackComponent(slackConnectedComponent);
                    boolean functionConnected = factor.isFunctionConnectedToSlackComponent(slackConnectedComponent);
                    if (!variableConnected && functionConnected) {
                        // VALID_ONLY_FOR_FUNCTION status
                        predefinedResultsSensi.put(factor, 0d);
                    }
                    if (!variableConnected && !functionConnected) {
                        // SKIP status
                        predefinedResultsSensi.put(factor, Double.NaN);
                        predefinedResultsRef.put(factor, Double.NaN);
                    }
                    if (variableConnected && !functionConnected) {
                        // ZERO status
                        predefinedResultsSensi.put(factor, 0d);
                        predefinedResultsRef.put(factor, Double.NaN);
                    }
                } else if (factor.getStatus() == LfSensitivityFactor.Status.VALID_ONLY_FOR_FUNCTION) {
                    // Sensitivity equals 0 for VALID_REFERENCE factors
                    predefinedResultsSensi.put(factor, 0d);
                    if (!factor.isFunctionConnectedToSlackComponent(slackConnectedComponent)) {
                        // The reference is not in the main componant of the post contingency network.
                        // Therefore, its value cannot be computed.
                        predefinedResultsRef.put(factor, Double.NaN);
                    }
                }
            }
        }

        void setSensitivityValuePredefinedResults() {
            predefinedResultsSensi.forEach(LfSensitivityFactor::setSensitivityValuePredefinedResult);
        }

        void setFunctionPredefinedResults() {
            predefinedResultsRef.forEach(LfSensitivityFactor::setFunctionPredefinedResult);
        }

        public Collection<PropagatedContingency> getContingencies() {
            return contingencies;
        }

        public Set<String> getElementsToReconnect() {
            return elementsToReconnect;
        }

        public Set<LfBus> getDisabledBuses() {
            return disabledBuses;
        }

        public Set<LfBus> getSlackConnectedComponent() {
            return slackConnectedComponent;
        }

        private static Set<String> computeElementsToReconnect(GraphDecrementalConnectivity<LfBus> connectivity, Set<ComputedContingencyElement> breakingConnectivityCandidates) {
            Set<String> elementsToReconnect = new LinkedHashSet<>();

            Map<Pair<Integer, Integer>, ComputedContingencyElement> elementByConnectedComponents = new LinkedHashMap<>();
            for (ComputedContingencyElement element : breakingConnectivityCandidates) {
                int bus1Cc = connectivity.getComponentNumber(element.getLfBranch().getBus1());
                int bus2Cc = connectivity.getComponentNumber(element.getLfBranch().getBus2());

                Pair<Integer, Integer> pairOfCc = bus1Cc > bus2Cc ? Pair.of(bus2Cc, bus1Cc) : Pair.of(bus1Cc, bus2Cc);
                // we only need to reconnect one line to restore connectivity
                elementByConnectedComponents.put(pairOfCc, element);
            }

            Map<Integer, Set<Integer>> connections = new HashMap<>();
            for (int i = 0; i < connectivity.getSmallComponents().size() + 1; i++) {
                connections.put(i, Collections.singleton(i));
            }

            for (Map.Entry<Pair<Integer, Integer>, ComputedContingencyElement> elementsByCc : elementByConnectedComponents.entrySet()) {
                Integer cc1 = elementsByCc.getKey().getKey();
                Integer cc2 = elementsByCc.getKey().getValue();
                if (connections.get(cc1).contains(cc2)) {
                    // cc are already connected
                    continue;
                }
                elementsToReconnect.add(elementsByCc.getValue().getElement().getId());
                Set<Integer> newCc = new HashSet<>();
                newCc.addAll(connections.get(cc1));
                newCc.addAll(connections.get(cc2));
                newCc.forEach(integer -> connections.put(integer, newCc));
            }

            return elementsToReconnect;
        }
    }

    private Map<Set<ComputedContingencyElement>, ConnectivityAnalysisResult> computeConnectivityData(LfNetwork lfNetwork, SensitivityFactorHolder<DcVariableType, DcEquationType> factorHolder,
                                                                                                     Map<Set<ComputedContingencyElement>, List<PropagatedContingency>> contingenciesByGroupOfElementsBreakingConnectivity,
                                                                                                     Collection<PropagatedContingency> nonLosingConnectivityContingencies) {
        Map<Set<ComputedContingencyElement>, ConnectivityAnalysisResult> connectivityAnalysisResults = new LinkedHashMap<>();
        if (contingenciesByGroupOfElementsBreakingConnectivity.isEmpty()) {
            return connectivityAnalysisResults;
        }

        GraphDecrementalConnectivity<LfBus> connectivity = lfNetwork.getConnectivity();
        for (Map.Entry<Set<ComputedContingencyElement>, List<PropagatedContingency>> groupOfElementPotentiallyBreakingConnectivity : contingenciesByGroupOfElementsBreakingConnectivity.entrySet()) {
            Set<ComputedContingencyElement> breakingConnectivityCandidates = groupOfElementPotentiallyBreakingConnectivity.getKey();
            List<PropagatedContingency> contingencyList = groupOfElementPotentiallyBreakingConnectivity.getValue();
            cutConnectivity(lfNetwork, connectivity, breakingConnectivityCandidates.stream().map(ComputedContingencyElement::getElement).map(ContingencyElement::getId).collect(Collectors.toSet()));

            // filter the branches that really impacts connectivity
            Set<ComputedContingencyElement> breakingConnectivityElements = breakingConnectivityCandidates.stream().filter(element -> {
                LfBranch lfBranch = element.getLfBranch();
                return connectivity.getComponentNumber(lfBranch.getBus1()) != connectivity.getComponentNumber(lfBranch.getBus2());
            }).collect(Collectors.toCollection(LinkedHashSet::new));
            if (breakingConnectivityElements.isEmpty()) {
                // we did not break any connectivity
                nonLosingConnectivityContingencies.addAll(contingencyList);
            } else {
                // only compute for factors that have to be computed for this contingency lost
                List<String> contingenciesIds = contingencyList.stream().map(contingency -> contingency.getContingency().getId()).collect(Collectors.toList());

                List<LfSensitivityFactor<DcVariableType, DcEquationType>> lfFactors = factorHolder.getFactorsForContingencies(contingenciesIds).stream()
                        .filter(factor -> factor.getStatus() == LfSensitivityFactor.Status.VALID || factor.getStatus() == LfSensitivityFactor.Status.VALID_ONLY_FOR_FUNCTION)
                        .collect(Collectors.toList());
                if (!lfFactors.isEmpty()) {
                    connectivityAnalysisResults.computeIfAbsent(breakingConnectivityElements, branches -> new ConnectivityAnalysisResult(lfFactors, branches, connectivity, lfNetwork)).getContingencies().addAll(contingencyList);
                }
            }
            connectivity.reset();
        }
        return connectivityAnalysisResults;
    }

    private static void addConverterStation(LfNetwork lfNetwork, HvdcConverterStation<?> converterStation,
                                            Set<Pair<LfBus, LccConverterStation>> lccs, Set<LfVscConverterStationImpl> vscs) {
        if (converterStation instanceof VscConverterStation) {
            LfVscConverterStationImpl vsc = (LfVscConverterStationImpl) lfNetwork.getGeneratorById(converterStation.getId());
            if (vsc != null) {
                vscs.add(vsc);
            }
        } else {
            LfBus bus = lfNetwork.getBusById(converterStation.getTerminal().getBusView().getBus().getId());
            if (bus != null) {
                lccs.add(Pair.of(bus, (LccConverterStation) converterStation));
            }
        }
    }

    private void applyInjectionContingencies(Network network, LfNetwork lfNetwork, PropagatedContingency contingency,
                                             Set<LfGenerator> participatingGeneratorsToRemove, List<BusState> busStates,
                                             LoadFlowParameters lfParameters) {
        // it applies on the network the loss of DC lines contained in the contingency.
        // it applies on the network the loss of generators contained in the contingency.
        // it applies on the network the loss of loads contained in the contingency.
        // Buses state are stored.

        // DC lines.
        Set<Pair<LfBus, LccConverterStation>> lccs = new HashSet<>();
        Set<LfVscConverterStationImpl> vscs = new HashSet<>();
        for (String hvdcId : contingency.getHvdcIdsToOpen()) {
            HvdcLine hvdcLine = network.getHvdcLine(hvdcId);
            addConverterStation(lfNetwork, hvdcLine.getConverterStation1(), lccs, vscs);
            addConverterStation(lfNetwork, hvdcLine.getConverterStation2(), lccs, vscs);
        }

        // generators.
        Set<LfGeneratorImpl> generators = new HashSet<>();
        for (String generatorId : contingency.getGeneratorIdsToLose()) {
            LfGenerator generator = lfNetwork.getGeneratorById(generatorId);
            if (generator != null) { // because could not be in main compoment
                generators.add((LfGeneratorImpl) generator);
            }
        }

        for (Map.Entry<String, PowerShift> e : contingency.getLoadIdsToShift().entrySet()) {
            LfBus lfBus = lfNetwork.getBusById(e.getKey());
            if (lfBus != null) { // because could not be in main compoment
                busStates.add(BusState.save(lfBus));
            }
        }

        lccs.stream().map(Pair::getKey).forEach(b -> busStates.add(BusState.save(b)));
        vscs.stream().map(LfGenerator::getBus).forEach(b -> busStates.add(BusState.save(b)));
        generators.stream().map(LfGenerator::getBus).forEach(b -> busStates.add(BusState.save(b)));

        for (Pair<LfBus, LccConverterStation> busAndlcc : lccs) {
            LfBus bus = busAndlcc.getKey();
            LccConverterStation lcc = busAndlcc.getValue();
<<<<<<< HEAD
            HvdcLine line = lcc.getHvdcLine();
            bus.setLoadTargetP(bus.getLoadTargetP() - HvdcConverterStations.getLccConverterStationLoadTargetP(lcc, line) / PerUnit.SB);
=======
            bus.setLoadTargetP(bus.getLoadTargetP() - HvdcConverterStations.getConverterStationTargetP(lcc) / PerUnit.SB);
>>>>>>> f6359e65
        }

        for (LfVscConverterStationImpl vsc : vscs) {
            vsc.setTargetP(0);
        }

        boolean distributedSlackOnGenerators = isDistributedSlackOnGenerators(lfParameters);
        for (LfGeneratorImpl generator : generators) {
            generator.setTargetP(0);
            if (distributedSlackOnGenerators && generator.isParticipating()) {
                generator.setParticipating(false);
                participatingGeneratorsToRemove.add(generator);
            }
        }

        for (Map.Entry<String, PowerShift> e : contingency.getLoadIdsToShift().entrySet()) {
            LfBus lfBus = lfNetwork.getBusById(e.getKey());
            if (lfBus != null) { // because could not be in main compoment
                PowerShift shift = e.getValue();
                double p0 = shift.getActive();
                lfBus.setLoadTargetP(lfBus.getLoadTargetP() - LfContingency.getUpdatedLoadP0(lfBus, lfParameters, p0, shift.getVariableActive()));
                lfBus.getLfLoads().setAbsVariableLoadTargetP(lfBus.getLfLoads().getAbsVariableLoadTargetP() - Math.abs(shift.getVariableActive()) * PerUnit.SB);
            }
        }
    }

    public DenseMatrix calculateStates(JacobianMatrix<DcVariableType, DcEquationType> j, EquationSystem<DcVariableType, DcEquationType> equationSystem,
                                       List<SensitivityFactorGroup<DcVariableType, DcEquationType>> factorGroups,
                                       List<ParticipatingElement> participatingElements) {

        Map<LfBus, Double> slackParticipationByBus = participatingElements.stream().collect(Collectors.toMap(
            ParticipatingElement::getLfBus,
            element -> -element.getFactor(),
            Double::sum
        ));
        DenseMatrix states = initFactorsRhs(equationSystem, factorGroups, slackParticipationByBus);
        j.solveTransposed(states);
        setBaseCaseSensitivityValues(factorGroups, states);
        return states;
    }

    public void calculateContingencySensitivityValues(PropagatedContingency contingency, List<SensitivityFactorGroup<DcVariableType, DcEquationType>> factorGroups, DenseMatrix factorStates, DenseMatrix contingenciesStates,
                                                      DenseMatrix flowStates, Collection<ComputedContingencyElement> contingencyElements, SensitivityValueWriter valueWriter, Network network,
                                                      LfNetwork lfNetwork, LoadFlowParameters lfParameters,  OpenLoadFlowParameters lfParametersExt, JacobianMatrix<DcVariableType, DcEquationType> j, EquationSystem<DcVariableType, DcEquationType> equationSystem,
                                                      DcLoadFlowEngine dcLoadFlowEngine, SensitivityFactorHolder<DcVariableType, DcEquationType> factorHolder, List<ParticipatingElement> participatingElements,
                                                      Collection<LfBus> disabledBuses, Collection<LfBranch> disabledBranches, Reporter reporter) {
        List<LfSensitivityFactor<DcVariableType, DcEquationType>> factors = factorHolder.getFactorsForContingency(contingency.getContingency().getId());
        if (contingency.getHvdcIdsToOpen().isEmpty() && contingency.getGeneratorIdsToLose().isEmpty() && contingency.getLoadIdsToShift().isEmpty()) {
            calculateSensitivityValues(factors, factorStates, contingenciesStates, flowStates, contingencyElements,
                    contingency, valueWriter);
        } else {
            // if we have a contingency including the loss of a DC line or a generator
            // if we have a contingency including the loss of a generator
            // if we have a contingency including the loss of a DC line or a generator or a load

            List<BusState> busStates = new ArrayList<>();
            Set<LfGenerator> participatingGeneratorsToRemove = new HashSet<>();
            applyInjectionContingencies(network, lfNetwork, contingency, participatingGeneratorsToRemove, busStates, lfParameters);

            List<ParticipatingElement> newParticipatingElements = participatingElements;
            DenseMatrix newFactorStates = factorStates;
            boolean participatingElementsChanged = (isDistributedSlackOnGenerators(lfParameters) && !contingency.getGeneratorIdsToLose().isEmpty())
                    || (isDistributedSlackOnLoads(lfParameters) && !contingency.getLoadIdsToShift().isEmpty());
            if (participatingElementsChanged) {
                if (isDistributedSlackOnGenerators(lfParameters)) {
                    // deep copy of participatingElements, removing the participating LfGeneratorImpl whose targetP has been set to 0
                    newParticipatingElements = participatingElements.stream()
                            .filter(participatingElement -> !participatingGeneratorsToRemove.contains(participatingElement.getElement()))
                            .map(participatingElement -> new ParticipatingElement(participatingElement.getElement(), participatingElement.getFactor()))
                            .collect(Collectors.toList());
                    normalizeParticipationFactors(newParticipatingElements, "LfGenerators");
                } else { // slack distribution on loads
                    newParticipatingElements = getParticipatingElements(lfNetwork.getBuses(), lfParameters, lfParametersExt);
                }
                newFactorStates = calculateStates(j, equationSystem, factorGroups, newParticipatingElements);
            }

            DenseMatrix newFlowStates = setReferenceActivePowerFlows(dcLoadFlowEngine, equationSystem, j, factors, lfParameters,
                newParticipatingElements, disabledBuses, disabledBranches, reporter);

            calculateSensitivityValues(factors, newFactorStates, contingenciesStates, newFlowStates, contingencyElements, contingency, valueWriter);

            ElementState.restore(busStates);
            if (participatingElementsChanged) {
                setBaseCaseSensitivityValues(factorGroups, factorStates);
            }
        }
    }

    private JacobianMatrix<DcVariableType, DcEquationType> createJacobianMatrix(LfNetwork network, EquationSystem<DcVariableType, DcEquationType> equationSystem, VoltageInitializer voltageInitializer) {
        DcLoadFlowEngine.initStateVector(network, equationSystem, voltageInitializer);
        return new JacobianMatrix<>(equationSystem, matrixFactory);
    }

    private static DcLoadFlowParameters createDcLoadFlowParameters(LfNetworkParameters networkParameters, MatrixFactory matrixFactory,
                                                                   LoadFlowParameters lfParameters) {
        var equationSystemCreationParameters = new DcEquationSystemCreationParameters(true,
                                                                                      true,
                                                                                      true,
                                                                                      lfParameters.isDcUseTransformerRatio());

        return new DcLoadFlowParameters(networkParameters,
                                        equationSystemCreationParameters,
                                        matrixFactory,
                                        lfParameters.isDistributedSlack(),
                                        lfParameters.getBalanceType(),
                                        true);
    }

    public void analyse(Network network, List<PropagatedContingency> contingencies, List<SensitivityVariableSet> variableSets,
                        LoadFlowParameters lfParameters, OpenLoadFlowParameters lfParametersExt, SensitivityFactorReader factorReader,
                        SensitivityValueWriter valueWriter, Reporter reporter) {
        Objects.requireNonNull(network);
        Objects.requireNonNull(contingencies);
        Objects.requireNonNull(variableSets);
        Objects.requireNonNull(lfParameters);
        Objects.requireNonNull(lfParametersExt);
        Objects.requireNonNull(factorReader);
        Objects.requireNonNull(valueWriter);

        Stopwatch stopwatch = Stopwatch.createStarted();

        // create the network (we only manage main connected component)
        SlackBusSelector slackBusSelector = SlackBusSelector.fromMode(lfParametersExt.getSlackBusSelectionMode(), lfParametersExt.getSlackBusesIds());
        LfNetworkParameters lfNetworkParameters = new LfNetworkParameters(slackBusSelector,
                                                                          connectivityFactory,
                                                                          false,
                                                                          true,
                                                                          lfParameters.isTwtSplitShuntAdmittance(),
                                                                          false,
                                                                          lfParametersExt.getPlausibleActivePowerLimit(),
                                                                          false,
                                                                          true,
                                                                          lfParameters.getCountriesToBalance(),
                                                                          lfParameters.getBalanceType() == LoadFlowParameters.BalanceType.PROPORTIONAL_TO_CONFORM_LOAD,
                                                                          false,
                                                                          false,
                                                                          false,
                                                                          false,
                                                                          true,
                                                                          false,
                                                                          false);
        List<LfNetwork> lfNetworks = Networks.load(network, lfNetworkParameters, reporter);
        LfNetwork lfNetwork = lfNetworks.get(0);
        checkContingencies(lfNetwork, contingencies);
        checkLoadFlowParameters(lfParameters);

        Map<String, SensitivityVariableSet> variableSetsById = variableSets.stream().collect(Collectors.toMap(SensitivityVariableSet::getId, Function.identity()));
        SensitivityFactorHolder<DcVariableType, DcEquationType> factorHolder = readAndCheckFactors(network, variableSetsById, factorReader, lfNetwork);
        List<LfSensitivityFactor<DcVariableType, DcEquationType>> lfFactors = factorHolder.getAllFactors();

        lfFactors.stream()
                .filter(lfFactor -> lfFactor.getFunctionType() != SensitivityFunctionType.BRANCH_ACTIVE_POWER
                    || (lfFactor.getVariableType() != SensitivityVariableType.INJECTION_ACTIVE_POWER
                    && lfFactor.getVariableType() != SensitivityVariableType.TRANSFORMER_PHASE
                    && lfFactor.getVariableType() != SensitivityVariableType.HVDC_LINE_ACTIVE_POWER))
                .findFirst()
                .ifPresent(ignored -> {
                    throw new PowsyblException("Only variables of type TRANSFORMER_PHASE or INJECTION_ACTIVE_POWER, and functions of type BRANCH_ACTIVE_POWER are yet supported in DC");
                });

        LOGGER.info("Running DC sensitivity analysis with {} factors and {} contingencies",  lfFactors.size(), contingencies.size());

        var dcLoadFlowParameters = createDcLoadFlowParameters(lfNetworkParameters, matrixFactory, lfParameters);

        DcLoadFlowEngine dcLoadFlowEngine = new DcLoadFlowEngine(lfNetworks, dcLoadFlowParameters);

        // create DC equation system for sensitivity analysis
        EquationSystem<DcVariableType, DcEquationType> equationSystem = DcEquationSystem.create(lfNetwork, dcLoadFlowParameters.getEquationSystemCreationParameters());

        writeSkippedFactors(lfFactors, valueWriter);

        // next we only work with valid factors
        lfFactors = lfFactors.stream().filter(factor -> factor.getStatus() == LfSensitivityFactor.Status.VALID || factor.getStatus() == LfSensitivityFactor.Status.VALID_ONLY_FOR_FUNCTION).collect(Collectors.toList());

        // index factors by variable group to compute the minimal number of states
        List<SensitivityFactorGroup<DcVariableType, DcEquationType>> factorGroups = createFactorGroups(lfFactors.stream().filter(factor -> factor.getStatus() == LfSensitivityFactor.Status.VALID).collect(Collectors.toList()));

        boolean hasMultiVariables = factorGroups.stream().anyMatch(MultiVariablesFactorGroup.class::isInstance);

        // compute the participation for each injection factor (+1 on the injection and then -participation factor on all
        // buses that contain elements participating to slack distribution)
        List<ParticipatingElement> participatingElements;
        Map<LfBus, Double> slackParticipationByBus;
        if (lfParameters.isDistributedSlack()) {
            participatingElements = getParticipatingElements(lfNetwork.getBuses(), lfParameters, lfParametersExt);
            slackParticipationByBus = participatingElements.stream().collect(Collectors.toMap(
                ParticipatingElement::getLfBus,
                element -> -element.getFactor(),
                Double::sum
            ));
        } else {
            participatingElements = new ArrayList<>();
            slackParticipationByBus = Collections.singletonMap(lfNetwork.getSlackBus(), -1d);
        }

        // prepare management of contingencies
        Map<String, ComputedContingencyElement> contingencyElementByBranch =
            contingencies.stream()
                             .flatMap(contingency -> contingency.getBranchIdsToOpen().stream())
                             .map(branch -> new ComputedContingencyElement(new BranchContingency(branch), lfNetwork, equationSystem))
                             .filter(element -> element.getLfBranchEquation() != null)
                             .collect(Collectors.toMap(
                                 computedContingencyElement -> computedContingencyElement.getElement().getId(),
                                 computedContingencyElement -> computedContingencyElement,
                                 (existing, replacement) -> existing,
                                 LinkedHashMap::new
                             ));
        ComputedContingencyElement.setContingencyIndexes(contingencyElementByBranch.values());

        // create jacobian matrix either using calculated voltages from pre-contingency network or nominal voltages
        VoltageInitializer voltageInitializer = lfParameters.getVoltageInitMode() == LoadFlowParameters.VoltageInitMode.PREVIOUS_VALUES ? new PreviousValueVoltageInitializer()
                : new UniformValueVoltageInitializer();
        try (JacobianMatrix<DcVariableType, DcEquationType> j = createJacobianMatrix(lfNetwork, equationSystem, voltageInitializer)) {

            // run DC load on pre-contingency network
            DenseMatrix flowStates = setReferenceActivePowerFlows(dcLoadFlowEngine, equationSystem, j, lfFactors, lfParameters, participatingElements, Collections.emptyList(), Collections.emptyList(), reporter);

            // compute the pre-contingency sensitivity values + the states with +1 -1 to model the contingencies
            DenseMatrix factorsStates = initFactorsRhs(equationSystem, factorGroups, slackParticipationByBus); // this is the rhs for the moment
            DenseMatrix contingenciesStates = initContingencyRhs(lfNetwork, equationSystem, contingencyElementByBranch.values()); // rhs with +1 -1 on contingency elements
            j.solveTransposed(factorsStates); // states for the sensitivity factors
            j.solveTransposed(contingenciesStates); // states for the +1 -1 of contingencies

            // sensitivity values for pre-contingency network
            setBaseCaseSensitivityValues(factorGroups, factorsStates);
            calculateSensitivityValues(factorHolder.getFactorsForBaseNetwork(), factorsStates, contingenciesStates, flowStates,
                    Collections.emptyList(), null, valueWriter);

            // connectivity analysis by contingency
            // we have to compute sensitivities and reference functions in a different way depending on either or not the contingency breaks connectivity
            // so, we will index contingencies by a list of branch that may breaks connectivity
            // for example, if in the network, loosing line L1 breaks connectivity, and loosing L2 and L3 together breaks connectivity,
            // the index would be: {L1, L2, L3}
            // a contingency involving a phase tap changer loss has to be treated separately
            Collection<PropagatedContingency> nonLosingConnectivityContingencies = new LinkedList<>();
            Map<Set<ComputedContingencyElement>, List<PropagatedContingency>> contingenciesByGroupOfElementsBreakingConnectivity = new LinkedHashMap<>();

            detectPotentialConnectivityLoss(lfNetwork, contingenciesStates, contingencies, contingencyElementByBranch, equationSystem,
                    nonLosingConnectivityContingencies, contingenciesByGroupOfElementsBreakingConnectivity);

            // process connectivity data for all contingencies that potentially lose connectivity
            Map<Set<ComputedContingencyElement>, ConnectivityAnalysisResult> connectivityAnalysisResults = computeConnectivityData(lfNetwork, factorHolder, contingenciesByGroupOfElementsBreakingConnectivity, nonLosingConnectivityContingencies);
            PhaseTapChangerContingenciesIndexing phaseTapChangerContingenciesIndexing = new PhaseTapChangerContingenciesIndexing(nonLosingConnectivityContingencies, contingencyElementByBranch);

            // compute the contingencies without loss of connectivity
            // first we compute the ones without loss of phase tap changers (because we reuse the load flows from the pre contingency network for all of them)
            for (PropagatedContingency contingency : phaseTapChangerContingenciesIndexing.getContingenciesWithoutPhaseTapChangerLoss()) {
                List<ComputedContingencyElement> contingencyElements = contingency.getBranchIdsToOpen().stream().map(contingencyElementByBranch::get).collect(Collectors.toList());
                calculateContingencySensitivityValues(contingency, factorGroups, factorsStates, contingenciesStates, flowStates, contingencyElements, valueWriter,
                        network, lfNetwork, lfParameters, lfParametersExt, j, equationSystem, dcLoadFlowEngine, factorHolder, participatingElements,
                        Collections.emptyList(), Collections.emptyList(), reporter);
            }

            // then we compute the ones involving the loss of a phase tap changer (because we need to recompute the load flows)
            for (Map.Entry<Set<LfBranch>, Collection<PropagatedContingency>> entry : phaseTapChangerContingenciesIndexing.getContingenciesIndexedByPhaseTapChangers().entrySet()) {
                Set<LfBranch> removedPhaseTapChangers = entry.getKey();
                Collection<PropagatedContingency> propagatedContingencies = entry.getValue();
                List<String> contingenciesIds = propagatedContingencies.stream().map(c -> c.getContingency().getId()).collect(Collectors.toList());
                List<LfSensitivityFactor<DcVariableType, DcEquationType>> lfFactorsForContingencies = factorHolder.getFactorsForContingencies(contingenciesIds).stream()
                        .filter(factor -> factor.getStatus() == LfSensitivityFactor.Status.VALID || factor.getStatus() == LfSensitivityFactor.Status.VALID_ONLY_FOR_FUNCTION)
                        .collect(Collectors.toList());
                if (!lfFactorsForContingencies.isEmpty()) {
                    flowStates = setReferenceActivePowerFlows(dcLoadFlowEngine, equationSystem, j, lfFactorsForContingencies, lfParameters, participatingElements, Collections.emptyList(), removedPhaseTapChangers, reporter);
                }
                for (PropagatedContingency contingency : propagatedContingencies) {
                    List<ComputedContingencyElement> contingencyElements = contingency.getBranchIdsToOpen().stream().map(contingencyElementByBranch::get).collect(Collectors.toList());
                    calculateContingencySensitivityValues(contingency, factorGroups, factorsStates, contingenciesStates, flowStates, contingencyElements, valueWriter,
                            network, lfNetwork, lfParameters, lfParametersExt, j, equationSystem, dcLoadFlowEngine, factorHolder, participatingElements,
                            Collections.emptyList(), removedPhaseTapChangers, reporter);
                }
            }

            if (contingenciesByGroupOfElementsBreakingConnectivity.isEmpty()) {
                return;
            }

            // compute the contingencies with loss of connectivity
            for (ConnectivityAnalysisResult connectivityAnalysisResult : connectivityAnalysisResults.values()) {
                List<String> contingenciesIds = connectivityAnalysisResult.getContingencies().stream().map(c -> c.getContingency().getId()).collect(Collectors.toList());
                List<LfSensitivityFactor<DcVariableType, DcEquationType>> lfFactorsForContingencies = factorHolder.getFactorsForContingencies(contingenciesIds).stream()
                        .filter(factor -> factor.getStatus() == LfSensitivityFactor.Status.VALID || factor.getStatus() == LfSensitivityFactor.Status.VALID_ONLY_FOR_FUNCTION)
                        .collect(Collectors.toList());

                // we need to reset predefined values for factor that need to be calculated for this set of contingency
                // predefined may have be set by a previous set of contingency with loss of connectivity
                lfFactorsForContingencies.forEach(factor -> factor.setSensitivityValuePredefinedResult(null));
                lfFactorsForContingencies.forEach(factor -> factor.setFunctionPredefinedResult(null));
                connectivityAnalysisResult.setSensitivityValuePredefinedResults();
                connectivityAnalysisResult.setFunctionPredefinedResults();

                Set<LfBus> disabledBuses = connectivityAnalysisResult.getDisabledBuses();

                // null and unused if slack is not distributed
                List<ParticipatingElement> participatingElementsForThisConnectivity = participatingElements;
                boolean rhsChanged = false; // true if there if the disabled buses changes the slack distribution, or the GLSK
                DenseMatrix factorStateForThisConnectivity = factorsStates;
                if (lfParameters.isDistributedSlack()) {
                    rhsChanged = participatingElements.stream().anyMatch(element -> disabledBuses.contains(element.getLfBus()));
                }
                if (hasMultiVariables) {
                    // some elements of the GLSK may not be in the connected component anymore, we recompute the injections
                    rhsChanged |= rescaleGlsk(factorGroups, disabledBuses);
                }

                // we need to recompute the factor states because the connectivity changed
                if (rhsChanged) {
                    Map<LfBus, Double> slackParticipationByBusForThisConnectivity;

                    if (lfParameters.isDistributedSlack()) {
                        participatingElementsForThisConnectivity = getParticipatingElements(connectivityAnalysisResult.getSlackConnectedComponent(), lfParameters, lfParametersExt); // will also be used to recompute the loadflow
                        slackParticipationByBusForThisConnectivity = participatingElementsForThisConnectivity.stream().collect(Collectors.toMap(
                            element -> lfNetwork.getBusById(element.getLfBus().getId()),
                            element -> -element.getFactor(),
                            Double::sum
                        ));
                    } else {
                        slackParticipationByBusForThisConnectivity = Collections.singletonMap(lfNetwork.getBusById(lfNetwork.getSlackBus().getId()), -1d);
                    }

                    factorStateForThisConnectivity = initFactorsRhs(equationSystem, factorGroups, slackParticipationByBusForThisConnectivity);
                    j.solveTransposed(factorStateForThisConnectivity); // get the states for the new connectivity
                    setBaseCaseSensitivityValues(factorGroups, factorStateForThisConnectivity); // use this state to compute the base sensitivity (without +1-1)
                }

                Set<String> elementsToReconnect = connectivityAnalysisResult.getElementsToReconnect();
                phaseTapChangerContingenciesIndexing = new PhaseTapChangerContingenciesIndexing(connectivityAnalysisResult.getContingencies(), contingencyElementByBranch, elementsToReconnect);

                if (!lfFactorsForContingencies.isEmpty()) {
                    flowStates = setReferenceActivePowerFlows(dcLoadFlowEngine, equationSystem, j, lfFactorsForContingencies, lfParameters,
                            participatingElementsForThisConnectivity, disabledBuses, Collections.emptyList(), reporter);
                }

                // compute contingencies without loss of phase tap changer
                for (PropagatedContingency contingency : phaseTapChangerContingenciesIndexing.getContingenciesWithoutPhaseTapChangerLoss()) {
                    Collection<ComputedContingencyElement> contingencyElements = contingency.getBranchIdsToOpen().stream().filter(element -> !elementsToReconnect.contains(element)).map(contingencyElementByBranch::get).collect(Collectors.toList());
                    calculateContingencySensitivityValues(contingency, factorGroups, factorStateForThisConnectivity, contingenciesStates, flowStates, contingencyElements, valueWriter,
                            network, lfNetwork, lfParameters, lfParametersExt, j, equationSystem, dcLoadFlowEngine, factorHolder, participatingElementsForThisConnectivity,
                            disabledBuses, Collections.emptyList(), reporter);
                }

                // then we compute the ones involving the loss of a phase tap changer (because we need to recompute the load flows)
                for (Map.Entry<Set<LfBranch>, Collection<PropagatedContingency>> entry1 : phaseTapChangerContingenciesIndexing.getContingenciesIndexedByPhaseTapChangers().entrySet()) {
                    Set<LfBranch> disabledPhaseTapChangers = entry1.getKey();
                    Collection<PropagatedContingency> propagatedContingencies = entry1.getValue();
                    List<String> contingenciesIds2 = propagatedContingencies.stream().map(c -> c.getContingency().getId()).collect(Collectors.toList());
                    List<LfSensitivityFactor<DcVariableType, DcEquationType>> lfFactorsForContingencies2 = factorHolder.getFactorsForContingencies(contingenciesIds2).stream()
                            .filter(factor -> factor.getStatus() == LfSensitivityFactor.Status.VALID || factor.getStatus() == LfSensitivityFactor.Status.VALID_ONLY_FOR_FUNCTION)
                            .collect(Collectors.toList());
                    if (!lfFactorsForContingencies2.isEmpty()) {
                        flowStates = setReferenceActivePowerFlows(dcLoadFlowEngine, equationSystem, j, lfFactorsForContingencies2, lfParameters, participatingElements, disabledBuses, disabledPhaseTapChangers, reporter);
                    }
                    for (PropagatedContingency contingency : propagatedContingencies) {
                        Collection<ComputedContingencyElement> contingencyElements = contingency.getBranchIdsToOpen().stream().filter(element -> !elementsToReconnect.contains(element)).map(contingencyElementByBranch::get).collect(Collectors.toList());
                        calculateContingencySensitivityValues(contingency, factorGroups, factorStateForThisConnectivity, contingenciesStates, flowStates, contingencyElements, valueWriter,
                                network, lfNetwork, lfParameters, lfParametersExt, j, equationSystem, dcLoadFlowEngine, factorHolder, participatingElementsForThisConnectivity,
                                disabledBuses, disabledPhaseTapChangers, reporter);
                    }
                }

                if (rhsChanged) {
                    setBaseCaseSensitivityValues(factorGroups, factorsStates); // we modified the rhs, we need to restore previous state
                }
            }
        }

        stopwatch.stop();
        LOGGER.info("DC sensitivity analysis done in {} ms", stopwatch.elapsed(TimeUnit.MILLISECONDS));
    }
}<|MERGE_RESOLUTION|>--- conflicted
+++ resolved
@@ -607,12 +607,7 @@
         for (Pair<LfBus, LccConverterStation> busAndlcc : lccs) {
             LfBus bus = busAndlcc.getKey();
             LccConverterStation lcc = busAndlcc.getValue();
-<<<<<<< HEAD
-            HvdcLine line = lcc.getHvdcLine();
-            bus.setLoadTargetP(bus.getLoadTargetP() - HvdcConverterStations.getLccConverterStationLoadTargetP(lcc, line) / PerUnit.SB);
-=======
             bus.setLoadTargetP(bus.getLoadTargetP() - HvdcConverterStations.getConverterStationTargetP(lcc) / PerUnit.SB);
->>>>>>> f6359e65
         }
 
         for (LfVscConverterStationImpl vsc : vscs) {
