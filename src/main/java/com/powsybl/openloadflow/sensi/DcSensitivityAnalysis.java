/**
 * Copyright (c) 2020, RTE (http://www.rte-france.com)
 * This Source Code Form is subject to the terms of the Mozilla Public
 * License, v. 2.0. If a copy of the MPL was not distributed with this
 * file, You can obtain one at http://mozilla.org/MPL/2.0/.
 */
package com.powsybl.openloadflow.sensi;

import com.google.common.base.Stopwatch;
import com.powsybl.commons.PowsyblException;
import com.powsybl.commons.report.ReportNode;
import com.powsybl.iidm.network.Network;
import com.powsybl.loadflow.LoadFlowParameters;
import com.powsybl.math.matrix.DenseMatrix;
import com.powsybl.math.matrix.MatrixFactory;
import com.powsybl.openloadflow.OpenLoadFlowParameters;
import com.powsybl.openloadflow.dc.*;
import com.powsybl.openloadflow.dc.equations.*;
<<<<<<< HEAD
import com.powsybl.openloadflow.equations.EquationTerm;
=======
import com.powsybl.openloadflow.equations.Equation;
import com.powsybl.openloadflow.equations.EquationSystem;
>>>>>>> 752732b7
import com.powsybl.openloadflow.equations.StateVector;
import com.powsybl.openloadflow.graph.GraphConnectivityFactory;
import com.powsybl.openloadflow.network.*;
import com.powsybl.openloadflow.network.impl.LfNetworkList;
import com.powsybl.openloadflow.network.impl.Networks;
import com.powsybl.openloadflow.network.impl.PropagatedContingency;
import com.powsybl.openloadflow.network.util.ParticipatingElement;
import com.powsybl.openloadflow.network.util.PreviousValueVoltageInitializer;
import com.powsybl.openloadflow.network.util.UniformValueVoltageInitializer;
import com.powsybl.openloadflow.network.util.VoltageInitializer;
import com.powsybl.openloadflow.util.Derivable;
import com.powsybl.sensitivity.*;
import org.apache.commons.lang3.tuple.Pair;

import java.util.*;
import java.util.concurrent.TimeUnit;
import java.util.function.Function;
import java.util.stream.Collectors;

import static com.powsybl.openloadflow.network.util.ParticipatingElement.normalizeParticipationFactors;

/**
 * @author Geoffroy Jamgotchian {@literal <geoffroy.jamgotchian at rte-france.com>}
 * @author Gaël Macherel {@literal <gael.macherel@artelys.com>}
 */
public class DcSensitivityAnalysis extends AbstractSensitivityAnalysis<DcVariableType, DcEquationType> {
    private static final double FUNCTION_REFERENCE_ZER0_THRESHOLD = 1e-13;

    public DcSensitivityAnalysis(MatrixFactory matrixFactory, GraphConnectivityFactory<LfBus, LfBranch> connectivityFactory, SensitivityAnalysisParameters parameters) {
        super(matrixFactory, connectivityFactory, parameters);
    }

    private static DcLoadFlowParameters createDcLoadFlowParameters(LfNetworkParameters networkParameters, MatrixFactory matrixFactory,
                                                                   LoadFlowParameters lfParameters, OpenLoadFlowParameters parametersExt) {
        var equationSystemCreationParameters = new DcEquationSystemCreationParameters()
                .setUpdateFlows(true)
                .setForcePhaseControlOffAndAddAngle1Var(true)
                .setUseTransformerRatio(lfParameters.isDcUseTransformerRatio())
                .setDcApproximationType(parametersExt.getDcApproximationType());

        return new DcLoadFlowParameters()
                .setNetworkParameters(networkParameters)
                .setEquationSystemCreationParameters(equationSystemCreationParameters)
                .setMatrixFactory(matrixFactory)
                .setDistributedSlack(lfParameters.isDistributedSlack())
                .setBalanceType(lfParameters.getBalanceType())
                .setSetVToNan(true)
                .setMaxOuterLoopIterations(parametersExt.getMaxOuterLoopIterations());
    }

    private void createBranchPreContingencySensitivityValue(LfSensitivityFactor<DcVariableType, DcEquationType> factor, SensitivityResultWriter resultWriter) {

        Pair<Optional<Double>, Optional<Double>> predefinedResults = getPredefinedResults(factor, new DisabledNetwork(), null);
        Optional<Double> sensitivityValuePredefinedResult = predefinedResults.getLeft();
        Optional<Double> functionPredefinedResults = predefinedResults.getRight();
        double sensitivityValue = sensitivityValuePredefinedResult.orElseGet(factor::getBaseSensitivityValue);
        double functionValue = fixZeroFunctionReference(null, functionPredefinedResults.orElseGet(factor::getFunctionReference));
        double unscaledSensi = unscaleSensitivity(factor, sensitivityValue);
        if (!filterSensitivityValue(unscaledSensi, factor.getVariableType(), factor.getFunctionType(), parameters)) {
            resultWriter.writeSensitivityValue(factor.getIndex(), -1, unscaledSensi, unscaleFunction(factor, functionValue));
        }
    }

    private void createBranchPostContingenciesSensitivityValue(LfSensitivityFactor<DcVariableType, DcEquationType> factor, SensitivityFactorGroup<DcVariableType, DcEquationType> factorGroup,
                                                               List<PropagatedContingency> contingencies, SensitivityResultWriter resultWriter, WoodburyEngineResult results) {

        EquationTerm<DcVariableType, DcEquationType> p1 = factor.getFunctionEquationTerm();
        for (var contingency : contingencies) {

            WoodburyEngineResult.PostContingencyWoodburyResult result = results.getPostContingencyWoodburyResults().get(contingency);

            Pair<Optional<Double>, Optional<Double>> predefinedResults = getPredefinedResults(factor, result.getPostContingencyDisabledNetwork(), contingency);
            Optional<Double> sensitivityValuePredefinedResult = predefinedResults.getLeft();
            Optional<Double> functionPredefinedResults = predefinedResults.getRight();

<<<<<<< HEAD
            double sensitivityValue = sensitivityValuePredefinedResult.orElseGet(factor::getBaseSensitivityValue);
            double functionValue = functionPredefinedResults.orElseGet(factor::getFunctionReference);
=======
    /**
     * Get the sensitivity value for pre-contingency state and calculate the sensitivity value for a post-contingency state if asked.
     * The sensitivity value is written in the SensitivityResultWriter.
     */
    private void createBranchSensitivityValue(LfSensitivityFactor<DcVariableType, DcEquationType> factor, DenseMatrix contingenciesStates,
                                              Collection<ComputedContingencyElement> contingencyElements,
                                              PropagatedContingency contingency, SensitivityResultWriter resultWriter,
                                              DisabledNetwork disabledNetwork) {
        Pair<Optional<Double>, Optional<Double>> predefinedResults = getPredefinedResults(factor, disabledNetwork, contingency);
        Optional<Double> sensitivityValuePredefinedResult = predefinedResults.getLeft();
        Optional<Double> functionPredefinedResults = predefinedResults.getRight();
        double sensitivityValue = sensitivityValuePredefinedResult.orElseGet(factor::getBaseSensitivityValue);
        double functionValue = functionPredefinedResults.orElseGet(factor::getFunctionReference);
        Derivable<DcVariableType> p1 = factor.getFunctionEquationTerm();
>>>>>>> 752732b7

            if (sensitivityValuePredefinedResult.isEmpty()) {
                sensitivityValue = p1.calculateSensi(result.getPostContingencyStates(), factorGroup.getIndex());
            }

            if (functionPredefinedResults.isEmpty()) {
                functionValue = p1.calculateSensi(result.getPostContingencyFlowStates(), 0);
            }

            functionValue = fixZeroFunctionReference(contingency, functionValue);
            double unscaledSensi = unscaleSensitivity(factor, sensitivityValue);
            if (!filterSensitivityValue(unscaledSensi, factor.getVariableType(), factor.getFunctionType(), parameters)) {
                resultWriter.writeSensitivityValue(factor.getIndex(), contingency.getIndex(), unscaledSensi, unscaleFunction(factor, functionValue));
            }
        }
    }

    /**
     * Post contingency reference flow, that should be strictly zero, for numeric reason and because it is computed
     * from shifting pre-contingency non-zero flow, cannot end up to a strict zero: very small values are converted to zero.
     */
    private static double fixZeroFunctionReference(PropagatedContingency contingency, double functionValue) {
        if (contingency != null) {
            return Math.abs(functionValue) < FUNCTION_REFERENCE_ZER0_THRESHOLD ? 0 : functionValue;
        }
        return functionValue;
    }

    /**
     * Calculate the sensitivity value for pre-contingency state only.
     */
    private void setBaseCaseSensitivityValues(SensitivityFactorGroupList<DcVariableType, DcEquationType> factorGroups, DenseMatrix factorsState) {
        for (SensitivityFactorGroup<DcVariableType, DcEquationType> factorGroup : factorGroups.getList()) {
            for (LfSensitivityFactor<DcVariableType, DcEquationType> factor : factorGroup.getFactors()) {
                factor.setBaseCaseSensitivityValue(factor.getFunctionEquationTerm().calculateSensi(factorsState, factorGroup.getIndex()));
            }
        }
    }

    /**
     * Set the function reference of factors with calculated pre-contingency or post-contingency states.
     */
    private void setFunctionReference(List<LfSensitivityFactor<DcVariableType, DcEquationType>> factors, double[] states) {
        StateVector sv = new StateVector(states);
        for (LfSensitivityFactor<DcVariableType, DcEquationType> factor : factors) {
            factor.setFunctionReference(factor.getFunctionEquationTerm().eval(sv)); // pass explicitly the previously calculated state vector
        }
    }

    /**
     * Calculate sensitivity values for post-contingency state.
     */
    private void calculateSensitivityValues(WoodburyEngineResult woodburyEngineResult, SensitivityFactorGroupList<DcVariableType, DcEquationType> factorGroups, List<LfSensitivityFactor<DcVariableType, DcEquationType>> lfFactors,
                                            List<PropagatedContingency> contingencies, SensitivityResultWriter resultWriter) {
        if (lfFactors.isEmpty()) {
            return;
        }

        // TODO : refactor ?
        lfFactors.stream().filter(factor -> factor.getStatus() == LfSensitivityFactor.Status.VALID_ONLY_FOR_FUNCTION)
                .forEach(factor -> {
                    createBranchPreContingencySensitivityValue(factor, resultWriter);
                    createBranchPostContingenciesSensitivityValue(factor, null, contingencies, resultWriter, woodburyEngineResult);
                });

        Map<SensitivityFactorGroup<DcVariableType, DcEquationType>, List<LfSensitivityFactor<DcVariableType, DcEquationType>>> factorsByGroup = lfFactors.stream()
                .filter(factor -> factor.getStatus() == LfSensitivityFactor.Status.VALID)
                .collect(Collectors.groupingBy(LfSensitivityFactor::getGroup, LinkedHashMap::new, Collectors.toList()));
        for (Map.Entry<SensitivityFactorGroup<DcVariableType, DcEquationType>, List<LfSensitivityFactor<DcVariableType, DcEquationType>>> e : factorsByGroup.entrySet()) {
            SensitivityFactorGroup<DcVariableType, DcEquationType> factorGroup = e.getKey();
            List<LfSensitivityFactor<DcVariableType, DcEquationType>> factorsForThisGroup = e.getValue();
            for (LfSensitivityFactor<DcVariableType, DcEquationType> factor : factorsForThisGroup) {
                // FIXME : May be some redundancy there.
                createBranchPreContingencySensitivityValue(factor, resultWriter);
                createBranchPostContingenciesSensitivityValue(factor, factorGroup, contingencies, resultWriter, woodburyEngineResult);
            }
        }
    }

    /**
     * Compute all the injection vectors taking into account slack distribution.
     */
    public static DenseMatrix getInjectionVectors(DcLoadFlowContext loadFlowContext,
                                                   SensitivityFactorGroupList<DcVariableType, DcEquationType> factorGroups,
                                                   List<ParticipatingElement> participatingElements) {
        Map<LfBus, Double> slackParticipationByBus;
        if (participatingElements.isEmpty()) {
            slackParticipationByBus = Map.of(loadFlowContext.getNetwork().getSlackBus(), -1d);
        } else {
            slackParticipationByBus = participatingElements.stream().collect(Collectors.toMap(
                    ParticipatingElement::getLfBus,
                    element -> -element.getFactor(),
                    Double::sum));
        }

        return initFactorsRhs(loadFlowContext.getEquationSystem(), factorGroups, slackParticipationByBus);
    }

    public static boolean isDistributedSlackOnGenerators(DcLoadFlowParameters lfParameters) {
        return lfParameters.isDistributedSlack()
                && (lfParameters.getBalanceType() == LoadFlowParameters.BalanceType.PROPORTIONAL_TO_GENERATION_P_MAX
                || lfParameters.getBalanceType() == LoadFlowParameters.BalanceType.PROPORTIONAL_TO_GENERATION_P);
    }

    public static boolean isDistributedSlackOnLoads(DcLoadFlowParameters lfParameters) {
        return lfParameters.isDistributedSlack()
                && (lfParameters.getBalanceType() == LoadFlowParameters.BalanceType.PROPORTIONAL_TO_LOAD
                || lfParameters.getBalanceType() == LoadFlowParameters.BalanceType.PROPORTIONAL_TO_CONFORM_LOAD);
    }

    private void rhsModificationForContingenciesBreakingConnectivity(DcLoadFlowContext loadFlowContext, OpenLoadFlowParameters lfParametersExt, List<WoodburyEngine.ConnectivityAnalysisResult> connectivityAnalysisResults,
                                                                     SensitivityFactorGroupList<DcVariableType, DcEquationType> factorGroups, List<ParticipatingElement> participatingElements,
                                                                     WoodburyEngineRhsModification input, SensitivityResultWriter resultWriter) {
        DcLoadFlowParameters lfParameters = loadFlowContext.getParameters();

        for (WoodburyEngine.ConnectivityAnalysisResult connectivityAnalysisResult : connectivityAnalysisResults) {
            var disabledBuses = connectivityAnalysisResult.getDisabledBuses();

            // as we are processing contingencies with connectivity break, we have to reset active power flow of a hvdc line
            // if one bus of the line is lost.
            for (LfHvdc hvdc : loadFlowContext.getNetwork().getHvdcs()) {
                if (Networks.isIsolatedBusForHvdc(hvdc.getBus1(), disabledBuses) ^ Networks.isIsolatedBusForHvdc(hvdc.getBus2(), disabledBuses)) {
                    connectivityAnalysisResult.getContingencies().forEach(contingency -> {
                        contingency.getGeneratorIdsToLose().add(hvdc.getConverterStation1().getId());
                        contingency.getGeneratorIdsToLose().add(hvdc.getConverterStation2().getId());
                    });
                }
            }

            // null and unused if slack bus is not distributed
            List<ParticipatingElement> participatingElementsForThisConnectivity = participatingElements;
            boolean rhsChanged = false; // true if the disabled buses change the slack distribution, or the GLSK
            if (lfParameters.isDistributedSlack()) {
                rhsChanged = participatingElements.stream().anyMatch(element -> disabledBuses.contains(element.getLfBus()));
            }
            if (factorGroups.hasMultiVariables()) {
                // some elements of the GLSK may not be in the connected component anymore, we recompute the injections
                rhsChanged |= rescaleGlsk(factorGroups, disabledBuses);
            }
            // we need to recompute the factor states because the connectivity changed
            if (rhsChanged) {
                participatingElementsForThisConnectivity = lfParameters.isDistributedSlack()
                        ? getParticipatingElements(connectivityAnalysisResult.getSlackConnectedComponent(), lfParameters.getBalanceType(), lfParametersExt) // will also be used to recompute the loadflow
                        : Collections.emptyList();
                input.getNewParticipantElementsForAConnectivity().put(connectivityAnalysisResult, participatingElementsForThisConnectivity);
                input.getNewInjectionVectorsForAConnectivity().put(connectivityAnalysisResult, DcSensitivityAnalysis.getInjectionVectors(loadFlowContext, factorGroups, participatingElementsForThisConnectivity));
            }

            // TODO : refactor the following. Not clean
            List<PropagatedContingency> contingenciesWithGeneratorOrLoadLost = connectivityAnalysisResult.getContingencies().stream()
                    .filter(propagatedContingency -> !propagatedContingency.getGeneratorIdsToLose().isEmpty() || !propagatedContingency.getLoadIdsToLoose().isEmpty())
                    .collect(Collectors.toList());
            connectivityAnalysisResult.getContingencies().stream()
                    .filter(propagatedContingency -> propagatedContingency.getGeneratorIdsToLose().isEmpty() && propagatedContingency.getLoadIdsToLoose().isEmpty())
                    .forEach(propagatedContingency -> resultWriter.writeContingencyStatus(propagatedContingency.getIndex(), propagatedContingency.hasNoImpact() ? SensitivityAnalysisResult.Status.NO_IMPACT : SensitivityAnalysisResult.Status.SUCCESS));
            functionToBeNamed(loadFlowContext, lfParametersExt, factorGroups, contingenciesWithGeneratorOrLoadLost, participatingElementsForThisConnectivity, input, resultWriter);
        }
    }

    private void functionToBeNamed(DcLoadFlowContext loadFlowContext, OpenLoadFlowParameters lfParametersExt, SensitivityFactorGroupList<DcVariableType, DcEquationType> factorGroups,
                                   List<PropagatedContingency> contingencies, List<ParticipatingElement> participatingElements, WoodburyEngineRhsModification input,
                                   SensitivityResultWriter resultWriter) {

        LfNetwork lfNetwork = loadFlowContext.getNetwork();
        DcLoadFlowParameters lfParameters = loadFlowContext.getParameters();
        for (PropagatedContingency contingency : contingencies) {
            NetworkState networkState = NetworkState.save(lfNetwork);
            LfContingency lfContingency = contingency.toLfContingency(lfNetwork).orElse(null);
            List<ParticipatingElement> newParticipatingElements = participatingElements;
            boolean rhsChanged = false;
            if (lfContingency != null) {
                lfContingency.apply(lfParameters.getBalanceType());
                boolean participatingElementsChanged = isDistributedSlackOnGenerators(loadFlowContext.getParameters()) && !contingency.getGeneratorIdsToLose().isEmpty()
                        || isDistributedSlackOnLoads(loadFlowContext.getParameters()) && !contingency.getLoadIdsToLoose().isEmpty();
                if (factorGroups.hasMultiVariables()) {
                    Set<LfBus> impactedBuses = lfContingency.getLoadAndGeneratorBuses();
                    rhsChanged = rescaleGlsk(factorGroups, impactedBuses);
                }
                if (participatingElementsChanged) {
                    if (isDistributedSlackOnGenerators(loadFlowContext.getParameters())) {
                        // deep copy of participatingElements, removing the participating LfGeneratorImpl whose targetP has been set to 0
                        Set<LfGenerator> participatingGeneratorsToRemove = lfContingency.getLostGenerators();
                        newParticipatingElements = participatingElements.stream()
                                .filter(participatingElement -> !participatingGeneratorsToRemove.contains(participatingElement.getElement()))
                                .map(participatingElement -> new ParticipatingElement(participatingElement.getElement(), participatingElement.getFactor()))
                                .collect(Collectors.toList());
                        normalizeParticipationFactors(newParticipatingElements);
                    } else { // slack distribution on loads
                        newParticipatingElements = getParticipatingElements(lfNetwork.getBuses(), lfParameters.getBalanceType(), lfParametersExt);
                    }
                }
                if (participatingElementsChanged || rhsChanged) {
                    input.getNewInjectionVectorsByPropagatedContingency().put(contingency, DcSensitivityAnalysis.getInjectionVectors(loadFlowContext, factorGroups, newParticipatingElements));
                }

                // write contingency status
                resultWriter.writeContingencyStatus(contingency.getIndex(), SensitivityAnalysisResult.Status.SUCCESS);
            } else {
                // write contingency status
                resultWriter.writeContingencyStatus(contingency.getIndex(), SensitivityAnalysisResult.Status.NO_IMPACT);
            }

            input.getNewParticipatingElementsByPropagatedContingency().put(contingency, newParticipatingElements);
            networkState.restore();
        }
    }

    @Override
    public void analyse(Network network, List<PropagatedContingency> contingencies, List<SensitivityVariableSet> variableSets,
                        SensitivityFactorReader factorReader, SensitivityResultWriter resultWriter, ReportNode reportNode,
                        LfTopoConfig topoConfig) {
        Objects.requireNonNull(network);
        Objects.requireNonNull(contingencies);
        Objects.requireNonNull(variableSets);
        Objects.requireNonNull(factorReader);
        Objects.requireNonNull(resultWriter);

        LoadFlowParameters lfParameters = parameters.getLoadFlowParameters();
        OpenLoadFlowParameters lfParametersExt = OpenLoadFlowParameters.get(lfParameters);

        Stopwatch stopwatch = Stopwatch.createStarted();

        boolean breakers = topoConfig.isBreaker();

        // create the network (we only manage main connected component)
        SlackBusSelector slackBusSelector = SlackBusSelector.fromMode(lfParametersExt.getSlackBusSelectionMode(),
                                                                      lfParametersExt.getSlackBusesIds(),
                                                                      lfParametersExt.getPlausibleActivePowerLimit(),
                                                                      lfParametersExt.getMostMeshedSlackBusSelectorMaxNominalVoltagePercentile(),
                                                                      lfParametersExt.getSlackBusCountryFilter());
        if (lfParameters.isReadSlackBus()) {
            slackBusSelector = new NetworkSlackBusSelector(network, lfParametersExt.getSlackBusCountryFilter(), slackBusSelector);
        }
        LfNetworkParameters lfNetworkParameters = new LfNetworkParameters()
                .setSlackBusSelector(slackBusSelector)
                .setConnectivityFactory(connectivityFactory)
                .setGeneratorVoltageRemoteControl(false)
                .setMinImpedance(true)
                .setTwtSplitShuntAdmittance(lfParameters.isTwtSplitShuntAdmittance())
                .setBreakers(breakers)
                .setPlausibleActivePowerLimit(lfParametersExt.getPlausibleActivePowerLimit())
                .setComputeMainConnectedComponentOnly(true)
                .setCountriesToBalance(lfParameters.getCountriesToBalance())
                .setDistributedOnConformLoad(lfParameters.getBalanceType() == LoadFlowParameters.BalanceType.PROPORTIONAL_TO_CONFORM_LOAD)
                .setPhaseControl(false)
                .setTransformerVoltageControl(false)
                .setVoltagePerReactivePowerControl(false)
                .setGeneratorReactivePowerRemoteControl(false)
                .setTransformerReactivePowerControl(false)
                .setLoadFlowModel(LoadFlowModel.DC)
                .setShuntVoltageControl(false)
                .setReactiveLimits(false)
                .setHvdcAcEmulation(false)
                .setCacheEnabled(false) // force not caching as not supported in sensi analysis
                .setReferenceBusSelector(ReferenceBusSelector.DEFAULT_SELECTOR); // not supported yet
        // create networks including all necessary switches
        try (LfNetworkList lfNetworks = Networks.load(network, lfNetworkParameters, topoConfig, reportNode)) {
            LfNetwork lfNetwork = lfNetworks.getLargest().orElseThrow(() -> new PowsyblException("Empty network"));

            checkContingencies(lfNetwork, contingencies);
            checkLoadFlowParameters(lfParameters);

            Map<String, SensitivityVariableSet> variableSetsById = variableSets.stream().collect(Collectors.toMap(SensitivityVariableSet::getId, Function.identity()));
            SensitivityFactorHolder<DcVariableType, DcEquationType> allFactorHolder = readAndCheckFactors(network, variableSetsById, factorReader, lfNetwork, breakers);
            List<LfSensitivityFactor<DcVariableType, DcEquationType>> allLfFactors = allFactorHolder.getAllFactors();

            allLfFactors.stream()
                    .filter(lfFactor -> lfFactor.getFunctionType() != SensitivityFunctionType.BRANCH_ACTIVE_POWER_1
                                && lfFactor.getFunctionType() != SensitivityFunctionType.BRANCH_ACTIVE_POWER_2
                            || lfFactor.getVariableType() != SensitivityVariableType.INJECTION_ACTIVE_POWER
                                && lfFactor.getVariableType() != SensitivityVariableType.TRANSFORMER_PHASE
                                && lfFactor.getVariableType() != SensitivityVariableType.HVDC_LINE_ACTIVE_POWER)
                    .findFirst()
                    .ifPresent(ignored -> {
                        throw new PowsyblException("Only variables of type TRANSFORMER_PHASE, INJECTION_ACTIVE_POWER and HVDC_LINE_ACTIVE_POWER, and functions of type BRANCH_ACTIVE_POWER_1 and BRANCH_ACTIVE_POWER_2 are yet supported in DC");
                    });

            LOGGER.info("Running DC sensitivity analysis with {} factors and {} contingencies", allLfFactors.size(), contingencies.size());

            var dcLoadFlowParameters = createDcLoadFlowParameters(lfNetworkParameters, matrixFactory, lfParameters, lfParametersExt);

            // next we only work with valid factors
            var validFactorHolder = writeInvalidFactors(allFactorHolder, resultWriter, contingencies);
            var validLfFactors = validFactorHolder.getAllFactors();
            LOGGER.info("{}/{} factors are valid", validLfFactors.size(), allLfFactors.size());

            try (DcLoadFlowContext loadFlowContext = new DcLoadFlowContext(lfNetwork, dcLoadFlowParameters, false)) {

                // create jacobian matrix either using calculated voltages from pre-contingency network or nominal voltages
                VoltageInitializer voltageInitializer = lfParameters.getVoltageInitMode() == LoadFlowParameters.VoltageInitMode.PREVIOUS_VALUES
                        ? new PreviousValueVoltageInitializer()
                        : new UniformValueVoltageInitializer();

                DcLoadFlowEngine.initStateVector(lfNetwork, loadFlowContext.getEquationSystem(), voltageInitializer);

                // index factors by variable group to compute the minimal number of states
                SensitivityFactorGroupList<DcVariableType, DcEquationType> factorGroups = createFactorGroups(validLfFactors.stream().filter(factor -> factor.getStatus() == LfSensitivityFactor.Status.VALID).collect(Collectors.toList()));

                // compute the participation for each injection factor (+1 on the injection and then -participation factor on all
                // buses that contain elements participating to slack distribution)
                List<ParticipatingElement> participatingElements = lfParameters.isDistributedSlack()
                        ? getParticipatingElements(lfNetwork.getBuses(), lfParameters.getBalanceType(), lfParametersExt)
                        : Collections.emptyList();

                // engine to compute pre- and post-contingency states for sensitivities calculations
                WoodburyEngine engine = new WoodburyEngine();

                // FIXME : Hadrien. If injection vectors is after the treatment for rhs modification, not the same result.
                // pre-contingency rhs members
                DenseMatrix injectionVectors = getInjectionVectors(loadFlowContext, factorGroups, participatingElements);

                // compute states with +1 -1 to model the contingencies and run connectivity analysis
                WoodburyEngine.ConnectivityDataResult connectivityData = engine.runConnectivityData(loadFlowContext, contingencies);

                // storage of modifications that must be applied on rhs members, due to GLSK and/or slack bus participation
                WoodburyEngineRhsModification woodburyEngineRhsModification = new WoodburyEngineRhsModification();

                // compute rhs modifications for contingencies breaking connectivity
                rhsModificationForContingenciesBreakingConnectivity(loadFlowContext, lfParametersExt, connectivityData.getConnectivityAnalysisResults(), factorGroups, participatingElements, woodburyEngineRhsModification, resultWriter);

                // TODO : refactor the following. Not clean
                // compute rhs modifications for contingencies with no connectivity break
                List<PropagatedContingency> nonBreakingConnectivityContingenciesWithGeneratorOrLoadLost = connectivityData.getNonBreakingConnectivityContingencies().stream()
                        .filter(propagatedContingency -> !propagatedContingency.getGeneratorIdsToLose().isEmpty() || !propagatedContingency.getLoadIdsToLoose().isEmpty())
                        .collect(Collectors.toList());
                connectivityData.getNonBreakingConnectivityContingencies().stream()
                                .filter(propagatedContingency -> propagatedContingency.getGeneratorIdsToLose().isEmpty() && propagatedContingency.getLoadIdsToLoose().isEmpty())
                                .forEach(propagatedContingency -> resultWriter.writeContingencyStatus(propagatedContingency.getIndex(), propagatedContingency.hasNoImpact() ? SensitivityAnalysisResult.Status.NO_IMPACT : SensitivityAnalysisResult.Status.SUCCESS));
                functionToBeNamed(loadFlowContext, lfParametersExt, factorGroups, nonBreakingConnectivityContingenciesWithGeneratorOrLoadLost, participatingElements, woodburyEngineRhsModification, resultWriter);

                // FIXME : check the treatments of the factors in the engine
                // compute the pre- and post-contingency states using Woodbury equality
                WoodburyEngineResult results = engine.run(loadFlowContext, lfParameters, lfParametersExt, injectionVectors,
                        participatingElements, reportNode, factorGroups, connectivityData, woodburyEngineRhsModification);

                // set base case/function reference values of the factors
                setFunctionReference(validLfFactors, results.getPreContingenciesFlowStates());
                setBaseCaseSensitivityValues(factorGroups, results.getPreContingenciesStates()); // use this state to compute the base sensitivity (without +1-1)

                // compute the sensibilities with Woodbury computed states (pre and post contingency)
                calculateSensitivityValues(results, factorGroups, validFactorHolder.getAllFactors(), contingencies, resultWriter);
            }

            stopwatch.stop();
            LOGGER.info("DC sensitivity analysis done in {} ms", stopwatch.elapsed(TimeUnit.MILLISECONDS));
        }
    }
}<|MERGE_RESOLUTION|>--- conflicted
+++ resolved
@@ -16,12 +16,6 @@
 import com.powsybl.openloadflow.OpenLoadFlowParameters;
 import com.powsybl.openloadflow.dc.*;
 import com.powsybl.openloadflow.dc.equations.*;
-<<<<<<< HEAD
-import com.powsybl.openloadflow.equations.EquationTerm;
-=======
-import com.powsybl.openloadflow.equations.Equation;
-import com.powsybl.openloadflow.equations.EquationSystem;
->>>>>>> 752732b7
 import com.powsybl.openloadflow.equations.StateVector;
 import com.powsybl.openloadflow.graph.GraphConnectivityFactory;
 import com.powsybl.openloadflow.network.*;
@@ -97,25 +91,8 @@
             Optional<Double> sensitivityValuePredefinedResult = predefinedResults.getLeft();
             Optional<Double> functionPredefinedResults = predefinedResults.getRight();
 
-<<<<<<< HEAD
             double sensitivityValue = sensitivityValuePredefinedResult.orElseGet(factor::getBaseSensitivityValue);
             double functionValue = functionPredefinedResults.orElseGet(factor::getFunctionReference);
-=======
-    /**
-     * Get the sensitivity value for pre-contingency state and calculate the sensitivity value for a post-contingency state if asked.
-     * The sensitivity value is written in the SensitivityResultWriter.
-     */
-    private void createBranchSensitivityValue(LfSensitivityFactor<DcVariableType, DcEquationType> factor, DenseMatrix contingenciesStates,
-                                              Collection<ComputedContingencyElement> contingencyElements,
-                                              PropagatedContingency contingency, SensitivityResultWriter resultWriter,
-                                              DisabledNetwork disabledNetwork) {
-        Pair<Optional<Double>, Optional<Double>> predefinedResults = getPredefinedResults(factor, disabledNetwork, contingency);
-        Optional<Double> sensitivityValuePredefinedResult = predefinedResults.getLeft();
-        Optional<Double> functionPredefinedResults = predefinedResults.getRight();
-        double sensitivityValue = sensitivityValuePredefinedResult.orElseGet(factor::getBaseSensitivityValue);
-        double functionValue = functionPredefinedResults.orElseGet(factor::getFunctionReference);
-        Derivable<DcVariableType> p1 = factor.getFunctionEquationTerm();
->>>>>>> 752732b7
 
             if (sensitivityValuePredefinedResult.isEmpty()) {
                 sensitivityValue = p1.calculateSensi(result.getPostContingencyStates(), factorGroup.getIndex());
