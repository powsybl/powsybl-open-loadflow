/**
 * Copyright (c) 2020, RTE (http://www.rte-france.com)
 * This Source Code Form is subject to the terms of the Mozilla Public
 * License, v. 2.0. If a copy of the MPL was not distributed with this
 * file, You can obtain one at http://mozilla.org/MPL/2.0/.
 */
package com.powsybl.openloadflow.sensi;

import com.powsybl.commons.PowsyblException;
import com.powsybl.contingency.Contingency;
import com.powsybl.contingency.ContingencyElement;
import com.powsybl.contingency.ContingencyElementType;
import com.powsybl.iidm.network.*;
import com.powsybl.loadflow.LoadFlowParameters;
import com.powsybl.math.matrix.DenseMatrix;
import com.powsybl.math.matrix.LUDecomposition;
import com.powsybl.math.matrix.Matrix;
import com.powsybl.math.matrix.MatrixFactory;
import com.powsybl.openloadflow.OpenLoadFlowParameters;
import com.powsybl.openloadflow.dc.equations.ClosedBranchSide1DcFlowEquationTerm;
import com.powsybl.openloadflow.dc.equations.DcEquationSystem;
import com.powsybl.openloadflow.dc.equations.DcEquationSystemCreationParameters;
import com.powsybl.openloadflow.equations.*;
import com.powsybl.openloadflow.graph.GraphDecrementalConnectivity;
import com.powsybl.openloadflow.graph.NaiveGraphDecrementalConnectivity;
import com.powsybl.openloadflow.network.*;
import com.powsybl.openloadflow.network.util.ActivePowerDistribution;
import com.powsybl.openloadflow.network.util.GenerationActionPowerDistributionStep;
import com.powsybl.openloadflow.network.util.LoadActivePowerDistributionStep;
import com.powsybl.openloadflow.network.util.ParticipatingElement;
import com.powsybl.sensitivity.SensitivityFactor;
import com.powsybl.sensitivity.SensitivityValue;
import com.powsybl.sensitivity.factors.BranchFlowPerInjectionIncrease;
import com.powsybl.sensitivity.factors.BranchFlowPerLinearGlsk;
import com.powsybl.sensitivity.factors.BranchFlowPerPSTAngle;
import com.powsybl.sensitivity.factors.variables.LinearGlsk;
import org.apache.commons.lang3.NotImplementedException;
import org.apache.commons.lang3.tuple.Pair;

import java.util.*;
import java.util.function.BiConsumer;
import java.util.function.Function;
import java.util.stream.Collectors;
import java.util.stream.Stream;


/**
 * @author Geoffroy Jamgotchian <geoffroy.jamgotchian at rte-france.com>
 * @author Gaël Macherel <gael.macherel@artelys.com>
 */
public class DcSensitivityAnalysis extends AbstractSensitivityAnalysis {

    static final double CONNECTIVITY_LOSS_THRESHOLD = 10e-6;

    static class LfSensitivityFactor {
        // Wrap factors in specific class to have instant access to their branch, and their equation term
        private final SensitivityFactor factor;

        private final LfBranch functionLfBranch;

        private final String functionLfBranchId;

        private final ClosedBranchSide1DcFlowEquationTerm equationTerm;

        private Double predefinedResult = null;

        private Double functionReference;

        private Double baseCaseSensitivityValue = Double.NaN; // the sensitivity value without any +1-1 (needs to be recomputed if the stack distribution changes)

        public LfSensitivityFactor(SensitivityFactor factor, LfNetwork lfNetwork, EquationSystem equationSystem) {
            this.factor = factor;
            if (factor instanceof BranchFlowPerInjectionIncrease) {
                functionLfBranch = lfNetwork.getBranchById(((BranchFlowPerInjectionIncrease) factor).getFunction().getBranchId());
            } else if (factor instanceof BranchFlowPerPSTAngle) {
                functionLfBranch = lfNetwork.getBranchById(((BranchFlowPerPSTAngle) factor).getFunction().getBranchId());
            } else if (factor instanceof BranchFlowPerLinearGlsk) {
                functionLfBranch = lfNetwork.getBranchById(((BranchFlowPerLinearGlsk) factor).getFunction().getBranchId());
            } else {
                throw new UnsupportedOperationException("Only factors of type BranchFlow are supported");
            }
            functionLfBranchId = functionLfBranch.getId();
            equationTerm = equationSystem.getEquationTerm(SubjectType.BRANCH, functionLfBranch.getNum(), ClosedBranchSide1DcFlowEquationTerm.class);
            functionReference = 0d;
        }

        public static LfSensitivityFactor create(SensitivityFactor factor, Network network, LfNetwork lfNetwork, EquationSystem equationSystem) {
            if (factor instanceof BranchFlowPerInjectionIncrease) {
                return new LfBranchFlowPerInjectionIncrease(factor, network, lfNetwork, equationSystem);
            } else if (factor instanceof BranchFlowPerPSTAngle) {
                return new LfBranchFlowPerPSTAngle(factor, lfNetwork, equationSystem);
            }  else if (factor instanceof BranchFlowPerLinearGlsk) {
                return new LfBranchFlowPerLinearGlsk(factor, network, lfNetwork, equationSystem);
            } else {
                throw new UnsupportedOperationException("Factor type '" + factor.getClass().getSimpleName() + "' not yet supported");
            }
        }

        public SensitivityFactor getFactor() {
            return factor;
        }

        public LfBranch getFunctionLfBranch() {
            return functionLfBranch;
        }

        public String getFunctionLfBranchId() {
            return functionLfBranchId;
        }

        public ClosedBranchSide1DcFlowEquationTerm getEquationTerm() {
            return equationTerm;
        }

        public Double getPredefinedResult() {
            return predefinedResult;
        }

        public void setPredefinedResult(Double predefinedResult) {
            this.predefinedResult = predefinedResult;
        }

        public Double getFunctionReference() {
            return functionReference;
        }

        public void setFunctionReference(Double functionReference) {
            this.functionReference = functionReference;
        }

        public Double getBaseSensitivityValue() {
            return baseCaseSensitivityValue;
        }

        public void setBaseCaseSensitivityValue(Double baseCaseSensitivityValue) {
            this.baseCaseSensitivityValue = baseCaseSensitivityValue;
        }

        public boolean areVariableAndFunctionDisconnected(GraphDecrementalConnectivity<LfBus> connectivity) {
            throw new NotImplementedException("areVariableAndFunctionDisconnected should have an override");
        }

        public boolean isConnectedToComponent(Integer componentNumber, GraphDecrementalConnectivity<LfBus> connectivity) {
            throw new NotImplementedException("isConnectedToComponent should have an override");
        }
    }

    static class LfBranchFlowPerInjectionIncrease extends LfSensitivityFactor {

        private final LfBus injectionLfBus;

        LfBranchFlowPerInjectionIncrease(SensitivityFactor factor, Network network, LfNetwork lfNetwork, EquationSystem equationSystem) {
            super(factor, lfNetwork, equationSystem);
            injectionLfBus = DcSensitivityAnalysis.getInjectionLfBus(network, lfNetwork, (BranchFlowPerInjectionIncrease) factor);
        }

        @Override
        public boolean areVariableAndFunctionDisconnected(final GraphDecrementalConnectivity<LfBus> connectivity) {
            return connectivity.getComponentNumber(injectionLfBus) != connectivity.getComponentNumber(getFunctionLfBranch().getBus1())
                    || connectivity.getComponentNumber(injectionLfBus) != connectivity.getComponentNumber(getFunctionLfBranch().getBus2());
        }

        @Override
        public boolean isConnectedToComponent(Integer componentNumber, GraphDecrementalConnectivity<LfBus> connectivity) {
            return connectivity.getComponentNumber(injectionLfBus) == componentNumber;
        }

        public LfBus getInjectionLfBus() {
            return injectionLfBus;
        }
    }

    static class LfBranchFlowPerPSTAngle extends LfSensitivityFactor {

        private final LfBranch phaseTapChangerLfBranch;

        LfBranchFlowPerPSTAngle(SensitivityFactor factor, LfNetwork lfNetwork, EquationSystem equationSystem) {
            super(factor, lfNetwork, equationSystem);
            phaseTapChangerLfBranch = getPhaseTapChangerLfBranch(lfNetwork, (BranchFlowPerPSTAngle) factor);
        }

        @Override
        public boolean areVariableAndFunctionDisconnected(final GraphDecrementalConnectivity<LfBus> connectivity) {
            return connectivity.getComponentNumber(phaseTapChangerLfBranch.getBus1()) != connectivity.getComponentNumber(getFunctionLfBranch().getBus1())
                    || connectivity.getComponentNumber(phaseTapChangerLfBranch.getBus1()) != connectivity.getComponentNumber(getFunctionLfBranch().getBus2());
        }

        @Override
        public boolean isConnectedToComponent(Integer componentNumber, GraphDecrementalConnectivity<LfBus> connectivity) {
            return componentNumber == connectivity.getComponentNumber(phaseTapChangerLfBranch.getBus1());
        }

    }

    static class LfBranchFlowPerLinearGlsk extends LfSensitivityFactor {

        private final Map<LfBus, Double> injectionBuses;

        LfBranchFlowPerLinearGlsk(SensitivityFactor factor, Network network, LfNetwork lfNetwork, EquationSystem equationSystem) {
            super(factor, lfNetwork, equationSystem);
            injectionBuses = ((LinearGlsk) factor.getVariable()).getGLSKs()
                                                                .entrySet()
                                                                .stream()
                                                                .collect(Collectors.toMap(
                                                                    entry -> DcSensitivityAnalysis.getInjectionLfBus(network, lfNetwork, entry.getKey()),
                                                                    entry -> entry.getValue().doubleValue(),
                                                                    Double::sum
                                                                ));
        }

        @Override
        public boolean areVariableAndFunctionDisconnected(final GraphDecrementalConnectivity<LfBus> connectivity) {
            for (LfBus lfBus : injectionBuses.keySet()) {
                if (connectivity.getComponentNumber(lfBus) == connectivity.getComponentNumber(getFunctionLfBranch().getBus1())
                    && connectivity.getComponentNumber(lfBus) == connectivity.getComponentNumber(getFunctionLfBranch().getBus2())) {
                    return false;
                }
            }
            return true;
        }

        @Override
        public boolean isConnectedToComponent(Integer componentNumber, GraphDecrementalConnectivity<LfBus> connectivity) {
            if (connectivity.getComponentNumber(getFunctionLfBranch().getBus1()) != componentNumber
                || connectivity.getComponentNumber(getFunctionLfBranch().getBus2()) != componentNumber) {
                return false;
            }
            for (LfBus lfBus : injectionBuses.keySet()) {
                if (connectivity.getComponentNumber(lfBus) == componentNumber) {
                    return true;
                }
            }
            return false;
        }

        public Map<LfBus, Double> getInjectionBuses() {
            return injectionBuses;
        }
    }

    static class SensitivityFactorGroup {

        private final String id;

        private final List<LfSensitivityFactor> factors = new ArrayList<>();

        private int index = -1;

        SensitivityFactorGroup(String id) {
            this.id = Objects.requireNonNull(id);
        }

        String getId() {
            return id;
        }

        List<LfSensitivityFactor> getFactors() {
            return factors;
        }

        int getIndex() {
            return index;
        }

        void setIndex(int index) {
            this.index = index;
        }

        void addFactor(LfSensitivityFactor factor) {
            factors.add(factor);
        }

        void fillRhs(LfNetwork lfNetwork, EquationSystem equationSystem, Matrix rhs) {
            throw new NotImplementedException("fillRhs method must be implemented in subclasses");
        }
    }

    static class PhaseTapChangerFactorGroup extends SensitivityFactorGroup {

        PhaseTapChangerFactorGroup(final String id) {
            super(id);
        }

        @Override
        void fillRhs(LfNetwork lfNetwork, EquationSystem equationSystem, Matrix rhs) {
            LfBranch lfBranch = lfNetwork.getBranchById(getId());
            Equation a1 = equationSystem.getEquation(lfBranch.getNum(), EquationType.BRANCH_ALPHA1).orElseThrow(IllegalStateException::new);
            rhs.set(a1.getColumn(), getIndex(), Math.toRadians(1d));
        }
    }

    static class InjectionFactorGroup extends SensitivityFactorGroup {

        Map<String, Double> injectionByBus;

        InjectionFactorGroup(final String id) {
            super(id);
        }

        public void setInjectionByBus(final Map<String, Double> slackParticipationByBus) {
            slackParticipationByBus.put(getId(), slackParticipationByBus.getOrDefault(getId(), 0d) + 1);
            injectionByBus = slackParticipationByBus;
        }

        @Override
        void fillRhs(LfNetwork lfNetwork, EquationSystem equationSystem, Matrix rhs) {
            for (Map.Entry<String, Double> injectionByBus : injectionByBus.entrySet()) {
                LfBus lfBus = lfNetwork.getBusById(injectionByBus.getKey());
                int column;
                if (lfBus.isSlack()) {
                    Equation p = equationSystem.getEquation(lfBus.getNum(), EquationType.BUS_PHI).orElseThrow(IllegalStateException::new);
                    column = p.getColumn();
                } else {
                    Equation p = equationSystem.getEquation(lfBus.getNum(), EquationType.BUS_P).orElseThrow(IllegalStateException::new);
                    column = p.getColumn();
                }
                rhs.set(column, getIndex(), injectionByBus.getValue() / PerUnit.SB);
            }
        }
    }

    static class LinearGlskGroup extends InjectionFactorGroup {
        // This group makes sense because we are only computing sensitivities in the main connected component
        // otherwise, we wouldn't be able to group different branches within the same group
        private final Map<LfBus, Double> glskMap;
        private Map<String, Double> glskMapInMainComponent;

        LinearGlskGroup(String id, Map<LfBus, Double> glskMap) {
            super(id);
            this.glskMap = glskMap;
            glskMapInMainComponent = glskMap.entrySet().stream().collect(Collectors.toMap(
                entry -> entry.getKey().getId(),
                Map.Entry::getValue
            ));
        }

        @Override
        public void setInjectionByBus(final Map<String, Double> participationToSlackByBus) {
            Double glskWeightSum = glskMapInMainComponent.values().stream().mapToDouble(Math::abs).sum();
            glskMapInMainComponent.forEach((busId, weight) -> participationToSlackByBus.merge(busId, weight / glskWeightSum, Double::sum));
            injectionByBus = participationToSlackByBus;
        }

        public void setGlskMapInMainComponent(final Map<String, Double> glskMapInMainComponent) {
            this.glskMapInMainComponent = glskMapInMainComponent;
        }

        public Map<LfBus, Double> getGlskMap() {
            return glskMap;
        }
    }

    static class ComputedContingencyElement {

        private int contingencyIndex = -1; // index of the element in the rhs for +1-1
        private int localIndex = -1; // local index of the element : index of the element in the matrix used in the setAlphas method
        private double alphaForSensitivityValue = Double.NaN;
        private double alphaForFunctionReference = Double.NaN;
        private final ContingencyElement element;
        private final LfBranch lfBranch;
        private final ClosedBranchSide1DcFlowEquationTerm branchEquation;

        public ComputedContingencyElement(final ContingencyElement element, LfNetwork lfNetwork, EquationSystem equationSystem) {
            this.element = element;
            lfBranch = lfNetwork.getBranchById(element.getId());
            branchEquation = equationSystem.getEquationTerm(SubjectType.BRANCH, lfBranch.getNum(), ClosedBranchSide1DcFlowEquationTerm.class);
        }

        public int getContingencyIndex() {
            return contingencyIndex;
        }

        public void setContingencyIndex(final int index) {
            this.contingencyIndex = index;
        }

        public int getLocalIndex() {
            return localIndex;
        }

        public void setLocalIndex(final int index) {
            this.localIndex = index;
        }

        public double getAlphaForSensitivityValue() {
            return alphaForSensitivityValue;
        }

        public void setAlphaForSensitivityValue(final double alpha) {
            this.alphaForSensitivityValue = alpha;
        }

        public double getAlphaForFunctionReference() {
            return alphaForFunctionReference;
        }

        public void setAlphaForFunctionReference(final double alpha) {
            this.alphaForFunctionReference = alpha;
        }

        public ContingencyElement getElement() {
            return element;
        }

        public LfBranch getLfBranch() {
            return lfBranch;
        }

        public ClosedBranchSide1DcFlowEquationTerm getLfBranchEquation() {
            return branchEquation;
        }

        public static void setContingencyIndexes(Collection<ComputedContingencyElement> elements) {
            int index = 0;
            for (ComputedContingencyElement element : elements) {
                element.setContingencyIndex(index++);
            }
        }

        public static void setLocalIndexes(Collection<ComputedContingencyElement> elements) {
            int index = 0;
            for (ComputedContingencyElement element : elements) {
                element.setLocalIndex(index++);
            }
        }

    }

    public DcSensitivityAnalysis(MatrixFactory matrixFactory) {
        super(matrixFactory);
    }

    private GraphDecrementalConnectivity<LfBus> createConnectivity(LfNetwork lfNetwork) {
        GraphDecrementalConnectivity<LfBus> connectivity = new NaiveGraphDecrementalConnectivity<>(LfBus::getNum);
        for (LfBus bus : lfNetwork.getBuses()) {
            connectivity.addVertex(bus);
        }
        for (LfBranch branch : lfNetwork.getBranches()) {
            connectivity.addEdge(branch.getBus1(), branch.getBus2());
        }
        return connectivity;
    }

    protected DenseMatrix setFunctionReferenceOnFactors(LfNetwork network, EquationSystem equationSystem, LUDecomposition lu, List<LfSensitivityFactor> factors,
                                                 LoadFlowParameters lfParameters, List<ParticipatingElement> participatingElements, GraphDecrementalConnectivity<LfBus> connectivity) {

        double[] x = equationSystem.createStateVector(new UniformValueVoltageInitializer());
        ActivePowerDistribution.Step step = null;
        if (lfParameters.isDistributedSlack()) {
            double mismatch;
            if (connectivity != null) {
                mismatch = network.getActivePowerMismatchWithinMainComponent(connectivity);
            } else {
                mismatch = network.getActivePowerMismatch();
            }
            int iteration = 0;
            List<ParticipatingElement> participatingElementsCopy = new ArrayList<>(participatingElements);
            step = getStep(lfParameters, participatingElementsCopy);
            while (!participatingElementsCopy.isEmpty()
                   && Math.abs(mismatch) > ActivePowerDistribution.P_RESIDUE_EPS) {

                mismatch -= step.run(participatingElementsCopy, iteration, mismatch);

                iteration++;
            }
        }

        equationSystem.updateEquations(x);

        double[] dx = equationSystem.createTargetVector();

        if (connectivity != null) {
            // set buses injections and transformers to 0 outside main cc
            int mainComponentNumber = connectivity.getComponentNumber(network.getSlackBus());
            List<Integer> columnsToSetToZero = network.getBuses().stream()
                                                      .filter(lfBus -> connectivity.getComponentNumber(lfBus) != mainComponentNumber)
                                                      .flatMap(lfBus -> Stream.of(equationSystem.getEquation(lfBus.getNum(), EquationType.BUS_P), equationSystem.getEquation(lfBus.getNum(), EquationType.BRANCH_ALPHA1)))
                                                      .filter(Optional::isPresent)
                                                      .map(Optional::get)
                                                      .map(Equation::getColumn)
                                                      .collect(Collectors.toList());
            for (Integer column : columnsToSetToZero) {
                dx[column] = 0;
            }
        }

        if (lfParameters.isDistributedSlack()) {
            assert step != null; // step should be defined if slack is distributed
            step.restoreInitialValues();
        }

        lu.solveTransposed(dx);

        equationSystem.updateEquations(dx);
        equationSystem.updateNetwork(dx);

        // set all calculated voltages to NaN
        for (LfBus bus : network.getBuses()) {
            bus.setV(Double.NaN);
        }
        for (LfSensitivityFactor factor : factors) {
            factor.setFunctionReference(network.getBranchById(factor.getFunctionLfBranchId()).getP1());
        }

        return new DenseMatrix(dx.length, 1, dx);
    }

    protected void fillRhsSensitivityVariable(LfNetwork lfNetwork, EquationSystem equationSystem, List<SensitivityFactorGroup> factorGroups, Matrix rhs) {
        for (SensitivityFactorGroup factorGroup : factorGroups) {
            factorGroup.fillRhs(lfNetwork, equationSystem, rhs);
        }
    }

    private void setPredefinedResults(Collection<LfSensitivityFactor> lfFactors, GraphDecrementalConnectivity<LfBus> connectivity, int mainComponent) {
        for (LfSensitivityFactor factor : lfFactors) {
            // check if the factor function and variable are in different connected components
            if (factor.areVariableAndFunctionDisconnected(connectivity)) {
                factor.setPredefinedResult(0d);
            } else if (!factor.isConnectedToComponent(mainComponent, connectivity)) {
                factor.setPredefinedResult(Double.NaN); // works for sensitivity and function reference
            }
        }
    }

    protected List<SensitivityFactorGroup> createFactorGroups(Network network, List<LfSensitivityFactor> factors) {
        Map<String, SensitivityFactorGroup> groupIndexedById = new HashMap<>(factors.size());
        // index factors by variable config
        for (LfSensitivityFactor factor : factors) {
            if (factor instanceof LfBranchFlowPerInjectionIncrease) {
                LfBus lfBus = ((LfBranchFlowPerInjectionIncrease) factor).getInjectionLfBus();
                // skip disconnected injections
                if (lfBus != null) {
                    groupIndexedById.computeIfAbsent(lfBus.getId(), id -> new InjectionFactorGroup(lfBus.getId())).addFactor(factor);
                }
            } else if (factor instanceof LfBranchFlowPerPSTAngle) {
                BranchFlowPerPSTAngle pstAngleFactor = (BranchFlowPerPSTAngle) factor.getFactor();
                String phaseTapChangerHolderId = pstAngleFactor.getVariable().getPhaseTapChangerHolderId();
                TwoWindingsTransformer twt = network.getTwoWindingsTransformer(phaseTapChangerHolderId);
                if (twt == null) {
                    throw new PowsyblException("Phase shifter '" + phaseTapChangerHolderId + "' not found");
                }
                groupIndexedById.computeIfAbsent(phaseTapChangerHolderId, k -> new PhaseTapChangerFactorGroup(phaseTapChangerHolderId)).addFactor(factor);
            } else if (factor instanceof LfBranchFlowPerLinearGlsk) {
                LfBranchFlowPerLinearGlsk lfFactor = (LfBranchFlowPerLinearGlsk) factor;
                LinearGlsk glsk = (LinearGlsk) factor.getFactor().getVariable();
                String glskId = glsk.getId();
                groupIndexedById.computeIfAbsent(glskId, id -> new LinearGlskGroup(glskId, lfFactor.getInjectionBuses())).addFactor(factor);
            } else {
                throw new UnsupportedOperationException("Factor type '" + factor.getFactor().getClass().getSimpleName() + "' not yet supported");
            }
        }

        // assign an index to each factor group
        int index = 0;
        for (SensitivityFactorGroup factorGroup : groupIndexedById.values()) {
            factorGroup.setIndex(index++);
        }

        return new ArrayList<>(groupIndexedById.values());
    }

    protected void computeInjectionFactors(Map<String, Double> participationFactorByBus, List<SensitivityFactorGroup> factorGroups) {
        // compute the corresponding injection (including participation) for each factor
        for (SensitivityFactorGroup factorGroup : factorGroups) {
            if (factorGroup instanceof InjectionFactorGroup) {
                InjectionFactorGroup injectionGroup = (InjectionFactorGroup) factorGroup;
                injectionGroup.setInjectionByBus(new HashMap<>(participationFactorByBus));
            }
        }
    }

    protected void rescaleGlsk(List<SensitivityFactorGroup> factorGroups, GraphDecrementalConnectivity<LfBus> connectivity, Integer mainComponentNumber) {
        // compute the corresponding injection (with participation) for each factor
        for (SensitivityFactorGroup factorGroup : factorGroups) {
            if (!(factorGroup instanceof LinearGlskGroup)) {
                continue;
            }
            LinearGlskGroup glskGroup = (LinearGlskGroup) factorGroup;
            Map<String, Double> remainingGlskInjections = glskGroup.getGlskMap().entrySet().stream().filter(entry -> connectivity.getComponentNumber(entry.getKey()) == mainComponentNumber)
                     .collect(Collectors.toMap(
                         entry -> entry.getKey().getId(),
                         Map.Entry::getValue
                     ));
            glskGroup.setGlskMapInMainComponent(remainingGlskInjections);
        }
    }

    private ActivePowerDistribution.Step getStep(LoadFlowParameters loadFlowParameters, List<ParticipatingElement> participatingElements) {
        switch (loadFlowParameters.getBalanceType()) {
            case PROPORTIONAL_TO_GENERATION_P_MAX:
                return new GenerationActionPowerDistributionStep(participatingElements);
            case PROPORTIONAL_TO_LOAD:
                return new LoadActivePowerDistributionStep(false, false, participatingElements);
            default:
                throw new UnsupportedOperationException("Balance type not yet supported: " + loadFlowParameters.getBalanceType());
        }
    }

<<<<<<< HEAD
    protected List<ParticipatingElement> getParticipatingElements(LfNetwork lfNetwork, LoadFlowParameters loadFlowParameters) {
        ActivePowerDistribution.Step step = ActivePowerDistribution.getStep(loadFlowParameters.getBalanceType());
        List<ParticipatingElement> participatingElements =  step.getParticipatingElements(lfNetwork);
=======
    protected List<ParticipatingElement> getParticipatingElements(LfNetwork lfNetwork, LoadFlowParameters loadFlowParameters, Function<ParticipatingElement, Boolean> filter) {
        ActivePowerDistribution.Step step = getStep(loadFlowParameters);
        List<ParticipatingElement> participatingElements =  step.getParticipatingElements(lfNetwork).stream().filter(filter::apply).collect(Collectors.toList());
>>>>>>> c114a33b
        ParticipatingElement.normalizeParticipationFactors(participatingElements, "bus");
        return participatingElements;
    }

    protected List<ParticipatingElement> getParticipatingElements(LfNetwork lfNetwork, LoadFlowParameters loadFlowParameters) {
        return getParticipatingElements(lfNetwork, loadFlowParameters, element -> true);
    }

    public void checkSensitivities(Network network, LfNetwork lfNetwork, List<SensitivityFactor> factors) {
        for (SensitivityFactor<?, ?> factor : factors) {
            LfBranch monitoredBranch;
            if (factor instanceof  BranchFlowPerInjectionIncrease) {
                BranchFlowPerInjectionIncrease injectionFactor = (BranchFlowPerInjectionIncrease) factor;
                Injection<?> injection = getInjection(network, injectionFactor.getVariable().getInjectionId());
                if (injection == null) {
                    throw new PowsyblException("Injection " + injectionFactor.getVariable().getInjectionId() + " not found in the network");
                }
                if (lfNetwork.getBranchById(factor.getFunction().getId()) == null) {
                    throw new PowsyblException("Branch '" + factor.getFunction().getId() + "' not found");
                }
                monitoredBranch = lfNetwork.getBranchById(injectionFactor.getFunction().getBranchId());
            } else if (factor instanceof BranchFlowPerPSTAngle) {
                BranchFlowPerPSTAngle pstAngleFactor = (BranchFlowPerPSTAngle) factor;
                String phaseTapChangerHolderId = pstAngleFactor.getVariable().getPhaseTapChangerHolderId();
                TwoWindingsTransformer twt = network.getTwoWindingsTransformer(phaseTapChangerHolderId);
                if (twt == null) {
                    throw new PowsyblException("Phase shifter '" + phaseTapChangerHolderId + "' not found in the network");
                }
                if (lfNetwork.getBranchById(factor.getFunction().getId()) == null) {
                    throw new PowsyblException("Branch '" + factor.getFunction().getId() + "' not found");
                }
                monitoredBranch = lfNetwork.getBranchById(pstAngleFactor.getFunction().getBranchId());
            } else if (factor instanceof BranchFlowPerLinearGlsk) {
                BranchFlowPerLinearGlsk glskFactor = (BranchFlowPerLinearGlsk) factor;
                if (glskFactor.getVariable().getGLSKs().isEmpty()) {
                    throw new PowsyblException("The glsk '" + factor.getVariable().getId() + "' cannot be empty");
                }
                for (Map.Entry<String, Float> injectionEntry : glskFactor.getVariable().getGLSKs().entrySet()) {
                    Injection<?> injection = getInjection(network, injectionEntry.getKey());
                    if (injection == null) {
                        throw new PowsyblException("Injection " + injectionEntry.getKey() + " not found in the network");
                    }
                }
                if (lfNetwork.getBranchById(factor.getFunction().getId()) == null) {
                    throw new PowsyblException("Branch '" + factor.getFunction().getId() + "' not found");
                }
                monitoredBranch = lfNetwork.getBranchById(glskFactor.getFunction().getBranchId());
            } else {
                throw new PowsyblException("Only sensitivity factors of type BranchFlowPerInjectionIncrease and BranchFlowPerPSTAngle are yet supported");
            }
            if (monitoredBranch == null) {
                throw new PowsyblException("Monitored branch " + factor.getFunction().getId() + " not found in the network");
            }
        }
    }

    public void checkContingencies(LfNetwork lfNetwork, List<Contingency> contingencies) {
        for (Contingency contingency : contingencies) {
            for (ContingencyElement contingencyElement : contingency.getElements()) {
                if (!contingencyElement.getType().equals(ContingencyElementType.BRANCH)) {
                    throw new UnsupportedOperationException("Only contingencies on a branch are yet supported");
                }
                LfBranch lfBranch = lfNetwork.getBranchById(contingencyElement.getId());
                if (lfBranch == null) {
                    throw new PowsyblException("The contingency on the branch " + contingencyElement.getId() + " not found in the network");
                }
            }
        }
    }

    private SensitivityValue createBranchSensitivityValue(LfSensitivityFactor factor, DenseMatrix contingenciesStates,
                                                          Collection<ComputedContingencyElement> contingencyElements) {
        double sensiValue;
        double flowValue;
        ClosedBranchSide1DcFlowEquationTerm p1 = factor.getEquationTerm();
        if (factor.getPredefinedResult() != null) {
            sensiValue = factor.getPredefinedResult();
            flowValue = factor.getPredefinedResult();
        } else {
            sensiValue = factor.getBaseSensitivityValue();
            flowValue = factor.getFunctionReference();
            for (ComputedContingencyElement contingencyElement : contingencyElements) {
                if (contingencyElement.getElement().getId().equals(factor.getFunctionLfBranchId())
                        || contingencyElement.getElement().getId().equals(factor.getFactor().getVariable().getId())) {
                    // the sensitivity on a removed branch is 0, the sensitivity if the variable was a removed branch is 0
                    sensiValue = 0d;
                    flowValue = 0d;
                    break;
                }
                double contingencySensitivity = p1.calculate(contingenciesStates, contingencyElement.getContingencyIndex());
                flowValue += contingencyElement.getAlphaForFunctionReference() * contingencySensitivity;
                sensiValue +=  contingencyElement.getAlphaForSensitivityValue() * contingencySensitivity;
            }
        }
        return new SensitivityValue(factor.getFactor(), sensiValue * PerUnit.SB, flowValue * PerUnit.SB, 0);
    }

    protected void setBaseCaseSensitivityValues(List<SensitivityFactorGroup> factorGroups, DenseMatrix factorsState) {
        for (SensitivityFactorGroup factorGroup : factorGroups) {
            for (LfSensitivityFactor factor : factorGroup.getFactors()) {
                factor.setBaseCaseSensitivityValue(factor.getEquationTerm().calculate(factorsState, factorGroup.getIndex()));
            }
        }
    }

    protected List<SensitivityValue> calculateSensitivityValues(List<SensitivityFactorGroup> factorGroups, DenseMatrix factorStates,
                                                                DenseMatrix contingenciesStates, DenseMatrix flowStates, Collection<ComputedContingencyElement> contingencyElements) {
        List<SensitivityValue> sensitivityValuesContingencies = new ArrayList<>(factorGroups.stream().mapToInt(group -> group.getFactors().size()).sum());
        setAlphas(contingencyElements, flowStates, contingenciesStates, 0, ComputedContingencyElement::setAlphaForFunctionReference);
        for (SensitivityFactorGroup factorGroup : factorGroups) {
            setAlphas(contingencyElements, factorStates, contingenciesStates, factorGroup.getIndex(), ComputedContingencyElement::setAlphaForSensitivityValue);
            for (LfSensitivityFactor factor : factorGroup.getFactors()) {
                sensitivityValuesContingencies.add(createBranchSensitivityValue(factor, contingenciesStates, contingencyElements));
            }
        }
        return sensitivityValuesContingencies;
    }

    private void setAlphas(Collection<ComputedContingencyElement> contingencyElements, DenseMatrix states,
                      DenseMatrix contingencyStates, int columnState, BiConsumer<ComputedContingencyElement, Double> setValue) {
        if (contingencyElements.size() == 1) {
            ComputedContingencyElement element = contingencyElements.iterator().next();
            LfBranch lfBranch = element.getLfBranch();
            ClosedBranchSide1DcFlowEquationTerm p1 = element.getLfBranchEquation();
            // we solve a*alpha = b
            double a = lfBranch.getPiModel().getX() / PerUnit.SB - (contingencyStates.get(p1.getVariables().get(0).getRow(), element.getContingencyIndex())
                                                                    - contingencyStates.get(p1.getVariables().get(1).getRow(), element.getContingencyIndex()));
            double b = states.get(p1.getVariables().get(0).getRow(), columnState) - states.get(p1.getVariables().get(1).getRow(), columnState);
            setValue.accept(element, b / a);
        } else {
            // FIXME: direct resolution if contingencyElements.size() == 2
            ComputedContingencyElement.setLocalIndexes(contingencyElements);
            DenseMatrix rhs = new DenseMatrix(contingencyElements.size(), 1);
            DenseMatrix matrix = new DenseMatrix(contingencyElements.size(), contingencyElements.size());
            for (ComputedContingencyElement element : contingencyElements) {
                LfBranch lfBranch = element.getLfBranch();
                ClosedBranchSide1DcFlowEquationTerm p1 = element.getLfBranchEquation();
                rhs.set(element.getLocalIndex(), 0, states.get(p1.getVariables().get(0).getRow(), columnState)
                                                    - states.get(p1.getVariables().get(1).getRow(), columnState)
                );
                for (ComputedContingencyElement element2 : contingencyElements) {
                    double value = 0d;
                    if (element.equals(element2)) {
                        value = lfBranch.getPiModel().getX() / PerUnit.SB;
                    }
                    value = value - (contingencyStates.get(p1.getVariables().get(0).getRow(), element2.getContingencyIndex())
                                     - contingencyStates.get(p1.getVariables().get(1).getRow(), element2.getContingencyIndex()));
                    matrix.set(element.getLocalIndex(), element2.getLocalIndex(), value);
                }
            }
            LUDecomposition lu = matrix.decomposeLU();
            lu.solve(rhs); // rhs now contains state matrix
            contingencyElements.forEach(element -> setValue.accept(element, rhs.get(element.getLocalIndex(), 0)));
        }
    }

    private Set<ComputedContingencyElement> getGroupOfElementsBreakingConnectivity(LfNetwork lfNetwork, DenseMatrix contingencyStates,
                                                                                         Collection<ComputedContingencyElement> contingencyElements,
                                                                                         EquationSystem equationSystem) {
        // use a sensitivity-criterion to detect the loss of connectivity after a contingency
        // we consider a +1 -1 on a line, and we observe the sensitivity of these injections on the other contingency elements
        // if the sum of the sensitivities (in absolute value) is 1, it means that all the flow is going through the lines with a non-zero sensitivity
        // thus, losing these lines will lose the connectivity
        Set<ComputedContingencyElement> groupOfElementsBreakingConnectivity = new HashSet<>();
        for (ComputedContingencyElement element : contingencyElements) {
            Set<ComputedContingencyElement> responsibleElements = new HashSet<>();
            double sum = 0d;
            for (ComputedContingencyElement element2 : contingencyElements) {
                LfBranch branch = lfNetwork.getBranchById(element2.getElement().getId());
                ClosedBranchSide1DcFlowEquationTerm p = equationSystem.getEquationTerm(SubjectType.BRANCH, branch.getNum(), ClosedBranchSide1DcFlowEquationTerm.class);
                double value = Math.abs(p.calculate(contingencyStates, element.getContingencyIndex()));
                if (value > CONNECTIVITY_LOSS_THRESHOLD) {
                    responsibleElements.add(element2);
                }
                sum += value;
            }
            if (sum * PerUnit.SB > 1d - CONNECTIVITY_LOSS_THRESHOLD) {
                // all lines that have a non-0 sensitivity associated to "element" breaks the connectivity
                groupOfElementsBreakingConnectivity.addAll(responsibleElements);
            }
        }
        return groupOfElementsBreakingConnectivity;
    }

    protected void fillRhsContingency(final LfNetwork lfNetwork, final EquationSystem equationSystem,
                                      final Collection<ComputedContingencyElement> contingencyElements, final Matrix rhs) {
        for (ComputedContingencyElement element : contingencyElements) {
            LfBranch lfBranch = lfNetwork.getBranchById(element.getElement().getId());
            if (lfBranch.getBus1() == null || lfBranch.getBus2() == null) {
                continue;
            }
            LfBus bus1 = lfBranch.getBus1();
            LfBus bus2 = lfBranch.getBus2();
            if (bus1.isSlack()) {
                Equation p = equationSystem.getEquation(bus2.getNum(), EquationType.BUS_P).orElseThrow(IllegalStateException::new);
                rhs.set(p.getColumn(), element.getContingencyIndex(), -1 / PerUnit.SB);
            } else if (bus2.isSlack()) {
                Equation p = equationSystem.getEquation(bus1.getNum(), EquationType.BUS_P).orElseThrow(IllegalStateException::new);
                rhs.set(p.getColumn(), element.getContingencyIndex(), 1 / PerUnit.SB);
            } else {
                Equation p1 = equationSystem.getEquation(bus1.getNum(), EquationType.BUS_P).orElseThrow(IllegalStateException::new);
                Equation p2 = equationSystem.getEquation(bus2.getNum(), EquationType.BUS_P).orElseThrow(IllegalStateException::new);
                rhs.set(p1.getColumn(), element.getContingencyIndex(), 1 / PerUnit.SB);
                rhs.set(p2.getColumn(), element.getContingencyIndex(), -1 / PerUnit.SB);
            }
        }
    }

    protected DenseMatrix initFactorsRhs(LfNetwork lfNetwork, EquationSystem equationSystem, List<SensitivityFactorGroup> factorsGroups) {
        DenseMatrix rhs = new DenseMatrix(equationSystem.getSortedEquationsToSolve().size(), factorsGroups.size());
        fillRhsSensitivityVariable(lfNetwork, equationSystem, factorsGroups, rhs);
        return rhs;
    }

    protected DenseMatrix initContingencyRhs(LfNetwork lfNetwork, EquationSystem equationSystem, Collection<ComputedContingencyElement> contingencyElements) {
        DenseMatrix rhs = new DenseMatrix(equationSystem.getSortedEquationsToSolve().size(), contingencyElements.size());
        fillRhsContingency(lfNetwork, equationSystem, contingencyElements, rhs);
        return rhs;
    }

    private void detectConnectivityLoss(LfNetwork lfNetwork, DenseMatrix states, List<Contingency> contingencies, Map<String, ComputedContingencyElement> contingenciesElements,
                                        EquationSystem equationSystem, Collection<Contingency> nonLosingConnectivityContingencies,
                                        Map<Set<ComputedContingencyElement>, List<Contingency>> contingenciesByGroupOfElementsBreakingConnectivity) {
        for (Contingency contingency : contingencies) {
            Set<ComputedContingencyElement> groupOfElementsBreakingConnectivity = getGroupOfElementsBreakingConnectivity(lfNetwork, states,
                    contingency.getElements().stream().map(element -> contingenciesElements.get(element.getId())).collect(Collectors.toList()), equationSystem);
            if (groupOfElementsBreakingConnectivity.isEmpty()) { // connectivity not broken
                nonLosingConnectivityContingencies.add(contingency);
            } else {
                contingenciesByGroupOfElementsBreakingConnectivity.computeIfAbsent(groupOfElementsBreakingConnectivity, key -> new LinkedList<>()).add(contingency);
            }
        }
    }

    private Set<String> getElementsToReconnect(GraphDecrementalConnectivity<LfBus> connectivity, Set<ComputedContingencyElement> breakingConnectivityCandidates) {
        Set<String> elementsToReconnect = new HashSet<>();

        Map<Pair<Integer, Integer>, ComputedContingencyElement> elementByConnectedComponents = new HashMap<>();
        for (ComputedContingencyElement element : breakingConnectivityCandidates) {
            int bus1Cc = connectivity.getComponentNumber(element.getLfBranch().getBus1());
            int bus2Cc = connectivity.getComponentNumber(element.getLfBranch().getBus2());

            Pair<Integer, Integer> pairOfCc = bus1Cc > bus2Cc ? Pair.of(bus2Cc, bus1Cc) : Pair.of(bus1Cc, bus2Cc);
            // we only need to reconnect one line to restore connectivity
            elementByConnectedComponents.put(pairOfCc, element);
        }

        Map<Integer, Set<Integer>> connections = new HashMap<>();
        for (int i = 0; i < connectivity.getSmallComponents().size() + 1; i++) {
            connections.put(i, Collections.singleton(i));
        }

        for (Map.Entry<Pair<Integer, Integer>, ComputedContingencyElement> elementsByCc : elementByConnectedComponents.entrySet()) {
            Integer cc1 = elementsByCc.getKey().getKey();
            Integer cc2 = elementsByCc.getKey().getValue();
            if (connections.get(cc1).contains(cc2)) {
                // cc are already connected
                continue;
            }
            elementsToReconnect.add(elementsByCc.getValue().getElement().getId());
            Set<Integer> newCc = new HashSet<>();
            newCc.addAll(connections.get(cc1));
            newCc.addAll(connections.get(cc2));
            newCc.forEach(integer -> connections.put(integer, newCc));
        }

        return elementsToReconnect;
    }

    public void cutConnectivity(LfNetwork lfNetwork, GraphDecrementalConnectivity<LfBus> connectivity, Collection<ComputedContingencyElement> elementsPotentiallyBreakingConnectivity) {
        elementsPotentiallyBreakingConnectivity.stream()
                                               .map(ComputedContingencyElement::getElement)
                                               .map(element -> lfNetwork.getBranchById(element.getId()))
                                               .forEach(lfBranch -> connectivity.cut(lfBranch.getBus1(), lfBranch.getBus2()));
    }

    public Pair<List<SensitivityValue>, Map<String, List<SensitivityValue>>> analyse(Network network, List<SensitivityFactor> factors,
                                                                                     List<Contingency> contingencies, LoadFlowParameters lfParameters,
                                                                                     OpenLoadFlowParameters lfParametersExt) {
        Objects.requireNonNull(network);
        Objects.requireNonNull(factors);
        Objects.requireNonNull(lfParametersExt);

        // create the network (we only manage main connected component)
        List<LfNetwork> lfNetworks = LfNetwork.load(network, lfParametersExt.getSlackBusSelector());
        LfNetwork lfNetwork = lfNetworks.get(0);
        checkContingencies(lfNetwork, contingencies);
        checkSensitivities(network, lfNetwork, factors);

        // create DC equation system for sensitivity analysis
        EquationSystem equationSystem = DcEquationSystem.create(lfNetwork, new VariableSet(),
                new DcEquationSystemCreationParameters(true, true, true, lfParametersExt.isDcUseTransformerRatio()));

        // we wrap the factor into a class that allows us to have access to their branch and EquationTerm instantly
        List<LfSensitivityFactor> lfFactors = factors.stream().map(factor -> LfSensitivityFactor.create(factor, network, lfNetwork, equationSystem)).collect(Collectors.toList());

        // index factors by variable group to compute a minimal number of states
        List<SensitivityFactorGroup> factorGroups = createFactorGroups(network, lfFactors);
        if (factorGroups.isEmpty()) {
            return Pair.of(Collections.emptyList(), Collections.emptyMap());
        }

        boolean hasGlsk = factorGroups.stream().anyMatch(group -> group instanceof LinearGlskGroup);

        // compute the participation for each injection factor (+1 on the injection and then -participation factor on all
        // buses that contain elements participating to slack distribution
        List<ParticipatingElement> participatingElements = null;
        Map<String, Double> slackParticipationByBus;
        if (lfParameters.isDistributedSlack()) {
            participatingElements = getParticipatingElements(lfNetwork, lfParameters);
            slackParticipationByBus = participatingElements.stream().collect(Collectors.toMap(
                element -> element.getLfBus().getId(),
                element -> -element.getFactor(),
                Double::sum
            ));
        } else {
            slackParticipationByBus = Collections.singletonMap(lfNetwork.getSlackBus().getId(), -1d);
        }
        computeInjectionFactors(slackParticipationByBus, factorGroups);

        // contingencies management
        Map<String, ComputedContingencyElement> contingenciesElements =
                contingencies.stream()
                             .flatMap(contingency -> contingency.getElements().stream())
                             .map(contingencyElement -> new ComputedContingencyElement(contingencyElement, lfNetwork, equationSystem))
                             .collect(Collectors.toMap(
                                 computedContingencyElement -> computedContingencyElement.getElement().getId(),
                                 computedContingencyElement -> computedContingencyElement,
                                 (existing, replacement) -> existing
                             ));
        ComputedContingencyElement.setContingencyIndexes(contingenciesElements.values());

        // create jacobian matrix either using base network calculated voltages or nominal voltages
        VoltageInitializer voltageInitializer = lfParameters.getVoltageInitMode() == LoadFlowParameters.VoltageInitMode.PREVIOUS_VALUES ? new PreviousValueVoltageInitializer()
                : new UniformValueVoltageInitializer();
        JacobianMatrix j = createJacobianMatrix(equationSystem, voltageInitializer);
        try (LUDecomposition jlu = j.decomposeLU()) {

            // run DC load
            DenseMatrix stateFlow = setFunctionReferenceOnFactors(lfNetwork, equationSystem, jlu, lfFactors, lfParameters, participatingElements, null);

            // compute pre-contingency sensitivity values + the states with +1 -1 to model the contingencies
            DenseMatrix factorsStates = initFactorsRhs(lfNetwork, equationSystem, factorGroups); // this is the rhs for the moment
            DenseMatrix contingenciesStates = initContingencyRhs(lfNetwork, equationSystem, contingenciesElements.values()); // rhs with +1 -1 on contingency elements
            jlu.solveTransposed(factorsStates); // states for the sensitivity factors
            jlu.solveTransposed(contingenciesStates); // states for the +1 -1 of the contingencies

            // sensitivity values for base case
            setBaseCaseSensitivityValues(factorGroups, factorsStates);
            List<SensitivityValue> sensitivityValues = calculateSensitivityValues(factorGroups,
                    factorsStates, contingenciesStates, stateFlow, Collections.emptyList());

            // connectivity analysis by contingency
            // we will index contingencies by a list of branch that may breaks connectivity
            // for example, if in the network, loosing line L1 breaks connectivity, and loosing L2 and L3 together breaks connectivity,
            // the index would be: {L1, L2, L3}
            // todo: There may be a better way to group the contingencies that will have the same connectivities afterwards
            Collection<Contingency> nonLosingConnectivityContingencies = new LinkedList<>();
            Map<Set<ComputedContingencyElement>, List<Contingency>> contingenciesByGroupOfElementsBreakingConnectivity = new HashMap<>();

            detectConnectivityLoss(lfNetwork, contingenciesStates, contingencies, contingenciesElements, equationSystem, nonLosingConnectivityContingencies, contingenciesByGroupOfElementsBreakingConnectivity);

            Map<String, List<SensitivityValue>> contingenciesValue = new HashMap<>();
            // compute the contingencies without loss of connectivity
            for (Contingency contingency : nonLosingConnectivityContingencies) {
                contingenciesValue.put(contingency.getId(), calculateSensitivityValues(factorGroups,
                        factorsStates, contingenciesStates, stateFlow, contingency.getElements().stream().map(element -> contingenciesElements.get(element.getId())).collect(Collectors.toList())));
            }

            if (contingenciesByGroupOfElementsBreakingConnectivity.isEmpty()) {
                return Pair.of(sensitivityValues, contingenciesValue);
            }

            GraphDecrementalConnectivity<LfBus> connectivity = createConnectivity(lfNetwork);

            // compute the contingencies with loss of connectivity
            for (Map.Entry<Set<ComputedContingencyElement>, List<Contingency>> entry : contingenciesByGroupOfElementsBreakingConnectivity.entrySet()) {
                Set<ComputedContingencyElement> breakingConnectivityCandidates = entry.getKey();
                List<Contingency> contingencyList = entry.getValue();
                lfFactors.forEach(factor -> factor.setPredefinedResult(null));
                cutConnectivity(lfNetwork, connectivity, breakingConnectivityCandidates);
                int mainComponent = connectivity.getComponentNumber(lfNetwork.getSlackBus());
                setPredefinedResults(lfFactors, connectivity, mainComponent); // check if factors are still in the main component

                // some elements of the GLSK may not be in the connected component anymore, we recompute the injections
                rescaleGlsk(factorGroups, connectivity, mainComponent);

                // null and unused if slack is not distributed
                List<ParticipatingElement> participatingElementsForThisConnectivity = participatingElements;

                // we need to recompute the factor states because the connectivity changed
                if (lfParameters.isDistributedSlack() || hasGlsk) {
                    Map<String, Double> slackParticipationByBusForThisConnectivity;

                    if (lfParameters.isDistributedSlack()) {
                        participatingElementsForThisConnectivity = getParticipatingElements(lfNetwork, lfParameters, element -> connectivity.getComponentNumber(element.getLfBus()) == mainComponent); // will also be used to recompute the loadflow
                        slackParticipationByBusForThisConnectivity = participatingElementsForThisConnectivity.stream().collect(Collectors.toMap(
                            element -> element.getLfBus().getId(),
                            element -> -element.getFactor(),
                            Double::sum
                        ));
                    } else {
                        slackParticipationByBusForThisConnectivity = Collections.singletonMap(lfNetwork.getSlackBus().getId(), -1d);
                    }

                    computeInjectionFactors(slackParticipationByBusForThisConnectivity, factorGroups); // write the right injections in the factor groups
                    factorsStates.reset(); // avoid creating a new matrix to avoid buffer allocation time
                    fillRhsSensitivityVariable(lfNetwork, equationSystem, factorGroups, factorsStates);
                    jlu.solveTransposed(factorsStates); // get the states for the new connectivity
                    setBaseCaseSensitivityValues(factorGroups, factorsStates); // use this state to compute the base sensitivity (without +1-1)
                }

                stateFlow = setFunctionReferenceOnFactors(lfNetwork, equationSystem, jlu, lfFactors, lfParameters, participatingElementsForThisConnectivity, connectivity);

                Set<String> elementsToReconnect = getElementsToReconnect(connectivity, breakingConnectivityCandidates);

                for (Contingency contingency : contingencyList) {
                    contingenciesValue.put(contingency.getId(), calculateSensitivityValues(factorGroups, factorsStates, contingenciesStates, stateFlow,
                        contingency.getElements().stream().filter(element -> !elementsToReconnect.contains(element.getId())).map(element -> contingenciesElements.get(element.getId())).collect(Collectors.toList())
                    ));
                }

                connectivity.reset();
            }

            return Pair.of(sensitivityValues, contingenciesValue);
        }
    }
}<|MERGE_RESOLUTION|>--- conflicted
+++ resolved
@@ -43,7 +43,6 @@
 import java.util.stream.Collectors;
 import java.util.stream.Stream;
 
-
 /**
  * @author Geoffroy Jamgotchian <geoffroy.jamgotchian at rte-france.com>
  * @author Gaël Macherel <gael.macherel@artelys.com>
@@ -596,15 +595,9 @@
         }
     }
 
-<<<<<<< HEAD
-    protected List<ParticipatingElement> getParticipatingElements(LfNetwork lfNetwork, LoadFlowParameters loadFlowParameters) {
+    protected List<ParticipatingElement> getParticipatingElements(LfNetwork lfNetwork, LoadFlowParameters loadFlowParameters, Function<ParticipatingElement, Boolean> filter) {
         ActivePowerDistribution.Step step = ActivePowerDistribution.getStep(loadFlowParameters.getBalanceType());
-        List<ParticipatingElement> participatingElements =  step.getParticipatingElements(lfNetwork);
-=======
-    protected List<ParticipatingElement> getParticipatingElements(LfNetwork lfNetwork, LoadFlowParameters loadFlowParameters, Function<ParticipatingElement, Boolean> filter) {
-        ActivePowerDistribution.Step step = getStep(loadFlowParameters);
         List<ParticipatingElement> participatingElements =  step.getParticipatingElements(lfNetwork).stream().filter(filter::apply).collect(Collectors.toList());
->>>>>>> c114a33b
         ParticipatingElement.normalizeParticipationFactors(participatingElements, "bus");
         return participatingElements;
     }
