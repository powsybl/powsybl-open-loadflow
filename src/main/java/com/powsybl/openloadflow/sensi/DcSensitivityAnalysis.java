/**
 * Copyright (c) 2020, RTE (http://www.rte-france.com)
 * This Source Code Form is subject to the terms of the Mozilla Public
 * License, v. 2.0. If a copy of the MPL was not distributed with this
 * file, You can obtain one at http://mozilla.org/MPL/2.0/.
 */
package com.powsybl.openloadflow.sensi;

import com.google.common.base.Stopwatch;
import com.powsybl.commons.PowsyblException;
import com.powsybl.commons.reporter.Reporter;
import com.powsybl.contingency.BranchContingency;
import com.powsybl.contingency.ContingencyElement;
import com.powsybl.iidm.network.*;
import com.powsybl.loadflow.LoadFlowParameters;
import com.powsybl.math.matrix.DenseMatrix;
import com.powsybl.math.matrix.LUDecomposition;
import com.powsybl.math.matrix.Matrix;
import com.powsybl.math.matrix.MatrixFactory;
import com.powsybl.openloadflow.OpenLoadFlowParameters;
import com.powsybl.openloadflow.dc.DcLoadFlowEngine;
import com.powsybl.openloadflow.dc.DcLoadFlowParameters;
import com.powsybl.openloadflow.dc.equations.*;
import com.powsybl.openloadflow.equations.Equation;
import com.powsybl.openloadflow.equations.EquationSystem;
import com.powsybl.openloadflow.equations.EquationTerm;
import com.powsybl.openloadflow.equations.JacobianMatrix;
import com.powsybl.openloadflow.graph.GraphDecrementalConnectivity;
import com.powsybl.openloadflow.graph.GraphDecrementalConnectivityFactory;
import com.powsybl.openloadflow.network.*;
import com.powsybl.openloadflow.network.impl.*;
import com.powsybl.openloadflow.network.util.ParticipatingElement;
import com.powsybl.openloadflow.network.util.PreviousValueVoltageInitializer;
import com.powsybl.openloadflow.network.util.UniformValueVoltageInitializer;
import com.powsybl.openloadflow.network.util.VoltageInitializer;
import com.powsybl.sensitivity.*;
import org.apache.commons.lang3.tuple.Pair;

import java.util.*;
import java.util.concurrent.TimeUnit;
import java.util.function.Function;
import java.util.function.ObjDoubleConsumer;
import java.util.stream.Collectors;

import static com.powsybl.openloadflow.network.util.ParticipatingElement.normalizeParticipationFactors;

/**
 * @author Geoffroy Jamgotchian <geoffroy.jamgotchian at rte-france.com>
 * @author Gaël Macherel <gael.macherel@artelys.com>
 */
public class DcSensitivityAnalysis extends AbstractSensitivityAnalysis<DcVariableType, DcEquationType> {

    static final double CONNECTIVITY_LOSS_THRESHOLD = 10e-7;

    static class ComputedContingencyElement {

        private int contingencyIndex = -1; // index of the element in the rhs for +1-1
        private int localIndex = -1; // local index of the element : index of the element in the matrix used in the setAlphas method
        private double alphaForSensitivityValue = Double.NaN;
        private double alphaForFunctionReference = Double.NaN;
        private final ContingencyElement element;
        private final LfBranch lfBranch;
        private final ClosedBranchSide1DcFlowEquationTerm branchEquation;

        public ComputedContingencyElement(final ContingencyElement element, LfNetwork lfNetwork, EquationSystem<DcVariableType, DcEquationType> equationSystem) {
            this.element = element;
            lfBranch = lfNetwork.getBranchById(element.getId());
            branchEquation = equationSystem.getEquationTerm(ElementType.BRANCH, lfBranch.getNum(), ClosedBranchSide1DcFlowEquationTerm.class);
        }

        public int getContingencyIndex() {
            return contingencyIndex;
        }

        public void setContingencyIndex(final int index) {
            this.contingencyIndex = index;
        }

        public int getLocalIndex() {
            return localIndex;
        }

        public void setLocalIndex(final int index) {
            this.localIndex = index;
        }

        public double getAlphaForSensitivityValue() {
            return alphaForSensitivityValue;
        }

        public void setAlphaForSensitivityValue(final double alpha) {
            this.alphaForSensitivityValue = alpha;
        }

        public double getAlphaForFunctionReference() {
            return alphaForFunctionReference;
        }

        public void setAlphaForFunctionReference(final double alpha) {
            this.alphaForFunctionReference = alpha;
        }

        public ContingencyElement getElement() {
            return element;
        }

        public LfBranch getLfBranch() {
            return lfBranch;
        }

        public ClosedBranchSide1DcFlowEquationTerm getLfBranchEquation() {
            return branchEquation;
        }

        public static void setContingencyIndexes(Collection<ComputedContingencyElement> elements) {
            int index = 0;
            for (ComputedContingencyElement element : elements) {
                element.setContingencyIndex(index++);
            }
        }

        public static void setLocalIndexes(Collection<ComputedContingencyElement> elements) {
            int index = 0;
            for (ComputedContingencyElement element : elements) {
                element.setLocalIndex(index++);
            }
        }

    }

    static class PhaseTapChangerContingenciesIndexing {

        private Collection<PropagatedContingency> contingenciesWithoutTransformers;
        private Map<Set<LfBranch>, Collection<PropagatedContingency>> contingenciesIndexedByPhaseTapChangers;

        public PhaseTapChangerContingenciesIndexing(Collection<PropagatedContingency> contingencies, Map<String, ComputedContingencyElement> contingencyElementByBranch) {
            this(contingencies, contingencyElementByBranch, Collections.emptySet());
        }

        public PhaseTapChangerContingenciesIndexing(Collection<PropagatedContingency> contingencies, Map<String,
                ComputedContingencyElement> contingencyElementByBranch, Collection<String> elementIdsToSkip) {
            contingenciesIndexedByPhaseTapChangers = new LinkedHashMap<>();
            contingenciesWithoutTransformers = new ArrayList<>();
            for (PropagatedContingency contingency : contingencies) {
                Set<LfBranch> lostTransformers = contingency.getBranchIdsToOpen().stream()
                        .filter(element -> !elementIdsToSkip.contains(element))
                        .map(contingencyElementByBranch::get)
                        .map(ComputedContingencyElement::getLfBranch)
                        .filter(LfBranch::hasPhaseControlCapability)
                        .collect(Collectors.toSet());
                if (lostTransformers.isEmpty()) {
                    contingenciesWithoutTransformers.add(contingency);
                } else {
                    contingenciesIndexedByPhaseTapChangers.computeIfAbsent(lostTransformers, key -> new ArrayList<>()).add(contingency);
                }
            }
        }

        public Collection<PropagatedContingency> getContingenciesWithoutPhaseTapChangerLoss() {
            return contingenciesWithoutTransformers;
        }

        public Map<Set<LfBranch>, Collection<PropagatedContingency>> getContingenciesIndexedByPhaseTapChangers() {
            return contingenciesIndexedByPhaseTapChangers;
        }
    }

    public DcSensitivityAnalysis(MatrixFactory matrixFactory, GraphDecrementalConnectivityFactory<LfBus, LfBranch> connectivityFactory) {
        super(matrixFactory, connectivityFactory);
    }

    protected DenseMatrix setReferenceActivePowerFlows(LfNetwork network, DcLoadFlowParameters parameters,
                                                       EquationSystem<DcVariableType, DcEquationType> equationSystem, JacobianMatrix<DcVariableType, DcEquationType> j,
                                                       List<LfSensitivityFactor<DcVariableType, DcEquationType>> factors, List<ParticipatingElement> participatingElements,
                                                       Collection<LfBus> disabledBuses, Collection<LfBranch> disabledBranches,
                                                       Reporter reporter) {

        List<BusState> busStates = Collections.emptyList();
        if (parameters.isDistributedSlack()) {
            busStates = ElementState.save(participatingElements.stream()
                .map(ParticipatingElement::getLfBus)
                .collect(Collectors.toSet()), BusState::save);
        }
        // the A1 variables will be set to 0 for disabledBranches, so we need to restore them at the end
        List<BranchState> branchStates = ElementState.save(disabledBranches, BranchState::save);

        double[] dx = DcLoadFlowEngine.run(network, parameters, equationSystem, j, disabledBuses, disabledBranches, reporter).getRight();

        for (LfSensitivityFactor<DcVariableType, DcEquationType> factor : factors) {
            factor.setFunctionReference(factor.getFunctionEquationTerm().eval());
        }

        if (parameters.isDistributedSlack()) {
            ElementState.restore(busStates);
        }
        ElementState.restore(branchStates);

        return new DenseMatrix(dx.length, 1, dx);
    }

    private void createBranchSensitivityValue(LfSensitivityFactor<DcVariableType, DcEquationType> factor, DenseMatrix contingenciesStates,
                                              Collection<ComputedContingencyElement> contingencyElements,
                                              PropagatedContingency contingency, SensitivityValueWriter valueWriter) {
        boolean predefSensiValue = factor.getSensitivityValuePredefinedResult() != null;
        boolean predefFlowValue = factor.getFunctionPredefinedResult() != null;
        EquationTerm<DcVariableType, DcEquationType> p1 = factor.getFunctionEquationTerm();
        String functionBranchId = factor.getFunctionElement().getId();
        double sensiValue = predefSensiValue ? factor.getSensitivityValuePredefinedResult() : factor.getBaseSensitivityValue();
        double flowValue = predefFlowValue ? factor.getFunctionPredefinedResult() : factor.getFunctionReference();

        if (factor.getStatus() == LfSensitivityFactor.Status.VALID_ONLY_FOR_FUNCTION) {
            sensiValue = 0d;
            predefSensiValue = true;
        }

        if (contingency != null && contingency.getBranchIdsToOpen().stream().anyMatch(id -> id.equals(functionBranchId))) {
            // the monitored branch is in contingency, sensitivity equals 0 and post-contingency flow equals NaN in any case.
            flowValue = Double.NaN;
            sensiValue = 0d;
            predefFlowValue = true;
            predefSensiValue = true;
        }

        boolean zeroSensiValue = false;
        if (!(predefFlowValue && predefSensiValue)) {
            for (ComputedContingencyElement contingencyElement : contingencyElements) {
                double contingencySensitivity = p1.calculateSensi(contingenciesStates, contingencyElement.getContingencyIndex());
                if (!predefFlowValue) {
                    flowValue += contingencyElement.getAlphaForFunctionReference() * contingencySensitivity;
                }
                if (!predefSensiValue) {
                    sensiValue += contingencyElement.getAlphaForSensitivityValue() * contingencySensitivity;
                }
                if (contingencyElement.getElement().getId().equals(factor.getVariableId())) {
                    // the equipment responsible for the variable is indeed in contingency, the sensitivity value equals zero.
                    // No assumption about the reference flow on the monitored branch.
                    zeroSensiValue = true;
                }
            }
        }

        valueWriter.write(factor.getIndex(), contingency != null ? contingency.getIndex() : -1, unscaleSensitivity(factor, zeroSensiValue ? 0d : sensiValue), unscaleFunction(factor, flowValue));
    }

    protected void setBaseCaseSensitivityValues(List<SensitivityFactorGroup<DcVariableType, DcEquationType>> factorGroups, DenseMatrix factorsState) {
        for (SensitivityFactorGroup<DcVariableType, DcEquationType> factorGroup : factorGroups) {
            for (LfSensitivityFactor<DcVariableType, DcEquationType> factor : factorGroup.getFactors()) {
                factor.setBaseCaseSensitivityValue(factor.getFunctionEquationTerm().calculateSensi(factorsState, factorGroup.getIndex()));
            }
        }
    }

    protected void calculateSensitivityValues(List<LfSensitivityFactor<DcVariableType, DcEquationType>> lfFactors, DenseMatrix factorStates,
                                              DenseMatrix contingenciesStates, DenseMatrix flowStates, Collection<ComputedContingencyElement> contingencyElements,
                                              PropagatedContingency contingency, SensitivityValueWriter valueWriter) {
        if (lfFactors.isEmpty()) {
            return;
        }

        setAlphas(contingencyElements, flowStates, contingenciesStates, 0, ComputedContingencyElement::setAlphaForFunctionReference);

        lfFactors.stream().filter(factor -> factor.getStatus() == LfSensitivityFactor.Status.VALID_ONLY_FOR_FUNCTION)
                .forEach(factor -> createBranchSensitivityValue(factor, contingenciesStates, contingencyElements, contingency, valueWriter));

        Map<SensitivityFactorGroup<DcVariableType, DcEquationType>, List<LfSensitivityFactor<DcVariableType, DcEquationType>>> factorsByGroup = lfFactors.stream()
                .filter(factor -> factor.getStatus() == LfSensitivityFactor.Status.VALID)
                .collect(Collectors.groupingBy(LfSensitivityFactor::getGroup, LinkedHashMap::new, Collectors.toList()));
        for (Map.Entry<SensitivityFactorGroup<DcVariableType, DcEquationType>, List<LfSensitivityFactor<DcVariableType, DcEquationType>>> e : factorsByGroup.entrySet()) {
            SensitivityFactorGroup<DcVariableType, DcEquationType> factorGroup = e.getKey();
            List<LfSensitivityFactor<DcVariableType, DcEquationType>> factorsForThisGroup = e.getValue();
            setAlphas(contingencyElements, factorStates, contingenciesStates, factorGroup.getIndex(), ComputedContingencyElement::setAlphaForSensitivityValue);
            for (LfSensitivityFactor<DcVariableType, DcEquationType> factor : factorsForThisGroup) {
                createBranchSensitivityValue(factor, contingenciesStates, contingencyElements, contingency, valueWriter);
            }
        }
    }

    private void setAlphas(Collection<ComputedContingencyElement> contingencyElements, DenseMatrix states,
                           DenseMatrix contingenciesStates, int columnState, ObjDoubleConsumer<ComputedContingencyElement> setValue) {
        if (contingencyElements.size() == 1) {
            ComputedContingencyElement element = contingencyElements.iterator().next();
            LfBranch lfBranch = element.getLfBranch();
            ClosedBranchSide1DcFlowEquationTerm p1 = element.getLfBranchEquation();
            // we solve a*alpha = b
            double a = lfBranch.getPiModel().getX() - (contingenciesStates.get(p1.getVariables().get(0).getRow(), element.getContingencyIndex())
                    - contingenciesStates.get(p1.getVariables().get(1).getRow(), element.getContingencyIndex()));
            double b = states.get(p1.getVariables().get(0).getRow(), columnState) - states.get(p1.getVariables().get(1).getRow(), columnState);
            setValue.accept(element, b / a);
        } else {
            // FIXME: direct resolution if contingencyElements.size() == 2
            ComputedContingencyElement.setLocalIndexes(contingencyElements);
            DenseMatrix rhs = new DenseMatrix(contingencyElements.size(), 1);
            DenseMatrix matrix = new DenseMatrix(contingencyElements.size(), contingencyElements.size());
            for (ComputedContingencyElement element : contingencyElements) {
                LfBranch lfBranch = element.getLfBranch();
                ClosedBranchSide1DcFlowEquationTerm p1 = element.getLfBranchEquation();
                rhs.set(element.getLocalIndex(), 0, states.get(p1.getVariables().get(0).getRow(), columnState)
                        - states.get(p1.getVariables().get(1).getRow(), columnState)
                );
                for (ComputedContingencyElement element2 : contingencyElements) {
                    double value = 0d;
                    if (element.equals(element2)) {
                        value = lfBranch.getPiModel().getX();
                    }
                    value = value - (contingenciesStates.get(p1.getVariables().get(0).getRow(), element2.getContingencyIndex())
                            - contingenciesStates.get(p1.getVariables().get(1).getRow(), element2.getContingencyIndex()));
                    matrix.set(element.getLocalIndex(), element2.getLocalIndex(), value);
                }
            }
            LUDecomposition lu = matrix.decomposeLU();
            lu.solve(rhs); // rhs now contains state matrix
            contingencyElements.forEach(element -> setValue.accept(element, rhs.get(element.getLocalIndex(), 0)));
        }
    }

    private Set<ComputedContingencyElement> getGroupOfElementsBreakingConnectivity(LfNetwork lfNetwork, DenseMatrix contingenciesStates,
                                                                                   Collection<ComputedContingencyElement> contingencyElements,
                                                                                   EquationSystem<DcVariableType, DcEquationType> equationSystem) {
        // use a sensitivity-criterion to detect the loss of connectivity after a contingency
        // we consider a +1 -1 on a line, and we observe the sensitivity of these injections on the other contingency elements
        // if the sum of the sensitivities (in absolute value) is 1, it means that all the flow is going through the lines with a non-zero sensitivity
        // thus, losing these lines will lose the connectivity
        Set<ComputedContingencyElement> groupOfElementsBreakingConnectivity = new LinkedHashSet<>();
        for (ComputedContingencyElement element : contingencyElements) {
            Set<ComputedContingencyElement> responsibleElements = new LinkedHashSet<>();
            double sum = 0d;
            for (ComputedContingencyElement element2 : contingencyElements) {
                LfBranch branch = lfNetwork.getBranchById(element2.getElement().getId());
                ClosedBranchSide1DcFlowEquationTerm p = equationSystem.getEquationTerm(ElementType.BRANCH, branch.getNum(), ClosedBranchSide1DcFlowEquationTerm.class);
                double value = Math.abs(p.calculateSensi(contingenciesStates, element.getContingencyIndex()));
                if (value > CONNECTIVITY_LOSS_THRESHOLD) {
                    responsibleElements.add(element2);
                }
                sum += value;
            }
            if (sum > 1d - CONNECTIVITY_LOSS_THRESHOLD) {
                // all lines that have a non-0 sensitivity associated to "element" breaks the connectivity
                groupOfElementsBreakingConnectivity.addAll(responsibleElements);
            }
        }
        return groupOfElementsBreakingConnectivity;
    }

    protected void fillRhsContingency(final LfNetwork lfNetwork, final EquationSystem<DcVariableType, DcEquationType> equationSystem,
                                      final Collection<ComputedContingencyElement> contingencyElements, final Matrix rhs) {
        for (ComputedContingencyElement element : contingencyElements) {
            LfBranch lfBranch = lfNetwork.getBranchById(element.getElement().getId());
            if (lfBranch.getBus1() == null || lfBranch.getBus2() == null) {
                continue;
            }
            LfBus bus1 = lfBranch.getBus1();
            LfBus bus2 = lfBranch.getBus2();
            if (bus1.isSlack()) {
                Equation<DcVariableType, DcEquationType> p = equationSystem.getEquation(bus2.getNum(), DcEquationType.BUS_TARGET_P).orElseThrow(IllegalStateException::new);
                rhs.set(p.getColumn(), element.getContingencyIndex(), -1);
            } else if (bus2.isSlack()) {
                Equation<DcVariableType, DcEquationType> p = equationSystem.getEquation(bus1.getNum(), DcEquationType.BUS_TARGET_P).orElseThrow(IllegalStateException::new);
                rhs.set(p.getColumn(), element.getContingencyIndex(), 1);
            } else {
                Equation<DcVariableType, DcEquationType> p1 = equationSystem.getEquation(bus1.getNum(), DcEquationType.BUS_TARGET_P).orElseThrow(IllegalStateException::new);
                Equation<DcVariableType, DcEquationType> p2 = equationSystem.getEquation(bus2.getNum(), DcEquationType.BUS_TARGET_P).orElseThrow(IllegalStateException::new);
                rhs.set(p1.getColumn(), element.getContingencyIndex(), 1);
                rhs.set(p2.getColumn(), element.getContingencyIndex(), -1);
            }
        }
    }

    protected DenseMatrix initContingencyRhs(LfNetwork lfNetwork, EquationSystem<DcVariableType, DcEquationType> equationSystem, Collection<ComputedContingencyElement> contingencyElements) {
        DenseMatrix rhs = new DenseMatrix(equationSystem.getIndex().getSortedEquationsToSolve().size(), contingencyElements.size());
        fillRhsContingency(lfNetwork, equationSystem, contingencyElements, rhs);
        return rhs;
    }

    private void detectPotentialConnectivityLoss(LfNetwork lfNetwork, DenseMatrix states, List<PropagatedContingency> contingencies,
                                                 Map<String, ComputedContingencyElement> contingencyElementByBranch,
                                                 EquationSystem<DcVariableType, DcEquationType> equationSystem, Collection<PropagatedContingency> nonLosingConnectivityContingencies,
                                                 Map<Set<ComputedContingencyElement>, List<PropagatedContingency>> contingenciesByGroupOfElementsBreakingConnectivity) {
        for (PropagatedContingency contingency : contingencies) {
            Set<ComputedContingencyElement> groupOfElementsBreakingConnectivity = getGroupOfElementsBreakingConnectivity(lfNetwork, states,
                    contingency.getBranchIdsToOpen().stream().map(contingencyElementByBranch::get).collect(Collectors.toList()), equationSystem);
            if (groupOfElementsBreakingConnectivity.isEmpty()) { // connectivity not broken
                nonLosingConnectivityContingencies.add(contingency);
            } else {
                contingenciesByGroupOfElementsBreakingConnectivity.computeIfAbsent(groupOfElementsBreakingConnectivity, key -> new LinkedList<>()).add(contingency);
            }
        }
    }

    static class ConnectivityAnalysisResult {

        private final Map<LfSensitivityFactor<DcVariableType, DcEquationType>, Double> predefinedResultsSensi;

        private final Map<LfSensitivityFactor<DcVariableType, DcEquationType>, Double> predefinedResultsRef;

        private final Collection<PropagatedContingency> contingencies = new HashSet<>();

        private final Set<String> elementsToReconnect;

        private final Set<LfBus> disabledBuses;

        private final Set<LfBus> slackConnectedComponent;

        ConnectivityAnalysisResult(Collection<LfSensitivityFactor<DcVariableType, DcEquationType>> factors, Set<ComputedContingencyElement> elementsBreakingConnectivity,
                                   GraphDecrementalConnectivity<LfBus, LfBranch> connectivity, LfNetwork lfNetwork) {
            elementsToReconnect = computeElementsToReconnect(connectivity, elementsBreakingConnectivity);
            disabledBuses = connectivity.getNonConnectedVertices(lfNetwork.getSlackBus());
            slackConnectedComponent = new HashSet<>(lfNetwork.getBuses());
            slackConnectedComponent.removeAll(disabledBuses);
            predefinedResultsSensi = new HashMap<>();
            predefinedResultsRef = new HashMap<>();
            for (LfSensitivityFactor<DcVariableType, DcEquationType> factor : factors) {
                if (factor.getStatus() == LfSensitivityFactor.Status.VALID) {
                    // after a contingency, we check if the factor function and the variable are in different connected components
                    boolean variableConnected = factor.isVariableConnectedToSlackComponent(slackConnectedComponent);
                    boolean functionConnected = factor.isFunctionConnectedToSlackComponent(slackConnectedComponent);
                    if (!variableConnected && functionConnected) {
                        // VALID_ONLY_FOR_FUNCTION status
                        predefinedResultsSensi.put(factor, 0d);
                    }
                    if (!variableConnected && !functionConnected) {
                        // SKIP status
                        predefinedResultsSensi.put(factor, Double.NaN);
                        predefinedResultsRef.put(factor, Double.NaN);
                    }
                    if (variableConnected && !functionConnected) {
                        // ZERO status
                        predefinedResultsSensi.put(factor, 0d);
                        predefinedResultsRef.put(factor, Double.NaN);
                    }
                } else if (factor.getStatus() == LfSensitivityFactor.Status.VALID_ONLY_FOR_FUNCTION) {
                    // Sensitivity equals 0 for VALID_REFERENCE factors
                    predefinedResultsSensi.put(factor, 0d);
                    if (!factor.isFunctionConnectedToSlackComponent(slackConnectedComponent)) {
                        // The reference is not in the main componant of the post contingency network.
                        // Therefore, its value cannot be computed.
                        predefinedResultsRef.put(factor, Double.NaN);
                    }
                } else {
                    throw new IllegalStateException("Unexpected factor status: " + factor.getStatus());
                }
            }
        }

        void setSensitivityValuePredefinedResults() {
            predefinedResultsSensi.forEach(LfSensitivityFactor::setSensitivityValuePredefinedResult);
        }

        void setFunctionPredefinedResults() {
            predefinedResultsRef.forEach(LfSensitivityFactor::setFunctionPredefinedResult);
        }

        public Collection<PropagatedContingency> getContingencies() {
            return contingencies;
        }

        public Set<String> getElementsToReconnect() {
            return elementsToReconnect;
        }

        public Set<LfBus> getDisabledBuses() {
            return disabledBuses;
        }

        public Set<LfBus> getSlackConnectedComponent() {
            return slackConnectedComponent;
        }

        private static Set<String> computeElementsToReconnect(GraphDecrementalConnectivity<LfBus, LfBranch> connectivity, Set<ComputedContingencyElement> breakingConnectivityCandidates) {
            Set<String> elementsToReconnect = new LinkedHashSet<>();

            Map<Pair<Integer, Integer>, ComputedContingencyElement> elementByConnectedComponents = new LinkedHashMap<>();
            for (ComputedContingencyElement element : breakingConnectivityCandidates) {
                int bus1Cc = connectivity.getComponentNumber(element.getLfBranch().getBus1());
                int bus2Cc = connectivity.getComponentNumber(element.getLfBranch().getBus2());

                Pair<Integer, Integer> pairOfCc = bus1Cc > bus2Cc ? Pair.of(bus2Cc, bus1Cc) : Pair.of(bus1Cc, bus2Cc);
                // we only need to reconnect one line to restore connectivity
                elementByConnectedComponents.put(pairOfCc, element);
            }

            Map<Integer, Set<Integer>> connections = new HashMap<>();
            for (int i = 0; i < connectivity.getSmallComponents().size() + 1; i++) {
                connections.put(i, Collections.singleton(i));
            }

            for (Map.Entry<Pair<Integer, Integer>, ComputedContingencyElement> elementsByCc : elementByConnectedComponents.entrySet()) {
                Integer cc1 = elementsByCc.getKey().getKey();
                Integer cc2 = elementsByCc.getKey().getValue();
                if (connections.get(cc1).contains(cc2)) {
                    // cc are already connected
                    continue;
                }
                elementsToReconnect.add(elementsByCc.getValue().getElement().getId());
                Set<Integer> newCc = new HashSet<>();
                newCc.addAll(connections.get(cc1));
                newCc.addAll(connections.get(cc2));
                newCc.forEach(integer -> connections.put(integer, newCc));
            }

            return elementsToReconnect;
        }
    }

    private Map<Set<ComputedContingencyElement>, ConnectivityAnalysisResult> computeConnectivityData(LfNetwork lfNetwork, SensitivityFactorHolder<DcVariableType, DcEquationType> factorHolder,
                                                                                                     Map<Set<ComputedContingencyElement>, List<PropagatedContingency>> contingenciesByGroupOfElementsBreakingConnectivity,
                                                                                                     Collection<PropagatedContingency> nonLosingConnectivityContingencies) {
        Map<Set<ComputedContingencyElement>, ConnectivityAnalysisResult> connectivityAnalysisResults = new LinkedHashMap<>();
        if (contingenciesByGroupOfElementsBreakingConnectivity.isEmpty()) {
            return connectivityAnalysisResults;
        }

        GraphDecrementalConnectivity<LfBus, LfBranch> connectivity = lfNetwork.getConnectivity();
        for (Map.Entry<Set<ComputedContingencyElement>, List<PropagatedContingency>> groupOfElementPotentiallyBreakingConnectivity : contingenciesByGroupOfElementsBreakingConnectivity.entrySet()) {
            Set<ComputedContingencyElement> breakingConnectivityCandidates = groupOfElementPotentiallyBreakingConnectivity.getKey();
            List<PropagatedContingency> contingencyList = groupOfElementPotentiallyBreakingConnectivity.getValue();
            cutConnectivity(lfNetwork, connectivity, breakingConnectivityCandidates.stream().map(ComputedContingencyElement::getElement).map(ContingencyElement::getId).collect(Collectors.toSet()));

            // filter the branches that really impacts connectivity
            Set<ComputedContingencyElement> breakingConnectivityElements = breakingConnectivityCandidates.stream().filter(element -> {
                LfBranch lfBranch = element.getLfBranch();
                return connectivity.getComponentNumber(lfBranch.getBus1()) != connectivity.getComponentNumber(lfBranch.getBus2());
            }).collect(Collectors.toCollection(LinkedHashSet::new));
            if (breakingConnectivityElements.isEmpty()) {
                // we did not break any connectivity
                nonLosingConnectivityContingencies.addAll(contingencyList);
            } else {
                // only compute for factors that have to be computed for this contingency lost
                List<String> contingenciesIds = contingencyList.stream().map(contingency -> contingency.getContingency().getId()).collect(Collectors.toList());

                List<LfSensitivityFactor<DcVariableType, DcEquationType>> lfFactors = factorHolder.getFactorsForContingencies(contingenciesIds);
                if (!lfFactors.isEmpty()) {
                    connectivityAnalysisResults.computeIfAbsent(breakingConnectivityElements, branches -> new ConnectivityAnalysisResult(lfFactors, branches, connectivity, lfNetwork)).getContingencies().addAll(contingencyList);
                }
            }
            connectivity.reset();
        }
        return connectivityAnalysisResults;
    }

    public DenseMatrix calculateStates(JacobianMatrix<DcVariableType, DcEquationType> j, EquationSystem<DcVariableType, DcEquationType> equationSystem,
                                       List<SensitivityFactorGroup<DcVariableType, DcEquationType>> factorGroups,
                                       List<ParticipatingElement> participatingElements) {

        Map<LfBus, Double> slackParticipationByBus = participatingElements.stream().collect(Collectors.toMap(
            ParticipatingElement::getLfBus,
            element -> -element.getFactor(),
            Double::sum
        ));
        DenseMatrix states = initFactorsRhs(equationSystem, factorGroups, slackParticipationByBus);
        j.solveTransposed(states);
        setBaseCaseSensitivityValues(factorGroups, states);
        return states;
    }

    public void calculateContingencySensitivityValues(PropagatedContingency contingency, List<SensitivityFactorGroup<DcVariableType, DcEquationType>> factorGroups, boolean hasMultiVariables, DenseMatrix factorStates, DenseMatrix contingenciesStates,
                                                      DenseMatrix flowStates, Collection<ComputedContingencyElement> contingencyElements, SensitivityValueWriter valueWriter,
                                                      LfNetwork lfNetwork, DcLoadFlowParameters lfParameters,  OpenLoadFlowParameters lfParametersExt, JacobianMatrix<DcVariableType, DcEquationType> j, EquationSystem<DcVariableType, DcEquationType> equationSystem,
                                                      SensitivityFactorHolder<DcVariableType, DcEquationType> factorHolder, List<ParticipatingElement> participatingElements,
                                                      Collection<LfBus> disabledBuses, Collection<LfBranch> disabledBranches, Reporter reporter) {
        List<LfSensitivityFactor<DcVariableType, DcEquationType>> factors = factorHolder.getFactorsForContingency(contingency.getContingency().getId());
        if (contingency.getGeneratorIdsToLose().isEmpty() && contingency.getLoadIdsToShift().isEmpty()) {
            calculateSensitivityValues(factors, factorStates, contingenciesStates, flowStates, contingencyElements,
                    contingency, valueWriter);
        } else {
            // if we have a contingency including the loss of a DC line or a generator or a load
            // save base state for later restoration after each contingency
            NetworkState networkState = NetworkState.save(lfNetwork);
            LfContingency lfContingency = contingency.toLfContingency(lfNetwork, true).orElse(null);
            DenseMatrix newFactorStates = factorStates;
            List<ParticipatingElement> newParticipatingElements = participatingElements;
            boolean participatingElementsChanged = false;
            boolean rhsChanged = false;
            if (lfContingency != null) {
                lfContingency.apply(lfParameters.getBalanceType());
                participatingElementsChanged = (isDistributedSlackOnGenerators(lfParameters) && !contingency.getGeneratorIdsToLose().isEmpty())
                        || (isDistributedSlackOnLoads(lfParameters) && !contingency.getLoadIdsToShift().isEmpty());
                if (hasMultiVariables) {
                    Set<LfBus> impactedBuses = lfContingency.getLoadAndGeneratorBuses();
                    rhsChanged = rescaleGlsk(factorGroups, impactedBuses);
                }
                if (participatingElementsChanged) {
                    if (isDistributedSlackOnGenerators(lfParameters)) {
                        // deep copy of participatingElements, removing the participating LfGeneratorImpl whose targetP has been set to 0
                        Set<LfGenerator> participatingGeneratorsToRemove = lfContingency.getLostGenerators();
                        newParticipatingElements = participatingElements.stream()
                                .filter(participatingElement -> !participatingGeneratorsToRemove.contains(participatingElement.getElement()))
                                .map(participatingElement -> new ParticipatingElement(participatingElement.getElement(), participatingElement.getFactor()))
                                .collect(Collectors.toList());
                        normalizeParticipationFactors(newParticipatingElements, "LfGenerators");
                    } else { // slack distribution on loads
                        newParticipatingElements = getParticipatingElements(lfNetwork.getBuses(), lfParameters.getBalanceType(), lfParametersExt);
                    }
                }
                if (participatingElementsChanged || rhsChanged) {
                    newFactorStates = calculateStates(j, equationSystem, factorGroups, newParticipatingElements);
                }
            }

            DenseMatrix newFlowStates = setReferenceActivePowerFlows(lfNetwork, lfParameters, equationSystem, j, factors,
                    newParticipatingElements, disabledBuses, disabledBranches, reporter);

            calculateSensitivityValues(factors, newFactorStates, contingenciesStates, newFlowStates, contingencyElements, contingency, valueWriter);

            networkState.restore();
            if (participatingElementsChanged) {
                setBaseCaseSensitivityValues(factorGroups, factorStates);
            }
        }
    }

    private JacobianMatrix<DcVariableType, DcEquationType> createJacobianMatrix(LfNetwork network, EquationSystem<DcVariableType, DcEquationType> equationSystem, VoltageInitializer voltageInitializer) {
        DcLoadFlowEngine.initStateVector(network, equationSystem, voltageInitializer);
        return new JacobianMatrix<>(equationSystem, matrixFactory);
    }

    private static DcLoadFlowParameters createDcLoadFlowParameters(LfNetworkParameters networkParameters, MatrixFactory matrixFactory,
                                                                   LoadFlowParameters lfParameters) {
        var equationSystemCreationParameters = new DcEquationSystemCreationParameters(true,
                                                                                      true,
                                                                                      true,
                                                                                      lfParameters.isDcUseTransformerRatio());

        return new DcLoadFlowParameters(networkParameters,
                                        equationSystemCreationParameters,
                                        matrixFactory,
                                        lfParameters.isDistributedSlack(),
                                        lfParameters.getBalanceType(),
                                        true);
    }

    public void analyse(Network network, List<PropagatedContingency> contingencies, List<SensitivityVariableSet> variableSets,
                        LoadFlowParameters lfParameters, OpenLoadFlowParameters lfParametersExt, SensitivityFactorReader factorReader,
                        SensitivityValueWriter valueWriter, Reporter reporter, Set<Switch> allSwitchesToOpen) {
        Objects.requireNonNull(network);
        Objects.requireNonNull(contingencies);
        Objects.requireNonNull(variableSets);
        Objects.requireNonNull(lfParameters);
        Objects.requireNonNull(lfParametersExt);
        Objects.requireNonNull(factorReader);
        Objects.requireNonNull(valueWriter);

        Stopwatch stopwatch = Stopwatch.createStarted();

        boolean breakers = !allSwitchesToOpen.isEmpty();

        // create the network (we only manage main connected component)
        SlackBusSelector slackBusSelector = SlackBusSelector.fromMode(lfParametersExt.getSlackBusSelectionMode(), lfParametersExt.getSlackBusesIds(), lfParametersExt.getPlausibleActivePowerLimit());
        LfNetworkParameters lfNetworkParameters = new LfNetworkParameters(slackBusSelector,
                                                                          connectivityFactory,
                                                                          false,
                                                                          true,
                                                                          lfParameters.isTwtSplitShuntAdmittance(),
                                                                          breakers,
                                                                          lfParametersExt.getPlausibleActivePowerLimit(),
                                                                          lfParametersExt.isAddRatioToLinesWithDifferentNominalVoltageAtBothEnds(),
                                                                          true,
                                                                          lfParameters.getCountriesToBalance(),
                                                                          lfParameters.getBalanceType() == LoadFlowParameters.BalanceType.PROPORTIONAL_TO_CONFORM_LOAD,
                                                                          false,
                                                                          false,
                                                                          false,
                                                                          false,
                                                                          true,
                                                                          false,
                                                                          false,
<<<<<<< HEAD
                                                                          false);
        List<LfNetwork> lfNetworks;
        if (breakers) {
            // create networks including all necessary switches
            lfNetworks = Networks.createNetworks(network, allSwitchesToOpen, lfNetworkParameters, reporter);
        } else {
            // networks come from the bus/view
            lfNetworks = Networks.load(network, lfNetworkParameters, reporter);
        }
=======
                                                                          false,
                                                                          lfParametersExt.getMinPlausibleTargetVoltage(),
                                                                          lfParametersExt.getMaxPlausibleTargetVoltage());
        List<LfNetwork> lfNetworks = Networks.load(network, lfNetworkParameters, reporter);
>>>>>>> 0b2956c0
        LfNetwork lfNetwork = lfNetworks.get(0);
        checkContingencies(lfNetwork, contingencies);
        checkLoadFlowParameters(lfParameters);

        Map<String, SensitivityVariableSet> variableSetsById = variableSets.stream().collect(Collectors.toMap(SensitivityVariableSet::getId, Function.identity()));
        SensitivityFactorHolder<DcVariableType, DcEquationType> allFactorHolder = readAndCheckFactors(network, variableSetsById, factorReader, lfNetwork, breakers);
        List<LfSensitivityFactor<DcVariableType, DcEquationType>> allLfFactors = allFactorHolder.getAllFactors();

        allLfFactors.stream()
                .filter(lfFactor -> (lfFactor.getFunctionType() != SensitivityFunctionType.BRANCH_ACTIVE_POWER
                    && lfFactor.getFunctionType() != SensitivityFunctionType.BRANCH_ACTIVE_POWER_1
                    && lfFactor.getFunctionType() != SensitivityFunctionType.BRANCH_ACTIVE_POWER_2)
                    || (lfFactor.getVariableType() != SensitivityVariableType.INJECTION_ACTIVE_POWER
                    && lfFactor.getVariableType() != SensitivityVariableType.TRANSFORMER_PHASE
                    && lfFactor.getVariableType() != SensitivityVariableType.HVDC_LINE_ACTIVE_POWER))
                .findFirst()
                .ifPresent(ignored -> {
                    throw new PowsyblException("Only variables of type TRANSFORMER_PHASE, INJECTION_ACTIVE_POWER and HVDC_LINE_ACTIVE_POWER, and functions of type BRANCH_ACTIVE_POWER_1 and BRANCH_ACTIVE_POWER_2 are yet supported in DC");
                });

        LOGGER.info("Running DC sensitivity analysis with {} factors and {} contingencies",  allLfFactors.size(), contingencies.size());

        var dcLoadFlowParameters = createDcLoadFlowParameters(lfNetworkParameters, matrixFactory, lfParameters);

        // create DC equation system for sensitivity analysis
        EquationSystem<DcVariableType, DcEquationType> equationSystem = DcEquationSystem.create(lfNetwork, dcLoadFlowParameters.getEquationSystemCreationParameters());

        // next we only work with valid factors
        var validFactorHolder = writeInvalidFactors(allFactorHolder, valueWriter);
        var validLfFactors = validFactorHolder.getAllFactors();

        // index factors by variable group to compute the minimal number of states
        List<SensitivityFactorGroup<DcVariableType, DcEquationType>> factorGroups = createFactorGroups(validLfFactors.stream().filter(factor -> factor.getStatus() == LfSensitivityFactor.Status.VALID).collect(Collectors.toList()));

        boolean hasMultiVariables = factorGroups.stream().anyMatch(MultiVariablesFactorGroup.class::isInstance);

        // compute the participation for each injection factor (+1 on the injection and then -participation factor on all
        // buses that contain elements participating to slack distribution)
        List<ParticipatingElement> participatingElements;
        Map<LfBus, Double> slackParticipationByBus;
        if (lfParameters.isDistributedSlack()) {
            participatingElements = getParticipatingElements(lfNetwork.getBuses(), lfParameters.getBalanceType(), lfParametersExt);
            slackParticipationByBus = participatingElements.stream().collect(Collectors.toMap(
                ParticipatingElement::getLfBus,
                element -> -element.getFactor(),
                Double::sum
            ));
        } else {
            participatingElements = new ArrayList<>();
            slackParticipationByBus = Collections.singletonMap(lfNetwork.getSlackBus(), -1d);
        }

        // prepare management of contingencies
        Map<String, ComputedContingencyElement> contingencyElementByBranch =
            contingencies.stream()
                             .flatMap(contingency -> contingency.getBranchIdsToOpen().stream())
                             .map(branch -> new ComputedContingencyElement(new BranchContingency(branch), lfNetwork, equationSystem))
                             .filter(element -> element.getLfBranchEquation() != null)
                             .collect(Collectors.toMap(
                                 computedContingencyElement -> computedContingencyElement.getElement().getId(),
                                 computedContingencyElement -> computedContingencyElement,
                                 (existing, replacement) -> existing,
                                 LinkedHashMap::new
                             ));
        ComputedContingencyElement.setContingencyIndexes(contingencyElementByBranch.values());

        // create jacobian matrix either using calculated voltages from pre-contingency network or nominal voltages
        VoltageInitializer voltageInitializer = lfParameters.getVoltageInitMode() == LoadFlowParameters.VoltageInitMode.PREVIOUS_VALUES ? new PreviousValueVoltageInitializer()
                : new UniformValueVoltageInitializer();
        try (JacobianMatrix<DcVariableType, DcEquationType> j = createJacobianMatrix(lfNetwork, equationSystem, voltageInitializer)) {

            // run DC load on pre-contingency network
            DenseMatrix flowStates = setReferenceActivePowerFlows(lfNetwork, dcLoadFlowParameters, equationSystem, j, validLfFactors, participatingElements, Collections.emptyList(), Collections.emptyList(), reporter);

            // compute the pre-contingency sensitivity values + the states with +1 -1 to model the contingencies
            DenseMatrix factorsStates = initFactorsRhs(equationSystem, factorGroups, slackParticipationByBus); // this is the rhs for the moment
            DenseMatrix contingenciesStates = initContingencyRhs(lfNetwork, equationSystem, contingencyElementByBranch.values()); // rhs with +1 -1 on contingency elements
            j.solveTransposed(factorsStates); // states for the sensitivity factors
            j.solveTransposed(contingenciesStates); // states for the +1 -1 of contingencies

            // sensitivity values for pre-contingency network
            setBaseCaseSensitivityValues(factorGroups, factorsStates);
            calculateSensitivityValues(validFactorHolder.getFactorsForBaseNetwork(), factorsStates, contingenciesStates, flowStates,
                    Collections.emptyList(), null, valueWriter);

            // connectivity analysis by contingency
            // we have to compute sensitivities and reference functions in a different way depending on either or not the contingency breaks connectivity
            // so, we will index contingencies by a list of branch that may break connectivity
            // for example, if in the network, loosing line L1 breaks connectivity, and loosing L2 and L3 together breaks connectivity,
            // the index would be: {L1, L2, L3}
            // a contingency involving a phase tap changer loss has to be treated separately
            Collection<PropagatedContingency> nonLosingConnectivityContingencies = new LinkedList<>();
            Map<Set<ComputedContingencyElement>, List<PropagatedContingency>> contingenciesByGroupOfElementsBreakingConnectivity = new LinkedHashMap<>();

            detectPotentialConnectivityLoss(lfNetwork, contingenciesStates, contingencies, contingencyElementByBranch, equationSystem,
                    nonLosingConnectivityContingencies, contingenciesByGroupOfElementsBreakingConnectivity);

            // process connectivity data for all contingencies that potentially lose connectivity
            Map<Set<ComputedContingencyElement>, ConnectivityAnalysisResult> connectivityAnalysisResults = computeConnectivityData(lfNetwork, validFactorHolder, contingenciesByGroupOfElementsBreakingConnectivity, nonLosingConnectivityContingencies);
            PhaseTapChangerContingenciesIndexing phaseTapChangerContingenciesIndexing = new PhaseTapChangerContingenciesIndexing(nonLosingConnectivityContingencies, contingencyElementByBranch);

            // compute the contingencies without loss of connectivity
            // first we compute the ones without loss of phase tap changers (because we reuse the load flows from the pre contingency network for all of them)
            for (PropagatedContingency contingency : phaseTapChangerContingenciesIndexing.getContingenciesWithoutPhaseTapChangerLoss()) {
                List<ComputedContingencyElement> contingencyElements = contingency.getBranchIdsToOpen().stream().map(contingencyElementByBranch::get).collect(Collectors.toList());
                calculateContingencySensitivityValues(contingency, factorGroups, hasMultiVariables, factorsStates, contingenciesStates, flowStates, contingencyElements, valueWriter,
                        lfNetwork, dcLoadFlowParameters, lfParametersExt, j, equationSystem, validFactorHolder, participatingElements,
                        Collections.emptyList(), Collections.emptyList(), reporter);
            }

            // then we compute the ones involving the loss of a phase tap changer (because we need to recompute the load flows)
            for (Map.Entry<Set<LfBranch>, Collection<PropagatedContingency>> entry : phaseTapChangerContingenciesIndexing.getContingenciesIndexedByPhaseTapChangers().entrySet()) {
                Set<LfBranch> removedPhaseTapChangers = entry.getKey();
                Collection<PropagatedContingency> propagatedContingencies = entry.getValue();
                List<String> contingenciesIds = propagatedContingencies.stream().map(c -> c.getContingency().getId()).collect(Collectors.toList());
                List<LfSensitivityFactor<DcVariableType, DcEquationType>> lfFactorsForContingencies = validFactorHolder.getFactorsForContingencies(contingenciesIds);
                if (!lfFactorsForContingencies.isEmpty()) {
                    flowStates = setReferenceActivePowerFlows(lfNetwork, dcLoadFlowParameters, equationSystem, j, lfFactorsForContingencies, participatingElements, Collections.emptyList(), removedPhaseTapChangers, reporter);
                }
                for (PropagatedContingency contingency : propagatedContingencies) {
                    List<ComputedContingencyElement> contingencyElements = contingency.getBranchIdsToOpen().stream().map(contingencyElementByBranch::get).collect(Collectors.toList());
                    calculateContingencySensitivityValues(contingency, factorGroups, hasMultiVariables, factorsStates, contingenciesStates, flowStates, contingencyElements, valueWriter,
                            lfNetwork, dcLoadFlowParameters, lfParametersExt, j, equationSystem, validFactorHolder, participatingElements,
                            Collections.emptyList(), removedPhaseTapChangers, reporter);
                }
            }

            if (contingenciesByGroupOfElementsBreakingConnectivity.isEmpty()) {
                return;
            }

            // compute the contingencies with loss of connectivity
            for (ConnectivityAnalysisResult connectivityAnalysisResult : connectivityAnalysisResults.values()) {
                List<String> contingenciesIds = connectivityAnalysisResult.getContingencies().stream().map(c -> c.getContingency().getId()).collect(Collectors.toList());
                List<LfSensitivityFactor<DcVariableType, DcEquationType>> lfFactorsForContingencies = validFactorHolder.getFactorsForContingencies(contingenciesIds);

                // we need to reset predefined values for factor that need to be calculated for this set of contingency
                // predefined may have be set by a previous set of contingency with loss of connectivity
                // note that if a factor changes its status after contingency, we rely on predefined results only, and we
                // will output a factor that becomes ZERO or SKIP through its predefined results.
                lfFactorsForContingencies.forEach(factor -> factor.setSensitivityValuePredefinedResult(null));
                lfFactorsForContingencies.forEach(factor -> factor.setFunctionPredefinedResult(null));
                connectivityAnalysisResult.setSensitivityValuePredefinedResults();
                connectivityAnalysisResult.setFunctionPredefinedResults();

                Set<LfBus> disabledBuses = connectivityAnalysisResult.getDisabledBuses();

                // null and unused if slack bus is not distributed
                List<ParticipatingElement> participatingElementsForThisConnectivity = participatingElements;
                boolean rhsChanged = false; // true if the disabled buses change the slack distribution, or the GLSK
                DenseMatrix factorStateForThisConnectivity = factorsStates;
                if (lfParameters.isDistributedSlack()) {
                    rhsChanged = participatingElements.stream().anyMatch(element -> disabledBuses.contains(element.getLfBus()));
                }
                if (hasMultiVariables) {
                    // some elements of the GLSK may not be in the connected component anymore, we recompute the injections
                    rhsChanged |= rescaleGlsk(factorGroups, disabledBuses);
                }

                // we need to recompute the factor states because the connectivity changed
                if (rhsChanged) {
                    Map<LfBus, Double> slackParticipationByBusForThisConnectivity;

                    if (lfParameters.isDistributedSlack()) {
                        participatingElementsForThisConnectivity = getParticipatingElements(connectivityAnalysisResult.getSlackConnectedComponent(), lfParameters.getBalanceType(), lfParametersExt); // will also be used to recompute the loadflow
                        slackParticipationByBusForThisConnectivity = participatingElementsForThisConnectivity.stream().collect(Collectors.toMap(
                            element -> lfNetwork.getBusById(element.getLfBus().getId()),
                            element -> -element.getFactor(),
                            Double::sum
                        ));
                    } else {
                        slackParticipationByBusForThisConnectivity = Collections.singletonMap(lfNetwork.getBusById(lfNetwork.getSlackBus().getId()), -1d);
                    }

                    factorStateForThisConnectivity = initFactorsRhs(equationSystem, factorGroups, slackParticipationByBusForThisConnectivity);
                    j.solveTransposed(factorStateForThisConnectivity); // get the states for the new connectivity
                    setBaseCaseSensitivityValues(factorGroups, factorStateForThisConnectivity); // use this state to compute the base sensitivity (without +1-1)
                }

                Set<String> elementsToReconnect = connectivityAnalysisResult.getElementsToReconnect();
                phaseTapChangerContingenciesIndexing = new PhaseTapChangerContingenciesIndexing(connectivityAnalysisResult.getContingencies(), contingencyElementByBranch, elementsToReconnect);

                if (!lfFactorsForContingencies.isEmpty()) {
                    flowStates = setReferenceActivePowerFlows(lfNetwork, dcLoadFlowParameters, equationSystem, j, lfFactorsForContingencies,
                            participatingElementsForThisConnectivity, disabledBuses, Collections.emptyList(), reporter);
                }

                // compute contingencies without loss of phase tap changer
                for (PropagatedContingency contingency : phaseTapChangerContingenciesIndexing.getContingenciesWithoutPhaseTapChangerLoss()) {
                    Collection<ComputedContingencyElement> contingencyElements = contingency.getBranchIdsToOpen().stream().filter(element -> !elementsToReconnect.contains(element)).map(contingencyElementByBranch::get).collect(Collectors.toList());
                    calculateContingencySensitivityValues(contingency, factorGroups, hasMultiVariables, factorStateForThisConnectivity, contingenciesStates, flowStates, contingencyElements, valueWriter,
                            lfNetwork, dcLoadFlowParameters, lfParametersExt, j, equationSystem, validFactorHolder, participatingElementsForThisConnectivity,
                            disabledBuses, Collections.emptyList(), reporter);
                }

                // then we compute the ones involving the loss of a phase tap changer (because we need to recompute the load flows)
                for (Map.Entry<Set<LfBranch>, Collection<PropagatedContingency>> entry1 : phaseTapChangerContingenciesIndexing.getContingenciesIndexedByPhaseTapChangers().entrySet()) {
                    Set<LfBranch> disabledPhaseTapChangers = entry1.getKey();
                    Collection<PropagatedContingency> propagatedContingencies = entry1.getValue();
                    List<String> contingenciesIds2 = propagatedContingencies.stream().map(c -> c.getContingency().getId()).collect(Collectors.toList());
                    List<LfSensitivityFactor<DcVariableType, DcEquationType>> lfFactorsForContingencies2 = validFactorHolder.getFactorsForContingencies(contingenciesIds2);
                    if (!lfFactorsForContingencies2.isEmpty()) {
                        flowStates = setReferenceActivePowerFlows(lfNetwork, dcLoadFlowParameters, equationSystem, j, lfFactorsForContingencies2, participatingElementsForThisConnectivity, disabledBuses, disabledPhaseTapChangers, reporter);
                    }
                    for (PropagatedContingency contingency : propagatedContingencies) {
                        Collection<ComputedContingencyElement> contingencyElements = contingency.getBranchIdsToOpen().stream().filter(element -> !elementsToReconnect.contains(element)).map(contingencyElementByBranch::get).collect(Collectors.toList());
                        calculateContingencySensitivityValues(contingency, factorGroups, hasMultiVariables, factorStateForThisConnectivity, contingenciesStates, flowStates, contingencyElements, valueWriter,
                                lfNetwork, dcLoadFlowParameters, lfParametersExt, j, equationSystem, validFactorHolder, participatingElementsForThisConnectivity,
                                disabledBuses, disabledPhaseTapChangers, reporter);
                    }
                }

                if (rhsChanged) {
                    setBaseCaseSensitivityValues(factorGroups, factorsStates); // we modified the rhs, we need to restore previous state
                }
            }
        }

        stopwatch.stop();
        LOGGER.info("DC sensitivity analysis done in {} ms", stopwatch.elapsed(TimeUnit.MILLISECONDS));
    }
}<|MERGE_RESOLUTION|>--- conflicted
+++ resolved
@@ -663,8 +663,9 @@
                                                                           true,
                                                                           false,
                                                                           false,
-<<<<<<< HEAD
-                                                                          false);
+                                                                          false,
+                                                                          lfParametersExt.getMinPlausibleTargetVoltage(),
+                                                                          lfParametersExt.getMaxPlausibleTargetVoltage());
         List<LfNetwork> lfNetworks;
         if (breakers) {
             // create networks including all necessary switches
@@ -673,12 +674,6 @@
             // networks come from the bus/view
             lfNetworks = Networks.load(network, lfNetworkParameters, reporter);
         }
-=======
-                                                                          false,
-                                                                          lfParametersExt.getMinPlausibleTargetVoltage(),
-                                                                          lfParametersExt.getMaxPlausibleTargetVoltage());
-        List<LfNetwork> lfNetworks = Networks.load(network, lfNetworkParameters, reporter);
->>>>>>> 0b2956c0
         LfNetwork lfNetwork = lfNetworks.get(0);
         checkContingencies(lfNetwork, contingencies);
         checkLoadFlowParameters(lfParameters);
