--- conflicted
+++ resolved
@@ -239,18 +239,13 @@
 
     protected void calculateSensitivityValues(List<LfSensitivityFactor> lfFactors, DenseMatrix factorStates,
                                               DenseMatrix contingenciesStates, DenseMatrix flowStates, Collection<ComputedContingencyElement> contingencyElements,
-<<<<<<< HEAD
                                               String contingencyId, int contingencyIndex, PropagatedContingency contingency, SensitivityValueWriter valueWriter) {
-        Set<LfSensitivityFactor> lfFactorsSet = new HashSet<>(lfFactors);
-        lfFactors.stream().filter(factor -> factor.getStatus().equals(LfSensitivityFactor.Status.ZERO)).forEach(factor -> valueWriter.write(factor.getContext(), contingencyId, contingencyIndex, 0, Double.NaN));
-=======
-                                              String contingencyId, int contingencyIndex, SensitivityValueWriter valueWriter) {
         if (lfFactors.isEmpty()) {
             return;
         }
+        Set<LfSensitivityFactor> lfFactorsSet = new HashSet<>(lfFactors);
         lfFactors.stream().filter(factor -> factor.getStatus() == LfSensitivityFactor.Status.ZERO)
                 .forEach(factor -> valueWriter.write(factor.getContext(), contingencyId, contingencyIndex, 0, Double.NaN));
->>>>>>> 9f387d3e
         setAlphas(contingencyElements, flowStates, contingenciesStates, 0, ComputedContingencyElement::setAlphaForFunctionReference);
         Map<SensitivityFactorGroup, List<LfSensitivityFactor>> factorsByGroup = lfFactors.stream()
                 .filter(factor -> factor.getStatus() == LfSensitivityFactor.Status.VALID)
@@ -259,16 +254,11 @@
             SensitivityFactorGroup factorGroup = e.getKey();
             List<LfSensitivityFactor> factorsForThisGroup = e.getValue();
             setAlphas(contingencyElements, factorStates, contingenciesStates, factorGroup.getIndex(), ComputedContingencyElement::setAlphaForSensitivityValue);
-<<<<<<< HEAD
-            for (LfSensitivityFactor factor : factorGroup.getFactors()) {
+            for (LfSensitivityFactor factor : factorsForThisGroup) {
                 if (!lfFactorsSet.contains(factor)) {
                     continue;
                 }
                 createBranchSensitivityValue(factor, contingenciesStates, contingencyElements, contingencyId, contingencyIndex, contingency, valueWriter);
-=======
-            for (LfSensitivityFactor factor : factorsForThisGroup) {
-                createBranchSensitivityValue(factor, contingenciesStates, contingencyElements, contingencyId, contingencyIndex, valueWriter);
->>>>>>> 9f387d3e
             }
         }
     }
@@ -576,13 +566,8 @@
                                                       Collection<LfBus> disabledBuses, Collection<LfBranch> disabledBranches, Reporter reporter) {
         List<LfSensitivityFactor> factors = factorHolder.getFactorsForContingency(contingency.getContingency().getId());
         if (contingency.getHvdcIdsToOpen().isEmpty()) {
-<<<<<<< HEAD
-            calculateSensitivityValues(factors, factorGroups, factorStates, contingenciesStates, flowStates, contingencyElements,
+            calculateSensitivityValues(factors, factorStates, contingenciesStates, flowStates, contingencyElements,
                     contingency.getContingency().getId(), contingency.getIndex(), contingency, valueWriter);
-=======
-            calculateSensitivityValues(factors, factorStates, contingenciesStates, flowStates, contingencyElements,
-                    contingency.getContingency().getId(), contingency.getIndex(), valueWriter);
->>>>>>> 9f387d3e
         } else { // if we have a contingency including the loss of a DC line
             Map<LfBus, BusState> busStates = applyHvdcLineContingency(network, lfNetwork, contingency);
             boolean shouldChangeRhs = lfParameters.isDistributedSlack()
@@ -592,13 +577,8 @@
                 statesWithoutDcLine = calculateStates(lfNetwork, j, equationSystem, factorGroups, lfParameters, lfParametersExt);
             }
             DenseMatrix flowStatesWithoutDcLine = setReferenceActivePowerFlows(dcLoadFlowEngine, equationSystem, j, factors, lfParameters, participatingElements, disabledBuses, disabledBranches, reporter);
-<<<<<<< HEAD
-            calculateSensitivityValues(factors, factorGroups, statesWithoutDcLine, contingenciesStates, flowStatesWithoutDcLine, contingencyElements,
+            calculateSensitivityValues(factors, statesWithoutDcLine, contingenciesStates, flowStatesWithoutDcLine, contingencyElements,
                     contingency.getContingency().getId(), contingency.getIndex(), contingency, valueWriter);
-=======
-            calculateSensitivityValues(factors, statesWithoutDcLine, contingenciesStates, flowStatesWithoutDcLine, contingencyElements,
-                    contingency.getContingency().getId(), contingency.getIndex(), valueWriter);
->>>>>>> 9f387d3e
             BusState.restoreBusStates(busStates);
             if (shouldChangeRhs) {
                 setBaseCaseSensitivityValues(factorGroups, factorStates);
@@ -707,12 +687,8 @@
 
             // sensitivity values for pre-contingency network
             setBaseCaseSensitivityValues(factorGroups, factorsStates);
-<<<<<<< HEAD
-            calculateSensitivityValues(factorHolder.getFactorsForBaseNetwork(), factorGroups, factorsStates, contingenciesStates, flowStates,
+            calculateSensitivityValues(factorHolder.getFactorsForBaseNetwork(), factorsStates, contingenciesStates, flowStates,
                     Collections.emptyList(), null, -1, null, valueWriter);
-=======
-            calculateSensitivityValues(factorHolder.getFactorsForBaseNetwork(), factorsStates, contingenciesStates, flowStates, Collections.emptyList(), null, -1, valueWriter);
->>>>>>> 9f387d3e
 
             // connectivity analysis by contingency
             // we have to compute sensitivities and reference functions in a different way depending on either or not the contingency breaks connectivity
