/**
 * Copyright (c) 2020, RTE (http://www.rte-france.com)
 * This Source Code Form is subject to the terms of the Mozilla Public
 * License, v. 2.0. If a copy of the MPL was not distributed with this
 * file, You can obtain one at http://mozilla.org/MPL/2.0/.
 */
package com.powsybl.openloadflow.sensi;

import com.google.common.base.Stopwatch;
import com.powsybl.commons.PowsyblException;
import com.powsybl.commons.reporter.Reporter;
import com.powsybl.contingency.BranchContingency;
import com.powsybl.contingency.ContingencyElement;
import com.powsybl.iidm.network.Network;
import com.powsybl.iidm.network.Switch;
import com.powsybl.loadflow.LoadFlowParameters;
import com.powsybl.math.matrix.DenseMatrix;
import com.powsybl.math.matrix.LUDecomposition;
import com.powsybl.math.matrix.Matrix;
import com.powsybl.math.matrix.MatrixFactory;
import com.powsybl.openloadflow.OpenLoadFlowParameters;
import com.powsybl.openloadflow.dc.DcLoadFlowContext;
import com.powsybl.openloadflow.dc.DcLoadFlowEngine;
import com.powsybl.openloadflow.dc.DcLoadFlowParameters;
import com.powsybl.openloadflow.dc.equations.ClosedBranchSide1DcFlowEquationTerm;
import com.powsybl.openloadflow.dc.equations.DcEquationSystemCreationParameters;
import com.powsybl.openloadflow.dc.equations.DcEquationType;
import com.powsybl.openloadflow.dc.equations.DcVariableType;
import com.powsybl.openloadflow.equations.Equation;
import com.powsybl.openloadflow.equations.EquationSystem;
import com.powsybl.openloadflow.equations.EquationTerm;
import com.powsybl.openloadflow.graph.GraphConnectivity;
import com.powsybl.openloadflow.graph.GraphConnectivityFactory;
import com.powsybl.openloadflow.network.*;
import com.powsybl.openloadflow.network.impl.LfNetworkList;
import com.powsybl.openloadflow.network.impl.Networks;
import com.powsybl.openloadflow.network.impl.PropagatedContingency;
import com.powsybl.openloadflow.network.util.ParticipatingElement;
import com.powsybl.openloadflow.network.util.PreviousValueVoltageInitializer;
import com.powsybl.openloadflow.network.util.UniformValueVoltageInitializer;
import com.powsybl.openloadflow.network.util.VoltageInitializer;
import com.powsybl.sensitivity.*;
import org.apache.commons.lang3.tuple.Pair;

import java.util.*;
import java.util.concurrent.TimeUnit;
import java.util.function.Function;
import java.util.function.ObjDoubleConsumer;
import java.util.stream.Collectors;

import static com.powsybl.openloadflow.network.util.ParticipatingElement.normalizeParticipationFactors;

/**
 * @author Geoffroy Jamgotchian <geoffroy.jamgotchian at rte-france.com>
 * @author Gaël Macherel <gael.macherel@artelys.com>
 */
public class DcSensitivityAnalysis extends AbstractSensitivityAnalysis<DcVariableType, DcEquationType> {

    private static final double CONNECTIVITY_LOSS_THRESHOLD = 10e-7;

    private static final class ComputedContingencyElement {

        private int contingencyIndex = -1; // index of the element in the rhs for +1-1
        private int localIndex = -1; // local index of the element : index of the element in the matrix used in the setAlphas method
        private double alphaForSensitivityValue = Double.NaN;
        private double alphaForFunctionReference = Double.NaN;
        private final ContingencyElement element;
        private final LfBranch lfBranch;
        private final ClosedBranchSide1DcFlowEquationTerm branchEquation;

        private ComputedContingencyElement(final ContingencyElement element, LfNetwork lfNetwork, EquationSystem<DcVariableType, DcEquationType> equationSystem) {
            this.element = element;
            lfBranch = lfNetwork.getBranchById(element.getId());
            branchEquation = equationSystem.getEquationTerm(ElementType.BRANCH, lfBranch.getNum(), ClosedBranchSide1DcFlowEquationTerm.class);
        }

        private int getContingencyIndex() {
            return contingencyIndex;
        }

        private void setContingencyIndex(final int index) {
            this.contingencyIndex = index;
        }

        private int getLocalIndex() {
            return localIndex;
        }

        private void setLocalIndex(final int index) {
            this.localIndex = index;
        }

        private double getAlphaForSensitivityValue() {
            return alphaForSensitivityValue;
        }

        private void setAlphaForSensitivityValue(final double alpha) {
            this.alphaForSensitivityValue = alpha;
        }

        private double getAlphaForFunctionReference() {
            return alphaForFunctionReference;
        }

        private void setAlphaForFunctionReference(final double alpha) {
            this.alphaForFunctionReference = alpha;
        }

        private ContingencyElement getElement() {
            return element;
        }

        private LfBranch getLfBranch() {
            return lfBranch;
        }

        private ClosedBranchSide1DcFlowEquationTerm getLfBranchEquation() {
            return branchEquation;
        }

        private static void setContingencyIndexes(Collection<ComputedContingencyElement> elements) {
            int index = 0;
            for (ComputedContingencyElement element : elements) {
                element.setContingencyIndex(index++);
            }
        }

        private static void setLocalIndexes(Collection<ComputedContingencyElement> elements) {
            int index = 0;
            for (ComputedContingencyElement element : elements) {
                element.setLocalIndex(index++);
            }
        }

    }

    private static final class PhaseTapChangerContingenciesIndexing {

        private final List<PropagatedContingency> contingenciesWithoutTransformers = new ArrayList<>();
        private final Map<Set<LfBranch>, Collection<PropagatedContingency>> contingenciesIndexedByPhaseTapChangers = new LinkedHashMap<>();

        private PhaseTapChangerContingenciesIndexing(Collection<PropagatedContingency> contingencies,
                                                     Map<String, ComputedContingencyElement> contingencyElementByBranch,
                                                     Collection<String> elementIdsToSkip) {
            for (PropagatedContingency contingency : contingencies) {
                Set<LfBranch> lostTransformers = contingency.getBranchIdsToOpen().stream()
                        .filter(element -> !elementIdsToSkip.contains(element))
                        .map(contingencyElementByBranch::get)
                        .map(ComputedContingencyElement::getLfBranch)
                        .filter(LfBranch::hasPhaseControllerCapability)
                        .collect(Collectors.toSet());
                if (lostTransformers.isEmpty()) {
                    contingenciesWithoutTransformers.add(contingency);
                } else {
                    contingenciesIndexedByPhaseTapChangers.computeIfAbsent(lostTransformers, key -> new ArrayList<>()).add(contingency);
                }
            }
        }

        private Collection<PropagatedContingency> getContingenciesWithoutPhaseTapChangerLoss() {
            return contingenciesWithoutTransformers;
        }

        private Map<Set<LfBranch>, Collection<PropagatedContingency>> getContingenciesIndexedByPhaseTapChangers() {
            return contingenciesIndexedByPhaseTapChangers;
        }
    }

    private static final class ConnectivityAnalysisResult {

        private final Collection<PropagatedContingency> contingencies = new HashSet<>();

        private final Set<String> elementsToReconnect;

        private final Set<LfBus> disabledBuses;

        private final Set<LfBus> slackConnectedComponent;

        private final Set<LfBranch> partialDisabledBranches; // branches disabled because of connectivity loss.

        private ConnectivityAnalysisResult(Set<String> elementsToReconnect,
                                           GraphConnectivity<LfBus, LfBranch> connectivity,
                                           LfNetwork lfNetwork) {
            this.elementsToReconnect = elementsToReconnect;
            slackConnectedComponent = connectivity.getConnectedComponent(lfNetwork.getSlackBus());
            disabledBuses = connectivity.getVerticesRemovedFromMainComponent();
            partialDisabledBranches = connectivity.getEdgesRemovedFromMainComponent();
        }

        private Collection<PropagatedContingency> getContingencies() {
            return contingencies;
        }

        private Set<String> getElementsToReconnect() {
            return elementsToReconnect;
        }

        private Set<LfBus> getDisabledBuses() {
            return disabledBuses;
        }

        private Set<LfBus> getSlackConnectedComponent() {
            return slackConnectedComponent;
        }

        private Set<LfBranch> getPartialDisabledBranches() {
            return partialDisabledBranches;
        }
    }

    public DcSensitivityAnalysis(MatrixFactory matrixFactory, GraphConnectivityFactory<LfBus, LfBranch> connectivityFactory, SensitivityAnalysisParameters parameters) {
        super(matrixFactory, connectivityFactory, parameters);
    }

    private static DcLoadFlowParameters createDcLoadFlowParameters(LfNetworkParameters networkParameters, MatrixFactory matrixFactory,
                                                                   LoadFlowParameters lfParameters, OpenLoadFlowParameters parametersExt) {
        var equationSystemCreationParameters = new DcEquationSystemCreationParameters(true,
                true,
                lfParameters.isDcUseTransformerRatio(),
                false);

        return new DcLoadFlowParameters(networkParameters,
                equationSystemCreationParameters,
                matrixFactory,
                lfParameters.isDistributedSlack(),
                lfParameters.getBalanceType(),
                true,
                parametersExt.getMaxOuterLoopIterations());
    }

    /**
     * Calculate the active power flows for pre-contingency or a post-contingency state and set the factor function reference.
     * The interesting disabled branches are only phase shifters.
     */
    private DenseMatrix calculateActivePowerFlows(DcLoadFlowContext loadFlowContext,
                                                    List<LfSensitivityFactor<DcVariableType, DcEquationType>> factors, List<ParticipatingElement> participatingElements,
                                                    Collection<LfBus> disabledBuses, Collection<LfBranch> disabledBranches,
                                                    Reporter reporter) {

        List<BusState> busStates = Collections.emptyList();
        DcLoadFlowParameters parameters = loadFlowContext.getParameters();
        if (parameters.isDistributedSlack()) {
            busStates = ElementState.save(participatingElements.stream()
                .map(ParticipatingElement::getLfBus)
                .collect(Collectors.toSet()), BusState::save);
        }
        // the A1 variables will be set to 0 for disabledBranches, so we need to restore them at the end
        List<BranchState> branchStates = ElementState.save(disabledBranches, BranchState::save);

        double[] dx = new DcLoadFlowEngine(loadFlowContext).run(disabledBuses, disabledBranches, reporter).getRight();

        for (LfSensitivityFactor<DcVariableType, DcEquationType> factor : factors) {
            factor.setFunctionReference(factor.getFunctionEquationTerm().eval());
        }

        if (parameters.isDistributedSlack()) {
            ElementState.restore(busStates);
        }
        ElementState.restore(branchStates);

        return new DenseMatrix(dx.length, 1, dx);
    }

    /**
     * Get the sensitivity value for pre-contingency state and calculate the sensitivity value for a post-contingency state if asked.
     * The sensitivity value is written in the SensitivityResultWriter.
     */
    private void createBranchSensitivityValue(LfSensitivityFactor<DcVariableType, DcEquationType> factor, DenseMatrix contingenciesStates,
                                              Collection<ComputedContingencyElement> contingencyElements,
                                              PropagatedContingency contingency, SensitivityResultWriter resultWriter,
                                              Set<LfBus> disabledBuses, Set<LfBranch> disabledBranches) {
        Pair<Optional<Double>, Optional<Double>> predefinedResults = getPredefinedResults(factor, disabledBuses, disabledBranches, contingency);
        Optional<Double> sensitivityValuePredefinedResult = predefinedResults.getLeft();
        Optional<Double> functionPredefinedResults = predefinedResults.getRight();
        double sensitivityValue = sensitivityValuePredefinedResult.orElseGet(factor::getBaseSensitivityValue);
        double functionValue = functionPredefinedResults.orElseGet(factor::getFunctionReference);
        EquationTerm<DcVariableType, DcEquationType> p1 = factor.getFunctionEquationTerm();

        if (!(functionPredefinedResults.isPresent() && sensitivityValuePredefinedResult.isPresent())) {
            for (ComputedContingencyElement contingencyElement : contingencyElements) {
                double contingencySensitivity = p1.calculateSensi(contingenciesStates, contingencyElement.getContingencyIndex());
                if (functionPredefinedResults.isEmpty()) {
                    functionValue += contingencyElement.getAlphaForFunctionReference() * contingencySensitivity;
                }
                if (sensitivityValuePredefinedResult.isEmpty()) {
                    sensitivityValue += contingencyElement.getAlphaForSensitivityValue() * contingencySensitivity;
                }
            }
        }

        double unscaledSensi = unscaleSensitivity(factor, sensitivityValue);
        if (!filterSensitivityValue(unscaledSensi, factor.getVariableType(), factor.getFunctionType(), parameters)) {
            resultWriter.writeSensitivityValue(factor.getIndex(), contingency != null ? contingency.getIndex() : -1, unscaledSensi, unscaleFunction(factor, functionValue));
        }
    }

    /**
     * Calculate the sensitivity value for pre-contingency state only.
     */
    private void setBaseCaseSensitivityValues(SensitivityFactorGroupList<DcVariableType, DcEquationType> factorGroups, DenseMatrix factorsState) {
        for (SensitivityFactorGroup<DcVariableType, DcEquationType> factorGroup : factorGroups.getList()) {
            for (LfSensitivityFactor<DcVariableType, DcEquationType> factor : factorGroup.getFactors()) {
                factor.setBaseCaseSensitivityValue(factor.getFunctionEquationTerm().calculateSensi(factorsState, factorGroup.getIndex()));
            }
        }
    }

    /**
     * Compute state for sensitivity factors taking into account slack distribution.
     */
    private DenseMatrix calculateFactorStates(DcLoadFlowContext loadFlowContext,
                                              SensitivityFactorGroupList<DcVariableType, DcEquationType> factorGroups,
                                              List<ParticipatingElement> participatingElements) {
        Map<LfBus, Double> slackParticipationByBus;
        if (participatingElements.isEmpty()) {
            slackParticipationByBus = Map.of(loadFlowContext.getNetwork().getSlackBus(), -1d);
        } else {
            slackParticipationByBus = participatingElements.stream().collect(Collectors.toMap(
                ParticipatingElement::getLfBus,
                element -> -element.getFactor(),
                Double::sum));
        }

        DenseMatrix factorStates = initFactorsRhs(loadFlowContext.getEquationSystem(), factorGroups, slackParticipationByBus);
        loadFlowContext.getJacobianMatrix().solveTransposed(factorStates); // states for the sensitivity factors
        setBaseCaseSensitivityValues(factorGroups, factorStates); // use this state to compute the base sensitivity (without +1-1)
        return factorStates;
    }

    /**
     * Calculate sensitivity values for pre-contingency state or a post-contingency state using the pre-contingency sensitivity
     * value and some flow transfer factors (alphas).
     */
    private void calculateSensitivityValues(List<LfSensitivityFactor<DcVariableType, DcEquationType>> lfFactors, DenseMatrix factorStates,
                                            DenseMatrix contingenciesStates, DenseMatrix flowStates, Collection<ComputedContingencyElement> contingencyElements,
                                            PropagatedContingency contingency, SensitivityResultWriter resultWriter, Set<LfBus> disabledBuses,
                                            Set<LfBranch> disabledBranches) {
        if (lfFactors.isEmpty()) {
            return;
        }

        setAlphas(contingencyElements, flowStates, contingenciesStates, 0, ComputedContingencyElement::setAlphaForFunctionReference);

        lfFactors.stream().filter(factor -> factor.getStatus() == LfSensitivityFactor.Status.VALID_ONLY_FOR_FUNCTION)
                .forEach(factor -> createBranchSensitivityValue(factor, contingenciesStates, contingencyElements, contingency, resultWriter, disabledBuses, disabledBranches));

        Map<SensitivityFactorGroup<DcVariableType, DcEquationType>, List<LfSensitivityFactor<DcVariableType, DcEquationType>>> factorsByGroup = lfFactors.stream()
                .filter(factor -> factor.getStatus() == LfSensitivityFactor.Status.VALID)
                .collect(Collectors.groupingBy(LfSensitivityFactor::getGroup, LinkedHashMap::new, Collectors.toList()));
        for (Map.Entry<SensitivityFactorGroup<DcVariableType, DcEquationType>, List<LfSensitivityFactor<DcVariableType, DcEquationType>>> e : factorsByGroup.entrySet()) {
            SensitivityFactorGroup<DcVariableType, DcEquationType> factorGroup = e.getKey();
            List<LfSensitivityFactor<DcVariableType, DcEquationType>> factorsForThisGroup = e.getValue();
            setAlphas(contingencyElements, factorStates, contingenciesStates, factorGroup.getIndex(), ComputedContingencyElement::setAlphaForSensitivityValue);
            for (LfSensitivityFactor<DcVariableType, DcEquationType> factor : factorsForThisGroup) {
                createBranchSensitivityValue(factor, contingenciesStates, contingencyElements, contingency, resultWriter, disabledBuses, disabledBranches);
            }
        }
    }

    /**
     * Compute the flow transfer factors needed to calculate the post-contingency sensitivity values.
     */
    private static void setAlphas(Collection<ComputedContingencyElement> contingencyElements, DenseMatrix states,
                                  DenseMatrix contingenciesStates, int columnState, ObjDoubleConsumer<ComputedContingencyElement> setValue) {
        if (contingencyElements.size() == 1) {
            ComputedContingencyElement element = contingencyElements.iterator().next();
            LfBranch lfBranch = element.getLfBranch();
            ClosedBranchSide1DcFlowEquationTerm p1 = element.getLfBranchEquation();
            // we solve a*alpha = b
            double a = lfBranch.getPiModel().getX() - (contingenciesStates.get(p1.getPh1Var().getRow(), element.getContingencyIndex())
                    - contingenciesStates.get(p1.getPh2Var().getRow(), element.getContingencyIndex()));
            double b = states.get(p1.getPh1Var().getRow(), columnState) - states.get(p1.getPh2Var().getRow(), columnState);
            setValue.accept(element, b / a);
        } else {
            // FIXME: direct resolution if contingencyElements.size() == 2
            ComputedContingencyElement.setLocalIndexes(contingencyElements);
            DenseMatrix rhs = new DenseMatrix(contingencyElements.size(), 1);
            DenseMatrix matrix = new DenseMatrix(contingencyElements.size(), contingencyElements.size());
            for (ComputedContingencyElement element : contingencyElements) {
                LfBranch lfBranch = element.getLfBranch();
                ClosedBranchSide1DcFlowEquationTerm p1 = element.getLfBranchEquation();
                rhs.set(element.getLocalIndex(), 0, states.get(p1.getPh1Var().getRow(), columnState)
                        - states.get(p1.getPh2Var().getRow(), columnState)
                );
                for (ComputedContingencyElement element2 : contingencyElements) {
                    double value = 0d;
                    if (element.equals(element2)) {
                        value = lfBranch.getPiModel().getX();
                    }
                    value = value - (contingenciesStates.get(p1.getPh1Var().getRow(), element2.getContingencyIndex())
                            - contingenciesStates.get(p1.getPh2Var().getRow(), element2.getContingencyIndex()));
                    matrix.set(element.getLocalIndex(), element2.getLocalIndex(), value);
                }
            }
            try (LUDecomposition lu = matrix.decomposeLU()) {
                lu.solve(rhs); // rhs now contains state matrix
            }
            contingencyElements.forEach(element -> setValue.accept(element, rhs.get(element.getLocalIndex(), 0)));
        }
    }

    /**
     * Fills the right hand side with +1/-1 to model a branch contingency.
     */
    private static void fillRhsContingency(LfNetwork lfNetwork, EquationSystem<DcVariableType, DcEquationType> equationSystem,
                                           Collection<ComputedContingencyElement> contingencyElements, Matrix rhs) {
        for (ComputedContingencyElement element : contingencyElements) {
            LfBranch lfBranch = lfNetwork.getBranchById(element.getElement().getId());
            if (lfBranch.getBus1() == null || lfBranch.getBus2() == null) {
                continue;
            }
            LfBus bus1 = lfBranch.getBus1();
            LfBus bus2 = lfBranch.getBus2();
            if (bus1.isSlack()) {
                Equation<DcVariableType, DcEquationType> p = equationSystem.getEquation(bus2.getNum(), DcEquationType.BUS_TARGET_P).orElseThrow(IllegalStateException::new);
                rhs.set(p.getColumn(), element.getContingencyIndex(), -1);
            } else if (bus2.isSlack()) {
                Equation<DcVariableType, DcEquationType> p = equationSystem.getEquation(bus1.getNum(), DcEquationType.BUS_TARGET_P).orElseThrow(IllegalStateException::new);
                rhs.set(p.getColumn(), element.getContingencyIndex(), 1);
            } else {
                Equation<DcVariableType, DcEquationType> p1 = equationSystem.getEquation(bus1.getNum(), DcEquationType.BUS_TARGET_P).orElseThrow(IllegalStateException::new);
                Equation<DcVariableType, DcEquationType> p2 = equationSystem.getEquation(bus2.getNum(), DcEquationType.BUS_TARGET_P).orElseThrow(IllegalStateException::new);
                rhs.set(p1.getColumn(), element.getContingencyIndex(), 1);
                rhs.set(p2.getColumn(), element.getContingencyIndex(), -1);
            }
        }
    }

<<<<<<< HEAD
    static DenseMatrix initContingencyRhs(LfNetwork lfNetwork, EquationSystem<DcVariableType, DcEquationType> equationSystem, Collection<ComputedContingencyElement> contingencyElements) {
        // otherwise, defining the rhs matrix will result in integer overflow
        int equationCount = equationSystem.getIndex().getSortedEquationsToSolve().size();
        if (contingencyElements.size() >= Integer.MAX_VALUE / (equationCount * Double.BYTES)) {
            throw new PowsyblException("So many contingency elements (" + contingencyElements.size()
                    + ") is not allowed for a system with " + equationCount + " equations");
        }

        DenseMatrix rhs = new DenseMatrix(equationCount, contingencyElements.size());
=======
    private static DenseMatrix initContingencyRhs(LfNetwork lfNetwork, EquationSystem<DcVariableType, DcEquationType> equationSystem, Collection<ComputedContingencyElement> contingencyElements) {
        DenseMatrix rhs = new DenseMatrix(equationSystem.getIndex().getSortedEquationsToSolve().size(), contingencyElements.size());
>>>>>>> 715904e7
        fillRhsContingency(lfNetwork, equationSystem, contingencyElements, rhs);
        return rhs;
    }

    private static DenseMatrix calculateContingenciesStates(DcLoadFlowContext loadFlowContext, Map<String, ComputedContingencyElement> contingencyElementByBranch) {
        DenseMatrix contingenciesStates = initContingencyRhs(loadFlowContext.getNetwork(), loadFlowContext.getEquationSystem(), contingencyElementByBranch.values()); // rhs with +1 -1 on contingency elements
        loadFlowContext.getJacobianMatrix().solveTransposed(contingenciesStates);
        return contingenciesStates;
    }

    private static void detectPotentialConnectivityBreak(LfNetwork lfNetwork, DenseMatrix states, List<PropagatedContingency> contingencies,
                                                         Map<String, ComputedContingencyElement> contingencyElementByBranch,
                                                         EquationSystem<DcVariableType, DcEquationType> equationSystem,
                                                         Collection<PropagatedContingency> nonLosingConnectivityContingencies,
                                                         Map<Set<ComputedContingencyElement>, List<PropagatedContingency>> contingenciesByGroupOfElementsBreakingConnectivity) {
        for (PropagatedContingency contingency : contingencies) {
            List<ComputedContingencyElement> contingencyElements = contingency.getBranchIdsToOpen().stream().map(contingencyElementByBranch::get).collect(Collectors.toList());
            Set<ComputedContingencyElement> groupOfElementsBreakingConnectivity = getGroupOfElementsBreakingConnectivity(lfNetwork, states, contingencyElements, equationSystem);
            if (groupOfElementsBreakingConnectivity.isEmpty()) { // connectivity not broken
                nonLosingConnectivityContingencies.add(contingency);
            } else {
                contingenciesByGroupOfElementsBreakingConnectivity.computeIfAbsent(groupOfElementsBreakingConnectivity, key -> new LinkedList<>()).add(contingency);
            }
        }
    }

    private static Set<ComputedContingencyElement> getGroupOfElementsBreakingConnectivity(LfNetwork lfNetwork, DenseMatrix contingenciesStates,
                                                                                          Collection<ComputedContingencyElement> contingencyElements,
                                                                                          EquationSystem<DcVariableType, DcEquationType> equationSystem) {
        // use a sensitivity-criterion to detect the loss of connectivity after a contingency
        // we consider a +1 -1 on a line, and we observe the sensitivity of these injections on the other contingency elements
        // if the sum of the sensitivities (in absolute value) is 1, it means that all the flow is going through the lines with a non-zero sensitivity
        // thus, losing these lines will lose the connectivity
        Set<ComputedContingencyElement> groupOfElementsBreakingConnectivity = new LinkedHashSet<>();
        for (ComputedContingencyElement element : contingencyElements) {
            Set<ComputedContingencyElement> responsibleElements = new LinkedHashSet<>();
            double sum = 0d;
            for (ComputedContingencyElement element2 : contingencyElements) {
                LfBranch branch = lfNetwork.getBranchById(element2.getElement().getId());
                ClosedBranchSide1DcFlowEquationTerm p = equationSystem.getEquationTerm(ElementType.BRANCH, branch.getNum(), ClosedBranchSide1DcFlowEquationTerm.class);
                double value = Math.abs(p.calculateSensi(contingenciesStates, element.getContingencyIndex()));
                if (value > CONNECTIVITY_LOSS_THRESHOLD) {
                    responsibleElements.add(element2);
                }
                sum += value;
            }
            if (sum > 1d - CONNECTIVITY_LOSS_THRESHOLD) {
                // all lines that have a non-0 sensitivity associated to "element" breaks the connectivity
                groupOfElementsBreakingConnectivity.addAll(responsibleElements);
            }
        }
        return groupOfElementsBreakingConnectivity;
    }

    private static List<ConnectivityAnalysisResult> computeConnectivityData(LfNetwork lfNetwork, SensitivityFactorHolder<DcVariableType, DcEquationType> factorHolder,
                                                                            Map<Set<ComputedContingencyElement>, List<PropagatedContingency>> contingenciesByGroupOfElementsBreakingConnectivity,
                                                                            List<PropagatedContingency> nonLosingConnectivityContingencies, SensitivityResultWriter resultWriter) {
        if (contingenciesByGroupOfElementsBreakingConnectivity.isEmpty()) {
            return Collections.emptyList();
        }

        Map<Set<ComputedContingencyElement>, ConnectivityAnalysisResult> connectivityAnalysisResults = new LinkedHashMap<>();

        GraphConnectivity<LfBus, LfBranch> connectivity = lfNetwork.getConnectivity();
        for (Map.Entry<Set<ComputedContingencyElement>, List<PropagatedContingency>> e : contingenciesByGroupOfElementsBreakingConnectivity.entrySet()) {
            Set<ComputedContingencyElement> breakingConnectivityCandidates = e.getKey();
            List<PropagatedContingency> contingencyList = e.getValue();
            connectivity.startTemporaryChanges();
            breakingConnectivityCandidates.stream()
                    .map(ComputedContingencyElement::getElement)
                    .map(ContingencyElement::getId)
                    .distinct()
                    .map(lfNetwork::getBranchById)
                    .filter(b -> b.getBus1() != null && b.getBus2() != null)
                    .forEach(connectivity::removeEdge);

            // filter the branches that really impacts connectivity
            Set<ComputedContingencyElement> breakingConnectivityElements = breakingConnectivityCandidates.stream()
                    .filter(element -> isBreakingConnectivity(connectivity, element))
                    .collect(Collectors.toCollection(LinkedHashSet::new));
            if (breakingConnectivityElements.isEmpty()) {
                // we did not break any connectivity
                nonLosingConnectivityContingencies.addAll(contingencyList);
            } else {
                // only compute for factors that have to be computed for this contingency lost
                List<String> contingenciesIds = contingencyList.stream().map(contingency -> contingency.getContingency().getId()).collect(Collectors.toList());

                List<LfSensitivityFactor<DcVariableType, DcEquationType>> lfFactors = factorHolder.getFactorsForContingencies(contingenciesIds);
                if (!lfFactors.isEmpty()) {
                    ConnectivityAnalysisResult connectivityAnalysisResult = connectivityAnalysisResults.computeIfAbsent(breakingConnectivityElements, k -> {
                        Set<String> elementsToReconnect = computeElementsToReconnect(connectivity, breakingConnectivityElements);
                        return new ConnectivityAnalysisResult(elementsToReconnect, connectivity, lfNetwork);
                    });
                    connectivityAnalysisResult.getContingencies().addAll(contingencyList);
                } else {
                    // write contingency status
                    for (PropagatedContingency propagatedContingency : contingencyList) {
                        resultWriter.writeContingencyStatus(propagatedContingency.getIndex(), SensitivityAnalysisResult.Status.SUCCESS);
                    }
                }
            }
            connectivity.undoTemporaryChanges();
        }
        return new ArrayList<>(connectivityAnalysisResults.values());
    }

    private static boolean isBreakingConnectivity(GraphConnectivity<LfBus, LfBranch> connectivity, ComputedContingencyElement element) {
        LfBranch lfBranch = element.getLfBranch();
        return connectivity.getComponentNumber(lfBranch.getBus1()) != connectivity.getComponentNumber(lfBranch.getBus2());
    }

    /**
     * Given the elements breaking the connectivity, extract the minimum number of elements which reconnect all connected components together
     */
    private static Set<String> computeElementsToReconnect(GraphConnectivity<LfBus, LfBranch> connectivity, Set<DcSensitivityAnalysis.ComputedContingencyElement> breakingConnectivityElements) {
        Set<String> elementsToReconnect = new LinkedHashSet<>();

        // We suppose we're reconnecting one by one each element breaking connectivity.
        // At each step we look if the reconnection was needed on the connectivity level by maintaining a list of grouped connected components.
        List<Set<Integer>> reconnectedCc = new ArrayList<>();
        for (DcSensitivityAnalysis.ComputedContingencyElement element : breakingConnectivityElements) {
            int cc1 = connectivity.getComponentNumber(element.getLfBranch().getBus1());
            int cc2 = connectivity.getComponentNumber(element.getLfBranch().getBus2());

            Set<Integer> recCc1 = reconnectedCc.stream().filter(s -> s.contains(cc1)).findFirst().orElseGet(() -> new HashSet<>(List.of(cc1)));
            Set<Integer> recCc2 = reconnectedCc.stream().filter(s -> s.contains(cc2)).findFirst().orElseGet(() -> Set.of(cc2));
            if (recCc1 != recCc2) {
                // cc1 and cc2 are still separated:
                // - mark the element as needed to reconnect all connected components together
                // - update the list of grouped connected components
                elementsToReconnect.add(element.getElement().getId());
                reconnectedCc.remove(recCc2);
                if (recCc1.size() == 1) {
                    // adding the new set (the list of grouped connected components is not initialized with the singleton sets)
                    reconnectedCc.add(recCc1);
                }
                recCc1.addAll(recCc2);
            }
        }

        if (reconnectedCc.size() != 1 || reconnectedCc.get(0).size() != connectivity.getNbConnectedComponents()) {
            LOGGER.error("Elements to reconnect computed do not reconnect all connected components together");
        }

        return elementsToReconnect;
    }

    /**
     * Calculate sensitivity values for a post-contingency state.
     * When a contingency involves the loss of a load or a generator, the slack distribution could changed
     * or the sensitivity factors in case of GLSK.
     */
    private void calculateContingencySensitivityValues(PropagatedContingency contingency, SensitivityFactorGroupList<DcVariableType, DcEquationType> factorGroups, DenseMatrix factorStates, DenseMatrix contingenciesStates,
                                                       DenseMatrix flowStates, Collection<ComputedContingencyElement> contingencyElements, SensitivityResultWriter resultWriter,
                                                       DcLoadFlowContext loadFlowContext, OpenLoadFlowParameters lfParametersExt,
                                                       SensitivityFactorHolder<DcVariableType, DcEquationType> factorHolder, List<ParticipatingElement> participatingElements,
                                                       Set<LfBus> disabledBuses, Set<LfBranch> disabledBranches, Reporter reporter) {
        List<LfSensitivityFactor<DcVariableType, DcEquationType>> factors = factorHolder.getFactorsForContingency(contingency.getContingency().getId());
        if (contingency.getGeneratorIdsToLose().isEmpty() && contingency.getBusIdsToShift().isEmpty()) {
            calculateSensitivityValues(factors, factorStates, contingenciesStates, flowStates, contingencyElements,
                    contingency, resultWriter, disabledBuses, disabledBranches);
            // write contingency status
            resultWriter.writeContingencyStatus(contingency.getIndex(), SensitivityAnalysisResult.Status.SUCCESS);
        } else {
            // if we have a contingency including the loss of a DC line or a generator or a load
            // save base state for later restoration after each contingency
            LfNetwork lfNetwork = loadFlowContext.getNetwork();
            DcLoadFlowParameters lfParameters = loadFlowContext.getParameters();
            NetworkState networkState = NetworkState.save(lfNetwork);
            LfContingency lfContingency = contingency.toLfContingency(lfNetwork).orElse(null);
            DenseMatrix newFactorStates = factorStates;
            List<ParticipatingElement> newParticipatingElements = participatingElements;
            boolean participatingElementsChanged = false;
            boolean rhsChanged = false;
            if (lfContingency != null) {
                lfContingency.apply(lfParameters.getBalanceType());
                participatingElementsChanged = isDistributedSlackOnGenerators(lfParameters) && !contingency.getGeneratorIdsToLose().isEmpty()
                        || isDistributedSlackOnLoads(lfParameters) && !contingency.getBusIdsToShift().isEmpty();
                if (factorGroups.hasMultiVariables()) {
                    Set<LfBus> impactedBuses = lfContingency.getLoadAndGeneratorBuses();
                    rhsChanged = rescaleGlsk(factorGroups, impactedBuses);
                }
                if (participatingElementsChanged) {
                    if (isDistributedSlackOnGenerators(lfParameters)) {
                        // deep copy of participatingElements, removing the participating LfGeneratorImpl whose targetP has been set to 0
                        Set<LfGenerator> participatingGeneratorsToRemove = lfContingency.getLostGenerators();
                        newParticipatingElements = participatingElements.stream()
                                .filter(participatingElement -> !participatingGeneratorsToRemove.contains(participatingElement.getElement()))
                                .map(participatingElement -> new ParticipatingElement(participatingElement.getElement(), participatingElement.getFactor()))
                                .collect(Collectors.toList());
                        normalizeParticipationFactors(newParticipatingElements);
                    } else { // slack distribution on loads
                        newParticipatingElements = getParticipatingElements(lfNetwork.getBuses(), lfParameters.getBalanceType(), lfParametersExt);
                    }
                }
                if (participatingElementsChanged || rhsChanged) {
                    newFactorStates = calculateFactorStates(loadFlowContext, factorGroups, newParticipatingElements);
                }
                // write contingency status
                resultWriter.writeContingencyStatus(contingency.getIndex(), SensitivityAnalysisResult.Status.SUCCESS);
            } else {
                // write contingency status
                resultWriter.writeContingencyStatus(contingency.getIndex(), SensitivityAnalysisResult.Status.NO_IMPACT);
            }

            DenseMatrix newFlowStates = calculateActivePowerFlows(loadFlowContext, factors,
                    newParticipatingElements, disabledBuses, disabledBranches, reporter);

            calculateSensitivityValues(factors, newFactorStates, contingenciesStates, newFlowStates, contingencyElements,
                    contingency, resultWriter, disabledBuses, disabledBranches);

            networkState.restore();
            if (participatingElementsChanged || rhsChanged) {
                setBaseCaseSensitivityValues(factorGroups, factorStates);
            }
        }
    }

    private void calculateSensitivityValuesForContingencyList(DcLoadFlowContext loadFlowContext, OpenLoadFlowParameters lfParametersExt, SensitivityFactorHolder<DcVariableType, DcEquationType> validFactorHolder,
                                                              SensitivityFactorGroupList<DcVariableType, DcEquationType> factorGroups, DenseMatrix factorState, DenseMatrix contingenciesStates, DenseMatrix flowStates,
                                                              Collection<PropagatedContingency> contingencies, Map<String, ComputedContingencyElement> contingencyElementByBranch,
                                                              Set<LfBus> disabledBuses, List<ParticipatingElement> participatingElements, Set<String> elementsToReconnect,
                                                              SensitivityResultWriter resultWriter, Reporter reporter, Set<LfBranch> partialDisabledBranches) {
        DenseMatrix modifiedFlowStates = flowStates;

        PhaseTapChangerContingenciesIndexing phaseTapChangerContingenciesIndexing = new PhaseTapChangerContingenciesIndexing(contingencies, contingencyElementByBranch, elementsToReconnect);

        var lfNetwork = loadFlowContext.getNetwork();

        // compute contingencies without loss of phase tap changer
        // first we compute the ones without loss of phase tap changers (because we reuse the load flows from the pre contingency network for all of them)
        for (PropagatedContingency contingency : phaseTapChangerContingenciesIndexing.getContingenciesWithoutPhaseTapChangerLoss()) {
            Collection<ComputedContingencyElement> contingencyElements = contingency.getBranchIdsToOpen().stream()
                    .filter(element -> !elementsToReconnect.contains(element))
                    .map(contingencyElementByBranch::get)
                    .collect(Collectors.toList());

            Set<LfBranch> disabledBranches = contingency.getBranchIdsToOpen().stream().map(lfNetwork::getBranchById).collect(Collectors.toSet());
            disabledBranches.addAll(partialDisabledBranches);

            calculateContingencySensitivityValues(contingency, factorGroups, factorState, contingenciesStates, modifiedFlowStates, contingencyElements, resultWriter,
                    loadFlowContext, lfParametersExt, validFactorHolder, participatingElements,
                    disabledBuses, disabledBranches, reporter);
        }

        // then we compute the ones involving the loss of a phase tap changer (because we need to recompute the load flows)
        for (Map.Entry<Set<LfBranch>, Collection<PropagatedContingency>> e : phaseTapChangerContingenciesIndexing.getContingenciesIndexedByPhaseTapChangers().entrySet()) {
            Set<LfBranch> disabledPhaseTapChangers = e.getKey();
            Collection<PropagatedContingency> propagatedContingencies = e.getValue();
            List<String> contingenciesIds = propagatedContingencies.stream()
                    .map(c -> c.getContingency().getId())
                    .collect(Collectors.toList());
            List<LfSensitivityFactor<DcVariableType, DcEquationType>> lfFactors = validFactorHolder.getFactorsForContingencies(contingenciesIds);
            if (!lfFactors.isEmpty()) {
                modifiedFlowStates = calculateActivePowerFlows(loadFlowContext, lfFactors, participatingElements, disabledBuses, disabledPhaseTapChangers, reporter);
            }
            for (PropagatedContingency contingency : propagatedContingencies) {
                Collection<ComputedContingencyElement> contingencyElements = contingency.getBranchIdsToOpen().stream()
                        .filter(element -> !elementsToReconnect.contains(element))
                        .map(contingencyElementByBranch::get)
                        .collect(Collectors.toList());

                Set<LfBranch> disabledBranches = contingency.getBranchIdsToOpen().stream().map(lfNetwork::getBranchById).collect(Collectors.toSet());
                disabledBranches.addAll(partialDisabledBranches);

                calculateContingencySensitivityValues(contingency, factorGroups, factorState, contingenciesStates, modifiedFlowStates, contingencyElements, resultWriter,
                        loadFlowContext, lfParametersExt, validFactorHolder, participatingElements,
                        disabledBuses, disabledBranches, reporter);
            }
        }
    }

    private void processContingenciesBreakingConnectivity(ConnectivityAnalysisResult connectivityAnalysisResult, DcLoadFlowContext loadFlowContext,
                                                          LoadFlowParameters lfParameters, OpenLoadFlowParameters lfParametersExt,
                                                          SensitivityFactorHolder<DcVariableType, DcEquationType> validFactorHolder,
                                                          SensitivityFactorGroupList<DcVariableType, DcEquationType> factorGroups,
                                                          List<ParticipatingElement> participatingElements,
                                                          Map<String, ComputedContingencyElement> contingencyElementByBranch,
                                                          DenseMatrix flowStates, DenseMatrix factorsStates, DenseMatrix contingenciesStates,
                                                          SensitivityResultWriter resultWriter,
                                                          Reporter reporter) {
        DenseMatrix modifiedFlowStates = flowStates;

        List<String> contingenciesIds = connectivityAnalysisResult.getContingencies().stream().map(c -> c.getContingency().getId()).collect(Collectors.toList());
        List<LfSensitivityFactor<DcVariableType, DcEquationType>> lfFactorsForContingencies = validFactorHolder.getFactorsForContingencies(contingenciesIds);

        Set<LfBus> disabledBuses = connectivityAnalysisResult.getDisabledBuses();
        Set<LfBranch> partialDisabledBranches = connectivityAnalysisResult.getPartialDisabledBranches();

        // null and unused if slack bus is not distributed
        List<ParticipatingElement> participatingElementsForThisConnectivity = participatingElements;
        boolean rhsChanged = false; // true if the disabled buses change the slack distribution, or the GLSK
        DenseMatrix factorStateForThisConnectivity = factorsStates;
        if (lfParameters.isDistributedSlack()) {
            rhsChanged = participatingElements.stream().anyMatch(element -> disabledBuses.contains(element.getLfBus()));
        }
        if (factorGroups.hasMultiVariables()) {
            // some elements of the GLSK may not be in the connected component anymore, we recompute the injections
            rhsChanged |= rescaleGlsk(factorGroups, disabledBuses);
        }

        // we need to recompute the factor states because the connectivity changed
        if (rhsChanged) {
            participatingElementsForThisConnectivity = lfParameters.isDistributedSlack()
                    ? getParticipatingElements(connectivityAnalysisResult.getSlackConnectedComponent(), lfParameters.getBalanceType(), lfParametersExt) // will also be used to recompute the loadflow
                    : Collections.emptyList();

            factorStateForThisConnectivity = calculateFactorStates(loadFlowContext, factorGroups, participatingElementsForThisConnectivity);
        }

        if (!lfFactorsForContingencies.isEmpty()) {
            modifiedFlowStates = calculateActivePowerFlows(loadFlowContext, lfFactorsForContingencies,
                    participatingElementsForThisConnectivity, disabledBuses, Collections.emptyList(), reporter);
        }

        calculateSensitivityValuesForContingencyList(loadFlowContext, lfParametersExt,
                validFactorHolder, factorGroups, factorStateForThisConnectivity, contingenciesStates, modifiedFlowStates,
                connectivityAnalysisResult.getContingencies(), contingencyElementByBranch, disabledBuses, participatingElementsForThisConnectivity,
                connectivityAnalysisResult.getElementsToReconnect(), resultWriter, reporter, partialDisabledBranches);

        if (rhsChanged) {
            setBaseCaseSensitivityValues(factorGroups, factorsStates); // we modified the rhs, we need to restore previous state
        }
    }

    private static Map<String, ComputedContingencyElement> createContingencyElementsIndexByBranchId(List<PropagatedContingency> contingencies,
                                                                                                    LfNetwork lfNetwork, EquationSystem<DcVariableType, DcEquationType> equationSystem) {
        Map<String, ComputedContingencyElement> contingencyElementByBranch =
                contingencies.stream()
                        .flatMap(contingency -> contingency.getBranchIdsToOpen().stream())
                        .map(branch -> new ComputedContingencyElement(new BranchContingency(branch), lfNetwork, equationSystem))
                        .filter(element -> element.getLfBranchEquation() != null)
                        .collect(Collectors.toMap(
                            computedContingencyElement -> computedContingencyElement.getElement().getId(),
                            computedContingencyElement -> computedContingencyElement,
                            (existing, replacement) -> existing,
                            LinkedHashMap::new
                        ));
        ComputedContingencyElement.setContingencyIndexes(contingencyElementByBranch.values());
        return contingencyElementByBranch;
    }

    @Override
    public void analyse(Network network, List<PropagatedContingency> contingencies, List<SensitivityVariableSet> variableSets,
                        SensitivityFactorReader factorReader, SensitivityResultWriter resultWriter, Reporter reporter, Set<Switch> allSwitchesToOpen) {
        Objects.requireNonNull(network);
        Objects.requireNonNull(contingencies);
        Objects.requireNonNull(variableSets);
        Objects.requireNonNull(factorReader);
        Objects.requireNonNull(resultWriter);

        LoadFlowParameters lfParameters = parameters.getLoadFlowParameters();
        OpenLoadFlowParameters lfParametersExt = OpenLoadFlowParameters.get(lfParameters);

        Stopwatch stopwatch = Stopwatch.createStarted();

        boolean breakers = !allSwitchesToOpen.isEmpty();

        // create the network (we only manage main connected component)
        SlackBusSelector slackBusSelector = SlackBusSelector.fromMode(lfParametersExt.getSlackBusSelectionMode(), lfParametersExt.getSlackBusesIds(),
                lfParametersExt.getPlausibleActivePowerLimit(), lfParametersExt.getMostMeshedSlackBusSelectorMaxNominalVoltagePercentile(), lfParametersExt.getSlackBusCountryFilter());
        LfNetworkParameters lfNetworkParameters = new LfNetworkParameters()
                .setSlackBusSelector(slackBusSelector)
                .setConnectivityFactory(connectivityFactory)
                .setGeneratorVoltageRemoteControl(false)
                .setMinImpedance(true)
                .setTwtSplitShuntAdmittance(lfParameters.isTwtSplitShuntAdmittance())
                .setBreakers(breakers)
                .setPlausibleActivePowerLimit(lfParametersExt.getPlausibleActivePowerLimit())
                .setComputeMainConnectedComponentOnly(true)
                .setCountriesToBalance(lfParameters.getCountriesToBalance())
                .setDistributedOnConformLoad(lfParameters.getBalanceType() == LoadFlowParameters.BalanceType.PROPORTIONAL_TO_CONFORM_LOAD)
                .setPhaseControl(false)
                .setTransformerVoltageControl(false)
                .setVoltagePerReactivePowerControl(false)
                .setReactivePowerRemoteControl(false)
                .setLoadFlowModel(LoadFlowModel.DC)
                .setShuntVoltageControl(false)
                .setReactiveLimits(false)
                .setHvdcAcEmulation(false)
                .setCacheEnabled(false); // force not caching as not supported in sensi analysis
        // create networks including all necessary switches
        try (LfNetworkList lfNetworks = Networks.load(network, lfNetworkParameters, allSwitchesToOpen, Collections.emptySet(), reporter)) {
            LfNetwork lfNetwork = lfNetworks.getLargest().orElseThrow(() -> new PowsyblException("Empty network"));

            // complete definition of contingencies after network loading
            PropagatedContingency.completeList(contingencies, false,
                    lfParameters.getBalanceType() == LoadFlowParameters.BalanceType.PROPORTIONAL_TO_CONFORM_LOAD, false, breakers);

            checkContingencies(lfNetwork, contingencies);
            checkLoadFlowParameters(lfParameters);

            Map<String, SensitivityVariableSet> variableSetsById = variableSets.stream().collect(Collectors.toMap(SensitivityVariableSet::getId, Function.identity()));
            SensitivityFactorHolder<DcVariableType, DcEquationType> allFactorHolder = readAndCheckFactors(network, variableSetsById, factorReader, lfNetwork, breakers);
            List<LfSensitivityFactor<DcVariableType, DcEquationType>> allLfFactors = allFactorHolder.getAllFactors();

            allLfFactors.stream()
                    .filter(lfFactor -> lfFactor.getFunctionType() != SensitivityFunctionType.BRANCH_ACTIVE_POWER
                                && lfFactor.getFunctionType() != SensitivityFunctionType.BRANCH_ACTIVE_POWER_1
                                && lfFactor.getFunctionType() != SensitivityFunctionType.BRANCH_ACTIVE_POWER_2
                            || lfFactor.getVariableType() != SensitivityVariableType.INJECTION_ACTIVE_POWER
                                && lfFactor.getVariableType() != SensitivityVariableType.TRANSFORMER_PHASE
                                && lfFactor.getVariableType() != SensitivityVariableType.HVDC_LINE_ACTIVE_POWER)
                    .findFirst()
                    .ifPresent(ignored -> {
                        throw new PowsyblException("Only variables of type TRANSFORMER_PHASE, INJECTION_ACTIVE_POWER and HVDC_LINE_ACTIVE_POWER, and functions of type BRANCH_ACTIVE_POWER_1 and BRANCH_ACTIVE_POWER_2 are yet supported in DC");
                    });

            LOGGER.info("Running DC sensitivity analysis with {} factors and {} contingencies", allLfFactors.size(), contingencies.size());

            var dcLoadFlowParameters = createDcLoadFlowParameters(lfNetworkParameters, matrixFactory, lfParameters, lfParametersExt);

            // next we only work with valid factors
            var validFactorHolder = writeInvalidFactors(allFactorHolder, resultWriter);
            var validLfFactors = validFactorHolder.getAllFactors();
            LOGGER.info("{}/{} factors are valid", validLfFactors.size(), allLfFactors.size());

            try (DcLoadFlowContext loadFlowContext = new DcLoadFlowContext(lfNetwork, dcLoadFlowParameters, false)) {

                // create jacobian matrix either using calculated voltages from pre-contingency network or nominal voltages
                VoltageInitializer voltageInitializer = lfParameters.getVoltageInitMode() == LoadFlowParameters.VoltageInitMode.PREVIOUS_VALUES
                        ? new PreviousValueVoltageInitializer()
                        : new UniformValueVoltageInitializer();

                DcLoadFlowEngine.initStateVector(lfNetwork, loadFlowContext.getEquationSystem(), voltageInitializer);

                // index factors by variable group to compute the minimal number of states
                SensitivityFactorGroupList<DcVariableType, DcEquationType> factorGroups = createFactorGroups(validLfFactors.stream().filter(factor -> factor.getStatus() == LfSensitivityFactor.Status.VALID).collect(Collectors.toList()));

                // compute the participation for each injection factor (+1 on the injection and then -participation factor on all
                // buses that contain elements participating to slack distribution)
                List<ParticipatingElement> participatingElements = lfParameters.isDistributedSlack()
                        ? getParticipatingElements(lfNetwork.getBuses(), lfParameters.getBalanceType(), lfParametersExt)
                        : Collections.emptyList();

                // index contingency elements by branch id
                Map<String, ComputedContingencyElement> contingencyElementByBranch = createContingencyElementsIndexByBranchId(contingencies, lfNetwork, loadFlowContext.getEquationSystem());

                // run DC load on pre-contingency network
                DenseMatrix flowStates = calculateActivePowerFlows(loadFlowContext, validLfFactors, participatingElements, Collections.emptyList(), Collections.emptyList(), reporter);

                // compute the pre-contingency sensitivity values
                DenseMatrix factorsStates = calculateFactorStates(loadFlowContext, factorGroups, participatingElements);

                // calculate sensitivity values for pre-contingency network
                calculateSensitivityValues(validFactorHolder.getFactorsForBaseNetwork(), factorsStates, null, flowStates,
                        Collections.emptySet(), null, resultWriter, Collections.emptySet(), Collections.emptySet());

                // compute states with +1 -1 to model the contingencies
                DenseMatrix contingenciesStates = calculateContingenciesStates(loadFlowContext, contingencyElementByBranch);

                // connectivity analysis by contingency
                // we have to compute sensitivities and reference functions in a different way depending on either or not the contingency breaks connectivity
                // so, we will index contingencies by a list of branch that may break connectivity
                // for example, if in the network, loosing line L1 breaks connectivity, and loosing L2 and L3 together breaks connectivity,
                // the index would be: {L1, L2, L3}
                // a contingency involving a phase tap changer loss has to be processed separately
                List<PropagatedContingency> nonBreakingConnectivityContingencies = new ArrayList<>();
                Map<Set<ComputedContingencyElement>, List<PropagatedContingency>> contingenciesByGroupOfElementsPotentiallyBreakingConnectivity = new LinkedHashMap<>();

                // this first method based on sensitivity criteria is able to detect some contingencies that do not break
                // connectivity and other contingencies that potentially break connectivity
                detectPotentialConnectivityBreak(lfNetwork, contingenciesStates, contingencies, contingencyElementByBranch, loadFlowContext.getEquationSystem(),
                        nonBreakingConnectivityContingencies, contingenciesByGroupOfElementsPotentiallyBreakingConnectivity);
                LOGGER.info("After sensitivity based connectivity analysis, {} contingencies do not break connectivity, {} contingencies potentially break connectivity",
                        nonBreakingConnectivityContingencies.size(), contingenciesByGroupOfElementsPotentiallyBreakingConnectivity.values().stream().mapToInt(List::size).count());

                // this second method process all contingencies that potentially break connectivity and using graph algorithms
                // find remaining contingencies that do not break connectivity
                List<ConnectivityAnalysisResult> connectivityAnalysisResults
                        = computeConnectivityData(lfNetwork, validFactorHolder, contingenciesByGroupOfElementsPotentiallyBreakingConnectivity, nonBreakingConnectivityContingencies, resultWriter);
                LOGGER.info("After graph based connectivity analysis, {} contingencies do not break connectivity, {} contingencies break connectivity",
                        nonBreakingConnectivityContingencies.size(), connectivityAnalysisResults.stream().mapToInt(results -> results.getContingencies().size()).count());

                LOGGER.info("Processing contingencies with no connectivity break");

                // process contingencies with no connectivity break
                calculateSensitivityValuesForContingencyList(loadFlowContext, lfParametersExt, validFactorHolder, factorGroups,
                        factorsStates, contingenciesStates, flowStates, nonBreakingConnectivityContingencies, contingencyElementByBranch,
                        Collections.emptySet(), participatingElements, Collections.emptySet(), resultWriter, reporter, Collections.emptySet());

                LOGGER.info("Processing contingencies with connectivity break");

                // process contingencies with connectivity break
                for (ConnectivityAnalysisResult connectivityAnalysisResult : connectivityAnalysisResults) {
                    processContingenciesBreakingConnectivity(connectivityAnalysisResult, loadFlowContext, lfParameters, lfParametersExt,
                            validFactorHolder, factorGroups, participatingElements,
                            contingencyElementByBranch, flowStates, factorsStates, contingenciesStates, resultWriter, reporter);
                }
            }

            stopwatch.stop();
            LOGGER.info("DC sensitivity analysis done in {} ms", stopwatch.elapsed(TimeUnit.MILLISECONDS));
        }
    }
}<|MERGE_RESOLUTION|>--- conflicted
+++ resolved
@@ -426,8 +426,7 @@
         }
     }
 
-<<<<<<< HEAD
-    static DenseMatrix initContingencyRhs(LfNetwork lfNetwork, EquationSystem<DcVariableType, DcEquationType> equationSystem, Collection<ComputedContingencyElement> contingencyElements) {
+    private static DenseMatrix initContingencyRhs(LfNetwork lfNetwork, EquationSystem<DcVariableType, DcEquationType> equationSystem, Collection<ComputedContingencyElement> contingencyElements) {
         // otherwise, defining the rhs matrix will result in integer overflow
         int equationCount = equationSystem.getIndex().getSortedEquationsToSolve().size();
         if (contingencyElements.size() >= Integer.MAX_VALUE / (equationCount * Double.BYTES)) {
@@ -436,10 +435,6 @@
         }
 
         DenseMatrix rhs = new DenseMatrix(equationCount, contingencyElements.size());
-=======
-    private static DenseMatrix initContingencyRhs(LfNetwork lfNetwork, EquationSystem<DcVariableType, DcEquationType> equationSystem, Collection<ComputedContingencyElement> contingencyElements) {
-        DenseMatrix rhs = new DenseMatrix(equationSystem.getIndex().getSortedEquationsToSolve().size(), contingencyElements.size());
->>>>>>> 715904e7
         fillRhsContingency(lfNetwork, equationSystem, contingencyElements, rhs);
         return rhs;
     }
