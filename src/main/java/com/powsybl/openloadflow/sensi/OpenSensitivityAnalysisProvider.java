/*
 * Copyright (c) 2020-2025, RTE (http://www.rte-france.com)
 * This Source Code Form is subject to the terms of the Mozilla Public
 * License, v. 2.0. If a copy of the MPL was not distributed with this
 * file, You can obtain one at http://mozilla.org/MPL/2.0/.
 * SPDX-License-Identifier: MPL-2.0
 */
package com.powsybl.openloadflow.sensi;

import com.fasterxml.jackson.core.type.TypeReference;
import com.fasterxml.jackson.databind.ObjectMapper;
import com.fasterxml.jackson.databind.ObjectWriter;
import com.google.auto.service.AutoService;
import com.powsybl.action.Action;
import com.powsybl.action.TerminalsConnectionAction;
import com.powsybl.commons.config.PlatformConfig;
import com.powsybl.commons.extensions.Extension;
import com.powsybl.commons.extensions.ExtensionJsonSerializer;
import com.powsybl.commons.report.ReportNode;
import com.powsybl.computation.CompletableFutureTask;
import com.powsybl.contingency.Contingency;
import com.powsybl.contingency.json.ContingencyJsonModule;
import com.powsybl.contingency.list.ContingencyList;
import com.powsybl.contingency.list.DefaultContingencyList;
import com.powsybl.contingency.strategy.OperatorStrategy;
import com.powsybl.iidm.network.Network;
import com.powsybl.iidm.network.VariantManagerConstants;
import com.powsybl.iidm.serde.NetworkSerDe;
import com.powsybl.loadflow.LoadFlowParameters;
import com.powsybl.loadflow.json.LoadFlowParametersJsonModule;
import com.powsybl.math.matrix.MatrixFactory;
import com.powsybl.math.matrix.SparseMatrixFactory;
import com.powsybl.openloadflow.graph.EvenShiloachGraphDecrementalConnectivityFactory;
import com.powsybl.openloadflow.graph.GraphConnectivityFactory;
import com.powsybl.openloadflow.network.LfBranch;
import com.powsybl.openloadflow.network.LfBus;
<<<<<<< HEAD
import com.powsybl.openloadflow.network.LfTopoConfig;
import com.powsybl.openloadflow.network.impl.Actions;
import com.powsybl.openloadflow.network.impl.PropagatedContingency;
=======
>>>>>>> f9379633
import com.powsybl.openloadflow.network.impl.PropagatedContingencyCreationParameters;
import com.powsybl.openloadflow.util.DebugUtil;
import com.powsybl.openloadflow.util.ProviderConstants;
import com.powsybl.openloadflow.util.Reports;
import com.powsybl.sensitivity.*;
import com.powsybl.sensitivity.json.SensitivityJsonModule;
import com.powsybl.tools.PowsyblCoreVersion;

import java.io.BufferedReader;
import java.io.BufferedWriter;
import java.io.IOException;
import java.io.UncheckedIOException;
import java.nio.charset.StandardCharsets;
import java.nio.file.Files;
import java.nio.file.Path;
import java.time.ZonedDateTime;
import java.util.List;
import java.util.Map;
import java.util.Objects;
import java.util.Optional;
import java.util.concurrent.CompletableFuture;
import java.util.concurrent.ExecutionException;
import java.util.function.Function;

import static com.powsybl.openloadflow.util.DebugUtil.DATE_TIME_FORMAT;

/**
 * @author Geoffroy Jamgotchian {@literal <geoffroy.jamgotchian at rte-france.com>}
 */
@AutoService(SensitivityAnalysisProvider.class)
public class OpenSensitivityAnalysisProvider implements SensitivityAnalysisProvider {

    private final MatrixFactory matrixFactory;

    private final GraphConnectivityFactory<LfBus, LfBranch> connectivityFactory;

    private static final String JSON_EXTENSION = ".json";

    public OpenSensitivityAnalysisProvider() {
        this(new SparseMatrixFactory());
    }

    public OpenSensitivityAnalysisProvider(MatrixFactory matrixFactory) {
        this(matrixFactory, new EvenShiloachGraphDecrementalConnectivityFactory<>());
    }

    public OpenSensitivityAnalysisProvider(MatrixFactory matrixFactory, GraphConnectivityFactory<LfBus, LfBranch> connectivityFactory) {
        this.matrixFactory = matrixFactory;
        this.connectivityFactory = connectivityFactory;
    }

    @Override
    public String getName() {
        return ProviderConstants.NAME;
    }

    @Override
    public String getVersion() {
        return new PowsyblCoreVersion().getMavenProjectVersion();
    }

    @Override
    public Optional<String> getLoadFlowProviderName() {
        return Optional.of(ProviderConstants.NAME);
    }

    @Override
    public Optional<ExtensionJsonSerializer> getSpecificParametersSerializer() {
        return Optional.of(new OpenSensitivityAnalysisParameterJsonSerializer());
    }

    @Override
    public Optional<Extension<SensitivityAnalysisParameters>> loadSpecificParameters(PlatformConfig platformConfig) {
        return Optional.of(OpenSensitivityAnalysisParameters.load(platformConfig));
    }

    @Override
    public Optional<Extension<SensitivityAnalysisParameters>> loadSpecificParameters(Map<String, String> properties) {
        return Optional.of(OpenSensitivityAnalysisParameters.load(properties));
    }

    @Override
    public List<String> getSpecificParametersNames() {
        return OpenSensitivityAnalysisParameters.SPECIFIC_PARAMETERS_NAMES;
    }

    private static ObjectMapper createObjectMapper() {
        return new ObjectMapper()
                .registerModule(new ContingencyJsonModule())
                .registerModule(new LoadFlowParametersJsonModule())
                .registerModule(new SensitivityJsonModule());
    }

    private static void checkSupportedActions(List<Action> actions) {
        actions.stream()
                .filter(action -> !(action instanceof TerminalsConnectionAction))
                .findAny()
                .ifPresent(e -> {
                    throw new IllegalStateException("For now, only TerminalsConnectionAction is allowed in DC sensitivity analysis");
                });
    }

    Void runSync(Network network,
<<<<<<< HEAD
                 String workingVariantId,
                 SensitivityFactorReader factorReader,
                 SensitivityResultWriter resultWriter,
                 List<Contingency> contingencies,
                 List<SensitivityVariableSet> variableSets,
                 List<OperatorStrategy> operatorStrategies,
                 List<Action> actions,
                 SensitivityAnalysisParameters sensitivityAnalysisParameters,
                 ReportNode reportNode) {
=======
                        String workingVariantId,
                        SensitivityFactorReader factorReader,
                        SensitivityResultWriter resultWriter,
                        List<Contingency> contingencies,
                        List<SensitivityVariableSet> variableSets,
                        SensitivityAnalysisParameters sensitivityAnalysisParameters,
                        ComputationManager computationManager,
                        ReportNode reportNode) throws ExecutionException {
>>>>>>> f9379633
        network.getVariantManager().setWorkingVariant(workingVariantId);
        ReportNode sensiReportNode = Reports.createSensitivityAnalysis(reportNode, network.getId());

        OpenSensitivityAnalysisParameters sensitivityAnalysisParametersExt =
                OpenSensitivityAnalysisParameters.getOrDefault(sensitivityAnalysisParameters);

        // check actions validity
        Actions.check(network, actions);

        // we have a limited number of actions supported in DC sensitivity analysis
        checkSupportedActions(actions);

        // Contingency propagation is not supported yet.
        // Contingency propagation leads to numerous zero impedance branches, that are managed as min impedance
        // branches in sensitivity analysis. It could lead to issues with voltage controls in AC analysis.
        LoadFlowParameters loadFlowParameters = sensitivityAnalysisParameters.getLoadFlowParameters();
        PropagatedContingencyCreationParameters creationParameters = new PropagatedContingencyCreationParameters()
            .setContingencyPropagation(false)
            .setShuntCompensatorVoltageControlOn(!loadFlowParameters.isDc() && loadFlowParameters.isShuntCompensatorVoltageControlOn())
            .setSlackDistributionOnConformLoad(loadFlowParameters.getBalanceType() == LoadFlowParameters.BalanceType.PROPORTIONAL_TO_CONFORM_LOAD)
            .setHvdcAcEmulation(!loadFlowParameters.isDc() && loadFlowParameters.isHvdcAcEmulation());

        // update topo config with supported actions
        topoConfig.addAllBranchesToClose(network, actions);

        SensitivityFactorReader decoratedFactorReader = factorReader;

        // debugging
        if (sensitivityAnalysisParametersExt.getDebugDir() != null && !sensitivityAnalysisParametersExt.getDebugDir().isEmpty()) {
            Path debugDir = DebugUtil.getDebugDir(sensitivityAnalysisParametersExt.getDebugDir());
            String dateStr = ZonedDateTime.now().format(DATE_TIME_FORMAT);

            NetworkSerDe.write(network, debugDir.resolve("network-" + dateStr + ".xiidm"));

            ObjectWriter objectWriter = createObjectMapper()
                .writerWithDefaultPrettyPrinter();
            try {
                try (BufferedWriter writer = Files.newBufferedWriter(debugDir.resolve("contingencies-" + dateStr + JSON_EXTENSION), StandardCharsets.UTF_8)) {
                    ContingencyList contingencyList = new DefaultContingencyList("default", contingencies);
                    objectWriter.writeValue(writer, contingencyList);
                }

                try (BufferedWriter writer = Files.newBufferedWriter(debugDir.resolve("variable-sets-" + dateStr + JSON_EXTENSION), StandardCharsets.UTF_8)) {
                    objectWriter.writeValue(writer, variableSets);
                }

                try (BufferedWriter writer = Files.newBufferedWriter(debugDir.resolve("parameters-" + dateStr + JSON_EXTENSION), StandardCharsets.UTF_8)) {
                    objectWriter.writeValue(writer, sensitivityAnalysisParameters);
                }
            } catch (IOException e) {
                throw new UncheckedIOException(e);
            }

            decoratedFactorReader = new SensitivityFactoryJsonRecorder(factorReader, debugDir.resolve("factors-" + dateStr + JSON_EXTENSION));
        }

        AbstractSensitivityAnalysis<?, ?> analysis;
        if (loadFlowParameters.isDc()) {
            analysis = new DcSensitivityAnalysis(matrixFactory, connectivityFactory, sensitivityAnalysisParameters);
        } else {
            analysis = new AcSensitivityAnalysis(matrixFactory, connectivityFactory, sensitivityAnalysisParameters);
        }
        analysis.analyse(network, workingVariantId, contingencies, creationParameters, variableSets, decoratedFactorReader, resultWriter, sensiReportNode, sensitivityAnalysisParametersExt, computationManager.getExecutor());
        return null;
    }

    public CompletableFuture<Void> run(Network network,
                                       String workingVariantId,
                                       SensitivityFactorReader factorReader,
                                       SensitivityResultWriter resultWriter,
                                       SensitivityAnalysisRunParameters runParameters) {
        Objects.requireNonNull(network);
        Objects.requireNonNull(factorReader);
        Objects.requireNonNull(resultWriter);
        Objects.requireNonNull(runParameters);

        return CompletableFutureTask.runAsync(() -> runSync(network,
            workingVariantId,
            factorReader,
            resultWriter,
<<<<<<< HEAD
            runParameters.getContingencies(),
            runParameters.getVariableSets(),
            runParameters.getOperatorStrategies(),
            runParameters.getActions(),
            runParameters.getSensitivityAnalysisParameters(),
            runParameters.getReportNode()), runParameters.getComputationManager().getExecutor());
=======
            contingencies,
            variableSets,
            sensitivityAnalysisParameters,
            computationManager,
            reportNode), computationManager.getExecutor());
>>>>>>> f9379633
    }

    public record ReplayResult<T extends SensitivityResultWriter>(T resultWriter, List<SensitivityFactor> factors, List<Contingency> contingencies) {
    }

    public <T extends SensitivityResultWriter> ReplayResult<T> replay(ZonedDateTime date, Path debugDir, Function<List<Contingency>, T> resultWriterProvider, ReportNode reportNode) {
        Objects.requireNonNull(date);
        Objects.requireNonNull(debugDir);
        Objects.requireNonNull(resultWriterProvider);
        Objects.requireNonNull(reportNode);

        String dateStr = date.format(DATE_TIME_FORMAT);

        Network network = NetworkSerDe.read(debugDir.resolve("network-" + dateStr + ".xiidm"));

        ObjectMapper objectMapper = createObjectMapper();
        List<SensitivityFactor> factors;
        List<Contingency> contingencies;
        List<SensitivityVariableSet> variableSets;
        SensitivityAnalysisParameters sensitivityAnalysisParameters;
        try {
            try (BufferedReader reader = Files.newBufferedReader(debugDir.resolve("factors-" + dateStr + JSON_EXTENSION), StandardCharsets.UTF_8)) {
                factors = objectMapper.readValue(reader, new TypeReference<>() {
                });
            }
            try (BufferedReader reader = Files.newBufferedReader(debugDir.resolve("contingencies-" + dateStr + JSON_EXTENSION), StandardCharsets.UTF_8)) {
                ContingencyList contingencyList = objectMapper.readValue(reader, DefaultContingencyList.class);
                contingencies = contingencyList.getContingencies(network);
            }
            try (BufferedReader reader = Files.newBufferedReader(debugDir.resolve("variable-sets-" + dateStr + JSON_EXTENSION), StandardCharsets.UTF_8)) {
                variableSets = objectMapper.readValue(reader, new TypeReference<>() {
                });
            }
            try (BufferedReader reader = Files.newBufferedReader(debugDir.resolve("parameters-" + dateStr + JSON_EXTENSION), StandardCharsets.UTF_8)) {
                sensitivityAnalysisParameters = objectMapper.readValue(reader, new TypeReference<>() {
                });
            }
        } catch (IOException e) {
            throw new UncheckedIOException(e);
        }

        // to avoid regenerating debug file during replay
        OpenSensitivityAnalysisParameters sensiParametersExt = sensitivityAnalysisParameters.getExtension(OpenSensitivityAnalysisParameters.class);
        if (sensiParametersExt != null) {
            sensiParametersExt.setDebugDir(null);
        }

        var resultWriter = Objects.requireNonNull(resultWriterProvider.apply(contingencies));

        run(network, VariantManagerConstants.INITIAL_VARIANT_ID, new SensitivityFactorModelReader(factors, network), resultWriter,
                new SensitivityAnalysisRunParameters()
                        .setContingencies(contingencies)
                        .setVariableSets(variableSets)
                        .setParameters(sensitivityAnalysisParameters)
                        .setReportNode(reportNode))
                .join();

        return new ReplayResult<>(resultWriter, factors, contingencies);
    }

    public <T extends SensitivityResultWriter> ReplayResult<T> replay(ZonedDateTime date, Path debugDir, Function<List<Contingency>, T> resultWriterProvider) {
        return replay(date, debugDir, resultWriterProvider, ReportNode.NO_OP);
    }

    public ReplayResult<SensitivityResultModelWriter> replay(ZonedDateTime date, Path debugDir) {
        return replay(date, debugDir, SensitivityResultModelWriter::new);
    }
}<|MERGE_RESOLUTION|>--- conflicted
+++ resolved
@@ -18,6 +18,7 @@
 import com.powsybl.commons.extensions.ExtensionJsonSerializer;
 import com.powsybl.commons.report.ReportNode;
 import com.powsybl.computation.CompletableFutureTask;
+import com.powsybl.computation.ComputationManager;
 import com.powsybl.contingency.Contingency;
 import com.powsybl.contingency.json.ContingencyJsonModule;
 import com.powsybl.contingency.list.ContingencyList;
@@ -34,12 +35,9 @@
 import com.powsybl.openloadflow.graph.GraphConnectivityFactory;
 import com.powsybl.openloadflow.network.LfBranch;
 import com.powsybl.openloadflow.network.LfBus;
-<<<<<<< HEAD
 import com.powsybl.openloadflow.network.LfTopoConfig;
 import com.powsybl.openloadflow.network.impl.Actions;
 import com.powsybl.openloadflow.network.impl.PropagatedContingency;
-=======
->>>>>>> f9379633
 import com.powsybl.openloadflow.network.impl.PropagatedContingencyCreationParameters;
 import com.powsybl.openloadflow.util.DebugUtil;
 import com.powsybl.openloadflow.util.ProviderConstants;
@@ -143,7 +141,6 @@
     }
 
     Void runSync(Network network,
-<<<<<<< HEAD
                  String workingVariantId,
                  SensitivityFactorReader factorReader,
                  SensitivityResultWriter resultWriter,
@@ -152,17 +149,8 @@
                  List<OperatorStrategy> operatorStrategies,
                  List<Action> actions,
                  SensitivityAnalysisParameters sensitivityAnalysisParameters,
+                 ComputationManager computationManager,
                  ReportNode reportNode) {
-=======
-                        String workingVariantId,
-                        SensitivityFactorReader factorReader,
-                        SensitivityResultWriter resultWriter,
-                        List<Contingency> contingencies,
-                        List<SensitivityVariableSet> variableSets,
-                        SensitivityAnalysisParameters sensitivityAnalysisParameters,
-                        ComputationManager computationManager,
-                        ReportNode reportNode) throws ExecutionException {
->>>>>>> f9379633
         network.getVariantManager().setWorkingVariant(workingVariantId);
         ReportNode sensiReportNode = Reports.createSensitivityAnalysis(reportNode, network.getId());
 
@@ -243,20 +231,12 @@
             workingVariantId,
             factorReader,
             resultWriter,
-<<<<<<< HEAD
             runParameters.getContingencies(),
             runParameters.getVariableSets(),
             runParameters.getOperatorStrategies(),
             runParameters.getActions(),
             runParameters.getSensitivityAnalysisParameters(),
             runParameters.getReportNode()), runParameters.getComputationManager().getExecutor());
-=======
-            contingencies,
-            variableSets,
-            sensitivityAnalysisParameters,
-            computationManager,
-            reportNode), computationManager.getExecutor());
->>>>>>> f9379633
     }
 
     public record ReplayResult<T extends SensitivityResultWriter>(T resultWriter, List<SensitivityFactor> factors, List<Contingency> contingencies) {
