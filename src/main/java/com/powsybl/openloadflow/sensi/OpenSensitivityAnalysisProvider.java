--- conflicted
+++ resolved
@@ -199,15 +199,9 @@
                 }
 
                 if (lfParameters.isDc()) {
-<<<<<<< HEAD
-                    dcSensitivityAnalysis.analyse(network, propagatedContingencies, variableSets, lfParameters, lfParametersExt, decoratedFactorReader, valueWriter, sensiReporter, allSwitchesToOpen);
+                    dcSensitivityAnalysis.analyse(network, propagatedContingencies, variableSets, lfParameters, lfParametersExt, decoratedFactorReader, resultWriter, sensiReporter, allSwitchesToOpen);
                 } else {
-                    acSensitivityAnalysis.analyse(network, propagatedContingencies, variableSets, lfParameters, lfParametersExt, decoratedFactorReader, valueWriter, sensiReporter, allSwitchesToOpen);
-=======
-                    dcSensitivityAnalysis.analyse(network, propagatedContingencies, variableSets, lfParameters, lfParametersExt, decoratedFactorReader, resultWriter, sensiReporter);
-                } else {
-                    acSensitivityAnalysis.analyse(network, propagatedContingencies, variableSets, lfParameters, lfParametersExt, decoratedFactorReader, resultWriter, sensiReporter);
->>>>>>> 69ff32b9
+                    acSensitivityAnalysis.analyse(network, propagatedContingencies, variableSets, lfParameters, lfParametersExt, decoratedFactorReader, resultWriter, sensiReporter, allSwitchesToOpen);
                 }
             } finally {
                 network.getVariantManager().setWorkingVariant(oldWorkingVariantId);
