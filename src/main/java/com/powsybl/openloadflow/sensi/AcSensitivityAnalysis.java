--- conflicted
+++ resolved
@@ -146,13 +146,7 @@
         calculateSensitivityValues(lfFactors, factorGroups, factorsStates, contingencyIndex, resultWriter);
     }
 
-<<<<<<< HEAD
-    private static boolean runLoadFlow(AcLoadFlowContext context,
-                                       boolean throwsExceptionIfNoConvergence,
-                                       boolean updateContext) {
-=======
-    private static boolean runLoadFlow(AcLoadFlowContext context, boolean isRunningBaseSituation) {
->>>>>>> f6729f6c
+    private static boolean runLoadFlow(AcLoadFlowContext context, boolean isRunningBaseSituation, boolean updateContext) {
         AcLoadFlowResult result = new AcloadFlowEngine(context)
                 .run();
         if (result.isSuccess() || result.getSolverStatus() == AcSolverStatus.NO_CALCULATION) {
