/**
 * Copyright (c) 2020, RTE (http://www.rte-france.com)
 * This Source Code Form is subject to the terms of the Mozilla Public
 * License, v. 2.0. If a copy of the MPL was not distributed with this
 * file, You can obtain one at http://mozilla.org/MPL/2.0/.
 */
package com.powsybl.openloadflow.sensi;

import com.powsybl.commons.PowsyblException;
import com.powsybl.contingency.Contingency;
import com.powsybl.iidm.network.Network;
import com.powsybl.loadflow.LoadFlowParameters;
import com.powsybl.math.matrix.DenseMatrix;
import com.powsybl.math.matrix.MatrixFactory;
import com.powsybl.openloadflow.OpenLoadFlowParameters;
import com.powsybl.openloadflow.OpenLoadFlowProvider;
import com.powsybl.openloadflow.ac.outerloop.AcLoadFlowParameters;
import com.powsybl.openloadflow.ac.outerloop.AcloadFlowEngine;
import com.powsybl.openloadflow.equations.*;
import com.powsybl.openloadflow.graph.GraphDecrementalConnectivity;
import com.powsybl.openloadflow.network.LfBus;
import com.powsybl.openloadflow.network.LfNetwork;
import com.powsybl.openloadflow.network.LfNetworkParameters;
import com.powsybl.openloadflow.network.PerUnit;
import com.powsybl.openloadflow.network.util.ActivePowerDistribution;
import com.powsybl.openloadflow.network.util.ParticipatingElement;
import com.powsybl.openloadflow.util.BusState;
import com.powsybl.openloadflow.util.LfContingency;
import com.powsybl.openloadflow.util.PropagatedContingency;
<<<<<<< HEAD
import com.powsybl.sensitivity.SensitivityFactor;
import com.powsybl.sensitivity.SensitivityValue;
import com.powsybl.sensitivity.factors.BranchIntensityPerPSTAngle;
import com.powsybl.sensitivity.factors.functions.BranchIntensity;
import org.apache.commons.lang3.tuple.Pair;
=======
>>>>>>> 97b44cf6

import java.util.*;
import java.util.function.Supplier;
import java.util.stream.Collectors;

/**
 * @author Geoffroy Jamgotchian <geoffroy.jamgotchian at rte-france.com>
 * @author Gael Macherel <gael.macherel at artelys.com>
 */
public class AcSensitivityAnalysis extends AbstractSensitivityAnalysis {

    public AcSensitivityAnalysis(MatrixFactory matrixFactory, Supplier<GraphDecrementalConnectivity<LfBus>> connectivityProvider) {
        super(matrixFactory, connectivityProvider);
    }

    private void calculateSensitivityValues(List<SensitivityFactorGroup> factorGroups, DenseMatrix factorsState,
                                            String contingencyId, int contingencyIndex, SensitivityValueWriter valueWriter) {
        for (SensitivityFactorGroup factorGroup : factorGroups) {
            for (LfSensitivityFactor factor : factorGroup.getFactors()) {
                if (factor.getPredefinedResult() != null) {
                    valueWriter.write(factor.getContext(), contingencyId, contingencyIndex, factor.getPredefinedResult(), factor.getPredefinedResult());
                    continue;
                }

                if (!factor.getFunction().getEquationTerm().isActive()) {
                    throw new PowsyblException("Found an inactive equation for a factor that has no predefined result");
                }
                double sensi = factor.getFunction().getEquationTerm().calculateSensi(factorsState, factorGroup.getIndex());
                if (factor.getFunction() instanceof AbstractLfBranchFunction && ((AbstractLfBranchFunction) factor.getFunction()).getLfBranchId().equals(factorGroup.getId())) {
                    // add nabla_p eta, fr specific cases
                    // the only case currently: if we are computing the sensitivity of a phasetap change on itself
                    Variable phi1Var = factor.getFunction().getEquationTerm().getVariables()
                        .stream()
                        .filter(var -> var.getNum() == ((AbstractLfBranchFunction) factor.getFunction()).getLfBranch().getNum() && var.getType().equals(VariableType.BRANCH_ALPHA1))
                        .findAny()
                        .orElseThrow(() -> new PowsyblException("No alpha_1 variable on the function branch"));
                    sensi += Math.toRadians(factor.getFunction().getEquationTerm().der(phi1Var));
                }
                valueWriter.write(factor.getContext(), contingencyId, contingencyIndex, sensi * PerUnit.SB, factor.getFunctionReference() * PerUnit.SB);
            }
        }
    }

    protected void setFunctionReferences(List<LfSensitivityFactor> factors) {
        for (LfSensitivityFactor factor : factors) {
<<<<<<< HEAD
            factor.setFunctionReference(factor.getFunction().getEquationTerm().eval());
=======
            double functionReference = factor.getEquationTerm().eval();
            factor.setFunctionReference(functionReference);
>>>>>>> 97b44cf6
        }
    }

    private void calculatePostContingencySensitivityValues(List<LfSensitivityFactor> lfFactors, LfContingency lfContingency,
                                                           LfNetwork lfNetwork, AcloadFlowEngine engine, List<SensitivityFactorGroup> factorGroups,
                                                           LoadFlowParameters lfParameters, OpenLoadFlowParameters lfParametersExt,
                                                           String contingencyId, int contingencyIndex, SensitivityValueWriter valueWriter) {
        for (LfBus bus : lfContingency.getBuses()) {
            bus.setDisabled(true);
        }

        if (lfParameters.isDistributedSlack() && Math.abs(lfContingency.getActivePowerLoss()) > 0) {
            ActivePowerDistribution activePowerDistribution = ActivePowerDistribution.create(lfParameters.getBalanceType(), lfParametersExt.isLoadPowerFactorConstant());
            activePowerDistribution.run(lfNetwork, lfContingency.getActivePowerLoss());
        }

        List<Equation> deactivatedEquations = new ArrayList<>();
        List<EquationTerm> deactivatedEquationTerms = new ArrayList<>();

        LfContingency.deactivateEquations(lfContingency, engine.getEquationSystem(), deactivatedEquations, deactivatedEquationTerms);

        engine.getParameters().setVoltageInitializer(new PreviousValueVoltageInitializer());
        engine.run();

        // we make the assumption that we ran a loadflow before, and thus this jacobian is the right one
        try (JacobianMatrix j = createJacobianMatrix(engine.getEquationSystem(), new PreviousValueVoltageInitializer())) {
            // solve system
            DenseMatrix factorsStates = initFactorsRhs(lfNetwork, engine.getEquationSystem(), factorGroups); // this is the rhs for the moment
            j.solveTransposed(factorsStates);
            setFunctionReferences(lfFactors);

            // calculate sensitivity values
            calculateSensitivityValues(factorGroups, factorsStates, contingencyId, contingencyIndex, valueWriter);
        }

        LfContingency.reactivateEquations(deactivatedEquations, deactivatedEquationTerms);
    }

    /**
     * https://people.montefiore.uliege.be/vct/elec0029/lf.pdf / Equation 32 is transposed
     */
    public void analyse(Network network, List<PropagatedContingency> contingencies, LoadFlowParameters lfParameters,
                        OpenLoadFlowParameters lfParametersExt, SensitivityFactorReader factorReader, SensitivityValueWriter valueWriter) {
        Objects.requireNonNull(network);
        Objects.requireNonNull(contingencies);
        Objects.requireNonNull(lfParameters);
        Objects.requireNonNull(lfParametersExt);
        Objects.requireNonNull(factorReader);
        Objects.requireNonNull(valueWriter);

        // create LF network (we only manage main connected component)
        List<LfNetwork> lfNetworks = LfNetwork.load(network, new LfNetworkParameters(lfParametersExt.getSlackBusSelector(), false, true, lfParameters.isTwtSplitShuntAdmittance(), false, lfParametersExt.getPlausibleActivePowerLimit(), false));
        LfNetwork lfNetwork = lfNetworks.get(0);
        checkContingencies(lfNetwork, contingencies);
        checkLoadFlowParameters(lfParameters);
        Map<Contingency, Collection<String>> propagatedContingencyMap = contingencies.stream().collect(
            Collectors.toMap(PropagatedContingency::getContingency, contingency -> new HashSet<>(contingency.getBranchIdsToOpen()))
        );

        List<LfSensitivityFactor> lfFactors = readAndCheckFactors(network, factorReader, lfNetwork);

        LOGGER.info("Running AC sensitivity analysis with {} factors and {} contingencies",  lfFactors.size(), contingencies.size());

        Set<String> branchesWithMeasuredCurrent = lfFactors.stream()
                .filter(LfBranchIntensityPerPSTAngle.class::isInstance)
                .map(LfSensitivityFactor::getFunctionId)
                .collect(Collectors.toSet());

        // create AC engine
        AcLoadFlowParameters acParameters = OpenLoadFlowProvider.createAcParameters(network, matrixFactory, lfParameters,
            lfParametersExt, true, true,
            branchesWithMeasuredCurrent);
        try (AcloadFlowEngine engine = new AcloadFlowEngine(lfNetwork, acParameters)) {

            engine.run();

            List<LfSensitivityFactor> zeroFactors = lfFactors.stream().filter(factor -> factor.getStatus().equals(LfSensitivityFactor.Status.ZERO)).collect(Collectors.toList());
            warnSkippedFactors(lfFactors);
            lfFactors = lfFactors.stream().filter(factor -> factor.getStatus().equals(LfSensitivityFactor.Status.VALID)).collect(Collectors.toList());
            zeroFactors.forEach(lfFactor -> valueWriter.write(lfFactor.getContext(), null, -1, 0, Double.NaN));

            // index factors by variable group to compute a minimal number of states
            List<SensitivityFactorGroup> factorGroups = createFactorGroups(lfFactors);

            // compute the participation for each injection factor (+1 on the injection and then -participation factor on all
            // buses that contain elements participating to slack distribution

            Map<LfBus, Double> slackParticipationByBus;
            if (lfParameters.isDistributedSlack()) {
                List<ParticipatingElement> participatingElements = getParticipatingElements(lfNetwork.getBuses(), lfParameters, lfParametersExt);
                slackParticipationByBus = participatingElements.stream().collect(Collectors.toMap(
                    ParticipatingElement::getLfBus,
                    element -> -element.getFactor(),
                    Double::sum
                ));
            } else {
                slackParticipationByBus = Collections.singletonMap(lfNetwork.getSlackBus(), -1d);
            }
            computeInjectionFactors(slackParticipationByBus, factorGroups);

            // we make the assumption that we ran a loadflow before, and thus this jacobian is the right one
            try (JacobianMatrix j = createJacobianMatrix(engine.getEquationSystem(), new PreviousValueVoltageInitializer())) {
                // otherwise, defining the rhs matrix will result in integer overflow
                assert Integer.MAX_VALUE / (engine.getEquationSystem().getSortedEquationsToSolve().size() * Double.BYTES) > factorGroups.size();
                // initialize right hand side from valid factors
                DenseMatrix factorsStates = initFactorsRhs(lfNetwork, engine.getEquationSystem(), factorGroups); // this is the rhs for the moment

                // solve system
                j.solveTransposed(factorsStates);

                // calculate sensitivity values
                setFunctionReferences(lfFactors);
                calculateSensitivityValues(factorGroups, factorsStates, null, -1, valueWriter);
            }

            GraphDecrementalConnectivity<LfBus> connectivity = lfNetwork.createDecrementalConnectivity(connectivityProvider);

            List<LfContingency> lfContingencies = LfContingency.createContingencies(contingencies, lfNetwork, connectivity, false);

            Map<LfBus, BusState> busStates = BusState.createBusStates(lfNetwork.getBuses());

            // Contingency not breaking connectivity
            for (LfContingency lfContingency : lfContingencies.stream().filter(lfContingency -> lfContingency.getBuses().isEmpty()).collect(Collectors.toSet())) {
                lfFactors.forEach(lfFactor -> lfFactor.setPredefinedResult(null));
                lfFactors.stream()
                    .filter(lfFactor -> lfFactor.getFunction() instanceof AbstractLfBranchFunction)
                    .filter(lfFactor ->  lfContingency.getBranches().contains(((AbstractLfBranchFunction) lfFactor.getFunction()).getLfBranch()))
                    .forEach(lfFactor -> lfFactor.setPredefinedResult(0d));
                zeroFactors.forEach(lfFactor -> valueWriter.write(lfFactor.getContext(), lfContingency.getContingency().getId(), lfContingency.getIndex(), 0, Double.NaN));
                calculatePostContingencySensitivityValues(lfFactors, lfContingency, lfNetwork, engine, factorGroups, lfParameters,
                        lfParametersExt, lfContingency.getContingency().getId(), lfContingency.getIndex(), valueWriter);
                BusState.restoreBusStates(busStates);
            }

            // Contingency breaking connectivity
            for (LfContingency lfContingency : lfContingencies.stream().filter(lfContingency -> !lfContingency.getBuses().isEmpty()).collect(Collectors.toSet())) {
                lfFactors.forEach(lfFactor -> lfFactor.setPredefinedResult(null));

                cutConnectivity(lfNetwork, connectivity, propagatedContingencyMap.get(lfContingency.getContingency()));
                Set<LfBus> nonConnectedBuses = connectivity.getNonConnectedVertices(lfNetwork.getSlackBus());
                Set<LfBus> slackConnectedComponent = new HashSet<>(lfNetwork.getBuses());
                slackConnectedComponent.removeAll(nonConnectedBuses);
                setPredefinedResults(lfFactors, slackConnectedComponent, connectivity); // check if factors are still in the main component

                rescaleGlsk(factorGroups, nonConnectedBuses);

                // compute the participation for each injection factor (+1 on the injection and then -participation factor on all
                // buses that contain elements participating to slack distribution
                Map<LfBus, Double> slackParticipationByBusForThisConnectivity;

                if (lfParameters.isDistributedSlack()) {
                    List<ParticipatingElement> participatingElementsForThisConnectivity = getParticipatingElements(
                        slackConnectedComponent, lfParameters, lfParametersExt); // will also be used to recompute the loadflow
                    slackParticipationByBusForThisConnectivity = participatingElementsForThisConnectivity.stream().collect(Collectors.toMap(
                        ParticipatingElement::getLfBus,
                        element -> -element.getFactor(),
                        Double::sum
                    ));
                } else {
                    slackParticipationByBusForThisConnectivity = Collections.singletonMap(lfNetwork.getSlackBus(), -1d);
                }

                computeInjectionFactors(slackParticipationByBusForThisConnectivity, factorGroups);

                zeroFactors.forEach(lfFactor -> valueWriter.write(lfFactor.getContext(), lfContingency.getContingency().getId(), lfContingency.getIndex(), 0, Double.NaN));
                calculatePostContingencySensitivityValues(lfFactors, lfContingency, lfNetwork, engine, factorGroups, lfParameters, lfParametersExt,
                        lfContingency.getContingency().getId(), lfContingency.getIndex(), valueWriter);
                BusState.restoreBusStates(busStates);

                connectivity.reset();
            }
        }
    }
}<|MERGE_RESOLUTION|>--- conflicted
+++ resolved
@@ -27,14 +27,6 @@
 import com.powsybl.openloadflow.util.BusState;
 import com.powsybl.openloadflow.util.LfContingency;
 import com.powsybl.openloadflow.util.PropagatedContingency;
-<<<<<<< HEAD
-import com.powsybl.sensitivity.SensitivityFactor;
-import com.powsybl.sensitivity.SensitivityValue;
-import com.powsybl.sensitivity.factors.BranchIntensityPerPSTAngle;
-import com.powsybl.sensitivity.factors.functions.BranchIntensity;
-import org.apache.commons.lang3.tuple.Pair;
-=======
->>>>>>> 97b44cf6
 
 import java.util.*;
 import java.util.function.Supplier;
@@ -80,12 +72,7 @@
 
     protected void setFunctionReferences(List<LfSensitivityFactor> factors) {
         for (LfSensitivityFactor factor : factors) {
-<<<<<<< HEAD
             factor.setFunctionReference(factor.getFunction().getEquationTerm().eval());
-=======
-            double functionReference = factor.getEquationTerm().eval();
-            factor.setFunctionReference(functionReference);
->>>>>>> 97b44cf6
         }
     }
 
