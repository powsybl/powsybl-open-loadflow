/**
 * Copyright (c) 2020, RTE (http://www.rte-france.com)
 * This Source Code Form is subject to the terms of the Mozilla Public
 * License, v. 2.0. If a copy of the MPL was not distributed with this
 * file, You can obtain one at http://mozilla.org/MPL/2.0/.
 */
package com.powsybl.openloadflow.sensi;

import com.powsybl.commons.PowsyblException;
import com.powsybl.iidm.network.Bus;
import com.powsybl.iidm.network.Injection;
import com.powsybl.iidm.network.Network;
import com.powsybl.loadflow.LoadFlowParameters;
import com.powsybl.math.matrix.DenseMatrix;
import com.powsybl.math.matrix.MatrixFactory;
import com.powsybl.openloadflow.OpenLoadFlowParameters;
import com.powsybl.openloadflow.ac.equations.AcEquationSystem;
import com.powsybl.openloadflow.ac.equations.ClosedBranchSide1ActiveFlowEquationTerm;
import com.powsybl.openloadflow.ac.equations.ClosedBranchSide2ActiveFlowEquationTerm;
import com.powsybl.openloadflow.equations.*;
import com.powsybl.openloadflow.network.LfBranch;
import com.powsybl.openloadflow.network.LfBus;
import com.powsybl.openloadflow.network.LfNetwork;
import com.powsybl.sensitivity.SensitivityFactor;
import com.powsybl.sensitivity.SensitivityValue;
import com.powsybl.sensitivity.factors.BranchFlowPerInjectionIncrease;
import org.apache.commons.lang3.tuple.Pair;

import java.util.*;
import java.util.stream.Collectors;

import static com.powsybl.openloadflow.OpenLoadFlowProvider.getVoltageInitializer;

/**
 * @author Geoffroy Jamgotchian <geoffroy.jamgotchian at rte-france.com>
 */
public class AcSensitivityAnalysis extends AbstractSensitivityAnalysis {

    public AcSensitivityAnalysis(MatrixFactory matrixFactory) {
        super(matrixFactory);
    }

    private LfBranch getLfBranch(LfNetwork lfNetwork, String branchId) {
        LfBranch branch = lfNetwork.getBranchById(branchId);
        if (branch == null) {
            throw new PowsyblException("Branch '" + branchId + "' not found");
        }
        return branch;
    }

    private List<SensitivityFactor> validateFactors(Network network, List<SensitivityFactor> factors, LfNetwork lfNetwork) {
        return factors.stream().filter(factor -> {
            if (factor instanceof BranchFlowPerInjectionIncrease) {
                BranchFlowPerInjectionIncrease injectionIncrease = (BranchFlowPerInjectionIncrease) factor;

                String branchId = injectionIncrease.getFunction().getBranchId();
                String injectionId = injectionIncrease.getVariable().getInjectionId();

                LfBranch branch = getLfBranch(lfNetwork, branchId);

                // skip open branches
                LfBus bus1 = branch.getBus1();
                LfBus bus2 = branch.getBus2();
                if (bus1 == null || bus2 == null) {
                    return false;
                }

                Injection<?> injection = getInjection(network, injectionId);
                Bus bus = injection.getTerminal().getBusView().getBus();

                // skip disconnected injections
                if (bus == null) {
                    return false;
                }

                LfBus lfBus = lfNetwork.getBusById(bus.getId());
                if (lfBus.isSlack()) {
                    throw new PowsyblException("Cannot analyse sensitivity of slack bus");
                }
            } else {
                throw new UnsupportedOperationException("Factor type '" + factor.getClass().getSimpleName() + "' not yet supported");
            }
            return true;
        })
        .collect(Collectors.toList());
    }

    private DenseMatrix initRhs(List<SensitivityFactor> factors, LfNetwork lfNetwork, EquationSystem equationSystem) {
        DenseMatrix rhs = new DenseMatrix(equationSystem.getSortedEquationsToSolve().size(), factors.size());

        for (int index = 0; index < factors.size(); index++) {
            SensitivityFactor<?, ?> factor = factors.get(index);

            if (factor instanceof BranchFlowPerInjectionIncrease) {
                BranchFlowPerInjectionIncrease injectionIncrease = (BranchFlowPerInjectionIncrease) factor;

                LfBranch branch = lfNetwork.getBranchById(injectionIncrease.getFunction().getBranchId());

                // compute sensitivity regarding side with positive active power flow
                EquationTerm p = equationSystem.getEquationTerm(SubjectType.BRANCH, branch.getNum(), ClosedBranchSide1ActiveFlowEquationTerm.class);
                if (p.eval() < 0) {
                    p = equationSystem.getEquationTerm(SubjectType.BRANCH, branch.getNum(), ClosedBranchSide2ActiveFlowEquationTerm.class);
                }
                for (Variable variable : p.getVariables()) {
                    rhs.set(variable.getRow(), index, p.der(variable));
                }
            }
        }

        return rhs;
    }

    private List<SensitivityValue> calculateSensitivityValues(Network network, List<SensitivityFactor> factors,
                                                              LfNetwork lfNetwork, EquationSystem equationSystem,
                                                              DenseMatrix states) {
        List<SensitivityValue> sensitivityValues = new ArrayList<>(factors.size());

        for (int index = 0; index < factors.size(); index++) {
            SensitivityFactor<?, ?> factor = factors.get(index);
            if (factor instanceof BranchFlowPerInjectionIncrease) {
                BranchFlowPerInjectionIncrease injectionIncrease = (BranchFlowPerInjectionIncrease) factor;

                String injectionId = injectionIncrease.getVariable().getInjectionId();
                Injection<?> injection = getInjection(network, injectionId);
                Bus bus = injection.getTerminal().getBusView().getBus();
                LfBus lfBus = lfNetwork.getBusById(bus.getId());

                Equation injEq = equationSystem.getEquation(lfBus.getNum(), EquationType.BUS_P).orElseThrow(IllegalStateException::new);
                double value = states.get(injEq.getColumn(), index);
                sensitivityValues.add(new SensitivityValue(factor, value, Double.NaN, Double.NaN));
            }
        }

        return sensitivityValues;
    }

    /**
     * https://people.montefiore.uliege.be/vct/elec0029/lf.pdf
     */
<<<<<<< HEAD
    public Pair<List<SensitivityValue>, Map<String, List<SensitivityValue>>> analyse(Network network, List<SensitivityFactor> factors, OpenLoadFlowParameters lfParametersExt) {
=======
    public List<SensitivityValue> analyse(Network network, List<SensitivityFactor> factors, LoadFlowParameters lfParameters,
                                          OpenLoadFlowParameters lfParametersExt) {
>>>>>>> 4a736d32
        Objects.requireNonNull(network);
        Objects.requireNonNull(factors);
        Objects.requireNonNull(lfParameters);
        Objects.requireNonNull(lfParametersExt);

        // create LF network (we only manage main connected component)
        List<LfNetwork> lfNetworks = LfNetwork.load(network, lfParametersExt.getSlackBusSelector());
        LfNetwork lfNetwork = lfNetworks.get(0);

        // filter invalid factors
        List<SensitivityFactor> validFactors = validateFactors(network, factors, lfNetwork);

        // create AC equation system
        EquationSystem equationSystem = AcEquationSystem.create(lfNetwork, new VariableSet());

        // create jacobian matrix from current network state
        VoltageInitializer voltageInitializer = getVoltageInitializer(lfParameters);

        JacobianMatrix j = createJacobianMatrix(equationSystem, voltageInitializer);

        // initialize right hand side from valid factors
        DenseMatrix rhs = initRhs(validFactors, lfNetwork, equationSystem);

        // solve system
        DenseMatrix states = solve(rhs, j);

        // calculate sensitivity values
        return Pair.of(calculateSensitivityValues(network, factors, lfNetwork, equationSystem, states), Collections.emptyMap());
    }
}<|MERGE_RESOLUTION|>--- conflicted
+++ resolved
@@ -137,12 +137,8 @@
     /**
      * https://people.montefiore.uliege.be/vct/elec0029/lf.pdf
      */
-<<<<<<< HEAD
-    public Pair<List<SensitivityValue>, Map<String, List<SensitivityValue>>> analyse(Network network, List<SensitivityFactor> factors, OpenLoadFlowParameters lfParametersExt) {
-=======
-    public List<SensitivityValue> analyse(Network network, List<SensitivityFactor> factors, LoadFlowParameters lfParameters,
+    public Pair<List<SensitivityValue>, Map<String, List<SensitivityValue>>> analyse(Network network, List<SensitivityFactor> factors, LoadFlowParameters lfParameters,
                                           OpenLoadFlowParameters lfParametersExt) {
->>>>>>> 4a736d32
         Objects.requireNonNull(network);
         Objects.requireNonNull(factors);
         Objects.requireNonNull(lfParameters);
