--- conflicted
+++ resolved
@@ -49,17 +49,11 @@
 
     private void calculateSensitivityValues(List<LfSensitivityFactor<AcVariableType, AcEquationType>> lfFactors, List<SensitivityFactorGroup<AcVariableType, AcEquationType>> factorGroups, DenseMatrix factorsState,
                                             String contingencyId, int contingencyIndex, SensitivityValueWriter valueWriter) {
-<<<<<<< HEAD
-        Set<LfSensitivityFactor> lfFactorsSet = new HashSet<>(lfFactors);
+
+        Set<LfSensitivityFactor<AcVariableType, AcEquationType>> lfFactorsSet = new HashSet<>(lfFactors);
         lfFactors.stream().filter(factor -> factor.getStatus() == LfSensitivityFactor.Status.ZERO).forEach(factor -> valueWriter.write((SensitivityFactor) factor.getContext(), contingencyId, contingencyIndex, 0, Double.NaN));
-        for (SensitivityFactorGroup factorGroup : factorGroups) {
-            for (LfSensitivityFactor factor : factorGroup.getFactors()) {
-=======
-        Set<LfSensitivityFactor<AcVariableType, AcEquationType>> lfFactorsSet = new HashSet<>(lfFactors);
-        lfFactors.stream().filter(factor -> factor.getStatus() == LfSensitivityFactor.Status.ZERO).forEach(factor -> valueWriter.write(factor.getContext(), contingencyId, contingencyIndex, 0, Double.NaN));
         for (SensitivityFactorGroup<AcVariableType, AcEquationType> factorGroup : factorGroups) {
             for (LfSensitivityFactor<AcVariableType, AcEquationType> factor : factorGroup.getFactors()) {
->>>>>>> b7bcfe7f
                 if (!lfFactorsSet.contains(factor)) {
                     continue;
                 }
@@ -86,15 +80,8 @@
                     sensi += Math.toRadians(factor.getFunctionEquationTerm().der(phi1Var));
                 }
 
-<<<<<<< HEAD
-                if (SensitivityFunctionType.BUS_VOLTAGE.equals(factor.getFunctionType())) {
-                    sensi *= ((LfBus) factor.getFunctionElement()).getNominalV();
-                }
-                valueWriter.write((SensitivityFactor) factor.getContext(), contingencyId, contingencyIndex, sensi * PerUnit.SB, factor.getFunctionReference() * PerUnit.SB);
-=======
-                valueWriter.write(factor.getContext(), contingencyId, contingencyIndex,
+                valueWriter.write((SensitivityFactor) factor.getContext(), contingencyId, contingencyIndex,
                                   unscaleSensitivity(factor, sensi), unscaleFunction(factor, factor.getFunctionReference()));
->>>>>>> b7bcfe7f
             }
         }
     }
