--- conflicted
+++ resolved
@@ -111,13 +111,8 @@
                                                            Map<LfBus, Double> participationByBus,
                                                            LoadFlowParameters lfParameters, OpenLoadFlowParameters lfParametersExt,
                                                            int contingencyIndex, SensitivityValueWriter valueWriter,
-<<<<<<< HEAD
-                                                           Reporter reporter) {
-        for (LfBranch branch : lfContingency.getBranches()) {
-=======
                                                            Reporter reporter, boolean hasTransformerBusTargetVoltage) {
         for (LfBranch branch : lfContingency.getDisabledBranches()) {
->>>>>>> ef0e8bf1
             branch.setDisabled(true);
         }
         for (LfBus bus : lfContingency.getDisabledBuses()) {
@@ -132,6 +127,15 @@
         context.getParameters().setVoltageInitializer(new PreviousValueVoltageInitializer());
         new AcloadFlowEngine(context)
                 .run(reporter);
+
+        // if we have at least one bus target voltage linked to a ratio tap changer, we have to rebuild the AC equation
+        // system obtained just before the transformer steps rounding.
+        if (hasTransformerBusTargetVoltage) {
+            for (LfBranch branch : lfNetwork.getBranches()) {
+                branch.getVoltageControl().ifPresent(vc -> branch.setVoltageControlEnabled(true));
+            }
+            AbstractTransformerVoltageControlOuterLoop.checkControl(lfNetwork);
+        }
 
         // we make the assumption that we ran a loadflow before, and thus this jacobian is the right one
 
@@ -197,9 +201,6 @@
                                                                           lfParameters.isHvdcAcEmulation());
         List<LfNetwork> lfNetworks = Networks.load(network, lfNetworkParameters, reporter);
         LfNetwork lfNetwork = lfNetworks.get(0);
-        if (hasTransformerBusTargetVoltage) {
-            AbstractTransformerVoltageControlOuterLoop.checkControl(lfNetwork);
-        }
         checkContingencies(lfNetwork, contingencies);
         checkLoadFlowParameters(lfParameters);
 
@@ -239,6 +240,16 @@
                 slackParticipationByBus = Collections.singletonMap(lfNetwork.getSlackBus(), -1d);
             }
 
+            // if we have at least one bus target voltage linked to a ratio tap changer, we have to rebuild the AC equation
+            // system obtained just before the transformer steps rounding.
+            if (hasTransformerBusTargetVoltage) {
+                // switch on regulating transformers
+                for (LfBranch branch : lfNetwork.getBranches()) {
+                    branch.getVoltageControl().ifPresent(vc -> branch.setVoltageControlEnabled(true));
+                }
+                AbstractTransformerVoltageControlOuterLoop.checkControl(lfNetwork);
+            }
+
             // we make the assumption that we ran a loadflow before, and thus this jacobian is the right one
 
             // otherwise, defining the rhs matrix will result in integer overflow
@@ -265,21 +276,6 @@
                     lfFactor.setSensitivityValuePredefinedResult(null);
                     lfFactor.setFunctionPredefinedResult(null);
                 });
-<<<<<<< HEAD
-                contingencyFactors.stream()
-                        .filter(lfFactor -> lfFactor.getFunctionElement() instanceof LfBranch)
-                        .filter(lfFactor ->  lfContingency.getBranches().contains(lfFactor.getFunctionElement()))
-                        .forEach(lfFactor ->  {
-                            lfFactor.setSensitivityValuePredefinedResult(0d);
-                            lfFactor.setFunctionPredefinedResult(0d);
-                        });
-                calculatePostContingencySensitivityValues(contingencyFactors, lfContingency, lfNetwork, context, factorGroups, slackParticipationByBus, lfParameters,
-                        lfParametersExt, lfContingency.getIndex(), valueWriter, reporter);
-
-                networkState.restore();
-            }
-=======
->>>>>>> ef0e8bf1
 
                 Map<LfBus, Double> postContingencySlackParticipationByBus;
                 if (lfContingency.getDisabledBuses().isEmpty()) {
@@ -319,14 +315,8 @@
                         postContingencySlackParticipationByBus = Collections.singletonMap(lfNetwork.getSlackBus(), -1d);
                     }
                 }
-<<<<<<< HEAD
-
-                calculatePostContingencySensitivityValues(contingencyFactors, lfContingency, lfNetwork, context, factorGroups, slackParticipationByBusForThisConnectivity,
-                    lfParameters, lfParametersExt, lfContingency.getIndex(), valueWriter, reporter);
-=======
                 calculatePostContingencySensitivityValues(contingencyFactors, lfContingency, lfNetwork, context, factorGroups, postContingencySlackParticipationByBus,
                         lfParameters, lfParametersExt, lfContingency.getIndex(), valueWriter, reporter, hasTransformerBusTargetVoltage);
->>>>>>> ef0e8bf1
 
                 networkState.restore();
             });
