--- conflicted
+++ resolved
@@ -233,48 +233,6 @@
                 .setMaxPlausibleTargetVoltage(lfParametersExt.getMaxPlausibleTargetVoltage());
 
         // create networks including all necessary switches
-<<<<<<< HEAD
-        List<LfNetwork> lfNetworks = Networks.load(network, lfNetworkParameters, allSwitchesToOpen, Collections.emptySet(), reporter);
-        LfNetwork lfNetwork = lfNetworks.get(0);
-        checkContingencies(lfNetwork, contingencies);
-        checkLoadFlowParameters(lfParameters);
-
-        Map<String, SensitivityVariableSet> variableSetsById = variableSets.stream().collect(Collectors.toMap(SensitivityVariableSet::getId, Function.identity()));
-        SensitivityFactorHolder<AcVariableType, AcEquationType> allFactorHolder = readAndCheckFactors(network, variableSetsById, factorReader, lfNetwork, breakers);
-        List<LfSensitivityFactor<AcVariableType, AcEquationType>> allLfFactors = allFactorHolder.getAllFactors();
-        LOGGER.info("Running AC sensitivity analysis with {} factors and {} contingencies", allLfFactors.size(), contingencies.size());
-
-        // next we only work with valid and valid only for function factors
-        var validFactorHolder = writeInvalidFactors(allFactorHolder, resultWriter);
-        var validLfFactors = validFactorHolder.getAllFactors();
-
-        // create AC engine
-        AcLoadFlowParameters acParameters = OpenLoadFlowParameters.createAcParameters(network, lfParameters, lfParametersExt, matrixFactory, connectivityFactory, reporter, breakers, true);
-
-        try (AcLoadFlowContext context = new AcLoadFlowContext(lfNetwork, acParameters)) {
-
-            new AcloadFlowEngine(context)
-                    .run();
-
-            // index factors by variable group to compute a minimal number of states
-            SensitivityFactorGroupList<AcVariableType, AcEquationType> factorGroups = createFactorGroups(validLfFactors.stream()
-                    .filter(factor -> factor.getStatus() == LfSensitivityFactor.Status.VALID).collect(Collectors.toList()));
-
-            // compute the participation for each injection factor (+1 on the injection and then -participation factor on all
-            // buses that contain elements participating to slack distribution
-
-            Map<LfBus, Double> slackParticipationByBus;
-            if (lfParameters.isDistributedSlack()) {
-                List<ParticipatingElement> participatingElements = getParticipatingElements(lfNetwork.getBuses(), lfParameters.getBalanceType(), lfParametersExt);
-                slackParticipationByBus = participatingElements.stream().collect(Collectors.toMap(
-                    ParticipatingElement::getLfBus,
-                    element -> -element.getFactor(),
-                    Double::sum
-                ));
-            } else {
-                slackParticipationByBus = Collections.singletonMap(lfNetwork.getSlackBus(), -1d);
-            }
-=======
         try (LfNetworkList lfNetworks = Networks.load(network, lfNetworkParameters, allSwitchesToOpen, Collections.emptySet(), reporter)) {
             LfNetwork lfNetwork = lfNetworks.getLargest().orElseThrow(() -> new PowsyblException("Empty network"));
             checkContingencies(lfNetwork, contingencies);
@@ -314,7 +272,6 @@
                 } else {
                     slackParticipationByBus = Collections.singletonMap(lfNetwork.getSlackBus(), -1d);
                 }
->>>>>>> dad34e92
 
                 // if we have at least one bus target voltage linked to a ratio tap changer, we have to rebuild the AC equation
                 // system obtained just before the transformer steps rounding.
