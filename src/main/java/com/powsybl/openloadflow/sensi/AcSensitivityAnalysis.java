/**
 * Copyright (c) 2020, RTE (http://www.rte-france.com)
 * This Source Code Form is subject to the terms of the Mozilla Public
 * License, v. 2.0. If a copy of the MPL was not distributed with this
 * file, You can obtain one at http://mozilla.org/MPL/2.0/.
 */
package com.powsybl.openloadflow.sensi;

import com.powsybl.commons.PowsyblException;
import com.powsybl.commons.reporter.Reporter;
import com.powsybl.iidm.network.Network;
import com.powsybl.iidm.network.Switch;
import com.powsybl.loadflow.LoadFlowParameters;
import com.powsybl.math.matrix.DenseMatrix;
import com.powsybl.math.matrix.MatrixFactory;
import com.powsybl.openloadflow.OpenLoadFlowParameters;
import com.powsybl.openloadflow.ac.equations.AcEquationType;
import com.powsybl.openloadflow.ac.equations.AcVariableType;
import com.powsybl.openloadflow.ac.outerloop.AcLoadFlowContext;
import com.powsybl.openloadflow.ac.outerloop.AcLoadFlowParameters;
import com.powsybl.openloadflow.ac.outerloop.AcloadFlowEngine;
import com.powsybl.openloadflow.equations.Variable;
import com.powsybl.openloadflow.graph.GraphDecrementalConnectivityFactory;
import com.powsybl.openloadflow.network.*;
import com.powsybl.openloadflow.network.impl.Networks;
import com.powsybl.openloadflow.network.impl.PropagatedContingency;
import com.powsybl.openloadflow.network.util.ActivePowerDistribution;
import com.powsybl.openloadflow.network.util.ParticipatingElement;
import com.powsybl.openloadflow.network.util.PreviousValueVoltageInitializer;
import com.powsybl.sensitivity.SensitivityFactorReader;
import com.powsybl.sensitivity.SensitivityValueWriter;
import com.powsybl.sensitivity.SensitivityVariableSet;
import com.powsybl.sensitivity.SensitivityVariableType;
import org.apache.commons.lang3.NotImplementedException;

import java.util.*;
import java.util.function.Function;
import java.util.function.Predicate;
import java.util.stream.Collectors;

/**
 * @author Geoffroy Jamgotchian <geoffroy.jamgotchian at rte-france.com>
 * @author Gael Macherel <gael.macherel at artelys.com>
 */
public class AcSensitivityAnalysis extends AbstractSensitivityAnalysis<AcVariableType, AcEquationType> {

    public AcSensitivityAnalysis(MatrixFactory matrixFactory, GraphDecrementalConnectivityFactory<LfBus, LfBranch> connectivityFactory) {
        super(matrixFactory, connectivityFactory);
    }

    private void calculateSensitivityValues(List<LfSensitivityFactor<AcVariableType, AcEquationType>> lfFactors, List<SensitivityFactorGroup<AcVariableType, AcEquationType>> factorGroups, DenseMatrix factorsState,
                                            int contingencyIndex, SensitivityValueWriter valueWriter) {
        Set<LfSensitivityFactor<AcVariableType, AcEquationType>> lfFactorsSet = new HashSet<>(lfFactors);

        // VALID_ONLY_FOR_FUNCTION status is for factors where variable element is not in the main connected component but reference element is.
        // Therefore, the sensitivity is known to value 0 and the reference value can be computed.
        lfFactors.stream().filter(factor -> factor.getStatus() == LfSensitivityFactor.Status.VALID_ONLY_FOR_FUNCTION)
                .forEach(factor -> valueWriter.write(factor.getIndex(), contingencyIndex, 0, unscaleFunction(factor, factor.getFunctionReference())));

        for (SensitivityFactorGroup<AcVariableType, AcEquationType> factorGroup : factorGroups) {
            for (LfSensitivityFactor<AcVariableType, AcEquationType> factor : factorGroup.getFactors()) {
                if (!lfFactorsSet.contains(factor)) {
                    continue;
                }
                double sensi;
                double ref;
                if (factor.getSensitivityValuePredefinedResult() != null) {
                    sensi = factor.getSensitivityValuePredefinedResult();
                } else {
                    if (!factor.getFunctionEquationTerm().isActive()) {
                        throw new PowsyblException("Found an inactive equation for a factor that has no predefined result");
                    }
                    sensi = factor.getFunctionEquationTerm().calculateSensi(factorsState, factorGroup.getIndex());
                    if (factor.getFunctionElement() instanceof LfBranch &&
                            factor instanceof SingleVariableLfSensitivityFactor &&
                            ((SingleVariableLfSensitivityFactor<AcVariableType, AcEquationType>) factor).getVariableElement() instanceof LfBranch &&
                            ((SingleVariableLfSensitivityFactor<AcVariableType, AcEquationType>) factor).getVariableElement().equals(factor.getFunctionElement())) {
                        // add nabla_p eta, fr specific cases
                        // the only case currently: if we are computing the sensitivity of a phasetap change on itself
                        Variable<AcVariableType> phi1Var = factor.getFunctionEquationTerm().getVariables()
                                .stream()
                                .filter(var -> var.getElementNum() == factor.getFunctionElement().getNum() && var.getType().equals(AcVariableType.BRANCH_ALPHA1))
                                .findAny()
                                .orElseThrow(() -> new PowsyblException("No alpha_1 variable on the function branch"));
                        sensi += Math.toRadians(factor.getFunctionEquationTerm().der(phi1Var));
                    }
                }
                if (factor.getFunctionPredefinedResult() != null) {
                    ref = factor.getFunctionPredefinedResult();
                } else {
                    ref = factor.getFunctionReference();
                }

                valueWriter.write(factor.getIndex(), contingencyIndex, unscaleSensitivity(factor, sensi), unscaleFunction(factor, ref));
            }
        }
    }

    protected void setFunctionReferences(List<LfSensitivityFactor<AcVariableType, AcEquationType>> factors) {
        for (LfSensitivityFactor<AcVariableType, AcEquationType> factor : factors) {
            if (factor.getFunctionPredefinedResult() != null) {
                factor.setFunctionReference(factor.getFunctionPredefinedResult());
            } else {
                factor.setFunctionReference(factor.getFunctionEquationTerm().eval());
            }
        }
    }

    private void calculatePostContingencySensitivityValues(List<LfSensitivityFactor<AcVariableType, AcEquationType>> lfFactors, LfContingency lfContingency,
                                                           LfNetwork lfNetwork, AcLoadFlowContext context, List<SensitivityFactorGroup<AcVariableType, AcEquationType>> factorGroups,
                                                           Map<LfBus, Double> participationByBus,
                                                           LoadFlowParameters lfParameters, OpenLoadFlowParameters lfParametersExt,
                                                           int contingencyIndex, SensitivityValueWriter valueWriter,
                                                           boolean hasTransformerBusTargetVoltage, boolean hasMultiVariables) {
        if (lfParameters.isDistributedSlack() && Math.abs(lfContingency.getActivePowerLoss()) > 0) {
            ActivePowerDistribution activePowerDistribution = ActivePowerDistribution.create(lfParameters.getBalanceType(), lfParametersExt.isLoadPowerFactorConstant());
            activePowerDistribution.run(lfNetwork, lfContingency.getActivePowerLoss());
        }

        context.getParameters().setVoltageInitializer(new PreviousValueVoltageInitializer());
        new AcloadFlowEngine(context)
                .run();

        // if we have at least one bus target voltage linked to a ratio tap changer, we have to rebuild the AC equation
        // system obtained just before the transformer steps rounding.
        if (hasTransformerBusTargetVoltage) {
            for (LfBranch branch : lfNetwork.getBranches()) {
                branch.getVoltageControl().ifPresent(vc -> branch.setVoltageControlEnabled(true));
            }
            lfNetwork.fixTransformerVoltageControls();
        }

        if (hasMultiVariables && (!lfContingency.getBusesLoadShift().isEmpty() || !lfContingency.getLostGenerators().isEmpty())) {
            // FIXME. It does not work with a contingency that breaks connectivity and loose an isolate injection.
            Set<LfBus> affectedBuses = lfContingency.getLoadAndGeneratorBuses();
            rescaleGlsk(factorGroups, affectedBuses);
        }

        // we make the assumption that we ran a loadflow before, and thus this jacobian is the right one

        // solve system
        DenseMatrix factorsStates = initFactorsRhs(context.getEquationSystem(), factorGroups, participationByBus); // this is the rhs for the moment
        context.getJacobianMatrix().solveTransposed(factorsStates);
        setFunctionReferences(lfFactors);

        // calculate sensitivity values
        calculateSensitivityValues(lfFactors, factorGroups, factorsStates, contingencyIndex, valueWriter);
    }

    @Override
    public void checkContingencies(LfNetwork lfNetwork, List<PropagatedContingency> contingencies) {
        super.checkContingencies(lfNetwork, contingencies);

        for (PropagatedContingency contingency : contingencies) {
            if (!contingency.getShuntIdsToShift().isEmpty()) {
                throw new NotImplementedException("Shunt Contingencies are not yet supported in AC mode.");
            }
        }
    }

    /**
     * https://people.montefiore.uliege.be/vct/elec0029/lf.pdf / Equation 32 is transposed
     */
    public void analyse(Network network, List<PropagatedContingency> contingencies, List<SensitivityVariableSet> variableSets,
                        LoadFlowParameters lfParameters, OpenLoadFlowParameters lfParametersExt, SensitivityFactorReader factorReader,
                        SensitivityValueWriter valueWriter, Reporter reporter, Set<Switch> allSwitchesToOpen) {
        Objects.requireNonNull(network);
        Objects.requireNonNull(contingencies);
        Objects.requireNonNull(lfParameters);
        Objects.requireNonNull(lfParametersExt);
        Objects.requireNonNull(factorReader);
        Objects.requireNonNull(valueWriter);
        Objects.requireNonNull(reporter);

        boolean breakers = !allSwitchesToOpen.isEmpty();
        if (breakers && hasBusTargetVoltage(factorReader, network)) {
            // FIXME
            // a bus voltage function works only on a bus/branch topology and a switch contingency only works on a
            // bus/breaker topology. It is not compatible and must be fixed in the API.
            throw new PowsyblException("Switch contingency is not yet supported with sensitivity function of type BUS_VOLTAGE");
        }

        // create LF network (we only manage main connected component)
        boolean hasTransformerBusTargetVoltage = hasTransformerBusTargetVoltage(factorReader, network);
        if (hasTransformerBusTargetVoltage) {
            // if we have at least one bus target voltage linked to a ratio tap changer, we activate the transformer
            // voltage control for the AC load flow engine.
            lfParameters.setTransformerVoltageControlOn(true);
        }
        SlackBusSelector slackBusSelector = SlackBusSelector.fromMode(lfParametersExt.getSlackBusSelectionMode(), lfParametersExt.getSlackBusesIds(), lfParametersExt.getPlausibleActivePowerLimit());
        LfNetworkParameters lfNetworkParameters = new LfNetworkParameters(slackBusSelector,
                                                                          connectivityFactory,
                                                                          lfParametersExt.hasVoltageRemoteControl(),
                                                                          true,
                                                                          lfParameters.isTwtSplitShuntAdmittance(),
                                                                          breakers,
                                                                          lfParametersExt.getPlausibleActivePowerLimit(),
                                                                          lfParametersExt.isAddRatioToLinesWithDifferentNominalVoltageAtBothEnds(),
                                                                          true,
                                                                          lfParameters.getCountriesToBalance(),
                                                                          lfParameters.getBalanceType() == LoadFlowParameters.BalanceType.PROPORTIONAL_TO_CONFORM_LOAD,
                                                                          lfParameters.isPhaseShifterRegulationOn(),
                                                                          lfParameters.isTransformerVoltageControlOn(),
                                                                          lfParametersExt.isVoltagePerReactivePowerControl(),
                                                                          lfParametersExt.hasReactivePowerRemoteControl(),
                                                                          lfParameters.isDc(),
                                                                          lfParameters.isShuntCompensatorVoltageControlOn(),
                                                                          !lfParameters.isNoGeneratorReactiveLimits(),
<<<<<<< HEAD
                                                                          lfParameters.isHvdcAcEmulation());
        List<LfNetwork> lfNetworks;
        if (breakers) {
            // create networks including all necessary switches
            lfNetworks = Networks.createNetworks(network, allSwitchesToOpen, lfNetworkParameters, reporter);
        } else {
            // networks come from the bus/view
            lfNetworks = Networks.load(network, lfNetworkParameters, reporter);
        }
=======
                                                                          lfParameters.isHvdcAcEmulation(),
                                                                          lfParametersExt.getMinPlausibleTargetVoltage(),
                                                                          lfParametersExt.getMaxPlausibleTargetVoltage());
        List<LfNetwork> lfNetworks = Networks.load(network, lfNetworkParameters, reporter);
>>>>>>> 0b2956c0
        LfNetwork lfNetwork = lfNetworks.get(0);
        checkContingencies(lfNetwork, contingencies);
        checkLoadFlowParameters(lfParameters);

        Map<String, SensitivityVariableSet> variableSetsById = variableSets.stream().collect(Collectors.toMap(SensitivityVariableSet::getId, Function.identity()));
        SensitivityFactorHolder<AcVariableType, AcEquationType> allFactorHolder = readAndCheckFactors(network, variableSetsById, factorReader, lfNetwork, breakers);
        List<LfSensitivityFactor<AcVariableType, AcEquationType>> allLfFactors = allFactorHolder.getAllFactors();
        LOGGER.info("Running AC sensitivity analysis with {} factors and {} contingencies",  allLfFactors.size(), contingencies.size());

        // next we only work with valid and valid only for function factors
        var validFactorHolder = writeInvalidFactors(allFactorHolder, valueWriter);
        var validLfFactors = validFactorHolder.getAllFactors();

        // create AC engine
        AcLoadFlowParameters acParameters = OpenLoadFlowParameters.createAcParameters(network, lfParameters, lfParametersExt, matrixFactory, connectivityFactory, reporter, breakers, true);

        try (AcLoadFlowContext context = new AcLoadFlowContext(lfNetwork, acParameters)) {

            new AcloadFlowEngine(context)
                    .run();

            // index factors by variable group to compute a minimal number of states
            List<SensitivityFactorGroup<AcVariableType, AcEquationType>> factorGroups = createFactorGroups(validLfFactors.stream()
                    .filter(factor -> factor.getStatus() == LfSensitivityFactor.Status.VALID).collect(Collectors.toList()));

            boolean hasMultiVariables = factorGroups.stream().anyMatch(MultiVariablesFactorGroup.class::isInstance);

            // compute the participation for each injection factor (+1 on the injection and then -participation factor on all
            // buses that contain elements participating to slack distribution

            Map<LfBus, Double> slackParticipationByBus;
            if (lfParameters.isDistributedSlack()) {
                List<ParticipatingElement> participatingElements = getParticipatingElements(lfNetwork.getBuses(), lfParameters.getBalanceType(), lfParametersExt);
                slackParticipationByBus = participatingElements.stream().collect(Collectors.toMap(
                    ParticipatingElement::getLfBus,
                    element -> -element.getFactor(),
                    Double::sum
                ));
            } else {
                slackParticipationByBus = Collections.singletonMap(lfNetwork.getSlackBus(), -1d);
            }

            // if we have at least one bus target voltage linked to a ratio tap changer, we have to rebuild the AC equation
            // system obtained just before the transformer steps rounding.
            if (hasTransformerBusTargetVoltage) {
                // switch on regulating transformers
                for (LfBranch branch : lfNetwork.getBranches()) {
                    branch.getVoltageControl().ifPresent(vc -> branch.setVoltageControlEnabled(true));
                }
                lfNetwork.fixTransformerVoltageControls();
            }

            // we make the assumption that we ran a loadflow before, and thus this jacobian is the right one

            // otherwise, defining the rhs matrix will result in integer overflow
            if (factorGroups.size() >= Integer.MAX_VALUE / (context.getEquationSystem().getIndex().getSortedEquationsToSolve().size() * Double.BYTES)) {
                throw new PowsyblException("Too many factors!");
            }

            // initialize right hand side from valid factors
            DenseMatrix factorsStates = initFactorsRhs(context.getEquationSystem(), factorGroups, slackParticipationByBus); // this is the rhs for the moment

            // solve system
            context.getJacobianMatrix().solveTransposed(factorsStates);

            // calculate sensitivity values
            setFunctionReferences(validLfFactors);
            calculateSensitivityValues(validFactorHolder.getFactorsForBaseNetwork(), factorGroups, factorsStates, -1, valueWriter);

            NetworkState networkState = NetworkState.save(lfNetwork);

            contingencies.forEach(contingency -> contingency.toLfContingency(lfNetwork, false)
                .ifPresentOrElse(lfContingency -> {
                    List<LfSensitivityFactor<AcVariableType, AcEquationType>> contingencyFactors = validFactorHolder.getFactorsForContingency(lfContingency.getId());
                    contingencyFactors.forEach(lfFactor -> {
                        lfFactor.setSensitivityValuePredefinedResult(null);
                        lfFactor.setFunctionPredefinedResult(null);
                    });

                    lfContingency.apply(lfParameters.getBalanceType());

                    // Sensitivity values 0 and function reference NaN in case of a sensitivity on a disabled branch
                    contingencyFactors.stream()
                            .filter(lfFactor -> lfFactor.getFunctionElement() instanceof LfBranch)
                            .filter(lfFactor ->  lfContingency.getDisabledBranches().contains(lfFactor.getFunctionElement()))
                            .forEach(lfFactor ->  {
                                lfFactor.setSensitivityValuePredefinedResult(0d);
                                lfFactor.setFunctionPredefinedResult(Double.NaN);
                            });
                    // Sensitivity values 0 in case of a sensitivity from the transformer phase of a disabled transformer
                    contingencyFactors.stream()
                            .filter(lfFactor -> lfFactor.getVariableType().equals(SensitivityVariableType.TRANSFORMER_PHASE))
                            .filter(lfFactor ->  lfContingency.getDisabledBranches().contains(lfNetwork.getBranchById(lfFactor.getVariableId())))
                            .forEach(lfFactor -> lfFactor.setSensitivityValuePredefinedResult(0d));

                    Map<LfBus, Double> postContingencySlackParticipationByBus;
                    Set<LfBus> slackConnectedComponent;
                    if (lfContingency.getDisabledBuses().isEmpty()) {
                        // contingency not breaking connectivity
                        LOGGER.debug("Contingency {} without loss of connectivity", lfContingency.getId());
                        slackConnectedComponent = new HashSet<>(lfNetwork.getBuses());
                    } else {
                        // contingency breaking connectivity
                        LOGGER.debug("Contingency {} with loss of connectivity", lfContingency.getId());
                        // we check if factors are still in the main component
                        slackConnectedComponent = new HashSet<>(lfNetwork.getBuses()).stream().filter(Predicate.not(lfContingency.getDisabledBuses()::contains)).collect(Collectors.toSet());
                        setPredefinedResults(contingencyFactors, slackConnectedComponent);
                        // we recompute GLSK weights if needed
                        rescaleGlsk(factorGroups, lfContingency.getDisabledBuses());
                    }

                    // compute the participation for each injection factor (+1 on the injection and then -participation factor on all
                    // buses that contain elements participating to slack distribution)
                    if (lfParameters.isDistributedSlack()) {
                        postContingencySlackParticipationByBus = getParticipatingElements(slackConnectedComponent, lfParameters.getBalanceType(), lfParametersExt).stream().collect(Collectors.toMap(
                                ParticipatingElement::getLfBus, element -> -element.getFactor(), Double::sum));
                    } else {
                        postContingencySlackParticipationByBus = Collections.singletonMap(lfNetwork.getSlackBus(), -1d);
                    }
                    calculatePostContingencySensitivityValues(contingencyFactors, lfContingency, lfNetwork, context, factorGroups, postContingencySlackParticipationByBus,
                            lfParameters, lfParametersExt, lfContingency.getIndex(), valueWriter, hasTransformerBusTargetVoltage, hasMultiVariables);

                    networkState.restore();
                }, () ->
                    // It means that the contingency has no impact.
                    calculateSensitivityValues(validFactorHolder.getFactorsForBaseNetwork(), factorGroups, factorsStates, contingency.getIndex(), valueWriter)
                ));
        }
    }
}<|MERGE_RESOLUTION|>--- conflicted
+++ resolved
@@ -206,8 +206,9 @@
                                                                           lfParameters.isDc(),
                                                                           lfParameters.isShuntCompensatorVoltageControlOn(),
                                                                           !lfParameters.isNoGeneratorReactiveLimits(),
-<<<<<<< HEAD
-                                                                          lfParameters.isHvdcAcEmulation());
+                                                                          lfParameters.isHvdcAcEmulation(),
+                                                                          lfParametersExt.getMinPlausibleTargetVoltage(),
+                                                                          lfParametersExt.getMaxPlausibleTargetVoltage());
         List<LfNetwork> lfNetworks;
         if (breakers) {
             // create networks including all necessary switches
@@ -216,12 +217,6 @@
             // networks come from the bus/view
             lfNetworks = Networks.load(network, lfNetworkParameters, reporter);
         }
-=======
-                                                                          lfParameters.isHvdcAcEmulation(),
-                                                                          lfParametersExt.getMinPlausibleTargetVoltage(),
-                                                                          lfParametersExt.getMaxPlausibleTargetVoltage());
-        List<LfNetwork> lfNetworks = Networks.load(network, lfNetworkParameters, reporter);
->>>>>>> 0b2956c0
         LfNetwork lfNetwork = lfNetworks.get(0);
         checkContingencies(lfNetwork, contingencies);
         checkLoadFlowParameters(lfParameters);
