--- conflicted
+++ resolved
@@ -56,10 +56,6 @@
 
     public Set<E> getEdgesRemovedFromMainComponent(Graph<V, E> graph) {
         if (edgesRemovedFromMainComponent == null) {
-<<<<<<< HEAD
-            Set<V> verticesNotInMainComponent = getVerticesNotInMainComponentAfter();
-=======
->>>>>>> b72279bd
             edgesRemovedFromMainComponent = computeEdgesRemovedFromMainComponent(graph);
         }
         return edgesRemovedFromMainComponent;
@@ -171,11 +167,8 @@
         invalidateComparisons();
         this.mainComponentVertex = mainComponentVertex;
     }
-<<<<<<< HEAD
-=======
 
     public boolean isInMainComponentBefore(V vertex) {
         return !verticesNotInMainComponentBefore.contains(vertex);
     }
->>>>>>> b72279bd
 }