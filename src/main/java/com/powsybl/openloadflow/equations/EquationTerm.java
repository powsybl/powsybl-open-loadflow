--- conflicted
+++ resolved
@@ -6,22 +6,16 @@
  */
 package com.powsybl.openloadflow.equations;
 
-import com.google.common.collect.Streams;
 import com.powsybl.math.matrix.DenseMatrix;
 import com.powsybl.openloadflow.network.ElementType;
 import com.powsybl.openloadflow.util.Evaluable;
 
 import java.io.IOException;
 import java.io.Writer;
-<<<<<<< HEAD
-import java.util.*;
-=======
 import java.util.Collections;
 import java.util.List;
 import java.util.Objects;
->>>>>>> b330dadd
 import java.util.function.DoubleSupplier;
-import java.util.stream.Collectors;
 
 /**
  * An equation term, i.e part of the equation sum.
@@ -43,6 +37,7 @@
         MultiplyByScalarEquationTerm(EquationTerm<V, E> term, DoubleSupplier scalarSupplier) {
             this.term = Objects.requireNonNull(term);
             this.scalarSupplier = Objects.requireNonNull(scalarSupplier);
+            term.setSelf(this);
         }
 
         @Override
@@ -68,6 +63,11 @@
         @Override
         public boolean isActive() {
             return term.isActive();
+        }
+
+        @Override
+        public void setSelf(EquationTerm<V, E> self) {
+            term.setSelf(self);
         }
 
         @Override
@@ -121,11 +121,6 @@
             writer.write(" * ");
             term.write(writer);
         }
-
-        @Override
-        public List<EquationTerm<V, E>> getChildren() {
-            return List.of(term);
-        }
     }
 
     static <V extends Enum<V> & Quantity, E extends Enum<E> & Quantity> EquationTerm<V, E> multiply(EquationTerm<V, E> term, DoubleSupplier scalarSupplier) {
@@ -138,240 +133,6 @@
 
     List<EquationTerm<V, E>> getChildren();
 
-    class MultiplyEquationTerm<V extends Enum<V> & Quantity, E extends Enum<E> & Quantity> implements EquationTerm<V, E> {
-
-        private final EquationTerm<V, E> term1;
-
-        private final EquationTerm<V, E> term2;
-
-        private final List<Variable<V>> variables;
-
-        MultiplyEquationTerm(EquationTerm<V, E> term1, EquationTerm<V, E> term2) {
-            this.term1 = Objects.requireNonNull(term1);
-            this.term2 = Objects.requireNonNull(term2);
-            if (term1.hasRhs() || term2.hasRhs()) {
-                throw new UnsupportedOperationException("Terms with RHS not supported");
-            }
-            variables = Streams.concat(term1.getVariables().stream(), term2.getVariables().stream())
-                    .distinct()
-                    .collect(Collectors.toList());
-        }
-
-        @Override
-        public Equation<V, E> getEquation() {
-            return term1.getEquation();
-        }
-
-        @Override
-        public void setEquation(Equation<V, E> equation) {
-            term1.setEquation(equation);
-            term2.setEquation(equation);
-        }
-
-        @Override
-        public boolean isActive() {
-            return term1.isActive();
-        }
-
-        @Override
-        public void setActive(boolean active) {
-            term1.setActive(active);
-            term2.setActive(active);
-        }
-
-        @Override
-        public ElementType getElementType() {
-            return null;
-        }
-
-        @Override
-        public int getElementNum() {
-            return -1;
-        }
-
-        @Override
-        public List<Variable<V>> getVariables() {
-            return variables;
-        }
-
-        @Override
-        public void setStateVector(StateVector sv) {
-            term1.setStateVector(sv);
-            term2.setStateVector(sv);
-        }
-
-        @Override
-        public double eval() {
-            return term1.eval() * term2.eval();
-        }
-
-        @Override
-        public double der(Variable<V> variable) {
-            return term1.der(variable) * term2.eval() + term1.eval() * term2.der(variable);
-        }
-
-        @Override
-        public boolean hasRhs() {
-            return false;
-        }
-
-        @Override
-        public double rhs() {
-            return 0;
-        }
-
-        @Override
-        public double calculateSensi(DenseMatrix x, int column) {
-            throw new UnsupportedOperationException();
-        }
-
-        @Override
-        public List<EquationTerm<V, E>> getChildren() {
-            return List.of(term1, term2);
-        }
-
-        @Override
-        public void write(Writer writer) throws IOException {
-            writer.write("multiply(");
-            term1.write(writer);
-            writer.write(", ");
-            term2.write(writer);
-            writer.write(")");
-        }
-    }
-
-    static <V extends Enum<V> & Quantity, E extends Enum<E> & Quantity> EquationTerm<V, E> multiply(EquationTerm<V, E> term1, EquationTerm<V, E> term2) {
-        return new MultiplyEquationTerm<>(term1, term2);
-    }
-
-    class SumEquationTerm<V extends Enum<V> & Quantity, E extends Enum<E> & Quantity> implements EquationTerm<V, E> {
-
-        private final List<EquationTerm<V, E>> terms;
-
-        private final List<Variable<V>> variables;
-
-        private final boolean hasRhs;
-
-        SumEquationTerm(List<EquationTerm<V, E>> terms) {
-            this.terms = Objects.requireNonNull(terms);
-            if (terms.isEmpty()) {
-                throw new IllegalArgumentException("Empty term list");
-            }
-            Set<Variable<V>> distinctVariables = new HashSet<>();
-            for (var term : terms) {
-                distinctVariables.addAll(term.getVariables());
-            }
-            variables = new ArrayList<>(distinctVariables);
-            hasRhs = terms.stream().anyMatch(term -> hasRhs());
-        }
-
-        @Override
-        public Equation<V, E> getEquation() {
-            return terms.get(0).getEquation();
-        }
-
-        @Override
-        public void setEquation(Equation<V, E> equation) {
-            for (var term : terms) {
-                term.setEquation(equation);
-            }
-        }
-
-        @Override
-        public boolean isActive() {
-            return terms.get(0).isActive();
-        }
-
-        @Override
-        public void setActive(boolean active) {
-            for (var term : terms) {
-                term.setActive(active);
-            }
-        }
-
-        @Override
-        public ElementType getElementType() {
-            return null;
-        }
-
-        @Override
-        public int getElementNum() {
-            return -1;
-        }
-
-        @Override
-        public List<Variable<V>> getVariables() {
-            return variables;
-        }
-
-        @Override
-        public void setStateVector(StateVector sv) {
-            for (var term : terms) {
-                term.setStateVector(sv);
-            }
-        }
-
-        @Override
-        public double eval() {
-            double val = 0;
-            for (var term : terms) {
-                val += term.eval();
-            }
-            return val;
-        }
-
-        @Override
-        public double der(Variable<V> variable) {
-            double der = 0;
-            for (var term : terms) {
-                der += term.der(variable);
-            }
-            return der;
-        }
-
-        @Override
-        public boolean hasRhs() {
-            return hasRhs;
-        }
-
-        @Override
-        public double rhs() {
-            double rhs = 0;
-            for (var term : terms) {
-                rhs += term.rhs();
-            }
-            return rhs;
-        }
-
-        @Override
-        public double calculateSensi(DenseMatrix x, int column) {
-            throw new UnsupportedOperationException();
-        }
-
-        @Override
-        public List<EquationTerm<V, E>> getChildren() {
-            return terms;
-        }
-
-        @Override
-        public void write(Writer writer) throws IOException {
-            writer.write("add(");
-            terms.get(0).write(writer);
-            for (int i = 1; i < terms.size(); i++) {
-                writer.write(", ");
-                terms.get(i).write(writer);
-            }
-            writer.write(")");
-        }
-    }
-
-    static <V extends Enum<V> & Quantity, E extends Enum<E> & Quantity> EquationTerm<V, E> sum(List<EquationTerm<V, E>> terms) {
-        if (terms.size() == 1) {
-            return terms.get(0);
-        }
-        return new SumEquationTerm<>(terms);
-    }
-
     Equation<V, E> getEquation();
 
     void setEquation(Equation<V, E> equation);
@@ -379,6 +140,8 @@
     boolean isActive();
 
     void setActive(boolean active);
+
+    void setSelf(EquationTerm<V, E> self);
 
     ElementType getElementType();
 
@@ -427,8 +190,6 @@
 
     void write(Writer writer) throws IOException;
 
-    List<EquationTerm<V, E>> getChildren();
-
     default EquationTerm<V, E> multiply(DoubleSupplier scalarSupplier) {
         return multiply(this, scalarSupplier);
     }
@@ -437,10 +198,6 @@
         return multiply(this, scalar);
     }
 
-    default EquationTerm<V, E> multiply(EquationTerm<V, E> other) {
-        return multiply(this, other);
-    }
-
     default EquationTerm<V, E> minus() {
         return multiply(-1);
     }
