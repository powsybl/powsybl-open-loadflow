--- conflicted
+++ resolved
@@ -55,12 +55,7 @@
     }
 
     @Override
-<<<<<<< HEAD
-    public void print(StringBuilder builder) {
-        variables.get(0).print(builder);
-=======
     public void write(Writer writer) throws IOException {
         variables.get(0).write(writer);
->>>>>>> c762b9db
     }
 }