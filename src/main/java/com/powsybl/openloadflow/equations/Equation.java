--- conflicted
+++ resolved
@@ -111,28 +111,12 @@
 
     private static double getBusTargetV(LfBus bus) {
         Objects.requireNonNull(bus);
-<<<<<<< HEAD
+        if (bus.isDiscreteVoltageControlled()) {
+            return bus.getDiscreteVoltageControl().getTargetValue();
+        }
         if (bus.isVoltageControlled()) {
             if (bus.getVoltageControl().getControllerBuses().stream().noneMatch(LfBus::isVoltageController)) {
                 throw new IllegalStateException("None of the controller buses of bus '" + bus.getId() + "'has voltage control on");
-=======
-        if (bus.isDiscreteVoltageControlled()) {
-            return bus.getDiscreteVoltageControl().getTargetValue();
-        }
-        if (bus.getControllerBuses().isEmpty()) {
-            return bus.getTargetV();
-        } else {
-            List<LfBus> controllerBuses = bus.getControllerBuses()
-                    .stream()
-                    .filter(LfBus::hasVoltageControl)
-                    .collect(Collectors.toList());
-            if (bus.hasVoltageControl()) {
-                controllerBuses.add(bus);
-            }
-            if (controllerBuses.isEmpty()) {
-                throw new IllegalStateException("None of the controller buses of bus '" + bus.getId()
-                        + "'has voltage control on");
->>>>>>> 0fae72aa
             }
             return bus.getVoltageControl().getTargetValue();
         } else {
