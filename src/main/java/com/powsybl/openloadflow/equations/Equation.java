--- conflicted
+++ resolved
@@ -140,11 +140,7 @@
         if (!branch.isPhaseControlled()) {
             throw new PowsyblException("Branch '" + branch.getId() + "' is not phase-controlled");
         }
-<<<<<<< HEAD
-        PhaseControl phaseControl = branch.getPhaseControl();
-=======
         DiscretePhaseControl phaseControl = branch.getDiscretePhaseControl();
->>>>>>> 016ac2d0
         if (phaseControl.getUnit() != unit) {
             throw new PowsyblException("Branch '" + branch.getId() + "' has not a target in " + unit);
         }
