/**
 * Copyright (c) 2019, RTE (http://www.rte-france.com)
 * This Source Code Form is subject to the terms of the Mozilla Public
 * License, v. 2.0. If a copy of the MPL was not distributed with this
 * file, You can obtain one at http://mozilla.org/MPL/2.0/.
 */
package com.powsybl.openloadflow.equations;

import com.powsybl.openloadflow.util.Evaluable;

import java.io.IOException;
import java.io.Writer;
import java.util.ArrayList;
import java.util.Iterator;
import java.util.List;
import java.util.Objects;
import java.util.stream.Collectors;

/**
 * @author Geoffroy Jamgotchian <geoffroy.jamgotchian at rte-france.com>
 */
public class Equation<V extends Enum<V> & Quantity, E extends Enum<E> & Quantity> implements Evaluable, Comparable<Equation<V, E>> {

    /**
     * Bus or any other equipment id.
     */
    private final int num;

    private final E type;

    private final EquationSystem<V, E> equationSystem;

    private int column = -1;

    private Object data;

    /**
     * true if this equation term active, false otherwise
     */
    private boolean active = true;

    private EquationSystem.EquationUpdateType updateType;

    private final List<EquationTerm<V, E>> terms = new ArrayList<>();

    Equation(int num, E type, EquationSystem<V, E> equationSystem) {
        this(num, type, equationSystem, EquationSystem.EquationUpdateType.DEFAULT);
    }

    Equation(int num, E type, EquationSystem<V, E> equationSystem, EquationSystem.EquationUpdateType updateType) {
        this.num = num;
        this.type = Objects.requireNonNull(type);
        this.equationSystem = Objects.requireNonNull(equationSystem);
        this.updateType = updateType;
    }

    public int getNum() {
        return num;
    }

    public E getType() {
        return type;
    }

    public EquationSystem<V, E> getEquationSystem() {
        return equationSystem;
    }

    public int getColumn() {
        return column;
    }

    public void setColumn(int column) {
        this.column = column;
    }

    public boolean isActive() {
        return active;
    }

    public void setActive(boolean active) {
        if (active != this.active) {
            this.active = active;
            equationSystem.notifyEquationChange(this, active ? EquationEventType.EQUATION_ACTIVATED : EquationEventType.EQUATION_DEACTIVATED);
        }
    }

    public EquationSystem.EquationUpdateType getUpdateType() {
        return updateType;
    }

    public void setUpdateType(EquationSystem.EquationUpdateType updateType) {
        this.updateType = updateType;
    }

    public void setData(Object data) {
        this.data = data;
    }

    public <T> T getData() {
        return (T) data;
    }

    public Equation<V, E> addTerm(EquationTerm<V, E> term) {
        Objects.requireNonNull(term);
        terms.add(term);
        term.setEquation(this);
        equationSystem.addEquationTerm(term);
        equationSystem.notifyEquationTermChange(term, EquationTermEventType.EQUATION_TERM_ADDED);
        return this;
    }

    public Equation<V, E> addTerms(List<EquationTerm<V, E>> terms) {
        Objects.requireNonNull(terms);
        for (EquationTerm<V, E> term : terms) {
            addTerm(term);
        }
        return this;
    }

    public List<EquationTerm<V, E>> getTerms() {
        return terms;
    }

<<<<<<< HEAD
    private static double getBusTargetV(LfBus bus) {
        Objects.requireNonNull(bus);
        return bus.getDiscreteVoltageControl().filter(dvc -> bus.isDiscreteVoltageControlled())
            .map(DiscreteVoltageControl::getTargetValue)
            .orElse(getVoltageControlledTargetValue(bus).orElse(Double.NaN));
    }

    private static Optional<Double> getVoltageControlledTargetValue(LfBus bus) {
        return bus.getVoltageControl().filter(vc -> bus.isVoltageControlled()).map(vc -> {
            if (vc.getControllerBuses().stream().noneMatch(LfBus::isVoltageControllerEnabled)) {
                throw new IllegalStateException("None of the controller buses of bus '" + bus.getId() + "'has voltage control on");
            }
            return vc.getTargetValue();
        });
    }

    private static double getBranchA(LfBranch branch) {
        Objects.requireNonNull(branch);
        PiModel piModel = branch.getPiModel();
        return PiModel.A2 - piModel.getA1();
    }

    private static double getBranchTarget(LfBranch branch, DiscretePhaseControl.Unit unit) {
        Objects.requireNonNull(branch);
        Optional<DiscretePhaseControl> phaseControl = branch.getDiscretePhaseControl().filter(dpc -> branch.isPhaseControlled());
        if (phaseControl.isEmpty()) {
            throw new PowsyblException("Branch '" + branch.getId() + "' is not phase-controlled");
        }
        if (phaseControl.get().getUnit() != unit) {
            throw new PowsyblException("Branch '" + branch.getId() + "' has not a target in " + unit);
        }
        return phaseControl.get().getTargetValue();
    }

    private static double getReactivePowerControlTarget(LfBranch branch) {
        Objects.requireNonNull(branch);
        Optional<ReactivePowerControl> control = branch.getReactivePowerControl();
        if (control.isPresent()) {
            return control.get().getTargetValue();
        } else {
            throw new PowsyblException("Branch '" + branch.getId() + "' has no target in for reactive remote control");
        }
    }

    private static double getReactivePowerDistributionTarget(LfNetwork network, int num, DistributionData data) {
        LfBus controllerBus = network.getBus(num);
        LfBus firstControllerBus = network.getBus(data.getFirstControllerElementNum());
        double c = data.getC();
        return c * (controllerBus.getLoadTargetQ() - controllerBus.getGenerationTargetQ())
                - firstControllerBus.getLoadTargetQ() - firstControllerBus.getGenerationTargetQ();
    }

    private static double getRho1DistributionTarget(LfNetwork network, int num, DistributionData data) {
        LfBranch controllerBranch = network.getBranch(num);
        LfBranch firstControllerBranch = network.getBranch(data.getFirstControllerElementNum());
        // as a first and very simple ratio distribution strategy, we keep the gap between the 2 ratios constant
        return controllerBranch.getPiModel().getR1() - firstControllerBranch.getPiModel().getR1();
    }

    private static double createBusWithSlopeTarget(LfBus bus, DistributionData data) {
        double slope = data.getC();
        return getBusTargetV(bus) - slope * (bus.getLoadTargetQ() - bus.getGenerationTargetQ());
    }

    void initTarget(LfNetwork network, double[] targets) {
        switch (type) {
            case BUS_P:
                targets[column] = network.getBus(num).getTargetP();
                break;

            case BUS_Q:
                targets[column] = network.getBus(num).getTargetQ();
                break;

            case BUS_V:
                targets[column] = getBusTargetV(network.getBus(num));
                break;

            case BUS_V_SLOPE:
                targets[column] = createBusWithSlopeTarget(network.getBus(num), getData());
                break;

            case BUS_PHI:
                targets[column] = 0;
                break;

            case BRANCH_P:
                targets[column] = getBranchTarget(network.getBranch(num), DiscretePhaseControl.Unit.MW);
                break;

            case BRANCH_I:
                targets[column] = getBranchTarget(network.getBranch(num), DiscretePhaseControl.Unit.A);
                break;

            case BRANCH_Q:
                targets[column] = getReactivePowerControlTarget(network.getBranch(num));
                break;

            case BRANCH_ALPHA1:
                targets[column] = network.getBranch(num).getPiModel().getA1();
                break;

            case BRANCH_RHO1:
                targets[column] = network.getBranch(num).getPiModel().getR1();
                break;

            case ZERO_Q:
                targets[column] = getReactivePowerDistributionTarget(network, num, getData());
                break;

            case ZERO_V:
                targets[column] = 0;
                break;

            case ZERO_PHI:
                targets[column] = getBranchA(network.getBranch(num));
                break;

            case ZERO_RHO1:
                targets[column] = getRho1DistributionTarget(network, num, getData());
                break;

            default:
                throw new IllegalStateException("Unknown state variable type: "  + type);
        }

        for (EquationTerm term : terms) {
            if (term.isActive() && term.hasRhs()) {
                targets[column] -= term.rhs();
            }
        }
    }

=======
>>>>>>> eacf02d5
    public void update(double[] x) {
        for (EquationTerm<V, E> term : terms) {
            if (term.isActive()) {
                term.update(x);
            }
        }
    }

    @Override
    public double eval() {
        double value = 0;
        for (EquationTerm<V, E> term : terms) {
            if (term.isActive()) {
                value += term.eval();
                if (term.hasRhs()) {
                    value -= term.rhs();
                }
            }
        }
        return value;
    }

    @Override
    public int hashCode() {
        return num + type.hashCode();
    }

    @Override
    public boolean equals(Object obj) {
        if (obj == this) {
            return true;
        }
        if (obj instanceof Equation) {
            return compareTo((Equation) obj) == 0;
        }
        return false;
    }

    @Override
    public int compareTo(Equation<V, E> o) {
        if (o == this) {
            return 0;
        }
        int c = num - o.num;
        if (c == 0) {
            c = type.ordinal() - o.type.ordinal();
        }
        return c;
    }

    public void write(Writer writer) throws IOException {
        writer.write(type.getSymbol());
        writer.append(Integer.toString(num));
        writer.append(" = ");
        List<EquationTerm<V, E>> activeTerms = terms.stream().filter(EquationTerm::isActive).collect(Collectors.toList());
        for (Iterator<EquationTerm<V, E>> it = activeTerms.iterator(); it.hasNext();) {
            EquationTerm<V, E> term = it.next();
            term.write(writer);
            if (it.hasNext()) {
                writer.write(" + ");
            }
        }
    }

    @Override
    public String toString() {
        StringBuilder builder = new StringBuilder("Equation(num=").append(num)
                .append(", type=").append(type)
                .append(", column=").append(column).append(")");
        return builder.toString();
    }
}<|MERGE_RESOLUTION|>--- conflicted
+++ resolved
@@ -122,142 +122,6 @@
         return terms;
     }
 
-<<<<<<< HEAD
-    private static double getBusTargetV(LfBus bus) {
-        Objects.requireNonNull(bus);
-        return bus.getDiscreteVoltageControl().filter(dvc -> bus.isDiscreteVoltageControlled())
-            .map(DiscreteVoltageControl::getTargetValue)
-            .orElse(getVoltageControlledTargetValue(bus).orElse(Double.NaN));
-    }
-
-    private static Optional<Double> getVoltageControlledTargetValue(LfBus bus) {
-        return bus.getVoltageControl().filter(vc -> bus.isVoltageControlled()).map(vc -> {
-            if (vc.getControllerBuses().stream().noneMatch(LfBus::isVoltageControllerEnabled)) {
-                throw new IllegalStateException("None of the controller buses of bus '" + bus.getId() + "'has voltage control on");
-            }
-            return vc.getTargetValue();
-        });
-    }
-
-    private static double getBranchA(LfBranch branch) {
-        Objects.requireNonNull(branch);
-        PiModel piModel = branch.getPiModel();
-        return PiModel.A2 - piModel.getA1();
-    }
-
-    private static double getBranchTarget(LfBranch branch, DiscretePhaseControl.Unit unit) {
-        Objects.requireNonNull(branch);
-        Optional<DiscretePhaseControl> phaseControl = branch.getDiscretePhaseControl().filter(dpc -> branch.isPhaseControlled());
-        if (phaseControl.isEmpty()) {
-            throw new PowsyblException("Branch '" + branch.getId() + "' is not phase-controlled");
-        }
-        if (phaseControl.get().getUnit() != unit) {
-            throw new PowsyblException("Branch '" + branch.getId() + "' has not a target in " + unit);
-        }
-        return phaseControl.get().getTargetValue();
-    }
-
-    private static double getReactivePowerControlTarget(LfBranch branch) {
-        Objects.requireNonNull(branch);
-        Optional<ReactivePowerControl> control = branch.getReactivePowerControl();
-        if (control.isPresent()) {
-            return control.get().getTargetValue();
-        } else {
-            throw new PowsyblException("Branch '" + branch.getId() + "' has no target in for reactive remote control");
-        }
-    }
-
-    private static double getReactivePowerDistributionTarget(LfNetwork network, int num, DistributionData data) {
-        LfBus controllerBus = network.getBus(num);
-        LfBus firstControllerBus = network.getBus(data.getFirstControllerElementNum());
-        double c = data.getC();
-        return c * (controllerBus.getLoadTargetQ() - controllerBus.getGenerationTargetQ())
-                - firstControllerBus.getLoadTargetQ() - firstControllerBus.getGenerationTargetQ();
-    }
-
-    private static double getRho1DistributionTarget(LfNetwork network, int num, DistributionData data) {
-        LfBranch controllerBranch = network.getBranch(num);
-        LfBranch firstControllerBranch = network.getBranch(data.getFirstControllerElementNum());
-        // as a first and very simple ratio distribution strategy, we keep the gap between the 2 ratios constant
-        return controllerBranch.getPiModel().getR1() - firstControllerBranch.getPiModel().getR1();
-    }
-
-    private static double createBusWithSlopeTarget(LfBus bus, DistributionData data) {
-        double slope = data.getC();
-        return getBusTargetV(bus) - slope * (bus.getLoadTargetQ() - bus.getGenerationTargetQ());
-    }
-
-    void initTarget(LfNetwork network, double[] targets) {
-        switch (type) {
-            case BUS_P:
-                targets[column] = network.getBus(num).getTargetP();
-                break;
-
-            case BUS_Q:
-                targets[column] = network.getBus(num).getTargetQ();
-                break;
-
-            case BUS_V:
-                targets[column] = getBusTargetV(network.getBus(num));
-                break;
-
-            case BUS_V_SLOPE:
-                targets[column] = createBusWithSlopeTarget(network.getBus(num), getData());
-                break;
-
-            case BUS_PHI:
-                targets[column] = 0;
-                break;
-
-            case BRANCH_P:
-                targets[column] = getBranchTarget(network.getBranch(num), DiscretePhaseControl.Unit.MW);
-                break;
-
-            case BRANCH_I:
-                targets[column] = getBranchTarget(network.getBranch(num), DiscretePhaseControl.Unit.A);
-                break;
-
-            case BRANCH_Q:
-                targets[column] = getReactivePowerControlTarget(network.getBranch(num));
-                break;
-
-            case BRANCH_ALPHA1:
-                targets[column] = network.getBranch(num).getPiModel().getA1();
-                break;
-
-            case BRANCH_RHO1:
-                targets[column] = network.getBranch(num).getPiModel().getR1();
-                break;
-
-            case ZERO_Q:
-                targets[column] = getReactivePowerDistributionTarget(network, num, getData());
-                break;
-
-            case ZERO_V:
-                targets[column] = 0;
-                break;
-
-            case ZERO_PHI:
-                targets[column] = getBranchA(network.getBranch(num));
-                break;
-
-            case ZERO_RHO1:
-                targets[column] = getRho1DistributionTarget(network, num, getData());
-                break;
-
-            default:
-                throw new IllegalStateException("Unknown state variable type: "  + type);
-        }
-
-        for (EquationTerm term : terms) {
-            if (term.isActive() && term.hasRhs()) {
-                targets[column] -= term.rhs();
-            }
-        }
-    }
-
-=======
->>>>>>> eacf02d5
     public void update(double[] x) {
         for (EquationTerm<V, E> term : terms) {
             if (term.isActive()) {
