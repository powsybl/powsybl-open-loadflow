--- conflicted
+++ resolved
@@ -22,15 +22,11 @@
 
     private static final Logger LOGGER = LoggerFactory.getLogger(EquationSystemIndex.class);
 
-<<<<<<< HEAD
     private final EquationSystem<V, E> equationSystem;
 
-    private final Set<ScalarEquation<V, E>> equationsToSolve = new HashSet<>();
+    private final Set<ScalarEquation<V, E>> sortedSetEquationsToSolve = new TreeSet<>();
 
     private int columnCount = 0;
-=======
-    private final Set<Equation<V, E>> sortedSetEquationsToSolve = new TreeSet<>();
->>>>>>> af8e76b2
 
     // variable reference counting in equation terms
     private final Map<Variable<V>, MutableInt> sortedMapVariablesToFindRefCount = new TreeMap<>();
@@ -82,15 +78,8 @@
 
     private void update() {
         if (!equationsIndexValid) {
-<<<<<<< HEAD
-            sortedEquationsToSolve = equationsToSolve.stream().sorted().collect(Collectors.toList());
             columnCount = 0;
             for (ScalarEquation<V, E> equation : sortedEquationsToSolve) {
-=======
-            sortedEquationsToSolve = sortedSetEquationsToSolve.stream().toList();
-            int columnCount = 0;
-            for (Equation<V, E> equation : sortedEquationsToSolve) {
->>>>>>> af8e76b2
                 equation.setColumn(columnCount++);
             }
             int columnCountFromArrayEquations = 0;
@@ -105,13 +94,8 @@
         }
 
         if (!variablesIndexValid) {
-<<<<<<< HEAD
-            sortedVariablesToFind = variablesToFindRefCount.keySet().stream().sorted().collect(Collectors.toList());
+            sortedVariablesToFind = sortedMapVariablesToFindRefCount.keySet().stream().sorted().collect(Collectors.toList());
             rowCount = 0;
-=======
-            sortedVariablesToFind = sortedMapVariablesToFindRefCount.keySet().stream().toList();
-            int rowCount = 0;
->>>>>>> af8e76b2
             for (Variable<V> variable : sortedVariablesToFind) {
                 variable.setRow(rowCount++);
             }
@@ -122,17 +106,12 @@
 
     private void addTerm(ScalarEquationTerm<V, E> term) {
         notifyEquationTermChange(term);
-<<<<<<< HEAD
         addVariables(term.getVariables());
     }
 
     private void addVariables(List<Variable<V>> variables) {
         for (Variable<V> variable : variables) {
-            MutableInt variableRefCount = variablesToFindRefCount.get(variable);
-=======
-        for (Variable<V> variable : term.getVariables()) {
             MutableInt variableRefCount = sortedMapVariablesToFindRefCount.get(variable);
->>>>>>> af8e76b2
             if (variableRefCount == null) {
                 variableRefCount = new MutableInt(1);
                 sortedMapVariablesToFindRefCount.put(variable, variableRefCount);
@@ -144,13 +123,8 @@
         }
     }
 
-<<<<<<< HEAD
     private void addEquation(ScalarEquation<V, E> equation) {
-        equationsToSolve.add(equation);
-=======
-    private void addEquation(Equation<V, E> equation) {
-        sortedSetEquationsToSolve.add(equation);
->>>>>>> af8e76b2
+        sortedEquationsToSolve.add(equation);
         equationsIndexValid = false;
         for (ScalarEquationTerm<V, E> term : equation.getTerms()) {
             if (term.isActive()) {
@@ -162,17 +136,12 @@
 
     private void removeTerm(ScalarEquationTerm<V, E> term) {
         notifyEquationTermChange(term);
-<<<<<<< HEAD
         removeVariables(term.getVariables());
     }
 
     private void removeVariables(List<Variable<V>> variables) {
         for (Variable<V> variable : variables) {
-            MutableInt variableRefCount = variablesToFindRefCount.get(variable);
-=======
-        for (Variable<V> variable : term.getVariables()) {
             MutableInt variableRefCount = sortedMapVariablesToFindRefCount.get(variable);
->>>>>>> af8e76b2
             if (variableRefCount != null) {
                 variableRefCount.decrement();
                 if (variableRefCount.intValue() == 0) {
