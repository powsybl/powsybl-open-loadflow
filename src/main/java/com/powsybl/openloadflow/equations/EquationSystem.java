--- conflicted
+++ resolved
@@ -167,13 +167,9 @@
 
     private final List<EquationSystemListener<V, E>> listeners = new ArrayList<>();
 
-<<<<<<< HEAD
     private final VariableSet<V> variableSet = new VariableSet<>();
 
     private final StateVector stateVector = new StateVector();
-=======
-    private final VariableSet<V> variableSet;
->>>>>>> 003f0134
 
     public EquationSystem() {
         this(false);
@@ -193,13 +189,10 @@
         return variableSet;
     }
 
-<<<<<<< HEAD
     public StateVector getStateVector() {
         return stateVector;
     }
 
-=======
->>>>>>> 003f0134
     void addEquationTerm(EquationTerm<V, E> equationTerm) {
         if (indexTerms) {
             Objects.requireNonNull(equationTerm);
