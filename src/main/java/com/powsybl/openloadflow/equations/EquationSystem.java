/**
 * Copyright (c) 2019, RTE (http://www.rte-france.com)
 * This Source Code Form is subject to the terms of the Mozilla Public
 * License, v. 2.0. If a copy of the MPL was not distributed with this
 * file, You can obtain one at http://mozilla.org/MPL/2.0/.
 */
package com.powsybl.openloadflow.equations;

import com.powsybl.commons.PowsyblException;
import com.powsybl.openloadflow.network.ElementType;
import com.powsybl.openloadflow.network.LfElement;
import com.powsybl.openloadflow.network.LfNetwork;
import org.apache.commons.lang3.tuple.Pair;

import java.io.IOException;
import java.io.StringWriter;
import java.io.UncheckedIOException;
import java.io.Writer;
import java.util.*;
import java.util.stream.Collectors;

/**
 * @author Geoffroy Jamgotchian <geoffroy.jamgotchian at rte-france.com>
 */
public class EquationSystem<V extends Enum<V> & Quantity, E extends Enum<E> & Quantity> {

    private final Map<Pair<Integer, E>, Equation<V, E>> equations = new HashMap<>();

    private final Map<Pair<ElementType, Integer>, List<Equation<V, E>>> equationsByElement = new HashMap<>();

    private Map<Pair<ElementType, Integer>, List<EquationTerm<V, E>>> equationTermsByElement;

    private final List<EquationSystemListener<V, E>> listeners = new ArrayList<>();

    private final VariableSet<V> variableSet;

    private final StateVector stateVector = new StateVector();

    private final EquationSystemIndex<V, E> index;

    public EquationSystem() {
        this(new VariableSet<>());
    }

    public EquationSystem(VariableSet<V> variableSet) {
        this.variableSet = Objects.requireNonNull(variableSet);
        index = new EquationSystemIndex<>(this);
    }

    public VariableSet<V> getVariableSet() {
        return variableSet;
    }

    public Variable<V> getVariable(int elementNum, V type) {
        return variableSet.getVariable(elementNum, type);
    }

    public StateVector getStateVector() {
        return stateVector;
    }

    public EquationSystemIndex<V, E> getIndex() {
        return index;
    }

    public Collection<Equation<V, E>> getEquations() {
        return equations.values();
    }

    private void indexTerm(EquationTerm<V, E> equationTerm) {
<<<<<<< HEAD
        if (equationTerm.getElementType() != null && equationTerm.getElementNum() != -1) {
            Pair<ElementType, Integer> element = Pair.of(equationTerm.getElementType(), equationTerm.getElementNum());
            equationTermsByElement.computeIfAbsent(element, k -> new ArrayList<>())
                    .add(equationTerm);
        }
        for (EquationTerm<V, E> child : equationTerm.getChildren()) {
            indexTerm(child);
=======
        if (equationTermsByElement != null) {
            if (equationTerm.getElementType() != null && equationTerm.getElementNum() != -1) {
                Pair<ElementType, Integer> element = Pair.of(equationTerm.getElementType(), equationTerm.getElementNum());
                equationTermsByElement.computeIfAbsent(element, k -> new ArrayList<>())
                        .add(equationTerm);
            }
            for (EquationTerm<V, E> child : equationTerm.getChildren()) {
                indexTerm(child);
            }
        }
    }

    private void indexAllTerms() {
        if (equationTermsByElement == null) {
            equationTermsByElement = new HashMap<>();
            for (var equation : equations.values()) {
                for (var term : equation.getTerms()) {
                    indexTerm(term);
                }
            }
>>>>>>> b330dadd
        }
    }

    void addEquationTerm(EquationTerm<V, E> equationTerm) {
<<<<<<< HEAD
        Objects.requireNonNull(equationTerm);
        if (indexTerms) {
            indexTerm(equationTerm);
        }
=======
        indexTerm(equationTerm);
>>>>>>> b330dadd
        attach(equationTerm);
    }

    private void deindexTerm(EquationTerm<V, E> equationTerm) {
        if (equationTerm.getElementType() != null && equationTerm.getElementNum() != -1) {
            Pair<ElementType, Integer> element = Pair.of(equationTerm.getElementType(), equationTerm.getElementNum());
            equationTermsByElement.remove(element).remove(equationTerm);
        }
        for (EquationTerm<V, E> child : equationTerm.getChildren()) {
            deindexTerm(child);
        }
    }

    void removeEquationTerm(EquationTerm<V, E> equationTerm) {
        Objects.requireNonNull(equationTerm);
        if (indexTerms) {
            deindexTerm(equationTerm);
            equationTerm.setStateVector(null);
        }
    }

    public List<EquationTerm<V, E>> getEquationTerms(ElementType elementType, int elementNum) {
        Objects.requireNonNull(elementType);
        indexAllTerms();
        Pair<ElementType, Integer> element = Pair.of(elementType, elementNum);
        return equationTermsByElement.getOrDefault(element, Collections.emptyList());
    }

    public <T extends EquationTerm<V, E>> T getEquationTerm(ElementType elementType, int elementNum, Class<T> clazz) {
        return getEquationTerms(elementType, elementNum)
                .stream()
                .filter(term -> clazz.isAssignableFrom(term.getClass()))
                .map(clazz::cast)
                .findFirst()
                .orElseThrow(() -> new PowsyblException("Equation term not found"));
    }

    public Equation<V, E> createEquation(LfElement element, E type) {
        Objects.requireNonNull(element);
        Objects.requireNonNull(type);
        if (element.getType() != type.getElementType()) {
            throw new PowsyblException("Incorrect equation type: " + type);
        }
        Pair<Integer, E> p = Pair.of(element.getNum(), type);
        Equation<V, E> equation = equations.get(p);
        if (equation == null) {
            equation = addEquation(p)
                    .setActive(!element.isDisabled());
        }
        return equation;
    }

    public Equation<V, E> createEquation(int num, E type) {
        Pair<Integer, E> p = Pair.of(num, type);
        Equation<V, E> equation = equations.get(p);
        if (equation == null) {
            equation = addEquation(p);
        }
        return equation;
    }

    public Optional<Equation<V, E>> getEquation(int num, E type) {
        Pair<Integer, E> p = Pair.of(num, type);
        return Optional.ofNullable(equations.get(p));
    }

    public boolean hasEquation(int num, E type) {
        Pair<Integer, E> p = Pair.of(num, type);
        return equations.containsKey(p);
    }

    public Equation<V, E> removeEquation(int num, E type) {
        Pair<Integer, E> p = Pair.of(num, type);
        Equation<V, E> equation = equations.remove(p);
        if (equation != null) {
            Pair<ElementType, Integer> element = Pair.of(type.getElementType(), num);
            equationsByElement.remove(element);
            notifyEquationChange(equation, EquationEventType.EQUATION_REMOVED);
        }
        return equation;
    }

    private Equation<V, E> addEquation(Pair<Integer, E> p) {
        Equation<V, E> equation = new Equation<>(p.getLeft(), p.getRight(), EquationSystem.this);
        equations.put(p, equation);
        Pair<ElementType, Integer> element = Pair.of(p.getRight().getElementType(), p.getLeft());
        equationsByElement.computeIfAbsent(element, k -> new ArrayList<>())
                .add(equation);
        notifyEquationChange(equation, EquationEventType.EQUATION_CREATED);
        return equation;
    }

    public List<Equation<V, E>> getEquations(ElementType elementType, int elementNum) {
        Objects.requireNonNull(elementType);
        Pair<ElementType, Integer> element = Pair.of(elementType, elementNum);
        return equationsByElement.getOrDefault(element, Collections.emptyList());
    }

    public void attach(EquationTerm<V, E> term) {
        Objects.requireNonNull(term);
        term.setStateVector(stateVector);
    }

    public List<String> getRowNames(LfNetwork network) {
        return index.getSortedVariablesToFind().stream()
                .map(eq -> network.getBus(eq.getElementNum()).getId() + "/" + eq.getType())
                .collect(Collectors.toList());
    }

    public List<String> getColumnNames(LfNetwork network) {
        return index.getSortedEquationsToSolve().stream()
                .map(v -> network.getBus(v.getElementNum()).getId() + "/" + v.getType())
                .collect(Collectors.toList());
    }

    public void addListener(EquationSystemListener<V, E> listener) {
        Objects.requireNonNull(listener);
        listeners.add(listener);
    }

    public void removeListener(EquationSystemListener<V, E> listener) {
        listeners.remove(listener);
    }

    void notifyEquationChange(Equation<V, E> equation, EquationEventType eventType) {
        Objects.requireNonNull(equation);
        Objects.requireNonNull(eventType);
        listeners.forEach(listener -> listener.onEquationChange(equation, eventType));
    }

    void notifyEquationTermChange(EquationTerm<V, E> term, EquationTermEventType eventType) {
        Objects.requireNonNull(term);
        Objects.requireNonNull(eventType);
        listeners.forEach(listener -> listener.onEquationTermChange(term, eventType));
    }

    public void write(Writer writer, boolean writeInactiveEquations) {
        try {
            for (Equation<V, E> equation : equations.values().stream().sorted().collect(Collectors.toList())) {
                if (writeInactiveEquations || equation.isActive()) {
                    if (!equation.isActive()) {
                        writer.write("[ ");
                    }
                    equation.write(writer, writeInactiveEquations);
                    if (!equation.isActive()) {
                        writer.write(" ]");
                    }
                    writer.write(System.lineSeparator());
                }
            }
            writer.flush();
        } catch (IOException e) {
            throw new UncheckedIOException(e);
        }
    }

    public String writeToString(boolean writeInactiveEquations) {
        try (StringWriter writer = new StringWriter()) {
            write(writer, writeInactiveEquations);
            writer.flush();
            return writer.toString();
        } catch (IOException e) {
            throw new UncheckedIOException(e);
        }
    }

    public String writeToString() {
        return writeToString(false);
    }
}<|MERGE_RESOLUTION|>--- conflicted
+++ resolved
@@ -68,15 +68,6 @@
     }
 
     private void indexTerm(EquationTerm<V, E> equationTerm) {
-<<<<<<< HEAD
-        if (equationTerm.getElementType() != null && equationTerm.getElementNum() != -1) {
-            Pair<ElementType, Integer> element = Pair.of(equationTerm.getElementType(), equationTerm.getElementNum());
-            equationTermsByElement.computeIfAbsent(element, k -> new ArrayList<>())
-                    .add(equationTerm);
-        }
-        for (EquationTerm<V, E> child : equationTerm.getChildren()) {
-            indexTerm(child);
-=======
         if (equationTermsByElement != null) {
             if (equationTerm.getElementType() != null && equationTerm.getElementNum() != -1) {
                 Pair<ElementType, Integer> element = Pair.of(equationTerm.getElementType(), equationTerm.getElementNum());
@@ -97,38 +88,12 @@
                     indexTerm(term);
                 }
             }
->>>>>>> b330dadd
         }
     }
 
     void addEquationTerm(EquationTerm<V, E> equationTerm) {
-<<<<<<< HEAD
-        Objects.requireNonNull(equationTerm);
-        if (indexTerms) {
-            indexTerm(equationTerm);
-        }
-=======
         indexTerm(equationTerm);
->>>>>>> b330dadd
         attach(equationTerm);
-    }
-
-    private void deindexTerm(EquationTerm<V, E> equationTerm) {
-        if (equationTerm.getElementType() != null && equationTerm.getElementNum() != -1) {
-            Pair<ElementType, Integer> element = Pair.of(equationTerm.getElementType(), equationTerm.getElementNum());
-            equationTermsByElement.remove(element).remove(equationTerm);
-        }
-        for (EquationTerm<V, E> child : equationTerm.getChildren()) {
-            deindexTerm(child);
-        }
-    }
-
-    void removeEquationTerm(EquationTerm<V, E> equationTerm) {
-        Objects.requireNonNull(equationTerm);
-        if (indexTerms) {
-            deindexTerm(equationTerm);
-            equationTerm.setStateVector(null);
-        }
     }
 
     public List<EquationTerm<V, E>> getEquationTerms(ElementType elementType, int elementNum) {
