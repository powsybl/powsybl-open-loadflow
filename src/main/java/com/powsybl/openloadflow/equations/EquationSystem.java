/**
 * Copyright (c) 2019, RTE (http://www.rte-france.com)
 * This Source Code Form is subject to the terms of the Mozilla Public
 * License, v. 2.0. If a copy of the MPL was not distributed with this
 * file, You can obtain one at http://mozilla.org/MPL/2.0/.
 */
package com.powsybl.openloadflow.equations;

import com.powsybl.commons.PowsyblException;
import com.powsybl.openloadflow.network.ElementType;
import com.powsybl.openloadflow.network.LfNetwork;
import org.apache.commons.lang3.tuple.Pair;

import java.io.IOException;
import java.io.UncheckedIOException;
import java.io.Writer;
import java.util.*;
import java.util.stream.Collectors;

/**
 * @author Geoffroy Jamgotchian <geoffroy.jamgotchian at rte-france.com>
 */
public class EquationSystem {

    private final LfNetwork network;

    private final boolean indexTerms;

    private final Map<Pair<Integer, EquationType>, Equation> equations = new HashMap<>();

    private final Map<Pair<ElementType, Integer>, List<Equation>> equationsBySubject = new HashMap<>();

    private final Map<Pair<ElementType, Integer>, List<EquationTerm>> equationTermsBySubject = new HashMap<>();

    private class EquationCache implements EquationSystemListener {

        private final NavigableMap<Equation, NavigableMap<Variable, List<EquationTerm>>> sortedEquationsToSolve = new TreeMap<>();

        private final NavigableMap<Variable, Set<Equation>> sortedVariablesToFind = new TreeMap<>();

        private final Set<Equation> equationsToRemove = new HashSet<>();

        private final Set<Equation> equationsToAdd = new HashSet<>();

        private void update() {
            if (reIndex()) {
                int columnCount = 0;
                for (Equation equation : sortedEquationsToSolve.keySet()) {
                    equation.setColumn(columnCount++);
                }

                int rowCount = 0;
                for (Variable variable : sortedVariablesToFind.keySet()) {
                    variable.setRow(rowCount++);
                }
            }
        }

        private boolean reIndex() {
            if (equationsToAdd.isEmpty() && equationsToRemove.isEmpty()) {
                return false;
            }

            // index derivatives per variable then per equation

            // equations to remove
            for (Equation equation : equationsToRemove) {
                sortedEquationsToSolve.remove(equation);
                for (EquationTerm equationTerm : equation.getTerms()) {
                    for (Variable variable : equationTerm.getVariables()) {
                        Set<Equation> equationsUsingThisVariable = sortedVariablesToFind.get(variable);
                        if (equationsUsingThisVariable != null) {
                            equationsUsingThisVariable.remove(equation);
                            if (equationsUsingThisVariable.isEmpty()) {
                                sortedVariablesToFind.remove(variable);
                            }
                        }
                    }
                }
            }

            // equations to add
            for (Equation equation : equationsToAdd) {
                if (equation.isActive() && EquationUpdateType.DEFAULT == equation.getUpdateType()) {
                    for (EquationTerm equationTerm : equation.getTerms()) {
                        if (equationTerm.isActive()) {
                            for (Variable variable : equationTerm.getVariables()) {
<<<<<<< HEAD
                                if (variable.isActive()) {
                                    sortedEquationsToSolve.computeIfAbsent(equation, k -> new TreeMap<>())
                                            .computeIfAbsent(variable, k -> new ArrayList<>())
                                            .add(equationTerm);
                                    sortedVariablesToFind.computeIfAbsent(variable, k -> new TreeSet<>())
                                            .add(equation);
                                }
=======
                                equationTermsByVariable.computeIfAbsent(variable, k -> new ArrayList<>())
                                        .add(equationTerm);
                                variablesToFind.add(variable);
>>>>>>> 61e050b6
                            }
                        }
                    }
                }
            }

            equationsToRemove.clear();
            equationsToAdd.clear();

            return true;
        }

        @Override
        public void onEquationChange(Equation equation, EquationEventType eventType) {
            switch (eventType) {
                case EQUATION_REMOVED:
                case EQUATION_DEACTIVATED:
                    if (!sortedEquationsToSolve.isEmpty()) { // not need to remove if not already indexed
                        equationsToRemove.add(equation);
                    }
                    equationsToAdd.remove(equation);
                    break;

                case EQUATION_CREATED:
                case EQUATION_ACTIVATED:
                    // no need to remove first because activated event means it was not already activated
                    equationsToAdd.add(equation);
                    break;

                default:
                    throw new IllegalStateException("Event type not supported: " + eventType);
            }
        }

        @Override
        public void onEquationTermChange(EquationTerm term, EquationTermEventType eventType) {
            switch (eventType) {
                case EQUATION_TERM_ADDED:
                case EQUATION_TERM_ACTIVATED:
                case EQUATION_TERM_DEACTIVATED:
                    if (!sortedEquationsToSolve.isEmpty()) { // not need to remove if not already indexed
                        equationsToRemove.add(term.getEquation());
                    }
                    equationsToAdd.add(term.getEquation());
                    break;

                default:
                    throw new IllegalStateException("Event type not supported: " + eventType);
            }
        }

        @Override
        public void onStateUpdate(double[] x) {
            // nothing to do
        }

        private NavigableMap<Equation, NavigableMap<Variable, List<EquationTerm>>> getSortedEquationsToSolve() {
            update();
            return sortedEquationsToSolve;
        }

        private NavigableSet<Variable> getSortedVariablesToFind() {
            update();
            return sortedVariablesToFind.navigableKeySet();
        }
    }

    private final EquationCache equationCache = new EquationCache();

    private final List<EquationSystemListener> listeners = new ArrayList<>();

    public enum EquationUpdateType {
        DEFAULT,
        AFTER_NR
    }

    public EquationSystem(LfNetwork network) {
        this(network, false);
    }

    public EquationSystem(LfNetwork network, boolean indexTerms) {
        this.network = Objects.requireNonNull(network);
        this.indexTerms = indexTerms;
        addListener(equationCache);
    }

    LfNetwork getNetwork() {
        return network;
    }

    void addEquationTerm(EquationTerm equationTerm) {
        if (indexTerms) {
            Objects.requireNonNull(equationTerm);
            Pair<ElementType, Integer> subject = Pair.of(equationTerm.getElementType(), equationTerm.getElementNum());
            equationTermsBySubject.computeIfAbsent(subject, k -> new ArrayList<>())
                    .add(equationTerm);
        }
    }

    public List<EquationTerm> getEquationTerms(ElementType elementType, int elementNum) {
        if (!indexTerms) {
            throw new PowsyblException("Equations terms have not been indexed");
        }
        Objects.requireNonNull(elementType);
        Pair<ElementType, Integer> subject = Pair.of(elementType, elementNum);
        return equationTermsBySubject.getOrDefault(subject, Collections.emptyList());
    }

    public <T extends EquationTerm> T getEquationTerm(ElementType elementType, int elementNum, Class<T> clazz) {
        return getEquationTerms(elementType, elementNum)
                .stream()
                .filter(term -> clazz.isAssignableFrom(term.getClass()))
                .map(clazz::cast)
                .findFirst()
                .orElseThrow(() -> new PowsyblException("Equation term not found"));
    }

    public Equation createEquation(int num, EquationType type) {
        Pair<Integer, EquationType> p = Pair.of(num, type);
        Equation equation = equations.get(p);
        if (equation == null) {
            equation = addEquation(p);
        }
        return equation;
    }

    public Optional<Equation> getEquation(int num, EquationType type) {
        Pair<Integer, EquationType> p = Pair.of(num, type);
        return Optional.ofNullable(equations.get(p));
    }

    public boolean hasEquation(int num, EquationType type) {
        Pair<Integer, EquationType> p = Pair.of(num, type);
        return equations.containsKey(p);
    }

    public Equation removeEquation(int num, EquationType type) {
        Pair<Integer, EquationType> p = Pair.of(num, type);
        Equation equation = equations.remove(p);
        if (equation != null) {
            Pair<ElementType, Integer> subject = Pair.of(type.getElementType(), num);
            equationsBySubject.remove(subject);
            notifyEquationChange(equation, EquationEventType.EQUATION_REMOVED);
        }
        return equation;
    }

    private Equation addEquation(Pair<Integer, EquationType> p) {
        Equation equation = new Equation(p.getLeft(), p.getRight(), EquationSystem.this);
        equations.put(p, equation);
        Pair<ElementType, Integer> subject = Pair.of(p.getRight().getElementType(), p.getLeft());
        equationsBySubject.computeIfAbsent(subject, k -> new ArrayList<>())
                .add(equation);
        notifyEquationChange(equation, EquationEventType.EQUATION_CREATED);
        return equation;
    }

    public List<Equation> getEquations(ElementType elementType, int elementNum) {
        Objects.requireNonNull(elementType);
        Pair<ElementType, Integer> subject = Pair.of(elementType, elementNum);
        return equationsBySubject.getOrDefault(subject, Collections.emptyList());
    }

    public SortedSet<Variable> getSortedVariablesToFind() {
        return equationCache.getSortedVariablesToFind();
    }

    public NavigableMap<Equation, NavigableMap<Variable, List<EquationTerm>>> getSortedEquationsToSolve() {
        return equationCache.getSortedEquationsToSolve();
    }

    public List<String> getRowNames() {
        return getSortedVariablesToFind().stream()
                .map(eq -> network.getBus(eq.getNum()).getId() + "/" + eq.getType())
                .collect(Collectors.toList());
    }

    public List<String> getColumnNames() {
        return getSortedEquationsToSolve().navigableKeySet().stream()
                .map(v -> network.getBus(v.getNum()).getId() + "/" + v.getType())
                .collect(Collectors.toList());
    }

    public double[] createStateVector(VoltageInitializer initializer) {
        double[] x = new double[getSortedVariablesToFind().size()];
        for (Variable v : getSortedVariablesToFind()) {
            v.initState(initializer, network, x);
        }
        return x;
    }

    public double[] createTargetVector() {
        double[] targets = new double[equationCache.getSortedEquationsToSolve().size()];
        for (Equation equation : equationCache.getSortedEquationsToSolve().keySet()) {
            equation.initTarget(network, targets);
        }
        return targets;
    }

    public double[] createEquationVector() {
        double[] fx = new double[equationCache.getSortedEquationsToSolve().size()];
        updateEquationVector(fx);
        return fx;
    }

    public void updateEquationVector(double[] fx) {
        if (fx.length != equationCache.getSortedEquationsToSolve().size()) {
            throw new IllegalArgumentException("Bad equation vector length: " + fx.length);
        }
        Arrays.fill(fx, 0);
        for (Equation equation : equationCache.getSortedEquationsToSolve().keySet()) {
            fx[equation.getColumn()] = equation.eval();
        }
    }

    public void updateEquations(double[] x) {
        updateEquations(x, EquationUpdateType.DEFAULT);
    }

    public void updateEquations(double[] x, EquationUpdateType updateType) {
        Objects.requireNonNull(x);
        Objects.requireNonNull(updateType);
        for (Equation equation : equations.values()) {
            if (updateType == equation.getUpdateType()) {
                equation.update(x);
            }
        }
        listeners.forEach(listener -> listener.onStateUpdate(x));
    }

    public void updateNetwork(double[] x) {
        // update state variable
        for (Variable v : getSortedVariablesToFind()) {
            v.updateState(network, x);
        }
    }

    public void addListener(EquationSystemListener listener) {
        Objects.requireNonNull(listener);
        listeners.add(listener);
    }

    public void removeListener(EquationSystemListener listener) {
        listeners.remove(listener);
    }

    void notifyEquationChange(Equation equation, EquationEventType eventType) {
        Objects.requireNonNull(equation);
        Objects.requireNonNull(eventType);
        listeners.forEach(listener -> listener.onEquationChange(equation, eventType));
    }

    void notifyEquationTermChange(EquationTerm term, EquationTermEventType eventType) {
        Objects.requireNonNull(term);
        Objects.requireNonNull(eventType);
        listeners.forEach(listener -> listener.onEquationTermChange(term, eventType));
    }

    public void write(Writer writer) {
        try {
            for (Equation equation : getSortedEquationsToSolve().navigableKeySet()) {
                if (equation.isActive()) {
                    equation.write(writer);
                    writer.write(System.lineSeparator());
                }
            }
            writer.flush();
        } catch (IOException e) {
            throw new UncheckedIOException(e);
        }
    }

    public List<Pair<Equation, Double>> findLargestMismatches(double[] mismatch, int count) {
        return getSortedEquationsToSolve().keySet().stream()
                .map(equation -> Pair.of(equation, mismatch[equation.getColumn()]))
                .filter(e -> Math.abs(e.getValue()) > Math.pow(10, -7))
                .sorted(Comparator.comparingDouble((Map.Entry<Equation, Double> e) -> Math.abs(e.getValue())).reversed())
                .limit(count)
                .collect(Collectors.toList());
    }
}<|MERGE_RESOLUTION|>--- conflicted
+++ resolved
@@ -85,19 +85,11 @@
                     for (EquationTerm equationTerm : equation.getTerms()) {
                         if (equationTerm.isActive()) {
                             for (Variable variable : equationTerm.getVariables()) {
-<<<<<<< HEAD
-                                if (variable.isActive()) {
-                                    sortedEquationsToSolve.computeIfAbsent(equation, k -> new TreeMap<>())
-                                            .computeIfAbsent(variable, k -> new ArrayList<>())
-                                            .add(equationTerm);
-                                    sortedVariablesToFind.computeIfAbsent(variable, k -> new TreeSet<>())
-                                            .add(equation);
-                                }
-=======
-                                equationTermsByVariable.computeIfAbsent(variable, k -> new ArrayList<>())
+                                sortedEquationsToSolve.computeIfAbsent(equation, k -> new TreeMap<>())
+                                        .computeIfAbsent(variable, k -> new ArrayList<>())
                                         .add(equationTerm);
-                                variablesToFind.add(variable);
->>>>>>> 61e050b6
+                                sortedVariablesToFind.computeIfAbsent(variable, k -> new TreeSet<>())
+                                        .add(equation);
                             }
                         }
                     }
