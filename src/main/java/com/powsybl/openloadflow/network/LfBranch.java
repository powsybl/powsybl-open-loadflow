/**
 * Copyright (c) 2019, RTE (http://www.rte-france.com)
 * This Source Code Form is subject to the terms of the Mozilla Public
 * License, v. 2.0. If a copy of the MPL was not distributed with this
 * file, You can obtain one at http://mozilla.org/MPL/2.0/.
 */
package com.powsybl.openloadflow.network;

import com.powsybl.openloadflow.util.Evaluable;

/**
 * @author Geoffroy Jamgotchian <geoffroy.jamgotchian at rte-france.com>
 */
public interface LfBranch {

    String getId();

    int getNum();

    void setNum(int num);

    LfBus getBus1();

    LfBus getBus2();

    void setP1(Evaluable p1);

    void setP2(Evaluable p2);

    void setQ1(Evaluable q1);

    void setQ2(Evaluable q2);

    PiModel getPiModel();

    double getI1();

    double getI2();

    double getPermanentLimit1();

    double getPermanentLimit2();

<<<<<<< HEAD
    PhaseControl getPhaseControl();

    VoltageControl getVoltageControl();
=======
    DiscretePhaseControl getDiscretePhaseControl();
>>>>>>> 016ac2d0

    void updateState();

    boolean isPhaseController();

<<<<<<< HEAD
    boolean isPhaseControlled(PhaseControl.ControlledSide controlledSide);

    boolean isPhaseControlled();

    void setPhaseControl(PhaseControl phaseControl);

    boolean isVoltageController();

    void setVoltageControl(VoltageControl voltageControl);
=======
    boolean isPhaseControlled(DiscretePhaseControl.ControlledSide controlledSide);

    boolean isPhaseControlled();

    void setDiscretePhaseControl(DiscretePhaseControl discretePhaseControl);
>>>>>>> 016ac2d0
}<|MERGE_RESOLUTION|>--- conflicted
+++ resolved
@@ -41,33 +41,21 @@
 
     double getPermanentLimit2();
 
-<<<<<<< HEAD
-    PhaseControl getPhaseControl();
-
-    VoltageControl getVoltageControl();
-=======
     DiscretePhaseControl getDiscretePhaseControl();
->>>>>>> 016ac2d0
 
     void updateState();
 
     boolean isPhaseController();
 
-<<<<<<< HEAD
-    boolean isPhaseControlled(PhaseControl.ControlledSide controlledSide);
-
-    boolean isPhaseControlled();
-
-    void setPhaseControl(PhaseControl phaseControl);
-
-    boolean isVoltageController();
-
-    void setVoltageControl(VoltageControl voltageControl);
-=======
     boolean isPhaseControlled(DiscretePhaseControl.ControlledSide controlledSide);
 
     boolean isPhaseControlled();
 
     void setDiscretePhaseControl(DiscretePhaseControl discretePhaseControl);
->>>>>>> 016ac2d0
+
+    VoltageControl getVoltageControl();
+
+    boolean isVoltageController();
+
+    void setVoltageControl(VoltageControl voltageControl);
 }