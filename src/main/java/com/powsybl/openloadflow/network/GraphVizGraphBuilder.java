/**
 * Copyright (c) 2023, RTE (http://www.rte-france.com)
 * This Source Code Form is subject to the terms of the Mozilla Public
 * License, v. 2.0. If a copy of the MPL was not distributed with this
 * file, You can obtain one at http://mozilla.org/MPL/2.0/.
 */
package com.powsybl.openloadflow.network;

import com.powsybl.openloadflow.util.PerUnit;
import org.anarres.graphviz.builder.*;

import java.util.Locale;
import java.util.Objects;

/**
 * @author Geoffroy Jamgotchian <geoffroy.jamgotchian at rte-france.com>
 */
public class GraphVizGraphBuilder {

    private final LfNetwork network;

    public GraphVizGraphBuilder(LfNetwork network) {
        this.network = Objects.requireNonNull(network);
    }

    private static String getNodeLabel(LfBus bus) {
        StringBuilder builder = new StringBuilder(Integer.toString(bus.getNum()))
                .append("\n")
                .append(bus.getId());
        if (bus.getGenerationTargetP() != 0 || bus.getGenerationTargetQ() != 0) {
            builder.append("\ngen=")
                    .append(String.format(Locale.US, "%.1f", bus.getGenerationTargetP() * PerUnit.SB)).append(" MW ")
                    .append(String.format(Locale.US, "%.1f", bus.getGenerationTargetQ() * PerUnit.SB)).append(" MVar");
        }
        if (bus.getLoadTargetP() != 0 || bus.getLoadTargetQ() != 0) {
            builder.append("\nload=")
                    .append(String.format(Locale.US, "%.1f", bus.getLoadTargetP() * PerUnit.SB)).append(" MW ")
                    .append(String.format(Locale.US, "%.1f", bus.getLoadTargetQ() * PerUnit.SB)).append(" MVar");
        }
        return builder.toString();
    }

    private static String getEdgeLabel(LfBranch branch) {
        StringBuilder builder = new StringBuilder(branch.getId());
        PiModel piModel = branch.getPiModel();
        if (piModel.getR1() != 1) {
            builder.append("\nr1=").append(String.format(Locale.US, "%.3f", piModel.getR1()));
        }
        if (piModel.getA1() != 0) {
            builder.append("\na1=").append(String.format(Locale.US, "%.3f", piModel.getA1()));
        }
        return builder.toString();
    }

<<<<<<< HEAD
    private static String getNodeColor(LfBus bus) {
        return bus.isVoltageControlled() ? "yellow" : "";
    }

=======
>>>>>>> 2c557b71
    private static String getEdgeColor(LfBranch branch, boolean dc) {
        if (branch.isZeroImpedance(dc)) {
            return branch.isSpanningTreeEdge(dc) ? "red" : "orange";
        }
        return "black";
    }

    public GraphVizGraph build(boolean dc) {
        GraphVizGraph graph = new GraphVizGraph().label(network.getId());
        GraphVizScope scope = new GraphVizScope.Impl();
        for (LfBus bus : network.getBuses()) {
            graph.node(scope, bus.getNum())
                    .label(getNodeLabel(bus))
                    .attr(GraphVizAttribute.shape, "box")
                    .attr(GraphVizAttribute.style, "filled,rounded")
                    .attr(GraphVizAttribute.fontsize, "10")
                    .attr(GraphVizAttribute.fillcolor, "grey");
        }
        // draw voltage controller -> controlled links
        for (LfBus bus : network.getBuses()) {
            if (bus.isVoltageControlled()) {
                VoltageControl vc = bus.getVoltageControl().orElseThrow();
                for (LfBus controllerBus : vc.getControllerBuses()) {
                    GraphVizEdge edge = graph.edge(scope, controllerBus.getNum(), bus.getNum(), controllerBus);
                    edge.attr(GraphVizAttribute.color, "lightgray")
                            .attr(GraphVizAttribute.style, "dotted");
                }
            }
        }
        for (LfBranch branch : network.getBranches()) {
            LfBus bus1 = branch.getBus1();
            LfBus bus2 = branch.getBus2();
            if (bus1 != null && bus2 != null) {
                GraphVizEdge edge = graph.edge(scope, bus1.getNum(), bus2.getNum(), branch.getNum());
                edge.label().append(getEdgeLabel(branch));
                edge.attr(GraphVizAttribute.color, getEdgeColor(branch, dc))
                        .attr(GraphVizAttribute.style, branch.isDisabled() ? "dashed" : "")
                        .attr(GraphVizAttribute.dir, "none");
            }
        }
        return graph;
    }
}<|MERGE_RESOLUTION|>--- conflicted
+++ resolved
@@ -52,13 +52,6 @@
         return builder.toString();
     }
 
-<<<<<<< HEAD
-    private static String getNodeColor(LfBus bus) {
-        return bus.isVoltageControlled() ? "yellow" : "";
-    }
-
-=======
->>>>>>> 2c557b71
     private static String getEdgeColor(LfBranch branch, boolean dc) {
         if (branch.isZeroImpedance(dc)) {
             return branch.isSpanningTreeEdge(dc) ? "red" : "orange";
