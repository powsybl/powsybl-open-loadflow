--- conflicted
+++ resolved
@@ -6,15 +6,9 @@
  */
 package com.powsybl.openloadflow.network;
 
-<<<<<<< HEAD
-import java.util.ArrayList;
-import java.util.Arrays;
-import java.util.List;
-=======
 import com.powsybl.iidm.network.TwoSides;
 
->>>>>>> afa0f5ae
-import java.util.Objects;
+import java.util.*;
 
 /**
  * @author Bertrand Rix {@literal <bertrand.rix at artelys.com>}
@@ -22,17 +16,10 @@
 public class ReactivePowerControl extends Control {
 
     private final LfBranch controlledBranch;
-<<<<<<< HEAD
-    private final ControlledSide controlledSide;
+    private final TwoSides controlledSide;
     private final List<LfBus> controllerBuses = new ArrayList<>();
 
-    public ReactivePowerControl(LfBranch controlledBranch, ControlledSide controlledSide, double targetValue) {
-=======
-    private final TwoSides controlledSide;
-    private final LfBus controllerBus;
-
-    public ReactivePowerControl(LfBranch controlledBranch, TwoSides controlledSide, LfBus controllerBus, double targetValue) {
->>>>>>> afa0f5ae
+    public ReactivePowerControl(LfBranch controlledBranch, TwoSides controlledSide, double targetValue) {
         super(targetValue);
         this.controlledBranch = Objects.requireNonNull(controlledBranch);
         this.controlledSide = Objects.requireNonNull(controlledSide);
