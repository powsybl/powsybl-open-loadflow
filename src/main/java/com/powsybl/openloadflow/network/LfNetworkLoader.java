--- conflicted
+++ resolved
@@ -14,9 +14,5 @@
  */
 public interface LfNetworkLoader {
 
-<<<<<<< HEAD
-    Optional<List<LfNetwork>> load(Object network, LfNetworkLoadingParameters parameters);
-=======
     Optional<List<LfNetwork>> load(Object network, LfNetworkParameters parameters);
->>>>>>> 0913f8bf
 }