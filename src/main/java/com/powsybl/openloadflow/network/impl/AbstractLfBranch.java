/**
 * Copyright (c) 2019, RTE (http://www.rte-france.com)
 * This Source Code Form is subject to the terms of the Mozilla Public
 * License, v. 2.0. If a copy of the MPL was not distributed with this
 * file, You can obtain one at http://mozilla.org/MPL/2.0/.
 */
package com.powsybl.openloadflow.network.impl;

import com.powsybl.iidm.network.*;
import com.powsybl.openloadflow.network.*;
import com.powsybl.openloadflow.util.Evaluable;
import com.powsybl.openloadflow.util.PerUnit;
import net.jafama.FastMath;
import org.slf4j.Logger;
import org.slf4j.LoggerFactory;

import java.util.*;

/**
 * @author Geoffroy Jamgotchian <geoffroy.jamgotchian at rte-france.com>
 */
public abstract class AbstractLfBranch extends AbstractElement implements LfBranch {

    private static final Logger LOGGER = LoggerFactory.getLogger(AbstractLfBranch.class);

    private final LfBus bus1;

    private final LfBus bus2;

    private final Map<LimitType, List<LfLimit>> limits1 = new EnumMap<>(LimitType.class);

    private final Map<LimitType, List<LfLimit>> limits2 = new EnumMap<>(LimitType.class);

    protected final PiModel piModel;

    protected TransformerPhaseControl phaseControl;

    protected boolean phaseControlEnabled = false;

    protected TransformerVoltageControl voltageControl;

    protected boolean voltageControlEnabled = false;

    protected boolean dcSpanningTreeEdge = false;

    protected boolean acSpanningTreeEdge = false;

    protected Evaluable a1;

    private ReactivePowerControl reactivePowerControl;

    protected boolean dcZeroImpedance = false;

    protected boolean acZeroImpedance = false;

    protected final NominalVoltageMapping nominalVoltageMapping;

    protected AbstractLfBranch(LfNetwork network, LfBus bus1, LfBus bus2, PiModel piModel, LfNetworkParameters parameters,
                               NominalVoltageMapping nominalVoltageMapping) {
        super(network);
        this.bus1 = bus1;
        this.bus2 = bus2;
        this.piModel = Objects.requireNonNull(piModel);
        this.piModel.setBranch(this);
        if (!parameters.isMinImpedance()) {
            dcZeroImpedance = isZeroImpedanceBranch(piModel, true, parameters.getLowImpedanceThreshold());
            acZeroImpedance = isZeroImpedanceBranch(piModel, false, parameters.getLowImpedanceThreshold());
        }
        this.nominalVoltageMapping = Objects.requireNonNull(nominalVoltageMapping);
    }

    protected static List<LfLimit> createSortedLimitsList(LoadingLimits loadingLimits, LfBus bus) {
        LinkedList<LfLimit> sortedLimits = new LinkedList<>();
        if (loadingLimits != null) {
            double toPerUnit = getScaleForLimitType(loadingLimits.getLimitType(), bus);

            for (LoadingLimits.TemporaryLimit temporaryLimit : loadingLimits.getTemporaryLimits()) {
                if (temporaryLimit.getAcceptableDuration() != 0) {
                    // it is not useful to add a limit with acceptable duration equal to zero as the only value plausible
                    // for this limit is infinity.
                    // https://javadoc.io/doc/com.powsybl/powsybl-core/latest/com/powsybl/iidm/network/CurrentLimits.html
                    double valuePerUnit = temporaryLimit.getValue() * toPerUnit;
                    sortedLimits.addFirst(LfLimit.createTemporaryLimit(temporaryLimit.getName(), temporaryLimit.getAcceptableDuration(), valuePerUnit));
                }
            }
            sortedLimits.addLast(LfLimit.createPermanentLimit(loadingLimits.getPermanentLimit() * toPerUnit));
        }
        if (sortedLimits.size() > 1) {
            // we only make that fix if there is more than a permanent limit attached to the branch.
            for (int i = sortedLimits.size() - 1; i > 0; i--) {
                // From the permanent limit to the most serious temporary limit.
                sortedLimits.get(i).setAcceptableDuration(sortedLimits.get(i - 1).getAcceptableDuration());
            }
            sortedLimits.getFirst().setAcceptableDuration(0);
        }
        return sortedLimits;
    }

    @Override
    public ElementType getType() {
        return ElementType.BRANCH;
    }

    @Override
    public LfBus getBus1() {
        return bus1;
    }

    @Override
    public LfBus getBus2() {
        return bus2;
    }

    public List<LfLimit> getLimits1(LimitType type, LoadingLimits loadingLimits) {
        return limits1.computeIfAbsent(type, v -> createSortedLimitsList(loadingLimits, bus1));
    }

    public List<LfLimit> getLimits2(LimitType type, LoadingLimits loadingLimits) {
        return limits2.computeIfAbsent(type, v -> createSortedLimitsList(loadingLimits, bus2));
    }

    @Override
    public PiModel getPiModel() {
        return piModel;
    }

    @Override
    public Optional<TransformerPhaseControl> getPhaseControl() {
        return Optional.ofNullable(phaseControl);
    }

    @Override
    public void setPhaseControl(TransformerPhaseControl phaseControl) {
        this.phaseControl = phaseControl;
    }

    @Override
    public boolean isPhaseController() {
        return phaseControl != null && phaseControl.getControllerBranch() == this;
    }

    @Override
    public boolean isPhaseControlled() {
        return phaseControl != null && phaseControl.getControlledBranch() == this;
    }

    @Override
    public boolean isPhaseControlEnabled() {
        return phaseControlEnabled;
    }

    @Override
    public void setPhaseControlEnabled(boolean phaseControlEnabled) {
        if (this.phaseControlEnabled != phaseControlEnabled) {
            this.phaseControlEnabled = phaseControlEnabled;
            for (LfNetworkListener listener : network.getListeners()) {
                listener.onTransformerPhaseControlChange(this, phaseControlEnabled);
            }
        }
    }

    protected void updateTapPosition(PhaseTapChanger ptc) {
        int tapPosition = Transformers.findTapPosition(ptc, Math.toDegrees(getPiModel().getA1()));
        ptc.setTapPosition(tapPosition);
    }

    protected void updateTapPosition(RatioTapChanger rtc, double ptcRho, double rho) {
        int tapPosition = Transformers.findTapPosition(rtc, ptcRho, rho);
        rtc.setTapPosition(tapPosition);
    }

<<<<<<< HEAD
    protected void checkTargetDeadband(double p) {
        double distance = Math.abs(p - discretePhaseControl.getTargetValue()); // in per unit system
        if (distance > discretePhaseControl.getTargetDeadband() / 2) {
            LOGGER.warn("The active power on side {} of branch {} ({} MW) is out of the target value ({} MW) +/- deadband/2 ({} MW)",
                    discretePhaseControl.getControlledSide(), getId(), Math.abs(p) * PerUnit.SB,
                    discretePhaseControl.getTargetValue() * PerUnit.SB, discretePhaseControl.getTargetDeadband() / 2 * PerUnit.SB);
        }
    }

    protected void checkTargetDeadband(RatioTapChanger rtc) {
        if (rtc.getTargetDeadband() != 0) {
            double nominalV = nominalVoltageMapping.get(rtc.getRegulationTerminal());
            double v = voltageControl.getControlled().getV();
            double distance = Math.abs(v - voltageControl.getTargetValue()); // in per unit system
            if (distance > rtc.getTargetDeadband() / 2) {
                LOGGER.warn("The voltage on bus {} ({} kV) is out of the target value ({} kV) +/- deadband/2 ({} kV)",
                        voltageControl.getControlled().getId(), v * nominalV, rtc.getTargetV(), rtc.getTargetDeadband() / 2);
            }
        }
    }

=======
>>>>>>> 84d98584
    protected static double getScaleForLimitType(LimitType type, LfBus bus) {
        switch (type) {
            case ACTIVE_POWER:
            case APPARENT_POWER:
                return 1.0 / PerUnit.SB;
            case CURRENT:
                return 1.0 / PerUnit.ib(bus.getNominalV());
            case VOLTAGE:
            default:
                throw new UnsupportedOperationException(String.format("Getting scale for limit type %s is not supported.", type));
        }
    }

    @Override
    public Optional<TransformerVoltageControl> getVoltageControl() {
        return Optional.ofNullable(voltageControl);
    }

    @Override
    public boolean isVoltageController() {
        return voltageControl != null;
    }

    @Override
    public void setVoltageControl(TransformerVoltageControl transformerVoltageControl) {
        this.voltageControl = transformerVoltageControl;
    }

    @Override
    public boolean isVoltageControlEnabled() {
        return voltageControlEnabled;
    }

    public void setVoltageControlEnabled(boolean voltageControlEnabled) {
        if (this.voltageControlEnabled != voltageControlEnabled) {
            this.voltageControlEnabled = voltageControlEnabled;
            for (LfNetworkListener listener : network.getListeners()) {
                listener.onTransformerVoltageControlChange(this, voltageControlEnabled);
            }
        }
    }

    public double computeApparentPower1() {
        double p = getP1().eval();
        double q = getQ1().eval();
        return FastMath.sqrt(p * p + q * q);
    }

    @Override
    public double computeApparentPower2() {
        double p = getP2().eval();
        double q = getQ2().eval();
        return FastMath.sqrt(p * p + q * q);
    }

    @Override
    public boolean isZeroImpedance(boolean dc) {
        return dc ? dcZeroImpedance : acZeroImpedance;
    }

    @Override
    public void setSpanningTreeEdge(boolean dc, boolean spanningTreeEdge) {
        if (dc) {
            dcSpanningTreeEdge = spanningTreeEdge;
        } else {
            acSpanningTreeEdge = spanningTreeEdge;
        }
    }

    @Override
    public boolean isSpanningTreeEdge(boolean dc) {
        network.updateZeroImpedanceCache(dc);
        return dc ? dcSpanningTreeEdge : acSpanningTreeEdge;
    }

    @Override
    public Evaluable getA1() {
        return a1;
    }

    @Override
    public void setA1(Evaluable a1) {
        this.a1 = a1;
    }

    public Optional<ReactivePowerControl> getReactivePowerControl() {
        return Optional.ofNullable(reactivePowerControl);
    }

    @Override
    public void setReactivePowerControl(ReactivePowerControl pReactivePowerControl) {
        this.reactivePowerControl = Objects.requireNonNull(pReactivePowerControl);
    }

    @Override
    public boolean isConnectedAtBothSides() {
        return bus1 != null && bus2 != null;
    }

    @Override
    public void setMinZ(double lowImpedanceThreshold) {
        if (piModel.setMinZ(lowImpedanceThreshold, false)) {
            LOGGER.trace("Branch {} has a low impedance in AC, set to min {}", getId(), lowImpedanceThreshold);
            acZeroImpedance = false;
        }
        if (piModel.setMinZ(lowImpedanceThreshold, true)) {
            LOGGER.trace("Branch {} has a low impedance in DC, set to min {}", getId(), lowImpedanceThreshold);
            dcZeroImpedance = false;
        }
    }

    private static boolean isZeroImpedanceBranch(PiModel piModel, boolean dc, double lowImpedanceThreshold) {
        if (dc) {
            return FastMath.abs(piModel.getX()) < lowImpedanceThreshold;
        } else {
            return piModel.getZ() < lowImpedanceThreshold;
        }
    }
}<|MERGE_RESOLUTION|>--- conflicted
+++ resolved
@@ -169,30 +169,6 @@
         rtc.setTapPosition(tapPosition);
     }
 
-<<<<<<< HEAD
-    protected void checkTargetDeadband(double p) {
-        double distance = Math.abs(p - discretePhaseControl.getTargetValue()); // in per unit system
-        if (distance > discretePhaseControl.getTargetDeadband() / 2) {
-            LOGGER.warn("The active power on side {} of branch {} ({} MW) is out of the target value ({} MW) +/- deadband/2 ({} MW)",
-                    discretePhaseControl.getControlledSide(), getId(), Math.abs(p) * PerUnit.SB,
-                    discretePhaseControl.getTargetValue() * PerUnit.SB, discretePhaseControl.getTargetDeadband() / 2 * PerUnit.SB);
-        }
-    }
-
-    protected void checkTargetDeadband(RatioTapChanger rtc) {
-        if (rtc.getTargetDeadband() != 0) {
-            double nominalV = nominalVoltageMapping.get(rtc.getRegulationTerminal());
-            double v = voltageControl.getControlled().getV();
-            double distance = Math.abs(v - voltageControl.getTargetValue()); // in per unit system
-            if (distance > rtc.getTargetDeadband() / 2) {
-                LOGGER.warn("The voltage on bus {} ({} kV) is out of the target value ({} kV) +/- deadband/2 ({} kV)",
-                        voltageControl.getControlled().getId(), v * nominalV, rtc.getTargetV(), rtc.getTargetDeadband() / 2);
-            }
-        }
-    }
-
-=======
->>>>>>> 84d98584
     protected static double getScaleForLimitType(LimitType type, LfBus bus) {
         switch (type) {
             case ACTIVE_POWER:
