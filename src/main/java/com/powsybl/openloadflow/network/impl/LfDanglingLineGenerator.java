/**
 * Copyright (c) 2020, RTE (http://www.rte-france.com)
 * This Source Code Form is subject to the terms of the Mozilla Public
 * License, v. 2.0. If a copy of the MPL was not distributed with this
 * file, You can obtain one at http://mozilla.org/MPL/2.0/.
 */
package com.powsybl.openloadflow.network.impl;

import com.powsybl.iidm.network.DanglingLine;
import com.powsybl.iidm.network.ReactiveLimits;
import com.powsybl.openloadflow.network.PerUnit;

import java.util.Objects;
import java.util.Optional;
import java.util.OptionalDouble;

/**
 * @author Geoffroy Jamgotchian <geoffroy.jamgotchian at rte-france.com>
 */
public class LfDanglingLineGenerator extends AbstractLfGenerator {

    private final DanglingLine danglingLine;

<<<<<<< HEAD
    private double targetQ;

    public LfDanglingLineGenerator(DanglingLine danglingLine, String controlledLfBusId, LfNetworkLoadingReport report) {
=======
    public LfDanglingLineGenerator(DanglingLine danglingLine, String controlledLfBusId, boolean reactiveLimits, LfNetworkLoadingReport report) {
>>>>>>> 55e42581
        super(danglingLine.getGeneration().getTargetP());
        this.danglingLine = danglingLine;

        // local control only
        if (danglingLine.getGeneration().isVoltageRegulationOn() && checkVoltageControlConsistency(reactiveLimits, report)) {
            // The controlled bus cannot be reached from the DanglingLine parameters (there is no terminal in DanglingLine.Generation)
            this.controlledBusId = Objects.requireNonNull(controlledLfBusId);
            setTargetV(danglingLine.getGeneration().getTargetV() / danglingLine.getTerminal().getVoltageLevel().getNominalV(), report);
            this.generatorControlType = GeneratorControlType.VOLTAGE;
        }

        targetQ = danglingLine.getGeneration().getTargetQ() / PerUnit.SB;
    }

    @Override
    public String getId() {
        return danglingLine.getId() + "_GEN";
    }

    @Override
    public OptionalDouble getRemoteControlReactiveKey() {
        return OptionalDouble.empty();
    }

    @Override
    public double getTargetQ() {
        return targetQ;
    }

    @Override
    public double getMinP() {
        return danglingLine.getGeneration().getMinP() / PerUnit.SB;
    }

    @Override
    public double getMaxP() {
        return danglingLine.getGeneration().getMaxP() / PerUnit.SB;
    }

    @Override
    protected Optional<ReactiveLimits> getReactiveLimits() {
        return Optional.ofNullable(danglingLine.getGeneration().getReactiveLimits());
    }

    @Override
    public void updateState() {
        // nothing to update
    }
}<|MERGE_RESOLUTION|>--- conflicted
+++ resolved
@@ -21,13 +21,7 @@
 
     private final DanglingLine danglingLine;
 
-<<<<<<< HEAD
-    private double targetQ;
-
-    public LfDanglingLineGenerator(DanglingLine danglingLine, String controlledLfBusId, LfNetworkLoadingReport report) {
-=======
     public LfDanglingLineGenerator(DanglingLine danglingLine, String controlledLfBusId, boolean reactiveLimits, LfNetworkLoadingReport report) {
->>>>>>> 55e42581
         super(danglingLine.getGeneration().getTargetP());
         this.danglingLine = danglingLine;
 
