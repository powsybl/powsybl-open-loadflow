/**
 * Copyright (c) 2020, RTE (http://www.rte-france.com)
 * This Source Code Form is subject to the terms of the Mozilla Public
 * License, v. 2.0. If a copy of the MPL was not distributed with this
 * file, You can obtain one at http://mozilla.org/MPL/2.0/.
 */
package com.powsybl.openloadflow.network.impl;

import com.powsybl.iidm.network.DanglingLine;
import com.powsybl.iidm.network.ReactiveLimits;
import com.powsybl.openloadflow.network.PerUnit;

import java.util.Objects;
import java.util.Optional;
import java.util.OptionalDouble;

/**
 * @author Geoffroy Jamgotchian <geoffroy.jamgotchian at rte-france.com>
 */
public class LfDanglingLineGenerator extends AbstractLfGenerator {

    private final DanglingLine danglingLine;

    public LfDanglingLineGenerator(DanglingLine danglingLine, String controlledLfBusId, LfNetworkLoadingReport report) {
        super(danglingLine.getGeneration().getTargetP());
        this.danglingLine = danglingLine;

        // local control only
        if (danglingLine.getGeneration().isVoltageRegulationOn() && checkVoltageControlConsistency(report)) {
            // The controlled bus cannot be reached from the DanglingLine parameters (there is no terminal in DanglingLine.Generation)
            this.controlledBusId = Objects.requireNonNull(controlledLfBusId);
<<<<<<< HEAD
            setTargetV(danglingLine.getGeneration().getTargetV() / danglingLine.getTerminal().getVoltageLevel().getNominalV(), report);
            this.hasVoltageControl = true;
=======
            setTargetV(danglingLine.getGeneration().getTargetV() / danglingLine.getTerminal().getVoltageLevel().getNominalV());
            this.generatorControlType = GeneratorControlType.VOLTAGE;
>>>>>>> d0524b3b
        }
    }

    @Override
    public String getId() {
        return danglingLine.getId() + "_GEN";
    }

    @Override
    public OptionalDouble getRemoteControlReactiveKey() {
        return OptionalDouble.empty();
    }

    @Override
    public double getTargetQ() {
        return danglingLine.getGeneration().getTargetQ() / PerUnit.SB;
    }

    @Override
    public double getMinP() {
        return danglingLine.getGeneration().getMinP() / PerUnit.SB;
    }

    @Override
    public double getMaxP() {
        return danglingLine.getGeneration().getMaxP() / PerUnit.SB;
    }

    @Override
    protected Optional<ReactiveLimits> getReactiveLimits() {
        return Optional.ofNullable(danglingLine.getGeneration().getReactiveLimits());
    }

    @Override
    public void updateState() {
        // nothing to update
    }
}<|MERGE_RESOLUTION|>--- conflicted
+++ resolved
@@ -29,13 +29,8 @@
         if (danglingLine.getGeneration().isVoltageRegulationOn() && checkVoltageControlConsistency(report)) {
             // The controlled bus cannot be reached from the DanglingLine parameters (there is no terminal in DanglingLine.Generation)
             this.controlledBusId = Objects.requireNonNull(controlledLfBusId);
-<<<<<<< HEAD
             setTargetV(danglingLine.getGeneration().getTargetV() / danglingLine.getTerminal().getVoltageLevel().getNominalV(), report);
-            this.hasVoltageControl = true;
-=======
-            setTargetV(danglingLine.getGeneration().getTargetV() / danglingLine.getTerminal().getVoltageLevel().getNominalV());
             this.generatorControlType = GeneratorControlType.VOLTAGE;
->>>>>>> d0524b3b
         }
     }
 
