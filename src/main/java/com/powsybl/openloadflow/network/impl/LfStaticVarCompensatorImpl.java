/**
 * Copyright (c) 2019, RTE (http://www.rte-france.com)
 * This Source Code Form is subject to the terms of the Mozilla Public
 * License, v. 2.0. If a copy of the MPL was not distributed with this
 * file, You can obtain one at http://mozilla.org/MPL/2.0/.
 */
package com.powsybl.openloadflow.network.impl;

import com.powsybl.iidm.network.*;
import com.powsybl.iidm.network.extensions.StandbyAutomaton;
import com.powsybl.iidm.network.extensions.VoltagePerReactivePowerControl;
import com.powsybl.openloadflow.OpenLoadFlowParameters;
import com.powsybl.openloadflow.network.LfNetwork;
import com.powsybl.openloadflow.network.LfShunt;
import com.powsybl.openloadflow.util.PerUnit;

import java.util.Objects;
import java.util.Optional;

/**
 * @author Geoffroy Jamgotchian <geoffroy.jamgotchian at rte-france.com>
 */
public final class LfStaticVarCompensatorImpl extends AbstractLfGenerator {

    private final Ref<StaticVarCompensator> svcRef;

    private final ReactiveLimits reactiveLimits;

    double nominalV;

    private double slope = 0;

    double targetQ = 0;

    private LfShunt shunt;

    private StandByAutomaton standByAutomaton;

    private double b0 = 0.0;

    public static class StandByAutomaton {
        // if the static var compensator has an automaton in stand by, this object must be field.

        private double highVoltageThreshold;
        private double lowVoltageThreshold;
        private double highTargetV;
        private double lowTargetV;

        StandByAutomaton(double highVoltageThreshold, double lowVoltageThreshold, double highTargetV, double lowTargetV) {
            this.highVoltageThreshold = highVoltageThreshold;
            this.lowVoltageThreshold = lowVoltageThreshold;
            this.highTargetV = highTargetV;
            this.lowTargetV = lowTargetV;
        }

        public double getLowTargetV() {
            return lowTargetV;
        }

        public double getHighTargetV() {
            return highTargetV;
        }

        public double getLowVoltageThreshold() {
            return lowVoltageThreshold;
        }

        public double getHighVoltageThreshold() {
            return highVoltageThreshold;
        }
    }

    private LfStaticVarCompensatorImpl(StaticVarCompensator svc, LfNetwork network, AbstractLfBus bus, boolean voltagePerReactivePowerControl,
                                       boolean breakers, boolean reactiveLimits, LfNetworkLoadingReport report,
                                       double minPlausibleTargetVoltage, double maxPlausibleTargetVoltage, OpenLoadFlowParameters.ReactiveRangeCheckMode reactiveRangeCheckMode) {
        super(network, 0);
        this.svcRef = new Ref<>(svc);
        this.nominalV = svc.getTerminal().getVoltageLevel().getNominalV();
        this.reactiveLimits = new MinMaxReactiveLimits() {

            @Override
            public double getMinQ() {
                double v = bus.getV() * nominalV;
                return svcRef.get().getBmin() * v * v;
            }

            @Override
            public double getMaxQ() {
                double v = bus.getV() * nominalV;
                return svcRef.get().getBmax() * v * v;
            }

            @Override
            public ReactiveLimitsKind getKind() {
                return ReactiveLimitsKind.MIN_MAX;
            }

            @Override
            public double getMinQ(double p) {
                return getMinQ();
            }

            @Override
            public double getMaxQ(double p) {
                return getMaxQ();
            }
        };

        if (svc.getRegulationMode() == StaticVarCompensator.RegulationMode.VOLTAGE) {
            setVoltageControl(svc.getVoltageSetpoint(), svc.getTerminal(), svc.getRegulatingTerminal(), breakers,
                    reactiveLimits, report, minPlausibleTargetVoltage, maxPlausibleTargetVoltage, reactiveRangeCheckMode);
            if (voltagePerReactivePowerControl && svc.getExtension(VoltagePerReactivePowerControl.class) != null
                && svc.getExtension(StandbyAutomaton.class) != null) {
                throw new IllegalStateException("Static var compensator " + svc.getId() + " has VoltagePerReactivePowerControl" +
                        " and StandbyAutomaton extensions: not supported");
            }
            if (voltagePerReactivePowerControl && svc.getExtension(VoltagePerReactivePowerControl.class) != null) {
                this.slope = svc.getExtension(VoltagePerReactivePowerControl.class).getSlope() * PerUnit.SB / nominalV;
            }
            StandbyAutomaton standbyAutomaton = svc.getExtension(StandbyAutomaton.class);
            if (standbyAutomaton != null && standbyAutomaton.getB0() != 0.0) {
                // a static var compensator with an extension stand by automaton includes an offset of B0,
                // whatever it is in stand by or not.
                this.shunt = new LfShuntImpl(standbyAutomaton.getB0(), this.nominalV, network, bus);
                this.b0 = standbyAutomaton.getB0();
            }
            if (standbyAutomaton != null && standbyAutomaton.isStandby()) {
                this.standByAutomaton = new StandByAutomaton(standbyAutomaton.getHighVoltageThreshold() / nominalV,
                        standbyAutomaton.getLowVoltageThreshold() / nominalV,
                        standbyAutomaton.getHighVoltageSetpoint() / nominalV,
                        standbyAutomaton.getLowVoltageSetpoint() / nominalV);
                this.generatorControlType = GeneratorControlType.MONITORING_VOLTAGE;
            }
        }
        if (svc.getRegulationMode() == StaticVarCompensator.RegulationMode.REACTIVE_POWER) {
            targetQ = -svc.getReactivePowerSetpoint();
        }
    }

    public static LfStaticVarCompensatorImpl create(StaticVarCompensator svc, LfNetwork network, AbstractLfBus bus, boolean voltagePerReactivePowerControl,
                                                    boolean breakers, boolean reactiveLimits, LfNetworkLoadingReport report,
                                                    double minPlausibleTargetVoltage, double maxPlausibleTargetVoltage, OpenLoadFlowParameters.ReactiveRangeCheckMode reactiveRangeCheckMode) {
        Objects.requireNonNull(svc);
        return new LfStaticVarCompensatorImpl(svc, network, bus, voltagePerReactivePowerControl, breakers, reactiveLimits,
                report, minPlausibleTargetVoltage, maxPlausibleTargetVoltage, reactiveRangeCheckMode);
    }

    private StaticVarCompensator getSvc() {
        return svcRef.get();
    }

    @Override
    public String getId() {
        return getSvc().getId();
    }

    @Override
    public double getTargetQ() {
<<<<<<< HEAD
        return targetQ / PerUnit.SB;
=======
        return -getSvc().getReactivePowerSetpoint() / PerUnit.SB;
>>>>>>> a2b471b6
    }

    @Override
    public double getMinP() {
        return -Double.MAX_VALUE;
    }

    @Override
    public double getMaxP() {
        return Double.MAX_VALUE;
    }

    @Override
    protected Optional<ReactiveLimits> getReactiveLimits() {
        return Optional.of(reactiveLimits);
    }

    @Override
    public void updateState() {
<<<<<<< HEAD
        double vSquare = bus.getV() * bus.getV() * nominalV * nominalV;
        double newTargetQ = Double.isNaN(targetQ) ? 0 : -targetQ;
        double q = Double.isNaN(calculatedQ) ? newTargetQ : -calculatedQ;
=======
        var svc = getSvc();
>>>>>>> a2b471b6
        svc.getTerminal()
                .setP(0)
                .setQ(q - b0 * vSquare);
    }

    @Override
    public double getSlope() {
        return this.slope;
    }

    @Override
    public void setSlope(double slope) {
        this.slope = slope;
    }

    public Optional<LfShunt> getShunt() {
        return Optional.ofNullable(shunt);
    }

    public Optional<StandByAutomaton> getStandByAutomaton() {
        return Optional.ofNullable(standByAutomaton);
    }
}<|MERGE_RESOLUTION|>--- conflicted
+++ resolved
@@ -156,11 +156,7 @@
 
     @Override
     public double getTargetQ() {
-<<<<<<< HEAD
         return targetQ / PerUnit.SB;
-=======
-        return -getSvc().getReactivePowerSetpoint() / PerUnit.SB;
->>>>>>> a2b471b6
     }
 
     @Override
@@ -180,14 +176,10 @@
 
     @Override
     public void updateState() {
-<<<<<<< HEAD
         double vSquare = bus.getV() * bus.getV() * nominalV * nominalV;
         double newTargetQ = Double.isNaN(targetQ) ? 0 : -targetQ;
         double q = Double.isNaN(calculatedQ) ? newTargetQ : -calculatedQ;
-=======
-        var svc = getSvc();
->>>>>>> a2b471b6
-        svc.getTerminal()
+        getSvc().getTerminal()
                 .setP(0)
                 .setQ(q - b0 * vSquare);
     }
