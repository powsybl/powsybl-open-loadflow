/**
 * Copyright (c) 2021, RTE (http://www.rte-france.com)
 * This Source Code Form is subject to the terms of the Mozilla Public
 * License, v. 2.0. If a copy of the MPL was not distributed with this
 * file, You can obtain one at http://mozilla.org/MPL/2.0/.
 */
package com.powsybl.openloadflow.network.impl;

import com.powsybl.commons.PowsyblException;
import com.powsybl.contingency.Contingency;
import com.powsybl.contingency.ContingencyElement;
import com.powsybl.iidm.network.*;
import com.powsybl.iidm.network.extensions.HvdcAngleDroopActivePowerControl;
import com.powsybl.iidm.network.extensions.LoadDetail;
import com.powsybl.openloadflow.graph.GraphDecrementalConnectivity;
import com.powsybl.openloadflow.network.*;
import com.powsybl.openloadflow.util.PerUnit;

import java.util.*;
import java.util.stream.Collectors;

/**
 * @author Geoffroy Jamgotchian <geoffroy.jamgotchian at rte-france.com>
 * @author Gaël Macherel <gael.macherel@artelys.com>
 */
public class PropagatedContingency {

    private final Contingency contingency;

    private final int index;

    private final Set<String> branchIdsToOpen;

    private final Set<Switch> switchesToOpen;

    private final Set<String> hvdcIdsToOpen; // for HVDC in AC emulation

    private final Set<String> generatorIdsToLose;

    private final Map<String, PowerShift> loadIdsToShift;

    private final Map<String, AdmittanceShift> shuntIdsToShift;

    public Contingency getContingency() {
        return contingency;
    }

    public int getIndex() {
        return index;
    }

    public Set<String> getBranchIdsToOpen() {
        return branchIdsToOpen;
    }

    public Set<Switch> getSwitchesToOpen() {
        return switchesToOpen;
    }

    public Set<String> getHvdcIdsToOpen() {
        return hvdcIdsToOpen;
    }

    public Set<String> getGeneratorIdsToLose() {
        return generatorIdsToLose;
    }

    public Map<String, PowerShift> getLoadIdsToShift() {
        return loadIdsToShift;
    }

    public Map<String, AdmittanceShift> getShuntIdsToShift() {
        return shuntIdsToShift;
    }

    public PropagatedContingency(Contingency contingency, int index, Set<String> branchIdsToOpen, Set<String> hvdcIdsToOpen,
                                 Set<Switch> switchesToOpen, Set<String> generatorIdsToLose,
                                 Map<String, PowerShift> loadIdsToShift, Map<String, AdmittanceShift> shuntIdsToShift) {
        this.contingency = Objects.requireNonNull(contingency);
        this.index = index;
        this.branchIdsToOpen = Objects.requireNonNull(branchIdsToOpen);
        this.hvdcIdsToOpen = Objects.requireNonNull(hvdcIdsToOpen);
        this.switchesToOpen = Objects.requireNonNull(switchesToOpen);
        this.generatorIdsToLose = Objects.requireNonNull(generatorIdsToLose);
        this.loadIdsToShift = Objects.requireNonNull(loadIdsToShift);
        this.shuntIdsToShift = Objects.requireNonNull(shuntIdsToShift);

        for (Switch sw : switchesToOpen) {
            branchIdsToOpen.add(sw.getId());
        }
    }

    private static PowerShift getLoadPowerShift(Load load, boolean slackDistributionOnConformLoad) {
        double variableActivePower;
        if (slackDistributionOnConformLoad) {
            LoadDetail loadDetail = load.getExtension(LoadDetail.class);
            variableActivePower = loadDetail == null ? 0.0 : Math.abs(loadDetail.getVariableActivePower());
        } else {
            variableActivePower = Math.abs(load.getP0());
        }
        return new PowerShift(load.getP0() / PerUnit.SB,
                              variableActivePower / PerUnit.SB,
                              load.getQ0() / PerUnit.SB);
    }

    public static List<PropagatedContingency> createListForSensitivityAnalysis(Network network, List<Contingency> contingencies,
                                                                               boolean slackDistributionOnConformLoad, boolean hvdcAcEmulation) {
        List<PropagatedContingency> propagatedContingencies = new ArrayList<>();
        for (int index = 0; index < contingencies.size(); index++) {
            Contingency contingency = contingencies.get(index);
            PropagatedContingency propagatedContingency = PropagatedContingency.create(network, contingency, index, false, false,
                    slackDistributionOnConformLoad, hvdcAcEmulation, false);
            propagatedContingencies.add(propagatedContingency);
        }
        return propagatedContingencies;
    }

    public static List<PropagatedContingency> createListForSecurityAnalysis(Network network, List<Contingency> contingencies,
                                                                            Set<Switch> allSwitchesToOpen, boolean shuntCompensatorVoltageControlOn,
                                                                            boolean slackDistributionOnConformLoad, boolean hvdcAcEmulation,
                                                                            boolean contingencyPropagation) {
        List<PropagatedContingency> propagatedContingencies = new ArrayList<>();
        for (int index = 0; index < contingencies.size(); index++) {
            Contingency contingency = contingencies.get(index);
            PropagatedContingency propagatedContingency =
                    PropagatedContingency.create(network, contingency, index, shuntCompensatorVoltageControlOn, true, slackDistributionOnConformLoad, hvdcAcEmulation, contingencyPropagation);
            propagatedContingencies.add(propagatedContingency);
            allSwitchesToOpen.addAll(propagatedContingency.switchesToOpen);
        }
        return propagatedContingencies;
    }

    private static PropagatedContingency create(Network network, Contingency contingency, int index, boolean shuntCompensatorVoltageControlOn,
                                                boolean withBreakers, boolean slackDistributionOnConformLoad, boolean hvdcAcEmulation,
                                                boolean contingencyPropagation) {
        Set<Switch> switchesToOpen = new HashSet<>();
        Set<Terminal> terminalsToDisconnect =  new HashSet<>();

        // process elements of the contingency
        for (ContingencyElement element : contingency.getElements()) {
            Identifiable<?> identifiable = getIdentifiable(network, element);
            if (contingencyPropagation) {
                ContingencyTripping.createContingencyTripping(network, identifiable).traverse(switchesToOpen, terminalsToDisconnect);
            }
            terminalsToDisconnect.addAll(getTerminals(identifiable));
            if (identifiable instanceof Switch) {
                switchesToOpen.add((Switch) identifiable);
            }
        }

        Set<String> branchIdsToOpen = new LinkedHashSet<>();
        Set<String> hvdcIdsToOpen = new HashSet<>();
        Set<String> generatorIdsToLose = new HashSet<>();
        Map<String, PowerShift> loadIdsToShift = new HashMap<>();
        Map<String, Double> shuntIdsToShift = new HashMap<>();

        // process terminals disconnected, in particular process injection power shift
        for (Terminal terminal : terminalsToDisconnect) {
            Connectable<?> connectable = terminal.getConnectable();
            switch (connectable.getType()) {
                case LINE:
                case TWO_WINDINGS_TRANSFORMER:
                case DANGLING_LINE:
                    branchIdsToOpen.add(connectable.getId());
                    break;

                case GENERATOR:
                    generatorIdsToLose.add(connectable.getId());
                    break;

                case LOAD:
                    Load load = (Load) connectable;
                    addPowerShift(load.getTerminal(), loadIdsToShift, getLoadPowerShift(load, slackDistributionOnConformLoad), withBreakers);
                    break;

                case SHUNT_COMPENSATOR:
                    ShuntCompensator shunt = (ShuntCompensator) connectable;
                    if (shuntCompensatorVoltageControlOn && shunt.isVoltageRegulatorOn()) {
                        throw new UnsupportedOperationException("Shunt compensator '" + shunt.getId() + "' with voltage control on: not supported yet");
                    }
                    double nominalV = shunt.getTerminal().getVoltageLevel().getNominalV();
                    shuntIdsToShift.put(shunt.getId(), shunt.getB() * nominalV * nominalV / PerUnit.SB);
                    break;

                case HVDC_CONVERTER_STATION:
                    HvdcConverterStation<?> station = (HvdcConverterStation<?>) connectable;
                    HvdcAngleDroopActivePowerControl control = station.getHvdcLine().getExtension(HvdcAngleDroopActivePowerControl.class);
                    if (control != null && control.isEnabled() && hvdcAcEmulation) {
                        hvdcIdsToOpen.add(station.getHvdcLine().getId());
                    }
                    if (connectable instanceof VscConverterStation) {
                        generatorIdsToLose.add(connectable.getId());
                    } else {
                        LccConverterStation lcc = (LccConverterStation) connectable;
                        PowerShift lccPowerShift = new PowerShift(HvdcConverterStations.getConverterStationTargetP(lcc) / PerUnit.SB, 0,
                                HvdcConverterStations.getLccConverterStationLoadTargetQ(lcc) / PerUnit.SB);
                        addPowerShift(lcc.getTerminal(), loadIdsToShift, lccPowerShift, withBreakers);
                    }
                    break;

                case BUSBAR_SECTION:
                    // we don't care
                    break;

                case THREE_WINDINGS_TRANSFORMER:
                    branchIdsToOpen.add(connectable.getId() + "_leg_1");
                    branchIdsToOpen.add(connectable.getId() + "_leg_2");
                    branchIdsToOpen.add(connectable.getId() + "_leg_3");
                    break;

                default:
                    throw new UnsupportedOperationException("Unsupported by propagation contingency element type: "
                            + connectable.getType());
            }
        }

<<<<<<< HEAD
        // then process injection power shift
        Set<String> generatorIdsToLose = new HashSet<>();
        Map<String, PowerShift> loadIdsToShift = new HashMap<>();
        Map<String, AdmittanceShift> shuntIdsToShift = new HashMap<>();
        for (Generator generator : generatorsToLose) {
            generatorIdsToLose.add(generator.getId());
        }
        for (VscConverterStation vsc : vscsToLose) {
            generatorIdsToLose.add(vsc.getId());
=======
        return new PropagatedContingency(contingency, index, branchIdsToOpen, hvdcIdsToOpen, switchesToOpen,
                                         generatorIdsToLose, loadIdsToShift, shuntIdsToShift);
    }

    private static void addPowerShift(Terminal terminal, Map<String, PowerShift> loadIdsToShift, PowerShift powerShift, boolean withBreakers) {
        Bus bus = withBreakers ? terminal.getBusBreakerView().getBus() : terminal.getBusView().getBus();
        if (bus != null) {
            loadIdsToShift.computeIfAbsent(bus.getId(), k -> new PowerShift()).add(powerShift);
>>>>>>> f6f2f45e
        }
    }

    private static List<? extends Terminal> getTerminals(Identifiable<?> identifiable) {
        if (identifiable instanceof Connectable<?>) {
            return ((Connectable<?>) identifiable).getTerminals();
        }
        if (identifiable instanceof HvdcLine) {
            HvdcLine hvdcLine = (HvdcLine) identifiable;
            return Arrays.asList(hvdcLine.getConverterStation1().getTerminal(), hvdcLine.getConverterStation2().getTerminal());
        }
<<<<<<< HEAD
        for (ShuntCompensator shunt : shuntsToLose) {
            double nominalV = shunt.getTerminal().getVoltageLevel().getNominalV();
            shuntIdsToShift.put(shunt.getId(), new AdmittanceShift(-shunt.getG() * nominalV * nominalV / PerUnit.SB,
                                                                   shunt.getB() * nominalV * nominalV / PerUnit.SB));
=======
        if (identifiable instanceof Switch) {
            return Collections.emptyList();
>>>>>>> f6f2f45e
        }
        throw new UnsupportedOperationException("Unsupported contingency element type: " + identifiable.getType());
    }

    private static Identifiable<?> getIdentifiable(Network network, ContingencyElement element) {
        Identifiable<?> identifiable;
        String identifiableType;
        switch (element.getType()) {
            case BRANCH:
            case LINE:
            case TWO_WINDINGS_TRANSFORMER:
                identifiable = network.getBranch(element.getId());
                identifiableType = "Branch";
                break;
            case HVDC_LINE:
                identifiable = network.getHvdcLine(element.getId());
                identifiableType = "HVDC line";
                break;
            case DANGLING_LINE:
                identifiable = network.getDanglingLine(element.getId());
                identifiableType = "Dangling line";
                break;
            case GENERATOR:
                identifiable = network.getGenerator(element.getId());
                identifiableType = "Generator";
                break;
            case LOAD:
                identifiable = network.getLoad(element.getId());
                identifiableType = "Load";
                break;
            case SHUNT_COMPENSATOR:
                identifiable = network.getShuntCompensator(element.getId());
                identifiableType = "Shunt compensator";
                break;
            case SWITCH:
                identifiable = network.getSwitch(element.getId());
                identifiableType = "Switch";
                break;
            case THREE_WINDINGS_TRANSFORMER:
                identifiable = network.getThreeWindingsTransformer(element.getId());
                identifiableType = "Three windings transformer";
                break;
            default:
                throw new UnsupportedOperationException("Unsupported contingency element type: " + element.getType());
        }
        if (identifiable == null) {
            throw new PowsyblException(identifiableType + " '" + element.getId() + "' not found in the network");
        }
        return identifiable;
    }

    public Optional<LfContingency> toLfContingency(LfNetwork network, boolean useSmallComponents) {
        // find contingency branches that are part of this network
        Set<LfBranch> branches = branchIdsToOpen.stream()
                .map(network::getBranchById)
                .filter(Objects::nonNull) // could be in another component
                .collect(Collectors.toSet());

        // update connectivity with triggered branches
        GraphDecrementalConnectivity<LfBus, LfBranch> connectivity = network.getConnectivity();
        branches.stream()
                .filter(b -> b.getBus1() != null && b.getBus2() != null)
                .forEach(connectivity::cut);

        // add to contingency description buses and branches that won't be part of the main connected
        // component in post contingency state
        Set<LfBus> buses;
        if (useSmallComponents) {
            buses = connectivity.getSmallComponents().stream().flatMap(Set::stream).collect(Collectors.toSet());
        } else {
            int slackBusComponent = connectivity.getComponentNumber(network.getSlackBus());
            buses = network.getBuses().stream().filter(b -> connectivity.getComponentNumber(b) != slackBusComponent).collect(Collectors.toSet());
        }
        buses.forEach(b -> branches.addAll(b.getBranches()));

        // reset connectivity to discard triggered branches
        connectivity.reset();

        Map<LfShunt, AdmittanceShift> shunts = new HashMap<>(1);
        for (var e : shuntIdsToShift.entrySet()) {
            LfShunt shunt = network.getShuntById(e.getKey());
            if (shunt != null) { // could be in another component
                shunts.computeIfAbsent(shunt, k -> new AdmittanceShift())
                        .add(e.getValue());
            }
        }

        Set<LfGenerator> generators = new HashSet<>(1);
        for (String generatorId : generatorIdsToLose) {
            LfGenerator generator = network.getGeneratorById(generatorId);
            if (generator != null) { // could be in another component
                generators.add(generator);
            }
        }

        Map<LfBus, PowerShift> busesLoadShift = new HashMap<>(1);
        for (var e : loadIdsToShift.entrySet()) {
            String busId = e.getKey();
            PowerShift shift = e.getValue();
            LfBus bus = network.getBusById(busId);
            if (bus != null) { // could be in another component
                busesLoadShift.put(bus, shift);
            }
        }

        // find hvdc lines that are part of this network
        Set<LfHvdc> hvdcs = hvdcIdsToOpen.stream()
                .map(network::getHvdcById)
                .filter(Objects::nonNull) // could be in another component
                .collect(Collectors.toSet());

        if (branches.isEmpty()
                && buses.isEmpty()
                && shunts.isEmpty()
                && busesLoadShift.isEmpty()
                && generators.isEmpty()
                && hvdcs.isEmpty()) {
            return Optional.empty();
        }

        return Optional.of(new LfContingency(contingency.getId(), index, buses, branches, shunts, busesLoadShift, generators, hvdcs));
    }
}<|MERGE_RESOLUTION|>--- conflicted
+++ resolved
@@ -15,6 +15,8 @@
 import com.powsybl.openloadflow.graph.GraphDecrementalConnectivity;
 import com.powsybl.openloadflow.network.*;
 import com.powsybl.openloadflow.util.PerUnit;
+import org.slf4j.Logger;
+import org.slf4j.LoggerFactory;
 
 import java.util.*;
 import java.util.stream.Collectors;
@@ -24,6 +26,8 @@
  * @author Gaël Macherel <gael.macherel@artelys.com>
  */
 public class PropagatedContingency {
+
+    private static final Logger LOGGER = LoggerFactory.getLogger(PropagatedContingency.class);
 
     private final Contingency contingency;
 
@@ -152,7 +156,7 @@
         Set<String> hvdcIdsToOpen = new HashSet<>();
         Set<String> generatorIdsToLose = new HashSet<>();
         Map<String, PowerShift> loadIdsToShift = new HashMap<>();
-        Map<String, Double> shuntIdsToShift = new HashMap<>();
+        Map<String, AdmittanceShift> shuntIdsToShift = new HashMap<>();
 
         // process terminals disconnected, in particular process injection power shift
         for (Terminal terminal : terminalsToDisconnect) {
@@ -179,7 +183,8 @@
                         throw new UnsupportedOperationException("Shunt compensator '" + shunt.getId() + "' with voltage control on: not supported yet");
                     }
                     double nominalV = shunt.getTerminal().getVoltageLevel().getNominalV();
-                    shuntIdsToShift.put(shunt.getId(), shunt.getB() * nominalV * nominalV / PerUnit.SB);
+                    shuntIdsToShift.put(shunt.getId(), new AdmittanceShift(-shunt.getG() * nominalV * nominalV / PerUnit.SB,
+                            shunt.getB() * nominalV * nominalV / PerUnit.SB));
                     break;
 
                 case HVDC_CONVERTER_STATION:
@@ -214,17 +219,6 @@
             }
         }
 
-<<<<<<< HEAD
-        // then process injection power shift
-        Set<String> generatorIdsToLose = new HashSet<>();
-        Map<String, PowerShift> loadIdsToShift = new HashMap<>();
-        Map<String, AdmittanceShift> shuntIdsToShift = new HashMap<>();
-        for (Generator generator : generatorsToLose) {
-            generatorIdsToLose.add(generator.getId());
-        }
-        for (VscConverterStation vsc : vscsToLose) {
-            generatorIdsToLose.add(vsc.getId());
-=======
         return new PropagatedContingency(contingency, index, branchIdsToOpen, hvdcIdsToOpen, switchesToOpen,
                                          generatorIdsToLose, loadIdsToShift, shuntIdsToShift);
     }
@@ -233,7 +227,6 @@
         Bus bus = withBreakers ? terminal.getBusBreakerView().getBus() : terminal.getBusView().getBus();
         if (bus != null) {
             loadIdsToShift.computeIfAbsent(bus.getId(), k -> new PowerShift()).add(powerShift);
->>>>>>> f6f2f45e
         }
     }
 
@@ -245,15 +238,8 @@
             HvdcLine hvdcLine = (HvdcLine) identifiable;
             return Arrays.asList(hvdcLine.getConverterStation1().getTerminal(), hvdcLine.getConverterStation2().getTerminal());
         }
-<<<<<<< HEAD
-        for (ShuntCompensator shunt : shuntsToLose) {
-            double nominalV = shunt.getTerminal().getVoltageLevel().getNominalV();
-            shuntIdsToShift.put(shunt.getId(), new AdmittanceShift(-shunt.getG() * nominalV * nominalV / PerUnit.SB,
-                                                                   shunt.getB() * nominalV * nominalV / PerUnit.SB));
-=======
         if (identifiable instanceof Switch) {
             return Collections.emptyList();
->>>>>>> f6f2f45e
         }
         throw new UnsupportedOperationException("Unsupported contingency element type: " + identifiable.getType());
     }
