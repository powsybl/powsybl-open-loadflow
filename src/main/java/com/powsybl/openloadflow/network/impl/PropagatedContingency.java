--- conflicted
+++ resolved
@@ -396,7 +396,6 @@
                     .filter(LfBranch::isConnectedAtBothSides)
                     .forEach(connectivity::removeEdge);
 
-<<<<<<< HEAD
             if (isIsolatedBus(connectivity, network, network.getSlackBus())) {
                 LOGGER.warn("Contingency '{}' leads to an isolated slack bus: relocate slack bus inside main component",
                         contingency.getId());
@@ -406,14 +405,6 @@
                 network.setExcludedSlackBuses(excludedBuses);
                 // reverse main component to the one containing the relocated slack bus
                 connectivity.setMainComponentVertex(network.getSlackBus());
-=======
-            if (connectivity.getConnectedComponent(network.getSlackBus()).size() == 1) {
-                // FIXME
-                // If a contingency leads to an isolated slack bus, this bus is considered as the main component.
-                // In that case, we have an issue with a different number of variables and equations.
-                LOGGER.error("Contingency '{}' leads to an isolated slack bus: not supported", contingency.getId());
-                return new ContingencyConnectivityLossImpact(false, 0, Collections.emptySet(), Collections.emptySet());
->>>>>>> 752732b7
             }
 
             // add to contingency description buses and branches that won't be part of the main connected
