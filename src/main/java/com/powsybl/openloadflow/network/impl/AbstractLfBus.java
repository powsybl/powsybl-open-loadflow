--- conflicted
+++ resolved
@@ -494,8 +494,6 @@
     }
 
     @Override
-<<<<<<< HEAD
-=======
     public void setDisabled(boolean disabled) {
         super.setDisabled(disabled);
         for (LfShunt shunt : shunts) {
@@ -504,7 +502,6 @@
     }
 
     @Override
->>>>>>> c38c4bd8
     public void setP(Evaluable p) {
         this.p = Objects.requireNonNull(p);
     }
@@ -531,14 +528,6 @@
     }
 
     @Override
-    public void setDisabled(boolean disabled) {
-        super.setDisabled(disabled);
-        for (LfShunt shunt : shunts) {
-            shunt.setDisabled(disabled);
-        }
-    }
-
-    @Override
     public String toString() {
         return getId();
     }
