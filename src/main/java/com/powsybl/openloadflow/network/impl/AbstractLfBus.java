/**
 * Copyright (c) 2019, RTE (http://www.rte-france.com)
 * This Source Code Form is subject to the terms of the Mozilla Public
 * License, v. 2.0. If a copy of the MPL was not distributed with this
 * file, You can obtain one at http://mozilla.org/MPL/2.0/.
 */
package com.powsybl.openloadflow.network.impl;

import com.powsybl.commons.PowsyblException;
import com.powsybl.iidm.network.*;
import com.powsybl.openloadflow.network.*;
import com.powsybl.openloadflow.util.Evaluable;
import com.powsybl.security.results.BusResults;
import org.slf4j.Logger;
import org.slf4j.LoggerFactory;

import java.util.*;
import java.util.function.ToDoubleFunction;
import java.util.stream.Collectors;

import static com.powsybl.openloadflow.util.EvaluableConstants.NAN;

/**
 * @author Geoffroy Jamgotchian <geoffroy.jamgotchian at rte-france.com>
 */
public abstract class AbstractLfBus extends AbstractElement implements LfBus {

    protected static final Logger LOGGER = LoggerFactory.getLogger(AbstractLfBus.class);

    private static final double Q_DISPATCH_EPSILON = 1e-3;

    protected boolean slack = false;

    protected double v;

    protected Evaluable calculatedV = NAN;

    protected double angle;

    protected double calculatedQ = Double.NaN;

    private boolean hasGeneratorsWithSlope;

    protected boolean voltageControlEnabled = false;

    protected int voltageControlSwitchOffCount = 0;

    protected double loadTargetP = 0;

    protected double initialLoadTargetP = 0;

    protected double loadTargetQ = 0;

    protected double generationTargetQ = 0;

    protected final List<LfGenerator> generators = new ArrayList<>();

<<<<<<< HEAD
    protected List<LfShunt> shunts = new ArrayList<>();
=======
    protected LfShunt shunt;

    protected LfShunt controllerShunt;
>>>>>>> 55e42581

    protected final LfLoads lfLoads = new LfLoads();

    protected boolean ensurePowerFactorConstantByLoad = false;

    protected final List<Battery> batteries = new ArrayList<>();

    protected final List<LccConverterStation> lccCss = new ArrayList<>();

    protected final List<LfBranch> branches = new ArrayList<>();

    private VoltageControl voltageControl;

    private ReactivePowerControl reactivePowerControl;

    protected TransformerVoltageControl transformerVoltageControl;

    protected ShuntVoltageControl shuntVoltageControl;

    protected Evaluable p = NAN;

    protected Evaluable q = NAN;

    protected double remoteVoltageControlReactivePercent = Double.NaN;

    protected AbstractLfBus(LfNetwork network, double v, double angle) {
        super(network);
        this.v = v;
        this.angle = angle;
    }

    @Override
    public ElementType getType() {
        return ElementType.BUS;
    }

    @Override
    public boolean isSlack() {
        network.updateSlack();
        return slack;
    }

    @Override
    public void setSlack(boolean slack) {
        this.slack = slack;
    }

    @Override
    public double getTargetP() {
        return getGenerationTargetP() - getLoadTargetP();
    }

    @Override
    public double getTargetQ() {
        return getGenerationTargetQ() - getLoadTargetQ();
    }

    @Override
    public boolean hasVoltageControllerCapability() {
        return voltageControl != null && voltageControl.getControllerBuses().contains(this);
    }

    @Override
    public Optional<VoltageControl> getVoltageControl() {
        return Optional.ofNullable(voltageControl);
    }

    public void removeVoltageControl() {
        this.voltageControl = null;
    }

    @Override
    public void setVoltageControl(VoltageControl voltageControl) {
        this.voltageControl = Objects.requireNonNull(voltageControl);
        if (hasVoltageControllerCapability()) {
            this.voltageControlEnabled = true;
        } else if (!isVoltageControlled()) {
            throw new PowsyblException("Setting inconsistent voltage control to bus " + getId());
        }
    }

    @Override
    public Optional<ReactivePowerControl> getReactivePowerControl() {
        return Optional.ofNullable(reactivePowerControl);
    }

    @Override
    public void setReactivePowerControl(ReactivePowerControl reactivePowerControl) {
        this.reactivePowerControl = Objects.requireNonNull(reactivePowerControl);
    }

    @Override
    public boolean isVoltageControlled() {
        return voltageControl != null && voltageControl.getControlledBus() == this;
    }

    @Override
    public List<LfGenerator> getGeneratorsControllingVoltageWithSlope() {
        return generators.stream().filter(gen -> gen.hasVoltageControl() && gen.getSlope() != 0).collect(Collectors.toList());
    }

    @Override
    public boolean hasGeneratorsWithSlope() {
        return hasGeneratorsWithSlope;
    }

    @Override
    public void removeGeneratorSlopes() {
        hasGeneratorsWithSlope = false;
        generators.forEach(g -> g.setSlope(0));
    }

    @Override
    public boolean isVoltageControlEnabled() {
        return voltageControlEnabled;
    }

    @Override
    public void setVoltageControlEnabled(boolean voltageControlEnabled) {
        if (this.voltageControlEnabled != voltageControlEnabled) {
            if (this.voltageControlEnabled) {
                voltageControlSwitchOffCount++;
            }
            this.voltageControlEnabled = voltageControlEnabled;
            for (LfNetworkListener listener : network.getListeners()) {
                listener.onVoltageControlChange(this, voltageControlEnabled);
            }
        }
    }

    @Override
    public int getVoltageControlSwitchOffCount() {
        return voltageControlSwitchOffCount;
    }

    @Override
    public void setVoltageControlSwitchOffCount(int voltageControlSwitchOffCount) {
        this.voltageControlSwitchOffCount = voltageControlSwitchOffCount;
    }

    void addLoad(Load load, boolean distributedOnConformLoad) {
        double p0 = load.getP0();
        loadTargetP += p0;
        initialLoadTargetP += p0;
        loadTargetQ += load.getQ0();
        if (p0 < 0) {
            ensurePowerFactorConstantByLoad = true;
        }
        lfLoads.add(load, distributedOnConformLoad);
    }

    void addBattery(Battery battery) {
        // note that batteries are out of the slack distribution.
        batteries.add(battery);
        loadTargetP += battery.getP0();
        loadTargetQ += battery.getQ0();
    }

    void addLccConverterStation(LccConverterStation lccCs) {
        // note that LCC converter station are out of the slack distribution.
        lccCss.add(lccCs);
        HvdcLine line = lccCs.getHvdcLine();
        double targetP = PerUnit.SB * getLccConverterStationLoadTargetP(lccCs, line);
        loadTargetP += targetP;
        initialLoadTargetP += targetP;
        loadTargetQ += PerUnit.SB * getLccConverterStationLoadTargetQ(lccCs, line);
    }

    /**
     * Gets active power for an LCC station in per-unit.
     */
    public static double getLccConverterStationLoadTargetP(LccConverterStation lccCs, HvdcLine line) {
        // The active power setpoint is always positive.
        // If the converter station is at side 1 and is rectifier, p should be positive.
        // If the converter station is at side 1 and is inverter, p should be negative.
        // If the converter station is at side 2 and is rectifier, p should be positive.
        // If the converter station is at side 2 and is inverter, p should be negative.
        return line.getActivePowerSetpoint() / PerUnit.SB * HvdcConverterStations.getActivePowerSetpointMultiplier(lccCs); // A LCC station has active losses.
    }

    /**
     * Gets reactive power for an LCC station in per-unit.
     */
    public static double getLccConverterStationLoadTargetQ(LccConverterStation lccCs, HvdcLine line) {
        // The active power setpoint is always positive.
        // If the converter station is at side 1 and is rectifier, p should be positive.
        // If the converter station is at side 1 and is inverter, p should be negative.
        // If the converter station is at side 2 and is rectifier, p should be positive.
        // If the converter station is at side 2 and is inverter, p should be negative.
        double pCs = getLccConverterStationLoadTargetP(lccCs, line);
        return Math.abs(pCs * Math.tan(Math.acos(lccCs.getPowerFactor()))); // A LCC station always consumes reactive power.
    }

    protected void add(LfGenerator generator) {
        generators.add(generator);
        generator.setBus(this);
        if (!generator.hasVoltageControl() && !Double.isNaN(generator.getTargetQ())) {
            generationTargetQ += generator.getTargetQ() * PerUnit.SB;
        }
    }

    void addGenerator(Generator generator, boolean breakers, double plausibleActivePowerLimit, boolean reactiveLimits,
                      LfNetworkLoadingReport report) {
        add(LfGeneratorImpl.create(generator, breakers, plausibleActivePowerLimit, reactiveLimits, report));
    }

    void addStaticVarCompensator(StaticVarCompensator staticVarCompensator, boolean voltagePerReactivePowerControl,
                                 boolean breakers, boolean reactiveLimits, LfNetworkLoadingReport report) {
        if (staticVarCompensator.getRegulationMode() != StaticVarCompensator.RegulationMode.OFF) {
            LfStaticVarCompensatorImpl lfSvc = LfStaticVarCompensatorImpl.create(staticVarCompensator, this, voltagePerReactivePowerControl, breakers, reactiveLimits, report);
            add(lfSvc);
            if (lfSvc.getSlope() != 0) {
                hasGeneratorsWithSlope = true;
            }
        }
    }

    void addVscConverterStation(VscConverterStation vscCs, boolean breakers, boolean reactiveLimits, LfNetworkLoadingReport report) {
        add(LfVscConverterStationImpl.create(vscCs, breakers, reactiveLimits, report));
    }

    void setShuntCompensators(List<ShuntCompensator> shuntCompensators, boolean isShuntVoltageControl) {
        if (!isShuntVoltageControl && !shuntCompensators.isEmpty()) {
            shunt = new LfShuntImpl(shuntCompensators, network, this, false);
        } else {
            List<ShuntCompensator> controllerShuntCompensators = shuntCompensators.stream()
                    .filter(ShuntCompensator::isVoltageRegulatorOn)
                    .collect(Collectors.toList());
            if (!controllerShuntCompensators.isEmpty()) {
                controllerShunt = new LfShuntImpl(controllerShuntCompensators, network, this, true);
            }
            List<ShuntCompensator> fixedShuntCompensators = shuntCompensators.stream()
                    .filter(sc -> !sc.isVoltageRegulatorOn())
                    .collect(Collectors.toList());
            if (!fixedShuntCompensators.isEmpty()) {
                shunt = new LfShuntImpl(fixedShuntCompensators, network, this, false);
            }
        }
    }

    @Override
    public double getGenerationTargetP() {
        return generators.stream().mapToDouble(LfGenerator::getTargetP).sum();
    }

    @Override
    public double getGenerationTargetQ() {
        return generationTargetQ / PerUnit.SB;
    }

    @Override
    public void setGenerationTargetQ(double generationTargetQ) {
        double newGenerationTargetQ = generationTargetQ * PerUnit.SB;
        if (newGenerationTargetQ != this.generationTargetQ) {
            double oldGenerationTargetQ = this.generationTargetQ;
            this.generationTargetQ = newGenerationTargetQ;
            for (LfNetworkListener listener : network.getListeners()) {
                listener.onGenerationReactivePowerTargetChange(this, oldGenerationTargetQ, newGenerationTargetQ);
            }
        }
    }

    @Override
    public double getLoadTargetP() {
        return loadTargetP / PerUnit.SB;
    }

    @Override
    public double getInitialLoadTargetP() {
        return initialLoadTargetP / PerUnit.SB;
    }

    @Override
    public void setLoadTargetP(double loadTargetP) {
        double newLoadTargetP = loadTargetP * PerUnit.SB;
        if (newLoadTargetP != this.loadTargetP) {
            double oldLoadTargetP = this.loadTargetP;
            this.loadTargetP = newLoadTargetP;
            for (LfNetworkListener listener : network.getListeners()) {
                listener.onLoadActivePowerTargetChange(this, oldLoadTargetP, newLoadTargetP);
            }
        }
    }

    @Override
    public double getLoadTargetQ() {
        return loadTargetQ / PerUnit.SB;
    }

    @Override
    public void setLoadTargetQ(double loadTargetQ) {
        double newLoadTargetQ = loadTargetQ * PerUnit.SB;
        if (newLoadTargetQ != this.loadTargetQ) {
            double oldLoadTargetQ = this.loadTargetQ;
            this.loadTargetQ = newLoadTargetQ;
            for (LfNetworkListener listener : network.getListeners()) {
                listener.onLoadReactivePowerTargetChange(this, oldLoadTargetQ, newLoadTargetQ);
            }
        }
    }

    @Override
    public boolean ensurePowerFactorConstantByLoad() {
        return this.ensurePowerFactorConstantByLoad;
    }

    private double getLimitQ(ToDoubleFunction<LfGenerator> limitQ) {
        return generators.stream()
                .mapToDouble(generator -> generator.hasVoltageControl() ? limitQ.applyAsDouble(generator)
                                                                        : generator.getTargetQ())
                .sum();
    }

    @Override
    public double getMinQ() {
        return getLimitQ(LfGenerator::getMinQ);
    }

    @Override
    public double getMaxQ() {
        return getLimitQ(LfGenerator::getMaxQ);
    }

    @Override
    public double getV() {
        return v / getNominalV();
    }

    @Override
    public void setV(double v) {
        this.v = v * getNominalV();
    }

    @Override
    public Evaluable getCalculatedV() {
        return calculatedV;
    }

    @Override
    public void setCalculatedV(Evaluable calculatedV) {
        this.calculatedV = Objects.requireNonNull(calculatedV);
    }

    @Override
    public double getAngle() {
        return angle;
    }

    @Override
    public void setAngle(double angle) {
        this.angle = angle;
    }

    @Override
    public double getCalculatedQ() {
        return calculatedQ / PerUnit.SB;
    }

    @Override
    public void setCalculatedQ(double calculatedQ) {
        this.calculatedQ = calculatedQ * PerUnit.SB;
    }

    @Override
    public Optional<LfShunt> getShunt() {
        return Optional.ofNullable(shunt);
    }

    @Override
    public Optional<LfShunt> getControllerShunt() {
        return Optional.ofNullable(controllerShunt);
    }

    @Override
    public void addShunt(LfShunt shunt) {
        this.shunt = shunt;
    }

    @Override
    public List<LfGenerator> getGenerators() {
        return generators;
    }

    @Override
    public LfLoads getLfLoads() {
        return lfLoads;
    }

    @Override
    public List<LfBranch> getBranches() {
        return branches;
    }

    @Override
    public void addBranch(LfBranch branch) {
        branches.add(Objects.requireNonNull(branch));
    }

    private static double dispatchQ(List<LfGenerator> generatorsThatControlVoltage, boolean reactiveLimits, double qToDispatch) {
        double residueQ = 0;
        double calculatedQ = qToDispatch / generatorsThatControlVoltage.size();
        Iterator<LfGenerator> itG = generatorsThatControlVoltage.iterator();
        while (itG.hasNext()) {
            LfGenerator generator = itG.next();
            if (reactiveLimits && calculatedQ < generator.getMinQ()) {
                generator.setCalculatedQ(generator.getCalculatedQ() + generator.getMinQ());
                residueQ += calculatedQ - generator.getMinQ();
                itG.remove();
            } else if (reactiveLimits && calculatedQ > generator.getMaxQ()) {
                generator.setCalculatedQ(generator.getCalculatedQ() + generator.getMaxQ());
                residueQ += calculatedQ - generator.getMaxQ();
                itG.remove();
            } else {
                generator.setCalculatedQ(generator.getCalculatedQ() + calculatedQ);
            }
        }
        return residueQ;
    }

    void updateGeneratorsState(double generationQ, boolean reactiveLimits) {
        double qToDispatch = generationQ / PerUnit.SB;
        List<LfGenerator> generatorsThatControlVoltage = new LinkedList<>();
        for (LfGenerator generator : generators) {
            if (generator.hasVoltageControl()) {
                generatorsThatControlVoltage.add(generator);
            } else {
                qToDispatch -= generator.getTargetQ();
            }
        }

        for (LfGenerator generator : generatorsThatControlVoltage) {
            generator.setCalculatedQ(0);
        }
        while (!generatorsThatControlVoltage.isEmpty() && Math.abs(qToDispatch) > Q_DISPATCH_EPSILON) {
            qToDispatch = dispatchQ(generatorsThatControlVoltage, reactiveLimits, qToDispatch);
        }
    }

    @Override
    public void updateState(boolean reactiveLimits, boolean writeSlackBus, boolean distributedOnConformLoad, boolean loadPowerFactorConstant) {
        // update generator reactive power
        updateGeneratorsState(voltageControlEnabled ? calculatedQ + loadTargetQ : generationTargetQ, reactiveLimits);

        // update load power
        lfLoads.updateState(getLoadTargetP() - getInitialLoadTargetP(), loadPowerFactorConstant);

        // update battery power (which are not part of slack distribution)
        for (Battery battery : batteries) {
            battery.getTerminal()
                    .setP(battery.getP0())
                    .setQ(battery.getQ0());
        }

        // update lcc converter station power
        for (LccConverterStation lccCs : lccCss) {
            HvdcLine line = lccCs.getHvdcLine();
            double pCs = line.getActivePowerSetpoint() * HvdcConverterStations.getActivePowerSetpointMultiplier(lccCs); // A LCC station has active losses.
            double qCs = Math.abs(pCs * Math.tan(Math.acos(lccCs.getPowerFactor()))); // A LCC station always consumes reactive power.
            lccCs.getTerminal()
                    .setP(pCs)
                    .setQ(qCs);
        }
    }

    @Override
    public Optional<TransformerVoltageControl> getTransformerVoltageControl() {
        return Optional.ofNullable(transformerVoltageControl);
    }

    @Override
    public boolean isTransformerVoltageControlled() {
        return transformerVoltageControl != null && transformerVoltageControl.getControlled() == this;
    }

    @Override
    public void setTransformerVoltageControl(TransformerVoltageControl transformerVoltageControl) {
        this.transformerVoltageControl = transformerVoltageControl;
    }

    @Override
    public Optional<ShuntVoltageControl> getShuntVoltageControl() {
        return Optional.ofNullable(shuntVoltageControl);
    }

    @Override
    public boolean isShuntVoltageControlled() {
        return shuntVoltageControl != null && shuntVoltageControl.getControlled() == this;
    }

    @Override
    public void setShuntVoltageControl(ShuntVoltageControl shuntVoltageControl) {
        this.shuntVoltageControl = shuntVoltageControl;
    }

    @Override
    public void setDisabled(boolean disabled) {
        super.setDisabled(disabled);
        if (shunt != null) {
            shunt.setDisabled(disabled);
        }
        if (controllerShunt != null) {
            controllerShunt.setDisabled(disabled);
        }
    }

    @Override
    public void setP(Evaluable p) {
        this.p = Objects.requireNonNull(p);
    }

    @Override
    public Evaluable getP() {
        return p;
    }

    @Override
    public void setQ(Evaluable q) {
        this.q = Objects.requireNonNull(q);
    }

    @Override
    public Evaluable getQ() {
        return q;
    }

    @Override
    public BusResults createBusResult() {
        return new BusResults(getVoltageLevelId(), getId(), v, getAngle());
    }

    @Override
    public Map<LfBus, List<LfBranch>> findNeighbors() {
        Map<LfBus, List<LfBranch>> neighbors = new LinkedHashMap<>(branches.size());
        for (LfBranch branch : branches) {
            if (branch.isConnectedAtBothSides()) {
                LfBus otherBus = branch.getBus1() == this ? branch.getBus2() : branch.getBus1();
                neighbors.computeIfAbsent(otherBus, k -> new ArrayList<>())
                        .add(branch);
            }
        }
        return neighbors;
    }

    @Override
    public double getRemoteVoltageControlReactivePercent() {
        return remoteVoltageControlReactivePercent;
    }

    @Override
    public void setRemoteVoltageControlReactivePercent(double remoteVoltageControlReactivePercent) {
        this.remoteVoltageControlReactivePercent = remoteVoltageControlReactivePercent;
    }
<<<<<<< HEAD

    @Override
    public String toString() {
        return getId();
    }

    @Override
    public void addShunt(LfShunt shunt) {
        shunts.add(shunt);
    }
=======
>>>>>>> 55e42581
}<|MERGE_RESOLUTION|>--- conflicted
+++ resolved
@@ -55,13 +55,9 @@
 
     protected final List<LfGenerator> generators = new ArrayList<>();
 
-<<<<<<< HEAD
-    protected List<LfShunt> shunts = new ArrayList<>();
-=======
     protected LfShunt shunt;
 
     protected LfShunt controllerShunt;
->>>>>>> 55e42581
 
     protected final LfLoads lfLoads = new LfLoads();
 
@@ -614,17 +610,4 @@
     public void setRemoteVoltageControlReactivePercent(double remoteVoltageControlReactivePercent) {
         this.remoteVoltageControlReactivePercent = remoteVoltageControlReactivePercent;
     }
-<<<<<<< HEAD
-
-    @Override
-    public String toString() {
-        return getId();
-    }
-
-    @Override
-    public void addShunt(LfShunt shunt) {
-        shunts.add(shunt);
-    }
-=======
->>>>>>> 55e42581
 }