--- conflicted
+++ resolved
@@ -227,32 +227,14 @@
         }
     }
 
-<<<<<<< HEAD
-    void addGenerator(Generator generator, boolean breakers, double plausibleActivePowerLimit, boolean reactiveLimits,
-                      LfNetworkLoadingReport report, double minPlausibleTargetVoltage, double maxPlausibleTargetVoltage,
-                      OpenLoadFlowParameters.ReactiveRangeCheckMode reactiveRangeCheckMode, NominalVoltageMapping nominalVoltageMapping) {
-        add(LfGeneratorImpl.create(generator, network, breakers, plausibleActivePowerLimit, reactiveLimits, report,
-                minPlausibleTargetVoltage, maxPlausibleTargetVoltage, reactiveRangeCheckMode, nominalVoltageMapping));
-    }
-
-    void addStaticVarCompensator(StaticVarCompensator staticVarCompensator, boolean voltagePerReactivePowerControl,
-                                 boolean breakers, boolean reactiveLimits, LfNetworkLoadingReport report,
-                                 double minPlausibleTargetVoltage, double maxPlausibleTargetVoltage, OpenLoadFlowParameters.ReactiveRangeCheckMode reactiveRangeCheckMode,
-                                 boolean svcMonitoringVoltage, NominalVoltageMapping nominalVoltageMapping) {
+    void addGenerator(Generator generator, LfNetworkParameters parameters, LfNetworkLoadingReport report, NominalVoltageMapping nominalVoltageMapping) {
+        add(LfGeneratorImpl.create(generator, network, parameters, report, nominalVoltageMapping));
+    }
+
+    void addStaticVarCompensator(StaticVarCompensator staticVarCompensator, LfNetworkParameters parameters,
+                                 LfNetworkLoadingReport report, NominalVoltageMapping nominalVoltageMapping) {
         if (staticVarCompensator.getRegulationMode() != StaticVarCompensator.RegulationMode.OFF) {
-            LfStaticVarCompensatorImpl lfSvc = LfStaticVarCompensatorImpl.create(staticVarCompensator, network, this, voltagePerReactivePowerControl,
-                    breakers, reactiveLimits, report, minPlausibleTargetVoltage, maxPlausibleTargetVoltage, reactiveRangeCheckMode, svcMonitoringVoltage,
-                    nominalVoltageMapping);
-=======
-    void addGenerator(Generator generator, LfNetworkParameters parameters, LfNetworkLoadingReport report) {
-        add(LfGeneratorImpl.create(generator, network, parameters, report));
-    }
-
-    void addStaticVarCompensator(StaticVarCompensator staticVarCompensator, LfNetworkParameters parameters,
-                                 LfNetworkLoadingReport report) {
-        if (staticVarCompensator.getRegulationMode() != StaticVarCompensator.RegulationMode.OFF) {
-            LfStaticVarCompensatorImpl lfSvc = LfStaticVarCompensatorImpl.create(staticVarCompensator, network, this, parameters, report);
->>>>>>> 7329c91c
+            LfStaticVarCompensatorImpl lfSvc = LfStaticVarCompensatorImpl.create(staticVarCompensator, network, this, parameters, report, nominalVoltageMapping);
             add(lfSvc);
             if (lfSvc.getSlope() != 0) {
                 hasGeneratorsWithSlope = true;
@@ -263,32 +245,18 @@
         }
     }
 
-<<<<<<< HEAD
-    void addVscConverterStation(VscConverterStation vscCs, boolean breakers, boolean reactiveLimits, LfNetworkLoadingReport report,
-                                double minPlausibleTargetVoltage, double maxPlausibleTargetVoltage, OpenLoadFlowParameters.ReactiveRangeCheckMode reactiveRangeCheckMode,
+    void addVscConverterStation(VscConverterStation vscCs, LfNetworkParameters parameters, LfNetworkLoadingReport report,
                                 NominalVoltageMapping nominalVoltageMapping) {
-        add(LfVscConverterStationImpl.create(vscCs, network, breakers, reactiveLimits, report, minPlausibleTargetVoltage,
-                maxPlausibleTargetVoltage, reactiveRangeCheckMode, nominalVoltageMapping));
-=======
-    void addVscConverterStation(VscConverterStation vscCs, LfNetworkParameters parameters, LfNetworkLoadingReport report) {
-        add(LfVscConverterStationImpl.create(vscCs, network, parameters, report));
->>>>>>> 7329c91c
+        add(LfVscConverterStationImpl.create(vscCs, network, parameters, report, nominalVoltageMapping));
     }
 
     void addBattery(Battery generator, LfNetworkParameters parameters, LfNetworkLoadingReport report) {
         add(LfBatteryImpl.create(generator, network, parameters, report));
     }
 
-<<<<<<< HEAD
-    void setShuntCompensators(List<ShuntCompensator> shuntCompensators, boolean isShuntVoltageControl,
-                              NominalVoltageMapping nominalVoltageMapping) {
-        if (!isShuntVoltageControl && !shuntCompensators.isEmpty()) {
+    void setShuntCompensators(List<ShuntCompensator> shuntCompensators, LfNetworkParameters parameters, NominalVoltageMapping nominalVoltageMapping) {
+        if (!parameters.isShuntVoltageControl() && !shuntCompensators.isEmpty()) {
             shunt = new LfShuntImpl(shuntCompensators, network, this, false, nominalVoltageMapping);
-=======
-    void setShuntCompensators(List<ShuntCompensator> shuntCompensators, LfNetworkParameters parameters) {
-        if (!parameters.isShuntVoltageControl() && !shuntCompensators.isEmpty()) {
-            shunt = new LfShuntImpl(shuntCompensators, network, this, false);
->>>>>>> 7329c91c
         } else {
             List<ShuntCompensator> controllerShuntCompensators = shuntCompensators.stream()
                     .filter(ShuntCompensator::isVoltageRegulatorOn)
