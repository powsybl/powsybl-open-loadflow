/**
 * Copyright (c) 2019, RTE (http://www.rte-france.com)
 * This Source Code Form is subject to the terms of the Mozilla Public
 * License, v. 2.0. If a copy of the MPL was not distributed with this
 * file, You can obtain one at http://mozilla.org/MPL/2.0/.
 */
package com.powsybl.openloadflow.network.impl;

import com.powsybl.iidm.network.*;
import com.powsybl.iidm.network.extensions.LoadDetail;
import com.powsybl.openloadflow.network.*;
import org.slf4j.Logger;
import org.slf4j.LoggerFactory;

import java.util.*;
import java.util.function.ToDoubleFunction;

/**
 * @author Geoffroy Jamgotchian <geoffroy.jamgotchian at rte-france.com>
 */
public abstract class AbstractLfBus extends AbstractElement implements LfBus {

    protected static final Logger LOGGER = LoggerFactory.getLogger(AbstractLfBus.class);

    private static final double POWER_EPSILON_SI = 1e-4;
    private static final double Q_DISPATCH_EPSILON = 1e-3;

    protected boolean slack = false;

    protected double v;

    protected double angle;

    protected double calculatedQ = Double.NaN;

    protected boolean voltageControlEnabled = false;

    protected int voltageControlSwitchOffCount = 0;

    protected double initialLoadTargetP = 0;

    protected double loadTargetP = 0;

    protected double fixedLoadTargetP = 0;

    protected int positiveLoadCount = 0;

    protected double initialLoadTargetQ = 0;

    protected double loadTargetQ = 0;

    protected double fixedLoadTargetQ = 0;

    protected double generationTargetQ = 0;

    protected final List<LfGenerator> generators = new ArrayList<>();

    protected final List<LfShunt> shunts = new ArrayList<>();

    protected final List<Load> loads = new ArrayList<>();

    protected final List<Battery> batteries = new ArrayList<>();

    protected final List<LccConverterStation> lccCss = new ArrayList<>();

    protected final List<LfBranch> branches = new ArrayList<>();

    private Optional<VoltageControl> voltageControl = Optional.empty();

    protected DiscreteVoltageControl discreteVoltageControl;

    protected boolean disabled = false;

    protected AbstractLfBus(LfNetwork network, double v, double angle) {
        super(network);
        this.v = v;
        this.angle = angle;
    }

    @Override
    public boolean isSlack() {
        return slack;
    }

    @Override
    public void setSlack(boolean slack) {
        this.slack = slack;
    }

    @Override
    public double getTargetP() {
        return getGenerationTargetP() - getLoadTargetP();
    }

    @Override
    public double getTargetQ() {
        return getGenerationTargetQ() - getLoadTargetQ();
    }

    @Override
    public boolean hasVoltageControllerCapability() {
        return getVoltageControl().isPresent();
    }

    @Override
    public Optional<VoltageControl> getVoltageControl() {
        return voltageControl;
    }

    @Override
<<<<<<< HEAD
    public void setVoltageControl(VoltageControl voltageControl) {
        this.voltageControl = Optional.of(voltageControl);
=======
    public void setVoltageControl(boolean voltageControl) {
        if (this.voltageControl != voltageControl) {
            if (this.voltageControl) {
                voltageControlSwitchOffCount++;
            }
            this.voltageControl = voltageControl;
            for (LfNetworkListener listener : network.getListeners()) {
                listener.onVoltageControlChange(this, voltageControl);
            }
        }
>>>>>>> 32563050
    }

    @Override
    public boolean isVoltageControlled() {
        return voltageControl.map(vc -> vc.getControlledBus() == this).orElse(false);
    }

    @Override
    public boolean isVoltageController() {
        return voltageControl.map(vc -> vc.getControllerBuses().contains(this)).orElse(false) && voltageControlEnabled;
    }

    @Override
    public void setVoltageControlEnabled(boolean voltageControlEnabled) {
        if (this.voltageControlEnabled && !voltageControlEnabled) {
            voltageControlSwitchOffCount++;
        }
        this.voltageControlEnabled = voltageControlEnabled;
    }

    @Override
    public int getVoltageControlSwitchOffCount() {
        return voltageControlSwitchOffCount;
    }

    @Override
    public void setVoltageControlSwitchOffCount(int voltageControlSwitchOffCount) {
        this.voltageControlSwitchOffCount = voltageControlSwitchOffCount;
    }

    void addLoad(Load load) {
        loads.add(load);
        initialLoadTargetP += load.getP0();
        initialLoadTargetQ += load.getQ0();
        loadTargetP += load.getP0();
        loadTargetQ += load.getQ0();
        LoadDetail loadDetail = load.getExtension(LoadDetail.class);
        if (loadDetail != null) {
            fixedLoadTargetP = loadDetail.getFixedActivePower();
            fixedLoadTargetQ = loadDetail.getFixedReactivePower();
        }
        if (load.getP0() >= 0) {
            positiveLoadCount++;
        }
    }

    void addBattery(Battery battery) {
        batteries.add(battery);
        initialLoadTargetP += battery.getP0();
        initialLoadTargetQ += battery.getQ0();
        loadTargetP += battery.getP0();
        loadTargetQ += battery.getQ0();
    }

    void addLccConverterStation(LccConverterStation lccCs) {
        lccCss.add(lccCs);
        HvdcLine line = lccCs.getHvdcLine();
        // The active power setpoint is always positive.
        // If the converter station is at side 1 and is rectifier, p should be positive.
        // If the converter station is at side 1 and is inverter, p should be negative.
        // If the converter station is at side 2 and is rectifier, p should be positive.
        // If the converter station is at side 2 and is inverter, p should be negative.
        boolean isConverterStationRectifier = HvdcConverterStations.isRectifier(lccCs);
        double p = (isConverterStationRectifier ? 1 : -1) * line.getActivePowerSetpoint() *
                (1 + (isConverterStationRectifier ? 1 : -1) * lccCs.getLossFactor() / 100); // A LCC station has active losses.
        double q = Math.abs(p * Math.tan(Math.acos(lccCs.getPowerFactor()))); // A LCC station always consumes reactive power.
        loadTargetP += p;
        loadTargetQ += q;
    }

    protected void add(LfGenerator generator, LfNetworkLoadingReport report) {
        generators.add(generator);
        generator.setBus(this);
        double maxRangeQ = generator.getMaxRangeQ();
        boolean discardGenerator = false;
        if (generator.hasVoltageControl() && maxRangeQ < PlausibleValues.MIN_REACTIVE_RANGE / PerUnit.SB) {
            LOGGER.trace("Discard generator '{}' from voltage control because max reactive range ({}) is too small",
                    generator.getId(), maxRangeQ);
            report.generatorsDiscardedFromVoltageControlBecauseMaxReactiveRangeIsTooSmall++;
            discardGenerator = true;
        }
        if (generator.hasVoltageControl() && Math.abs(generator.getTargetP()) < POWER_EPSILON_SI && generator.getMinP() > POWER_EPSILON_SI) {
            LOGGER.trace("Discard generator '{}' from voltage control because not started (targetP={} MW, minP={} MW)",
                    generator.getId(), generator.getTargetP(), generator.getMinP());
            report.generatorsDiscardedFromVoltageControlBecauseNotStarted++;
            discardGenerator = true;
        }
        if (generator.hasVoltageControl() && !discardGenerator) {
            this.voltageControlEnabled = true;
        } else {
            if (!Double.isNaN(generator.getTargetQ())) {
                generationTargetQ += generator.getTargetQ() * PerUnit.SB;
            }
        }
    }

    void addGenerator(Generator generator, LfNetworkLoadingReport report, double plausibleActivePowerLimit) {
        add(LfGeneratorImpl.create(generator, report, plausibleActivePowerLimit), report);
    }

    void addStaticVarCompensator(StaticVarCompensator staticVarCompensator, LfNetworkLoadingReport report) {
        if (staticVarCompensator.getRegulationMode() != StaticVarCompensator.RegulationMode.OFF) {
            add(LfStaticVarCompensatorImpl.create(staticVarCompensator, this), report);
        }
    }

    void addVscConverterStation(VscConverterStation vscCs, LfNetworkLoadingReport report) {
        add(LfVscConverterStationImpl.create(vscCs), report);
    }

    void addShuntCompensator(ShuntCompensator sc) {
        shunts.add(new LfShuntImpl(sc, network));
    }

    @Override
    public double getGenerationTargetP() {
        return generators.stream().mapToDouble(LfGenerator::getTargetP).sum();
    }

    @Override
    public double getGenerationTargetQ() {
        return generationTargetQ / PerUnit.SB;
    }

    @Override
    public void setGenerationTargetQ(double generationTargetQ) {
        this.generationTargetQ = generationTargetQ * PerUnit.SB;
    }

    @Override
    public double getLoadTargetP() {
        return loadTargetP / PerUnit.SB;
    }

    @Override
    public void setLoadTargetP(double loadTargetP) {
        this.loadTargetP = loadTargetP * PerUnit.SB;
    }

    @Override
    public double getFixedLoadTargetP() {
        return fixedLoadTargetP / PerUnit.SB;
    }

    @Override
    public int getPositiveLoadCount() {
        return positiveLoadCount;
    }

    @Override
    public double getLoadTargetQ() {
        return loadTargetQ / PerUnit.SB;
    }

    @Override
    public void setLoadTargetQ(double loadTargetQ) {
        this.loadTargetQ = loadTargetQ * PerUnit.SB;
    }

    @Override
    public double getFixedLoadTargetQ() {
        return fixedLoadTargetQ / PerUnit.SB;
    }

    private double getLimitQ(ToDoubleFunction<LfGenerator> limitQ) {
        return generators.stream()
                .mapToDouble(generator -> generator.hasVoltageControl() ? limitQ.applyAsDouble(generator)
                                                                        : generator.getTargetQ())
                .sum();
    }

    @Override
    public double getMinQ() {
        return getLimitQ(LfGenerator::getMinQ);
    }

    @Override
    public double getMaxQ() {
        return getLimitQ(LfGenerator::getMaxQ);
    }

    @Override
    public double getV() {
        return v / getNominalV();
    }

    @Override
    public void setV(double v) {
        this.v = v * getNominalV();
    }

    @Override
    public double getAngle() {
        return angle;
    }

    @Override
    public void setAngle(double angle) {
        this.angle = angle;
    }

    @Override
    public double getCalculatedQ() {
        return calculatedQ / PerUnit.SB;
    }

    @Override
    public void setCalculatedQ(double calculatedQ) {
        this.calculatedQ = calculatedQ * PerUnit.SB;
    }

    @Override
    public List<LfShunt> getShunts() {
        return shunts;
    }

    @Override
    public List<LfGenerator> getGenerators() {
        return generators;
    }

    @Override
    public List<LfBranch> getBranches() {
        return branches;
    }

    @Override
    public void addBranch(LfBranch branch) {
        branches.add(Objects.requireNonNull(branch));
    }

    private double dispatchQ(List<LfGenerator> generatorsThatControlVoltage, boolean reactiveLimits, double qToDispatch) {
        double residueQ = 0;
        Iterator<LfGenerator> itG = generatorsThatControlVoltage.iterator();
        while (itG.hasNext()) {
            LfGenerator generator = itG.next();
            double calculatedQ = qToDispatch / generatorsThatControlVoltage.size();
            if (reactiveLimits && calculatedQ < generator.getMinQ()) {
                generator.setCalculatedQ(generator.getCalculatedQ() + generator.getMinQ());
                residueQ += calculatedQ - generator.getMinQ();
                itG.remove();
            } else if (reactiveLimits && calculatedQ > generator.getMaxQ()) {
                generator.setCalculatedQ(generator.getCalculatedQ() + generator.getMaxQ());
                residueQ += calculatedQ - generator.getMaxQ();
                itG.remove();
            } else {
                generator.setCalculatedQ(generator.getCalculatedQ() + calculatedQ);
            }
        }
        return residueQ;
    }

    private void updateGeneratorsState(double generationQ, boolean reactiveLimits) {
        double qToDispatch = generationQ / PerUnit.SB;
        List<LfGenerator> generatorsThatControlVoltage = new LinkedList<>();
        for (LfGenerator generator : generators) {
            if (generator.hasVoltageControl()) {
                generatorsThatControlVoltage.add(generator);
            } else {
                qToDispatch -= generator.getTargetQ();
            }
        }

        for (LfGenerator generator : generatorsThatControlVoltage) {
            generator.setCalculatedQ(0);
        }
        while (!generatorsThatControlVoltage.isEmpty() && Math.abs(qToDispatch) > Q_DISPATCH_EPSILON) {
            qToDispatch = dispatchQ(generatorsThatControlVoltage, reactiveLimits, qToDispatch);
        }
    }

    @Override
    public void updateState(boolean reactiveLimits, boolean writeSlackBus) {
        // update generator reactive power
        updateGeneratorsState(voltageControlEnabled ? calculatedQ + loadTargetQ : generationTargetQ, reactiveLimits);

        // update load power
        double factorP = initialLoadTargetP != 0 ? loadTargetP / initialLoadTargetP : 1;
        double factorQ = initialLoadTargetQ != 0 ? loadTargetQ / initialLoadTargetQ : 1;
        for (Load load : loads) {
            load.getTerminal()
                    .setP(load.getP0() >= 0 ? factorP * load.getP0() : load.getP0())
                    .setQ(load.getQ0() >= 0 ? factorQ * load.getQ0() : load.getQ0());
        }

        // update battery power (which are not part of slack distribution)
        for (Battery battery : batteries) {
            battery.getTerminal()
                    .setP(battery.getP0())
                    .setQ(battery.getQ0());
        }

        // update lcc converter station power
        for (LccConverterStation lccCs : lccCss) {
            boolean isConverterStationRectifier = HvdcConverterStations.isRectifier(lccCs);
            HvdcLine line = lccCs.getHvdcLine();
            double p = (isConverterStationRectifier ? 1 : -1) * line.getActivePowerSetpoint() *
                    (1 + (isConverterStationRectifier ? 1 : -1) * lccCs.getLossFactor() / 100); // A LCC station has active losses.
            double q = Math.abs(p * Math.tan(Math.acos(lccCs.getPowerFactor()))); // A LCC station always consumes reactive power.
            lccCs.getTerminal()
                    .setP(p)
                    .setQ(q);
        }
    }

    @Override
    public DiscreteVoltageControl getDiscreteVoltageControl() {
        return discreteVoltageControl;
    }

    @Override
    public boolean isDiscreteVoltageControlled() {
        return discreteVoltageControl != null && discreteVoltageControl.getMode() == DiscreteVoltageControl.Mode.VOLTAGE;
    }

    @Override
    public void setDiscreteVoltageControl(DiscreteVoltageControl discreteVoltageControl) {
        this.discreteVoltageControl = discreteVoltageControl;
    }

    @Override
    public boolean isDisabled() {
        return disabled;
    }

    @Override
    public void setDisabled(boolean disabled) {
        this.disabled = disabled;
    }
}<|MERGE_RESOLUTION|>--- conflicted
+++ resolved
@@ -108,39 +108,31 @@
     }
 
     @Override
-<<<<<<< HEAD
     public void setVoltageControl(VoltageControl voltageControl) {
         this.voltageControl = Optional.of(voltageControl);
-=======
-    public void setVoltageControl(boolean voltageControl) {
-        if (this.voltageControl != voltageControl) {
-            if (this.voltageControl) {
+    }
+
+    @Override
+    public boolean isVoltageControlled() {
+        return voltageControl.map(vc -> vc.getControlledBus() == this).orElse(false);
+    }
+
+    @Override
+    public boolean isVoltageController() {
+        return voltageControl.map(vc -> vc.getControllerBuses().contains(this)).orElse(false) && voltageControlEnabled;
+    }
+
+    @Override
+    public void setVoltageControlEnabled(boolean voltageControlEnabled) {
+        if (this.voltageControlEnabled != voltageControlEnabled) {
+            if (this.voltageControlEnabled) {
                 voltageControlSwitchOffCount++;
             }
-            this.voltageControl = voltageControl;
+            this.voltageControlEnabled = voltageControlEnabled;
             for (LfNetworkListener listener : network.getListeners()) {
-                listener.onVoltageControlChange(this, voltageControl);
+                listener.onVoltageControlChange(this, voltageControlEnabled);
             }
         }
->>>>>>> 32563050
-    }
-
-    @Override
-    public boolean isVoltageControlled() {
-        return voltageControl.map(vc -> vc.getControlledBus() == this).orElse(false);
-    }
-
-    @Override
-    public boolean isVoltageController() {
-        return voltageControl.map(vc -> vc.getControllerBuses().contains(this)).orElse(false) && voltageControlEnabled;
-    }
-
-    @Override
-    public void setVoltageControlEnabled(boolean voltageControlEnabled) {
-        if (this.voltageControlEnabled && !voltageControlEnabled) {
-            voltageControlSwitchOffCount++;
-        }
-        this.voltageControlEnabled = voltageControlEnabled;
     }
 
     @Override
