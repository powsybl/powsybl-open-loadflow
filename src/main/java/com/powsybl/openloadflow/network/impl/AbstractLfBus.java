--- conflicted
+++ resolved
@@ -154,27 +154,22 @@
     }
 
     @Override
-<<<<<<< HEAD
     public boolean isVoltageControlled(VoltageControl.Type type) {
         return switch (type) {
             case GENERATOR -> isGeneratorVoltageControlled();
             case TRANSFORMER -> isTransformerVoltageControlled();
             case SHUNT -> isShuntVoltageControlled();
         };
-=======
+    }
+
+    @Override
+    public Optional<VoltageControl<?>> getVoltageControl(VoltageControl.Type type) {
+        return getVoltageControls().stream().filter(vc -> vc.getType() == type).findAny();
+    }
+
+    @Override
     public Optional<VoltageControl<?>> getHighestPriorityMainVoltageControl() {
         return VoltageControl.findMainVoltageControlsSortedByPriority(this).stream().findFirst();
->>>>>>> b36ed747
-    }
-
-    @Override
-    public Optional<VoltageControl<?>> getVoltageControl(VoltageControl.Type type) {
-        return getVoltageControls().stream().filter(vc -> vc.getType() == type).findAny();
-    }
-
-    @Override
-    public Optional<VoltageControl<?>> getHighestPriorityVoltageControl() {
-        return VoltageControl.findVoltageControlsSortedByPriority(this).stream().findFirst();
     }
 
     @Override
