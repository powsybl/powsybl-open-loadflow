--- conflicted
+++ resolved
@@ -688,14 +688,12 @@
         // secondary voltage controls
         createSecondaryVoltageControls(network, parameters, lfNetwork);
 
-<<<<<<< HEAD
+        // voltage angle limits
+        createVoltageAngleLimits(network, lfNetwork, parameters);
+
         if (parameters.isSimulateAutomatons()) {
             createAutomationSystems(network, lfNetwork);
         }
-=======
-        // voltage angle limits
-        createVoltageAngleLimits(network, lfNetwork, parameters);
->>>>>>> f989a2fa
 
         if (report.generatorsDiscardedFromVoltageControlBecauseNotStarted > 0) {
             Reports.reportGeneratorsDiscardedFromVoltageControlBecauseNotStarted(reporter, report.generatorsDiscardedFromVoltageControlBecauseNotStarted);
@@ -841,7 +839,17 @@
         return Optional.empty();
     }
 
-<<<<<<< HEAD
+    private static void createVoltageAngleLimits(Network network, LfNetwork lfNetwork, LfNetworkParameters parameters) {
+        network.getVoltageAngleLimits().forEach(voltageAngleLimit -> {
+            LfBus from = getLfBus(voltageAngleLimit.getTerminalFrom(), lfNetwork, parameters.isBreakers());
+            LfBus to = getLfBus(voltageAngleLimit.getTerminalTo(), lfNetwork, parameters.isBreakers());
+            if (from != null && to != null) {
+                lfNetwork.addVoltageAngleLimit(new LfNetwork.LfVoltageAngleLimit(voltageAngleLimit.getId(), from, to,
+                        Math.toRadians(voltageAngleLimit.getHighLimit().orElse(Double.NaN)), Math.toRadians(voltageAngleLimit.getLowLimit().orElse(Double.NaN))));
+            }
+        });
+    }
+
     private void createAutomationSystems(Network network, LfNetwork lfNetwork) {
         for (Substation substation : network.getSubstations()) {
             SubstationAutomationSystems systems = substation.getExtension(SubstationAutomationSystems.class);
@@ -860,17 +868,6 @@
                 }
             }
         }
-=======
-    private static void createVoltageAngleLimits(Network network, LfNetwork lfNetwork, LfNetworkParameters parameters) {
-        network.getVoltageAngleLimits().forEach(voltageAngleLimit -> {
-            LfBus from = getLfBus(voltageAngleLimit.getTerminalFrom(), lfNetwork, parameters.isBreakers());
-            LfBus to = getLfBus(voltageAngleLimit.getTerminalTo(), lfNetwork, parameters.isBreakers());
-            if (from != null && to != null) {
-                lfNetwork.addVoltageAngleLimit(new LfNetwork.LfVoltageAngleLimit(voltageAngleLimit.getId(), from, to,
-                        Math.toRadians(voltageAngleLimit.getHighLimit().orElse(Double.NaN)), Math.toRadians(voltageAngleLimit.getLowLimit().orElse(Double.NaN))));
-            }
-        });
->>>>>>> f989a2fa
     }
 
     @Override
