--- conflicted
+++ resolved
@@ -184,22 +184,11 @@
         }
     }
 
-<<<<<<< HEAD
-        for (ThreeWindingsTransformer t3wt : creationContext.t3wtSet) {
-            LfStarBus lfBus0 = addLfBus(t3wt, lfBuses, creationContext.busIdToNum);
-            LfBus lfBus1 = getLfBus(t3wt.getLeg1().getTerminal(), lfBuses, creationContext.busIdToNum);
-            LfBus lfBus2 = getLfBus(t3wt.getLeg2().getTerminal(), lfBuses, creationContext.busIdToNum);
-            LfBus lfBus3 = getLfBus(t3wt.getLeg3().getTerminal(), lfBuses, creationContext.busIdToNum);
-            lfBranches.add(LfLegBranch.create(lfBus1, lfBus0, t3wt, t3wt.getLeg1()));
-            lfBranches.add(LfLegBranch.create(lfBus2, lfBus0, t3wt, t3wt.getLeg2()));
-            lfBranches.add(LfLegBranch.create(lfBus3, lfBus0, t3wt, t3wt.getLeg3()));
-=======
     private static void createBranches(LfNetwork lfNetwork, LoadingContext loadingContext, LfNetworkLoadingReport report) {
         for (Branch branch : loadingContext.branchSet) {
             LfBus lfBus1 = getLfBus(branch.getTerminal1(), lfNetwork);
             LfBus lfBus2 = getLfBus(branch.getTerminal2(), lfNetwork);
             addBranch(lfNetwork, LfBranchImpl.create(branch, lfBus1, lfBus2), report);
->>>>>>> cb996de3
         }
 
         for (DanglingLine danglingLine : loadingContext.danglingLines) {
