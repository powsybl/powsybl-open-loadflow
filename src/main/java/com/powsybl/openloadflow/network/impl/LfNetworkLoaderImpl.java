--- conflicted
+++ resolved
@@ -229,7 +229,7 @@
                 ControlledSide side = lfGenerator.getControlledBranchSide();
                 double targetQ = lfGenerator.getRemoteTargetQ();
                 // single generator or multiple generators with coherent control
-                if (generators.size() == 1 | checkCoherentControlMultipleGeneratorsOnSameBus(controlledBranch, side, targetQ, generators, controllerBus.getId())) {
+                if (generators.size() == 1 || checkCoherentControlMultipleGeneratorsOnSameBus(controlledBranch, side, targetQ, generators, controllerBus.getId())) {
                     createRemoteReactivePowerControl(controlledBranch, lfGenerator.getId(), side, targetQ, controllerBus);
                 }
             }
@@ -258,12 +258,12 @@
 
     private static void createGeneratorReactivePowerControl(LfBranch controlledBranch, LfBus controllerBus, ControlledSide controlledSide, double controllerTargetQ) {
         GeneratorReactivePowerControl reactivePowerControl = new GeneratorReactivePowerControl(controlledBranch, controlledSide, controllerTargetQ);
-        reactivePowerControl.addControllerElement(controllerBus);
+        reactivePowerControl.addControllerBus(controllerBus);
         controlledBranch.setReactivePowerControl(reactivePowerControl);
     }
 
     private static void updateGeneratorReactivePowerControl(ReactivePowerControl reactivePowerControl, LfBus controllerBus, double controllerTargetQ) {
-        reactivePowerControl.addControllerElement(controllerBus);
+        reactivePowerControl.addControllerBus(controllerBus);
         checkUniqueTargetQControlledBranch(controllerTargetQ, controllerBus, reactivePowerControl);
     }
 
@@ -304,19 +304,10 @@
         double reactivePowerControlTargetQ = reactivePowerControl.getTargetValue();
         double deltaTargetQ = FastMath.abs(reactivePowerControlTargetQ - controllerTargetQ);
         if (deltaTargetQ > TARGET_Q_EPSILON) {
-            String busesId = reactivePowerControl.getControllerElements().stream().map(LfBus::getId).collect(Collectors.joining(", "));
+            String busesId = reactivePowerControl.getControllerBuses().stream().map(LfBus::getId).collect(Collectors.joining(", "));
             LOGGER.error("Bus '{}' controls reactive power of a branch which is already controlled by buses '{}' with a different targetQ: {} (kept) and {} (ignored)",
                     controllerBus.getId(), busesId, reactivePowerControlTargetQ, controllerTargetQ);
         }
-<<<<<<< HEAD
-=======
-        ControlledSide side = lfGenerator.getControlledBranchSide();
-        double targetQ = lfGenerator.getRemoteTargetQ();
-        ReactivePowerControl control = new ReactivePowerControl(controlledBranch, side, controllerBus, targetQ);
-        controllerBus.setReactivePowerControl(control);
-        controllerBus.setReactivePowerControlEnabled(true);
-        controlledBranch.setReactivePowerControl(control);
->>>>>>> 1d492bcd
     }
 
     private static LfBusImpl createBus(Bus bus, LfNetworkParameters parameters, LfNetwork lfNetwork, LoadingContext loadingContext,
