/**
 * Copyright (c) 2019, RTE (http://www.rte-france.com)
 * This Source Code Form is subject to the terms of the Mozilla Public
 * License, v. 2.0. If a copy of the MPL was not distributed with this
 * file, You can obtain one at http://mozilla.org/MPL/2.0/.
 */
package com.powsybl.openloadflow.network.impl;

import com.google.auto.service.AutoService;
import com.google.common.base.Stopwatch;
import com.powsybl.iidm.network.*;
import com.powsybl.openloadflow.network.*;
import org.apache.commons.lang3.mutable.MutableInt;
import org.apache.commons.lang3.tuple.Pair;
import org.slf4j.Logger;
import org.slf4j.LoggerFactory;

import java.util.*;
import java.util.concurrent.TimeUnit;
import java.util.stream.Collectors;

import static com.powsybl.openloadflow.util.Markers.PERFORMANCE_MARKER;

/**
 * @author Geoffroy Jamgotchian <geoffroy.jamgotchian at rte-france.com>
 */
@AutoService(LfNetworkLoader.class)
public class LfNetworkLoaderImpl implements LfNetworkLoader {

    private static final Logger LOGGER = LoggerFactory.getLogger(LfNetworkLoaderImpl.class);

    private static class LoadingContext {

        private final Set<Branch> branchSet = new LinkedHashSet<>();

        private final List<DanglingLine> danglingLines = new ArrayList<>();

        private final Set<ThreeWindingsTransformer> t3wtSet = new LinkedHashSet<>();
    }

    private static void createBuses(List<Bus> buses, boolean voltageRemoteControl, boolean breakers, LfNetwork lfNetwork,
                                    LoadingContext loadingContext, LfNetworkLoadingReport report) {
        Map<LfBusImpl, String> controllerBusToControlledBusId = new LinkedHashMap<>();

        for (Bus bus : buses) {
            LfBusImpl lfBus = createBus(bus, voltageRemoteControl, breakers, loadingContext, report, controllerBusToControlledBusId);
            lfNetwork.addBus(lfBus);
        }

        // set controller -> controlled link
        for (Map.Entry<LfBusImpl, String> e : controllerBusToControlledBusId.entrySet()) {
            LfBusImpl controllerBus = e.getKey();
            String controlledBusId = e.getValue();
            LfBus controlledBus = lfNetwork.getBusById(controlledBusId);
            controllerBus.setControlledBus((LfBusImpl) controlledBus);
        }
    }

    private static LfBusImpl createBus(Bus bus, boolean voltageRemoteControl, boolean breakers, LoadingContext loadingContext,
                                       LfNetworkLoadingReport report, Map<LfBusImpl, String> controllerBusToControlledBusId) {
        LfBusImpl lfBus = LfBusImpl.create(bus);

        bus.visitConnectedEquipments(new DefaultTopologyVisitor() {

            private void visitBranch(Branch branch) {
                loadingContext.branchSet.add(branch);
            }

            @Override
            public void visitLine(Line line, Branch.Side side) {
                visitBranch(line);
            }

            @Override
            public void visitTwoWindingsTransformer(TwoWindingsTransformer transformer, Branch.Side side) {
                visitBranch(transformer);
            }

            @Override
            public void visitThreeWindingsTransformer(ThreeWindingsTransformer transformer, ThreeWindingsTransformer.Side side) {
                loadingContext.t3wtSet.add(transformer);
            }

            private double checkVoltageRemoteControl(Injection injection, Terminal regulatingTerminal, double previousTargetV) {
                double scaleV = 1;
                Bus controlledBus = breakers ? regulatingTerminal.getBusBreakerView().getBus() : regulatingTerminal.getBusView().getBus();
                Bus connectedBus = breakers ? injection.getTerminal().getBusBreakerView().getBus() : injection.getTerminal().getBusView().getBus();
                if (controlledBus == null || connectedBus == null) {
                    return scaleV;
                }
                String controlledBusId = controlledBus.getId();
                String connectedBusId = connectedBus.getId();
                if (!Objects.equals(controlledBusId, connectedBusId)) {
                    if (voltageRemoteControl) {
                        // controller to controlled bus link will be set later because controlled bus might not have
                        // been yet created
                        controllerBusToControlledBusId.put(lfBus, controlledBusId);
                    } else {
                        double remoteNominalV = regulatingTerminal.getVoltageLevel().getNominalV();
                        double localNominalV = injection.getTerminal().getVoltageLevel().getNominalV();
                        scaleV = localNominalV / remoteNominalV;
                        LOGGER.warn("Remote voltage control is not activated. The voltage target of " +
                                        "{} ({}) with remote control is rescaled from {} to {}",
                                injection.getId(), injection.getType(), previousTargetV, previousTargetV * scaleV);
                    }
                }
                return scaleV;
            }

            @Override
            public void visitGenerator(Generator generator) {
                double scaleV = checkVoltageRemoteControl(generator, generator.getRegulatingTerminal(), generator.getTargetV());
                lfBus.addGenerator(generator, scaleV, report);
                if (generator.isVoltageRegulatorOn()) {
                    report.voltageControllerCount++;
                }
            }

            @Override
            public void visitLoad(Load load) {
                lfBus.addLoad(load);
            }

            @Override
            public void visitShuntCompensator(ShuntCompensator sc) {
                lfBus.addShuntCompensator(sc);
            }

            @Override
            public void visitDanglingLine(DanglingLine danglingLine) {
                loadingContext.danglingLines.add(danglingLine);
                DanglingLine.Generation generation = danglingLine.getGeneration();
                if (generation != null && generation.isVoltageRegulationOn()) {
                    report.voltageControllerCount++;
                }
            }

            @Override
            public void visitStaticVarCompensator(StaticVarCompensator staticVarCompensator) {
                double scaleV = checkVoltageRemoteControl(staticVarCompensator, staticVarCompensator.getRegulatingTerminal(),
                        staticVarCompensator.getVoltageSetPoint());
                lfBus.addStaticVarCompensator(staticVarCompensator, scaleV, report);
                if (staticVarCompensator.getRegulationMode() == StaticVarCompensator.RegulationMode.VOLTAGE) {
                    report.voltageControllerCount++;
                }
            }

            @Override
            public void visitBattery(Battery battery) {
                lfBus.addBattery(battery);
            }

            @Override
            public void visitHvdcConverterStation(HvdcConverterStation<?> converterStation) {
                switch (converterStation.getHvdcType()) {
                    case VSC:
                        VscConverterStation vscConverterStation = (VscConverterStation) converterStation;
                        lfBus.addVscConverterStation(vscConverterStation, report);
                        if (vscConverterStation.isVoltageRegulatorOn()) {
                            report.voltageControllerCount++;
                        }
                        break;
                    case LCC:
                        lfBus.addLccConverterStation((LccConverterStation) converterStation);
                        break;
                    default:
                        throw new IllegalStateException("Unknown HVDC converter station type: " + converterStation.getHvdcType());
                }
            }
        });

        return lfBus;
    }

    private static void addBranch(LfNetwork lfNetwork, LfBranch lfBranch, LfNetworkLoadingReport report) {
        boolean connectedToSameBus = lfBranch.getBus1() == lfBranch.getBus2();
        if (connectedToSameBus) {
            LOGGER.trace("Discard branch '{}' because connected to same bus at both ends", lfBranch.getId());
            report.branchesDiscardedBecauseConnectedToSameBusAtBothEnds++;
        } else {
            if (lfBranch.getPiModel().getZ() == 0) {
                LOGGER.trace("Branch {} is non impedant", lfBranch.getId());
                report.nonImpedantBranches++;
            }
            lfNetwork.addBranch(lfBranch);
        }
    }

    private static void createBranches(LfNetwork lfNetwork, LoadingContext loadingContext, LfNetworkLoadingReport report,
                                       boolean twtSplitShuntAdmittance, boolean breakers) {
        for (Branch branch : loadingContext.branchSet) {
            LfBus lfBus1 = getLfBus(branch.getTerminal1(), lfNetwork, breakers);
            LfBus lfBus2 = getLfBus(branch.getTerminal2(), lfNetwork, breakers);
            addBranch(lfNetwork, LfBranchImpl.create(branch, lfBus1, lfBus2, twtSplitShuntAdmittance), report);
        }

        for (DanglingLine danglingLine : loadingContext.danglingLines) {
            LfDanglingLineBus lfBus2 = new LfDanglingLineBus(danglingLine);
            lfNetwork.addBus(lfBus2);
            LfBus lfBus1 = getLfBus(danglingLine.getTerminal(), lfNetwork, breakers);
            addBranch(lfNetwork, LfDanglingLineBranch.create(danglingLine, lfBus1, lfBus2), report);
        }

        for (ThreeWindingsTransformer t3wt : loadingContext.t3wtSet) {
            LfStarBus lfBus0 = new LfStarBus(t3wt);
            lfNetwork.addBus(lfBus0);
            LfBus lfBus1 = getLfBus(t3wt.getLeg1().getTerminal(), lfNetwork, breakers);
            LfBus lfBus2 = getLfBus(t3wt.getLeg2().getTerminal(), lfNetwork, breakers);
            LfBus lfBus3 = getLfBus(t3wt.getLeg3().getTerminal(), lfNetwork, breakers);
            addBranch(lfNetwork, LfLegBranch.create(lfBus1, lfBus0, t3wt, t3wt.getLeg1(), twtSplitShuntAdmittance), report);
            addBranch(lfNetwork, LfLegBranch.create(lfBus2, lfBus0, t3wt, t3wt.getLeg2(), twtSplitShuntAdmittance), report);
            addBranch(lfNetwork, LfLegBranch.create(lfBus3, lfBus0, t3wt, t3wt.getLeg3(), twtSplitShuntAdmittance), report);
        }
    }

    private static LfBus getLfBus(Terminal terminal, LfNetwork lfNetwork, boolean breakers) {
        Bus bus = breakers ? terminal.getBusBreakerView().getBus()
                           : terminal.getBusView().getBus();
        return bus != null ? lfNetwork.getBusById(bus.getId()) : null;
    }

<<<<<<< HEAD
    private static LfNetwork create(MutableInt num, List<Bus> buses, List<Switch> switches, LfNetworkLoadingParameters parameters) {
=======
    private static LfNetwork create(MutableInt num, List<Bus> buses, LfNetworkParameters parameters) {
>>>>>>> 64fb3ae6
        LfNetwork lfNetwork = new LfNetwork(num.getValue(), parameters.getSlackBusSelector());
        num.increment();

        LoadingContext loadingContext = new LoadingContext();
        LfNetworkLoadingReport report = new LfNetworkLoadingReport();

<<<<<<< HEAD
        createBuses(buses, parameters.isGeneratorVoltageRemoteControl(), parameters.isBreakers(), lfNetwork, loadingContext, report);
        createBranches(lfNetwork, loadingContext, report, parameters.isTwtSplitShuntAdmittance(), parameters.isBreakers());
        if (switches != null) {
            for (Switch sw : switches) {
                VoltageLevel vl = sw.getVoltageLevel();
                Bus bus1 = vl.getBusBreakerView().getBus1(sw.getId());
                Bus bus2 = vl.getBusBreakerView().getBus2(sw.getId());
                LfBus lfBus1 = lfNetwork.getBusById(bus1.getId());
                LfBus lfBus2 = lfNetwork.getBusById(bus2.getId());
                lfNetwork.addBranch(new LfSwitch(lfBus1, lfBus2, sw));
            }
        }
=======
        createBuses(buses, parameters.isGeneratorVoltageRemoteControl(), lfNetwork, loadingContext, report);
        createBranches(lfNetwork, loadingContext, report, parameters.isTwtSplitShuntAdmittance());
>>>>>>> 64fb3ae6

        if (report.generatorsDiscardedFromVoltageControlBecauseNotStarted > 0) {
            LOGGER.warn("Network {}: {} generators have been discarded from voltage control because not started",
                    lfNetwork.getNum(), report.generatorsDiscardedFromVoltageControlBecauseNotStarted);
        }
        if (report.generatorsDiscardedFromVoltageControlBecauseMaxReactiveRangeIsTooSmall > 0) {
            LOGGER.warn("Network {}: {} generators have been discarded from voltage control because of a too small max reactive range",
                    lfNetwork.getNum(), report.generatorsDiscardedFromVoltageControlBecauseMaxReactiveRangeIsTooSmall);
        }
        if (report.generatorsDiscardedFromActivePowerControlBecauseTargetPLesserOrEqualsToZero > 0) {
            LOGGER.warn("Network {}: {} generators have been discarded from active power control because of a targetP <= 0",
                    lfNetwork.getNum(), report.generatorsDiscardedFromActivePowerControlBecauseTargetPLesserOrEqualsToZero);
        }
        if (report.generatorsDiscardedFromActivePowerControlBecauseTargetPGreaterThenMaxP > 0) {
            LOGGER.warn("Network {}: {} generators have been discarded from active power control because of a targetP > maxP",
                    lfNetwork.getNum(), report.generatorsDiscardedFromActivePowerControlBecauseTargetPGreaterThenMaxP);
        }
        if (report.generatorsDiscardedFromActivePowerControlBecauseMaxPNotPlausible > 0) {
            LOGGER.warn("Network {}: {} generators have been discarded from active power control because of maxP not plausible",
                    lfNetwork.getNum(), report.generatorsDiscardedFromActivePowerControlBecauseMaxPNotPlausible);
        }
        if (report.branchesDiscardedBecauseConnectedToSameBusAtBothEnds > 0) {
            LOGGER.warn("Network {}: {} branches have been discarded because connected to same bus at both ends",
                    lfNetwork.getNum(), report.branchesDiscardedBecauseConnectedToSameBusAtBothEnds);
        }
        if (report.nonImpedantBranches > 0) {
            LOGGER.warn("Network {}: {} branches are non impedant", lfNetwork.getNum(), report.nonImpedantBranches);
        }

        if (report.voltageControllerCount == 0) {
            LOGGER.error("Discard network {} because there is no equipment to control voltage", lfNetwork.getNum());
            return null;
        }

        return lfNetwork;
    }

    @Override
<<<<<<< HEAD
    public Optional<List<LfNetwork>> load(Object network, LfNetworkLoadingParameters parameters) {
=======
    public Optional<List<LfNetwork>> load(Object network, LfNetworkParameters parameters) {
>>>>>>> 64fb3ae6
        Objects.requireNonNull(network);
        Objects.requireNonNull(parameters);

        if (network instanceof Network) {
            Stopwatch stopwatch = Stopwatch.createStarted();

            Map<Pair<Integer, Integer>, List<Bus>> busesByCc = new TreeMap<>();
            Iterable<Bus> buses = parameters.isBreakers() ? ((Network) network).getBusBreakerView().getBuses()
                                                          : ((Network) network).getBusView().getBuses();
            for (Bus bus : buses) {
                Component cc = bus.getConnectedComponent();
                Component sc = bus.getSynchronousComponent();
                if (cc != null && sc != null) {
                    busesByCc.computeIfAbsent(Pair.of(cc.getNum(), sc.getNum()), k -> new ArrayList<>()).add(bus);
                }
            }

            Map<Pair<Integer, Integer>, List<Switch>> switchesByCc = new HashMap<>();
            if (parameters.isBreakers()) {
                for (VoltageLevel vl : ((Network) network).getVoltageLevels()) {
                    for (Switch sw : vl.getBusBreakerView().getSwitches()) {
                        if (!sw.isOpen()) { // only create closed switches as in security analysis we can only open switches
                            Bus bus1 = vl.getBusBreakerView().getBus1(sw.getId());
                            Component cc = bus1.getConnectedComponent();
                            Component sc = bus1.getSynchronousComponent();
                            if (cc != null && sc != null) {
                                switchesByCc.computeIfAbsent(Pair.of(cc.getNum(), sc.getNum()), k -> new ArrayList<>()).add(sw);
                            }
                        }
                    }
                }
            }

            MutableInt num = new MutableInt(0);
            List<LfNetwork> lfNetworks = busesByCc.entrySet().stream()
                    .filter(e -> e.getKey().getLeft() == ComponentConstants.MAIN_NUM)
<<<<<<< HEAD
                    .map(e -> create(num, e.getValue(), switchesByCc.get(e.getKey()), parameters))
=======
                    .map(e -> create(num, e.getValue(), parameters))
>>>>>>> 64fb3ae6
                    .filter(Objects::nonNull)
                    .collect(Collectors.toList());

            stopwatch.stop();
            LOGGER.debug(PERFORMANCE_MARKER, "LF networks created in {} ms", stopwatch.elapsed(TimeUnit.MILLISECONDS));

            return Optional.of(lfNetworks);
        }

        return Optional.empty();
    }
}<|MERGE_RESOLUTION|>--- conflicted
+++ resolved
@@ -219,18 +219,13 @@
         return bus != null ? lfNetwork.getBusById(bus.getId()) : null;
     }
 
-<<<<<<< HEAD
-    private static LfNetwork create(MutableInt num, List<Bus> buses, List<Switch> switches, LfNetworkLoadingParameters parameters) {
-=======
-    private static LfNetwork create(MutableInt num, List<Bus> buses, LfNetworkParameters parameters) {
->>>>>>> 64fb3ae6
+    private static LfNetwork create(MutableInt num, List<Bus> buses, List<Switch> switches, LfNetworkParameters parameters) {
         LfNetwork lfNetwork = new LfNetwork(num.getValue(), parameters.getSlackBusSelector());
         num.increment();
 
         LoadingContext loadingContext = new LoadingContext();
         LfNetworkLoadingReport report = new LfNetworkLoadingReport();
 
-<<<<<<< HEAD
         createBuses(buses, parameters.isGeneratorVoltageRemoteControl(), parameters.isBreakers(), lfNetwork, loadingContext, report);
         createBranches(lfNetwork, loadingContext, report, parameters.isTwtSplitShuntAdmittance(), parameters.isBreakers());
         if (switches != null) {
@@ -243,10 +238,6 @@
                 lfNetwork.addBranch(new LfSwitch(lfBus1, lfBus2, sw));
             }
         }
-=======
-        createBuses(buses, parameters.isGeneratorVoltageRemoteControl(), lfNetwork, loadingContext, report);
-        createBranches(lfNetwork, loadingContext, report, parameters.isTwtSplitShuntAdmittance());
->>>>>>> 64fb3ae6
 
         if (report.generatorsDiscardedFromVoltageControlBecauseNotStarted > 0) {
             LOGGER.warn("Network {}: {} generators have been discarded from voltage control because not started",
@@ -285,11 +276,7 @@
     }
 
     @Override
-<<<<<<< HEAD
-    public Optional<List<LfNetwork>> load(Object network, LfNetworkLoadingParameters parameters) {
-=======
     public Optional<List<LfNetwork>> load(Object network, LfNetworkParameters parameters) {
->>>>>>> 64fb3ae6
         Objects.requireNonNull(network);
         Objects.requireNonNull(parameters);
 
@@ -326,11 +313,7 @@
             MutableInt num = new MutableInt(0);
             List<LfNetwork> lfNetworks = busesByCc.entrySet().stream()
                     .filter(e -> e.getKey().getLeft() == ComponentConstants.MAIN_NUM)
-<<<<<<< HEAD
                     .map(e -> create(num, e.getValue(), switchesByCc.get(e.getKey()), parameters))
-=======
-                    .map(e -> create(num, e.getValue(), parameters))
->>>>>>> 64fb3ae6
                     .filter(Objects::nonNull)
                     .collect(Collectors.toList());
 
