--- conflicted
+++ resolved
@@ -261,17 +261,17 @@
         reactivePowerControl.addControllerBus(controllerBus);
     }
 
-    private static boolean checkControllerBusGenerators(List<LfGenerator> generators, String controllerBusId) {
-        LfGenerator generator = generators.get(0);
-        LfBranch controlledBranch = generator.getControlledBranch();
+    private static boolean checkControllerBusGenerators(List<LfGenerator> lfGenerators, String controllerBusId) {
+        LfGenerator lfGenerator = lfGenerators.get(0);
+        LfBranch controlledBranch = lfGenerator.getControlledBranch();
         if (controlledBranch == null) {
             LOGGER.warn("Controlled branch is out of voltage or in a different synchronous component: remote reactive power control of generator {} discarded", generator.getId());
             return false;
         }
-        ControlledSide side = generator.getControlledBranchSide();
-        double targetQ = generator.getRemoteTargetQ();
-        for (int i = 1; i < generators.size(); i++) {
-            LfGenerator otherGenerator = generators.get(i);
+        TwoSides side = lfGenerator.getControlledBranchSide();
+        double targetQ = lfGenerator.getRemoteTargetQ();
+        for (int i = 1; i < lfGenerators.size(); i++) {
+            LfGenerator otherGenerator = lfGenerators.get(i);
             if (otherGenerator.getControlledBranch() == null) {
                 LOGGER.warn("Controlled branch is out of voltage or in a different synchronous component: remote reactive power control of generator {} discarded", otherGenerator.getId());
                 return false;
@@ -306,15 +306,6 @@
             LOGGER.error("Bus '{}' controls reactive power of a branch which is already controlled by buses '{}' with a different targetQ: {} (kept) and {} (ignored)",
                     controllerBus.getId(), busesId, reactivePowerControlTargetQ, controllerTargetQ);
         }
-<<<<<<< HEAD
-=======
-        TwoSides side = lfGenerator.getControlledBranchSide();
-        double targetQ = lfGenerator.getRemoteTargetQ();
-        ReactivePowerControl control = new ReactivePowerControl(controlledBranch, side, controllerBus, targetQ);
-        controllerBus.setReactivePowerControl(control);
-        controllerBus.setReactivePowerControlEnabled(true);
-        controlledBranch.setReactivePowerControl(control);
->>>>>>> afa0f5ae
     }
 
     private static LfBusImpl createBus(Bus bus, LfNetworkParameters parameters, LfNetwork lfNetwork, LoadingContext loadingContext,
