--- conflicted
+++ resolved
@@ -218,11 +218,7 @@
         return bus != null ? lfNetwork.getBusById(bus.getId()) : null;
     }
 
-<<<<<<< HEAD
-    private static LfNetwork create(MutableInt num, List<Bus> buses, LfNetworkLoadingParameters parameters) {
-=======
     private static LfNetwork create(MutableInt num, List<Bus> buses, LfNetworkParameters parameters) {
->>>>>>> 0913f8bf
         LfNetwork lfNetwork = new LfNetwork(num.getValue(), parameters.getSlackBusSelector());
         num.increment();
 
@@ -269,11 +265,7 @@
     }
 
     @Override
-<<<<<<< HEAD
-    public Optional<List<LfNetwork>> load(Object network, LfNetworkLoadingParameters parameters) {
-=======
     public Optional<List<LfNetwork>> load(Object network, LfNetworkParameters parameters) {
->>>>>>> 0913f8bf
         Objects.requireNonNull(network);
         Objects.requireNonNull(parameters);
 
