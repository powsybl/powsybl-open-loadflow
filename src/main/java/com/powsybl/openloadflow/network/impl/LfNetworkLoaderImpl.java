--- conflicted
+++ resolved
@@ -41,6 +41,8 @@
         private final List<DanglingLine> danglingLines = new ArrayList<>();
 
         private final Set<ThreeWindingsTransformer> t3wtSet = new LinkedHashSet<>();
+
+        private final Set<ShuntCompensator> shuntSet = new LinkedHashSet<>();
     }
 
     private static void createBuses(List<Bus> buses, LfNetworkParameters parameters, LfNetwork lfNetwork, List<LfBus> lfBuses,
@@ -52,14 +54,6 @@
         }
     }
 
-<<<<<<< HEAD
-        // set controllers -> controlled link
-        for (Map.Entry<LfBusImpl, String> e : controllerBusToControlledBusId.entrySet()) {
-            LfBusImpl controllerBus = e.getKey();
-            String controlledBusId = e.getValue();
-            LfBus controlledBus = lfNetwork.getBusById(controlledBusId);
-            controllerBus.setControlledBus((LfBusImpl) controlledBus);
-=======
     private static void createVoltageControls(LfNetwork lfNetwork, List<LfBus> lfBuses, boolean voltageRemoteControl) {
         // set controller -> controlled link
         for (LfBus controllerBus : lfBuses) {
@@ -127,15 +121,6 @@
             String generatorIds = controllerBus.getGenerators().stream().map(LfGenerator::getId).collect(Collectors.joining(", "));
             throw new PowsyblException("Generators [" + generatorIds + "] are connected to the same bus '" + controllerBus.getId()
                 + "' with a different target voltages: " + targetV * controlledBus.getNominalV() + " and " + previousTargetV * controlledBus.getNominalV());
->>>>>>> a54059d7
-        }
-
-        // set controllers -> controlled link for shunts
-        // FIXME
-        for (Bus bus : buses) {
-            for (ShuntCompensator shunt : bus.getShuntCompensators()) {
-                createVoltageControl(lfNetwork, shunt, bus.getId());
-            }
         }
     }
 
@@ -183,7 +168,9 @@
 
             @Override
             public void visitShuntCompensator(ShuntCompensator sc) {
-                lfBus.addShuntCompensator(sc); }
+                lfBus.addShuntCompensator(sc);
+                loadingContext.shuntSet.add(sc);
+            }
 
             @Override
             public void visitDanglingLine(DanglingLine danglingLine) {
@@ -303,6 +290,9 @@
                 createDiscreteVoltageControl(lfNetwork, rtc, t3wt.getId() + "_leg_" + (legNumber + 1), breakers);
             }
         }
+        for (ShuntCompensator shunt : loadingContext.shuntSet) {
+            createDiscreteVoltageControl(lfNetwork, shunt, breakers);
+        }
     }
 
     private static void createSwitches(List<Switch> switches, LfNetwork lfNetwork) {
@@ -345,9 +335,9 @@
             LOGGER.info("Zero impedance connected set with several discrete voltage controls: discrete controls merged");
             DiscreteVoltageControl firstDvc = firstControlledBus.getDiscreteVoltageControl();
             discreteControlledBuses.stream()
-                .flatMap(c -> c.getDiscreteVoltageControl().getControllers().stream())
+                .flatMap(c -> c.getDiscreteVoltageControl().getControllerBranches().stream())
                 .forEach(controller -> {
-                    firstDvc.addController(controller);
+                    firstDvc.addControllerBranch(controller);
                     controller.setDiscreteVoltageControl(firstDvc);
                 });
             discreteControlledBuses.forEach(lfBus -> lfBus.setDiscreteVoltageControl(null));
@@ -361,7 +351,7 @@
             // TODO: deal with mixed shared controls instead of removing all discrete voltage controls
             LOGGER.warn("Zero impedance connected set with voltage control and discrete voltage control: only generator control is kept");
             // First remove it from controllers
-            firstControlledBus.getDiscreteVoltageControl().getControllers().forEach(c -> c.setDiscreteVoltageControl(null));
+            firstControlledBus.getDiscreteVoltageControl().getControllerBranches().forEach(c -> c.setDiscreteVoltageControl(null));
             // Then remove it from the controlled lfBus
             firstControlledBus.setDiscreteVoltageControl(null);
         }
@@ -420,79 +410,60 @@
                 LOGGER.warn("Voltage controller branch {} is open: no voltage control created", controllerBranch.getId());
                 return;
             }
-            Terminal regulationTerminal = rtc.getRegulationTerminal();
-            if (regulationTerminal.getBusView().getBus() == null) {
+            LfBus controlledBus = getLfBus(rtc.getRegulationTerminal(), lfNetwork, breakers);
+            if (controlledBus == null) {
                 LOGGER.warn("Regulating terminal of voltage controller branch {} is out of voltage: no voltage control created", controllerBranch.getId());
                 return;
-            }
-<<<<<<< HEAD
-            LfBus controlledBus = lfNetwork.getBusById(regulationTerminal.getBusView().getBus().getId());
-            if ((controlledBus.getControllerBuses().isEmpty() && controlledBus.hasVoltageControl()) || !controlledBus.getControllerBuses().isEmpty()) {
-                LOGGER.warn("Controlled bus {} has both generator and transformer voltage control on: only generator control is kept", controlledBus.getId());
-            } else if (controlledBus.isDiscreteVoltageControlled()) {
-                LOGGER.trace("Controlled bus {} already has a transformer voltage control: a shared control is created", controlledBus.getId());
-                controlledBus.getDiscreteVoltageControl().addControllerBranch(controllerBranch);
-                controllerBranch.setDiscreteVoltageControl(controlledBus.getDiscreteVoltageControl());
             } else {
-                double regulatingTerminalNominalV = regulationTerminal.getVoltageLevel().getNominalV();
-                DiscreteVoltageControl voltageControl = new DiscreteVoltageControl(controlledBus,
-                        DiscreteVoltageControl.Mode.VOLTAGE_TRANSFORMER, rtc.getTargetV() / regulatingTerminalNominalV);
-                voltageControl.addControllerBranch(controllerBranch);
-                controllerBranch.setDiscreteVoltageControl(voltageControl);
-                controlledBus.setDiscreteVoltageControl(voltageControl);
-=======
-            LfBus controlledBus = getLfBus(rtc.getRegulationTerminal(), lfNetwork, breakers);
-            if (controlledBus != null) {
                 if (controlledBus.isVoltageControlled()) {
                     LOGGER.warn("Controlled bus {} has both generator and transformer voltage control on: only generator control is kept", controlledBus.getId());
                 } else if (controlledBus.isDiscreteVoltageControlled()) {
                     LOGGER.trace("Controlled bus {} already has a transformer voltage control: a shared control is created", controlledBus.getId());
-                    controlledBus.getDiscreteVoltageControl().addController(controllerBranch);
+                    controlledBus.getDiscreteVoltageControl().addControllerBranch(controllerBranch);
                     controllerBranch.setDiscreteVoltageControl(controlledBus.getDiscreteVoltageControl());
                 } else {
-                    double regulatingTerminalNominalV = regulationTerminal.getVoltageLevel().getNominalV();
+                    double regulatingTerminalNominalV = rtc.getRegulationTerminal().getVoltageLevel().getNominalV();
                     DiscreteVoltageControl voltageControl = new DiscreteVoltageControl(controlledBus,
-                            DiscreteVoltageControl.Mode.VOLTAGE, rtc.getTargetV() / regulatingTerminalNominalV);
-                    voltageControl.addController(controllerBranch);
+                            DiscreteVoltageControl.Mode.VOLTAGE_TRANSFORMER, rtc.getTargetV() / regulatingTerminalNominalV);
+                    voltageControl.addControllerBranch(controllerBranch);
                     controllerBranch.setDiscreteVoltageControl(voltageControl);
                     controlledBus.setDiscreteVoltageControl(voltageControl);
                 }
->>>>>>> a54059d7
-            }
-        }
-    }
-
-    private static void createVoltageControl(LfNetwork lfNetwork, ShuntCompensator shunt, String controllerBusId) {
+            }
+        }
+    }
+
+    private static void createDiscreteVoltageControl(LfNetwork lfNetwork, ShuntCompensator shunt, boolean breakers) {
         if (shunt.isVoltageRegulatorOn()) {
-            LfBus controllerBus = lfNetwork.getBusById(controllerBusId);
+            LfBus controllerBus = getLfBus(shunt.getTerminal(), lfNetwork, breakers);
             if (controllerBus == null) {
-                LOGGER.warn("Voltage controlled bus {} is out of voltage: no voltage control created", controllerBusId);
-                return;
-            }
-            Terminal regulatingTerminal = shunt.getRegulatingTerminal();
-            if (regulatingTerminal.getBusView().getBus() == null) {
+                LOGGER.warn("Voltage controlled bus {} is out of voltage: no voltage control created", controllerBus.getId());
+                return;
+            }
+            LfBus controlledBus = getLfBus(shunt.getRegulatingTerminal(), lfNetwork, breakers);
+            if (controlledBus == null) {
                 LOGGER.warn("Regulating terminal of voltage controlled bus {} is out of voltage: no voltage control created", controllerBus.getId());
                 return;
-            }
-            LfBus controlledBus = lfNetwork.getBusById(regulatingTerminal.getBusView().getBus().getId());
-            if ((controlledBus.getControllerBuses().isEmpty() && controlledBus.hasVoltageControl()) || !controlledBus.getControllerBuses().isEmpty()) {
-                LOGGER.warn("Controlled bus {} has already a generator voltage control on: only generator control is kept", controlledBus.getId());
-            } else if (controlledBus.isDiscreteVoltageControlled()) {
-                if (!controlledBus.getDiscreteVoltageControl().getControllerBranches().isEmpty()) {
-                    LOGGER.trace("Controlled bus {} has already a transformer voltage control: only transformer control is kept", controlledBus.getId());
-                }
-                if (!controlledBus.getDiscreteVoltageControl().getControllerBuses().isEmpty()) {
-                    LOGGER.trace("Controlled bus {} has already a shunt voltage control: a shared control is created", controlledBus.getId());
-                    controlledBus.getDiscreteVoltageControl().addControllerBus(controllerBus);
-                    controllerBus.setDiscreteVoltageControl(controlledBus.getDiscreteVoltageControl());
-                }
             } else {
-                double regulatingTerminalNominalV = regulatingTerminal.getVoltageLevel().getNominalV();
-                DiscreteVoltageControl voltageControl = new DiscreteVoltageControl(controlledBus,
-                        DiscreteVoltageControl.Mode.VOLTAGE_SHUNT, shunt.getTargetV() / regulatingTerminalNominalV);
-                voltageControl.addControllerBus(controllerBus);
-                controllerBus.setDiscreteVoltageControl(voltageControl);
-                controlledBus.setDiscreteVoltageControl(voltageControl);
+                if (controlledBus.isVoltageControlled()) {
+                    LOGGER.warn("Controlled bus {} has already a generator voltage control on: only generator control is kept", controlledBus.getId());
+                } else if (controlledBus.isDiscreteVoltageControlled()) {
+                    if (!controlledBus.getDiscreteVoltageControl().getControllerBranches().isEmpty()) {
+                        LOGGER.trace("Controlled bus {} has already a transformer voltage control: only transformer control is kept", controlledBus.getId());
+                    }
+                    if (!controlledBus.getDiscreteVoltageControl().getControllerBuses().isEmpty()) {
+                        LOGGER.trace("Controlled bus {} has already a shunt voltage control: a shared control is created", controlledBus.getId());
+                        controlledBus.getDiscreteVoltageControl().addControllerBus(controllerBus);
+                        controllerBus.setDiscreteVoltageControl(controlledBus.getDiscreteVoltageControl());
+                    }
+                } else {
+                    double regulatingTerminalNominalV = shunt.getRegulatingTerminal().getVoltageLevel().getNominalV();
+                    DiscreteVoltageControl voltageControl = new DiscreteVoltageControl(controlledBus,
+                            DiscreteVoltageControl.Mode.VOLTAGE_SHUNT, shunt.getTargetV() / regulatingTerminalNominalV);
+                    voltageControl.addControllerBus(controllerBus);
+                    controllerBus.setDiscreteVoltageControl(voltageControl);
+                    controlledBus.setDiscreteVoltageControl(voltageControl);
+                }
             }
         }
     }
