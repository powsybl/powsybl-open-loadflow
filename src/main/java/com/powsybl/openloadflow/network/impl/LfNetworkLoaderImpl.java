/**
 * Copyright (c) 2019, RTE (http://www.rte-france.com)
 * This Source Code Form is subject to the terms of the Mozilla Public
 * License, v. 2.0. If a copy of the MPL was not distributed with this
 * file, You can obtain one at http://mozilla.org/MPL/2.0/.
 */
package com.powsybl.openloadflow.network.impl;

import com.google.common.base.Stopwatch;
import com.powsybl.commons.PowsyblException;
import com.powsybl.commons.reporter.Reporter;
import com.powsybl.iidm.network.*;
import com.powsybl.iidm.network.extensions.HvdcAngleDroopActivePowerControl;
import com.powsybl.iidm.network.extensions.SecondaryVoltageControl;
import com.powsybl.iidm.network.extensions.SecondaryVoltageControl.ControlZone;
import com.powsybl.iidm.network.extensions.SecondaryVoltageControl.PilotPoint;
import com.powsybl.openloadflow.network.*;
import com.powsybl.openloadflow.network.impl.extensions.OverloadManagementSystem;
import com.powsybl.openloadflow.network.impl.extensions.SubstationAutomationSystems;
import com.powsybl.openloadflow.util.DebugUtil;
import com.powsybl.openloadflow.util.PerUnit;
import com.powsybl.openloadflow.util.Reports;
import net.jafama.FastMath;
import org.apache.commons.lang3.mutable.MutableInt;
import org.apache.commons.lang3.tuple.Pair;
import org.slf4j.Logger;
import org.slf4j.LoggerFactory;

import java.nio.file.Path;
import java.time.ZonedDateTime;
import java.util.*;
import java.util.concurrent.TimeUnit;
import java.util.function.Supplier;
import java.util.stream.Collectors;
import java.util.stream.Stream;

import static com.powsybl.openloadflow.util.DebugUtil.DATE_TIME_FORMAT;
import static com.powsybl.openloadflow.util.Markers.PERFORMANCE_MARKER;

/**
 * @author Geoffroy Jamgotchian {@literal <geoffroy.jamgotchian at rte-france.com>}
 */
public class LfNetworkLoaderImpl implements LfNetworkLoader<Network> {

    private static final Logger LOGGER = LoggerFactory.getLogger(LfNetworkLoaderImpl.class);

    private static final double TARGET_V_EPSILON = 1e-2;

    private static final double TARGET_Q_EPSILON = 1e-2;

    private static class LoadingContext {

        private final Set<Branch<?>> branchSet = new LinkedHashSet<>();

        private final List<DanglingLine> danglingLines = new ArrayList<>();

        private final Set<ThreeWindingsTransformer> t3wtSet = new LinkedHashSet<>();

        private final Set<ShuntCompensator> shuntSet = new LinkedHashSet<>();

        private final Set<HvdcLine> hvdcLineSet = new LinkedHashSet<>();
    }

    private final Supplier<List<LfNetworkLoaderPostProcessor>> postProcessorsSupplier;

    public LfNetworkLoaderImpl() {
        this(LfNetworkLoaderPostProcessor::findAll);
    }

    public LfNetworkLoaderImpl(Supplier<List<LfNetworkLoaderPostProcessor>> postProcessorsSupplier) {
        this.postProcessorsSupplier = Objects.requireNonNull(postProcessorsSupplier);
    }

    private static void createBuses(List<Bus> buses, LfNetworkParameters parameters, LfNetwork lfNetwork, List<LfBus> lfBuses,
                                    LoadingContext loadingContext, LfNetworkLoadingReport report, List<LfNetworkLoaderPostProcessor> postProcessors) {
        for (Bus bus : buses) {
            LfBusImpl lfBus = createBus(bus, parameters, lfNetwork, loadingContext, report, postProcessors);
            postProcessors.forEach(pp -> pp.onBusAdded(bus, lfBus));
            lfNetwork.addBus(lfBus);
            lfBuses.add(lfBus);
        }
    }

    private static void createVoltageControls(List<LfBus> lfBuses, LfNetworkParameters parameters) {
        List<GeneratorVoltageControl> voltageControls = new ArrayList<>();

        // set controller -> controlled link
        for (LfBus controllerBus : lfBuses) {

            List<LfGenerator> voltageControlGenerators = new ArrayList<>(1);
            List<LfGenerator> voltageMonitoringGenerators = new ArrayList<>(1);
            for (var generator : controllerBus.getGenerators()) {
                if (generator.getGeneratorControlType() == LfGenerator.GeneratorControlType.VOLTAGE) {
                    voltageControlGenerators.add(generator);
                } else if (generator.getGeneratorControlType() == LfGenerator.GeneratorControlType.MONITORING_VOLTAGE) {
                    voltageMonitoringGenerators.add(generator);
                }
            }
            if (voltageMonitoringGenerators.size() > 1) {
                String generatorIds = voltageMonitoringGenerators.stream().map(LfGenerator::getId).collect(Collectors.joining(", "));
                LOGGER.warn("We have several voltage monitors ({}) connected to the same bus: not supported. All switched to voltage control", generatorIds);
                voltageMonitoringGenerators.forEach(gen -> gen.setGeneratorControlType(LfGenerator.GeneratorControlType.VOLTAGE));
            }
            if (!voltageControlGenerators.isEmpty() && !voltageMonitoringGenerators.isEmpty()) {
                String generatorIds = voltageMonitoringGenerators.stream().map(LfGenerator::getId).collect(Collectors.joining(", "));
                LOGGER.warn("We have both voltage controllers and voltage monitors ({}) connected to the same bus: voltage monitoring discarded", generatorIds);
                voltageMonitoringGenerators.forEach(gen -> gen.setGeneratorControlType(LfGenerator.GeneratorControlType.OFF));
                voltageMonitoringGenerators.clear();
            }
            voltageControlGenerators.addAll(voltageMonitoringGenerators);

            if (!voltageControlGenerators.isEmpty()) {

                LfGenerator lfGenerator0 = voltageControlGenerators.get(0);
                LfBus controlledBus = lfGenerator0.getControlledBus();
                double controllerTargetV = lfGenerator0.getTargetV();

                voltageControlGenerators.stream().skip(1).forEach(lfGenerator -> {
                    LfBus generatorControlledBus = lfGenerator.getControlledBus();

                    // check that remote control bus is the same for the generators of current controller bus which have voltage control on
                    if (checkUniqueControlledBus(controlledBus, generatorControlledBus, controllerBus)) {
                        // check that target voltage is the same for the generators of current controller bus which have voltage control on
                        checkUniqueTargetVControllerBus(lfGenerator, controllerTargetV, controllerBus, generatorControlledBus);
                    }
                });

                if (parameters.isGeneratorVoltageRemoteControl() || controlledBus == controllerBus) {
                    controlledBus.getGeneratorVoltageControl().ifPresentOrElse(
                        vc -> updateGeneratorVoltageControl(vc, controllerBus, controllerTargetV),
                        () -> createGeneratorVoltageControl(controlledBus, controllerBus, controllerTargetV, voltageControls, parameters));
                } else {
                    // if voltage remote control deactivated and remote control, set local control instead
                    LOGGER.warn("Remote voltage control is not activated. The voltage target of {} with remote control is rescaled from {} to {}",
                            controllerBus.getId(), controllerTargetV, controllerTargetV * controllerBus.getNominalV() / controlledBus.getNominalV());
                    controlledBus.getGeneratorVoltageControl().ifPresentOrElse(
                        vc -> updateGeneratorVoltageControl(vc, controllerBus, controllerTargetV), // updating only to check targetV uniqueness
                        () -> createGeneratorVoltageControl(controllerBus, controllerBus, controllerTargetV, voltageControls, parameters));
                }
            }
        }

        if (parameters.isVoltagePerReactivePowerControl()) {
            voltageControls.forEach(LfNetworkLoaderImpl::checkGeneratorsWithSlope);
        }
    }

    private static void createGeneratorVoltageControl(LfBus controlledBus, LfBus controllerBus, double controllerTargetV, List<GeneratorVoltageControl> voltageControls,
                                                      LfNetworkParameters parameters) {
        GeneratorVoltageControl voltageControl = new GeneratorVoltageControl(controlledBus, controllerTargetV);
        voltageControl.addControllerElement(controllerBus);
        controlledBus.setGeneratorVoltageControl(voltageControl);
        if (parameters.isVoltagePerReactivePowerControl()) {
            voltageControls.add(voltageControl);
        }
        if (controllerBus.getGenerators().stream().anyMatch(gen -> gen.getGeneratorControlType() == LfGenerator.GeneratorControlType.MONITORING_VOLTAGE)) {
            controllerBus.setGeneratorVoltageControlEnabled(false);
        }
    }

    private static void updateGeneratorVoltageControl(GeneratorVoltageControl voltageControl, LfBus controllerBus, double controllerTargetV) {
        voltageControl.addControllerElement(controllerBus);
        checkUniqueTargetVControlledBus(controllerTargetV, controllerBus, voltageControl);
    }

    private static void checkGeneratorsWithSlope(GeneratorVoltageControl voltageControl) {
        List<LfGenerator> generatorsWithSlope = voltageControl.getControllerElements().stream()
                .filter(LfBus::hasGeneratorsWithSlope)
                .flatMap(lfBus -> lfBus.getGeneratorsControllingVoltageWithSlope().stream())
                .collect(Collectors.toList());

        if (!generatorsWithSlope.isEmpty()) {
            if (voltageControl.isSharedControl()) {
                generatorsWithSlope.forEach(generator -> generator.getBus().removeGeneratorSlopes());
                LOGGER.warn("Non supported: shared control on bus {} with {} generator(s) controlling voltage with slope. Slope set to 0 on all those generators",
                        voltageControl.getControlledBus(), generatorsWithSlope.size());
            } else if (!voltageControl.isLocalControl()) {
                generatorsWithSlope.forEach(generator -> generator.getBus().removeGeneratorSlopes());
                LOGGER.warn("Non supported: remote control on bus {} with {} generator(s) controlling voltage with slope",
                        voltageControl.getControlledBus(), generatorsWithSlope.size());
            }
        }
    }

    private static void checkUniqueTargetVControlledBus(double controllerTargetV, LfBus controllerBus, GeneratorVoltageControl vc) {
        // check if target voltage is consistent with other already existing controller buses
        double voltageControlTargetV = vc.getTargetValue();
        double deltaTargetV = FastMath.abs(voltageControlTargetV - controllerTargetV);
        LfBus controlledBus = vc.getControlledBus();
        if (deltaTargetV * controlledBus.getNominalV() > TARGET_V_EPSILON) {
            String busesId = vc.getControllerElements().stream().map(LfBus::getId).collect(Collectors.joining(", "));
            LOGGER.error("Bus '{}' control voltage of bus '{}' which is already controlled by buses '{}' with a different target voltage: {} (kept) and {} (ignored)",
                    controllerBus.getId(), controlledBus.getId(), busesId, controllerTargetV * controlledBus.getNominalV(),
                    voltageControlTargetV * controlledBus.getNominalV());
        }
    }

    private static boolean checkUniqueControlledBus(LfBus controlledBus, LfBus controlledBusGen, LfBus controller) {
        Objects.requireNonNull(controlledBus);
        Objects.requireNonNull(controlledBusGen);
        if (controlledBus.getNum() != controlledBusGen.getNum()) {
            String generatorIds = controller.getGenerators().stream().map(LfGenerator::getId).collect(Collectors.joining(", "));
            LOGGER.warn("Generators [{}] are connected to the same bus '{}' but control the voltage of different buses: {} (kept) and {} (rejected)",
                    generatorIds, controller.getId(), controlledBus.getId(), controlledBusGen.getId());
            return false;
        }
        return true;
    }

    private static void checkUniqueTargetVControllerBus(LfGenerator lfGenerator, double previousTargetV, LfBus controllerBus, LfBus controlledBus) {
        double targetV = lfGenerator.getTargetV();
        if (FastMath.abs(previousTargetV - targetV) > TARGET_V_EPSILON) {
            String generatorIds = controllerBus.getGenerators().stream().map(LfGenerator::getId).collect(Collectors.joining(", "));
            LOGGER.error("Generators [{}] are connected to the same bus '{}' with different target voltages: {} (kept) and {} (rejected)",
                generatorIds, controllerBus.getId(), previousTargetV * controlledBus.getNominalV(), targetV * controlledBus.getNominalV());
        }
    }

    private static void createGeneratorReactivePowerControls(List<LfBus> lfBuses) {
        for (LfBus controllerBus : lfBuses) {
            List<LfGenerator> generators = controllerBus.getGenerators().stream()
                    .filter(LfGenerator::hasRemoteReactivePowerControl).collect(Collectors.toList());
            if (!generators.isEmpty()) {
                Optional<GeneratorVoltageControl> voltageControl = controllerBus.getGeneratorVoltageControl();
                if (voltageControl.isPresent()) {
                    LOGGER.warn("Bus {} has both voltage and remote reactive power controls: only voltage control is kept", controllerBus.getId());
                    continue;
                }
                LfGenerator generator = generators.get(0);
                if (checkControllerBusGenerators(generators, controllerBus.getId())) {
                    createGeneratorReactivePowerControl(generator.getControlledBranch(), generator.getControlledBranchSide(), generator.getRemoteTargetQ(), controllerBus);
                }
            }
        }
    }

    private static void createGeneratorReactivePowerControl(LfBranch controlledBranch, TwoSides side, double targetQ, LfBus controllerBus) {
        if (!controlledBranch.isConnectedAtBothSides()) {
            LOGGER.warn("Controlled branch '{}' must be connected at both sides: remote reactive power control discarded", controlledBranch.getId());
            return;
        }
        controlledBranch.getGeneratorReactivePowerControl().ifPresentOrElse(
                rpc -> {
                    if (checkUniqueControlledSide(rpc, side)) {
                        updateGeneratorReactivePowerControl(rpc, controllerBus, targetQ);
                    }
                },
                () -> createGeneratorReactivePowerControl(controlledBranch, controllerBus, side, targetQ)
        );

    }

    private static void createGeneratorReactivePowerControl(LfBranch controlledBranch, LfBus controllerBus, TwoSides controlledSide, double controllerTargetQ) {
        GeneratorReactivePowerControl generatorReactivePowerControl = new GeneratorReactivePowerControl(controlledBranch, controlledSide, controllerTargetQ);
        generatorReactivePowerControl.addControllerBus(controllerBus);
        controlledBranch.setGeneratorReactivePowerControl(generatorReactivePowerControl);
    }

    private static void updateGeneratorReactivePowerControl(GeneratorReactivePowerControl generatorReactivePowerControl, LfBus controllerBus, double controllerTargetQ) {
        checkUniqueTargetQControlledBranch(controllerTargetQ, controllerBus, generatorReactivePowerControl);
        generatorReactivePowerControl.addControllerBus(controllerBus);
    }

    private static boolean checkControllerBusGenerators(List<LfGenerator> lfGenerators, String controllerBusId) {
        LfGenerator lfGenerator = lfGenerators.get(0);
        LfBranch controlledBranch = lfGenerator.getControlledBranch();
        if (controlledBranch == null) {
            LOGGER.warn("Controlled branch is out of voltage or in a different synchronous component: remote reactive power control of generator {} discarded", lfGenerator.getId());
            return false;
        }
        TwoSides side = lfGenerator.getControlledBranchSide();
        double targetQ = lfGenerator.getRemoteTargetQ();
        for (int i = 1; i < lfGenerators.size(); i++) {
            LfGenerator otherGenerator = lfGenerators.get(i);
            if (otherGenerator.getControlledBranch() == null) {
                LOGGER.warn("Controlled branch is out of voltage or in a different synchronous component: remote reactive power control of generator {} discarded", otherGenerator.getId());
                return false;
            }
            if (!(controlledBranch.getId().equals(otherGenerator.getControlledBranch().getId())
                    && side.equals(otherGenerator.getControlledBranchSide())
                    && Math.abs(targetQ - otherGenerator.getRemoteTargetQ()) < TARGET_Q_EPSILON)) {
                LOGGER.error("Controller Bus '{}' has multiple generators with remote reactive power control." +
                                "But controls are not coherent between them: controls discarded",
                        controllerBusId);
                return false;
            }
        }
        return true;
    }

    private static boolean checkUniqueControlledSide(GeneratorReactivePowerControl generatorReactivePowerControl, TwoSides side) {
        if (!side.equals(generatorReactivePowerControl.getControlledSide())) {
            LOGGER.error("Controlled branch '{}' is controlled at both sides. Controlled side {} (kept) {} (rejected).",
                    generatorReactivePowerControl.getControlledBranch().getId(), generatorReactivePowerControl.getControlledSide(), side);
            return false;
        }
        return true;
    }

    private static void checkUniqueTargetQControlledBranch(double controllerTargetQ, LfBus controllerBus, GeneratorReactivePowerControl generatorReactivePowerControl) {
        // check if targetQ is consistent with other already existing controller buses
        double reactivePowerControlTargetQ = generatorReactivePowerControl.getTargetValue();
        double deltaTargetQ = FastMath.abs(reactivePowerControlTargetQ - controllerTargetQ);
        if (deltaTargetQ > TARGET_Q_EPSILON) {
            String busesId = generatorReactivePowerControl.getControllerBuses().stream().map(LfBus::getId).collect(Collectors.joining(", "));
            LOGGER.error("Bus '{}' controls reactive power of a branch which is already controlled by buses '{}' with a different targetQ: {} (kept) and {} (ignored)",
                    controllerBus.getId(), busesId, reactivePowerControlTargetQ, controllerTargetQ);
        }
    }

    private static LfBusImpl createBus(Bus bus, LfNetworkParameters parameters, LfNetwork lfNetwork, LoadingContext loadingContext,
                                       LfNetworkLoadingReport report, List<LfNetworkLoaderPostProcessor> postProcessors) {
        LfBusImpl lfBus = LfBusImpl.create(bus, lfNetwork, parameters, participateToSlackDistribution(parameters, bus));

        List<ShuntCompensator> shuntCompensators = new ArrayList<>();

        bus.visitConnectedEquipments(new DefaultTopologyVisitor() {

            private void visitBranch(Branch<?> branch) {
                loadingContext.branchSet.add(branch);
            }

            @Override
            public void visitLine(Line line, TwoSides side) {
                visitBranch(line);
            }

            @Override
            public void visitTwoWindingsTransformer(TwoWindingsTransformer transformer, TwoSides side) {
                visitBranch(transformer);
            }

            @Override
            public void visitThreeWindingsTransformer(ThreeWindingsTransformer transformer, ThreeSides side) {
                loadingContext.t3wtSet.add(transformer);
            }

            @Override
            public void visitGenerator(Generator generator) {
                lfBus.addGenerator(generator, parameters, report);
                postProcessors.forEach(pp -> pp.onInjectionAdded(generator, lfBus));
            }

            @Override
            public void visitLoad(Load load) {
                lfBus.addLoad(load, parameters);
                postProcessors.forEach(pp -> pp.onInjectionAdded(load, lfBus));
            }

            @Override
            public void visitShuntCompensator(ShuntCompensator sc) {
                shuntCompensators.add(sc);
                postProcessors.forEach(pp -> pp.onInjectionAdded(sc, lfBus));
                if (parameters.isShuntVoltageControl()) {
                    loadingContext.shuntSet.add(sc);
                }
            }

            @Override
            public void visitDanglingLine(DanglingLine danglingLine) {
                loadingContext.danglingLines.add(danglingLine);
                postProcessors.forEach(pp -> pp.onInjectionAdded(danglingLine, lfBus));
            }

            @Override
            public void visitStaticVarCompensator(StaticVarCompensator staticVarCompensator) {
                lfBus.addStaticVarCompensator(staticVarCompensator, parameters, report);
                postProcessors.forEach(pp -> pp.onInjectionAdded(staticVarCompensator, lfBus));
            }

            @Override
            public void visitBattery(Battery battery) {
                lfBus.addBattery(battery, parameters, report);
                postProcessors.forEach(pp -> pp.onInjectionAdded(battery, lfBus));
            }

            @Override
            public void visitHvdcConverterStation(HvdcConverterStation<?> converterStation) {
                switch (converterStation.getHvdcType()) {
                    case VSC:
                        VscConverterStation vscConverterStation = (VscConverterStation) converterStation;
                        lfBus.addVscConverterStation(vscConverterStation, parameters, report);
                        if (converterStation.getHvdcLine() != null) {
                            loadingContext.hvdcLineSet.add(converterStation.getHvdcLine());
                        }
                        break;
                    case LCC:
                        lfBus.addLccConverterStation((LccConverterStation) converterStation, parameters);
<<<<<<< HEAD
=======
                        if (converterStation.getHvdcLine() != null) {
                            loadingContext.hvdcLineSet.add(converterStation.getHvdcLine());
                        }
>>>>>>> dd38a35c
                        break;
                    default:
                        throw new IllegalStateException("Unknown HVDC converter station type: " + converterStation.getHvdcType());
                }
                postProcessors.forEach(pp -> pp.onInjectionAdded(converterStation, lfBus));
            }
        });

        if (!shuntCompensators.isEmpty()) {
            lfBus.setShuntCompensators(shuntCompensators, parameters);
        }

        return lfBus;
    }

    private static void addBranch(LfNetwork lfNetwork, LfBranch lfBranch, LfNetworkLoadingReport report) {
        boolean connectedToSameBus = lfBranch.getBus1() == lfBranch.getBus2();
        if (connectedToSameBus) {
            LOGGER.trace("Discard branch '{}' because connected to same bus at both ends", lfBranch.getId());
            report.branchesDiscardedBecauseConnectedToSameBusAtBothEnds++;
        } else {
            if (Arrays.stream(LoadFlowModel.values()).anyMatch(lfBranch::isZeroImpedance)) {
                LOGGER.trace("Branch {} is non impedant", lfBranch.getId());
                report.nonImpedantBranches++;
            }
            lfNetwork.addBranch(lfBranch);
        }
    }

    private static void createBranches(List<LfBus> lfBuses, LfNetwork lfNetwork, LfTopoConfig topoConfig, LoadingContext loadingContext,
                                       LfNetworkLoadingReport report, LfNetworkParameters parameters,
                                       List<LfNetworkLoaderPostProcessor> postProcessors) {
        for (Branch<?> branch : loadingContext.branchSet) {
            LfBus lfBus1 = getLfBus(branch.getTerminal1(), lfNetwork, parameters.isBreakers());
            LfBus lfBus2 = getLfBus(branch.getTerminal2(), lfNetwork, parameters.isBreakers());
            LfBranchImpl lfBranch = LfBranchImpl.create(branch, lfNetwork, lfBus1, lfBus2, topoConfig, parameters);
            addBranch(lfNetwork, lfBranch, report);
            postProcessors.forEach(pp -> pp.onBranchAdded(branch, lfBranch));
        }

        Set<String> visitedDanglingLinesIds = new HashSet<>();
        for (DanglingLine danglingLine : loadingContext.danglingLines) {
            danglingLine.getTieLine().ifPresentOrElse(tieLine -> {
                if (!visitedDanglingLinesIds.contains(danglingLine.getId())) {
                    LfBus lfBus1 = getLfBus(tieLine.getDanglingLine1().getTerminal(), lfNetwork, parameters.isBreakers());
                    LfBus lfBus2 = getLfBus(tieLine.getDanglingLine2().getTerminal(), lfNetwork, parameters.isBreakers());
                    LfBranch lfBranch = LfTieLineBranch.create(tieLine, lfNetwork, lfBus1, lfBus2, parameters);
                    addBranch(lfNetwork, lfBranch, report);
                    postProcessors.forEach(pp -> pp.onBranchAdded(tieLine, lfBranch));
                    visitedDanglingLinesIds.add(tieLine.getDanglingLine1().getId());
                    visitedDanglingLinesIds.add(tieLine.getDanglingLine2().getId());
                }
            }, () -> {
                    LfDanglingLineBus lfBus2 = new LfDanglingLineBus(lfNetwork, danglingLine, parameters, report);
                    lfNetwork.addBus(lfBus2);
                    lfBuses.add(lfBus2);
                    LfBus lfBus1 = getLfBus(danglingLine.getTerminal(), lfNetwork, parameters.isBreakers());
                    LfBranch lfBranch = LfDanglingLineBranch.create(danglingLine, lfNetwork, lfBus1, lfBus2, parameters);
                    addBranch(lfNetwork, lfBranch, report);
                    postProcessors.forEach(pp -> {
                        pp.onBusAdded(danglingLine, lfBus2);
                        pp.onBranchAdded(danglingLine, lfBranch);
                    });
            });
        }

        for (ThreeWindingsTransformer t3wt : loadingContext.t3wtSet) {
            LfStarBus lfBus0 = new LfStarBus(lfNetwork, t3wt, parameters);
            lfNetwork.addBus(lfBus0);
            postProcessors.forEach(pp -> pp.onBusAdded(t3wt, lfBus0));
            for (ThreeSides side : ThreeSides.values()) {
                ThreeWindingsTransformer.Leg leg = t3wt.getLeg(side);
                LfBus lfBus = getLfBus(leg.getTerminal(), lfNetwork, parameters.isBreakers());
                LfLegBranch lfBranch = LfLegBranch.create(lfNetwork, lfBus, lfBus0, t3wt, leg, topoConfig, parameters);
                addBranch(lfNetwork, lfBranch, report);
                postProcessors.forEach(pp -> pp.onBranchAdded(t3wt, lfBranch));
            }
        }

        if (parameters.isPhaseControl()) {
            for (Branch<?> branch : loadingContext.branchSet) {
                if (branch instanceof TwoWindingsTransformer t2wt) {
                    // Create phase controls which link controller -> controlled
                    PhaseTapChanger ptc = t2wt.getPhaseTapChanger();
                    createPhaseControl(lfNetwork, ptc, t2wt.getId(), parameters);
                }
            }
            for (ThreeWindingsTransformer t3wt : loadingContext.t3wtSet) {
                // Create phase controls which link controller -> controlled
                for (ThreeSides side : ThreeSides.values()) {
                    PhaseTapChanger ptc = t3wt.getLeg(side).getPhaseTapChanger();
                    createPhaseControl(lfNetwork, ptc, LfLegBranch.getId(side, t3wt.getId()), parameters);
                }
            }
        }

        for (HvdcLine hvdcLine : loadingContext.hvdcLineSet) {
            LfBus lfBus1 = getLfBus(hvdcLine.getConverterStation1().getTerminal(), lfNetwork, parameters.isBreakers());
            LfBus lfBus2 = getLfBus(hvdcLine.getConverterStation2().getTerminal(), lfNetwork, parameters.isBreakers());
            LfHvdc lfHvdc = new LfHvdcImpl(hvdcLine.getId(), lfBus1, lfBus2, lfNetwork, hvdcLine);
            LfGenerator g1 = lfNetwork.getGeneratorById(hvdcLine.getConverterStation1().getId());
            LfGenerator g2 = lfNetwork.getGeneratorById(hvdcLine.getConverterStation2().getId());
            if (g1 != null && g2 != null) {
                if (g1 instanceof LfVscConverterStation && g2 instanceof LfVscConverterStation) {
                    LfVscConverterStationImpl cs1 = (LfVscConverterStationImpl) g1;
                    LfVscConverterStationImpl cs2 = (LfVscConverterStationImpl) g2;
                    lfHvdc.setConverterStation1(cs1);
                    lfHvdc.setConverterStation2(cs2);
                    lfNetwork.addHvdc(lfHvdc); // we create an hvdc line only when both converter stations are in the network
                    HvdcAngleDroopActivePowerControl control = hvdcLine.getExtension(HvdcAngleDroopActivePowerControl.class);
                    if (control != null && control.isEnabled() && parameters.isHvdcAcEmulation()) {
                        lfHvdc.enableAcEmulation(true);
                    }
                }
            }
        }
    }

    private static void createTransformersVoltageControls(LfNetwork lfNetwork, LfNetworkParameters parameters, LoadingContext loadingContext,
                                                          LfNetworkLoadingReport report) {
        // Create discrete voltage controls which link controller -> controlled
        for (Branch<?> branch : loadingContext.branchSet) {
            if (branch instanceof TwoWindingsTransformer t2wt) {
                RatioTapChanger rtc = t2wt.getRatioTapChanger();
                createTransformerVoltageControl(lfNetwork, rtc, t2wt.getId(), parameters, report);
            }
        }
        for (ThreeWindingsTransformer t3wt : loadingContext.t3wtSet) {
            for (ThreeSides side : ThreeSides.values()) {
                RatioTapChanger rtc = t3wt.getLeg(side).getRatioTapChanger();
                createTransformerVoltageControl(lfNetwork, rtc, LfLegBranch.getId(side, t3wt.getId()), parameters, report);
            }
        }
    }

    private static void createSwitches(List<Switch> switches, LfNetwork lfNetwork, List<LfNetworkLoaderPostProcessor> postProcessors,
                                       LfNetworkParameters parameters, LfNetworkLoadingReport report) {
        if (switches != null) {
            for (Switch sw : switches) {
                VoltageLevel vl = sw.getVoltageLevel();
                Bus bus1 = vl.getBusBreakerView().getBus1(sw.getId());
                Bus bus2 = vl.getBusBreakerView().getBus2(sw.getId());
                LfBus lfBus1 = lfNetwork.getBusById(bus1.getId());
                LfBus lfBus2 = lfNetwork.getBusById(bus2.getId());
                LfSwitch lfSwitch = new LfSwitch(lfNetwork, lfBus1, lfBus2, sw, parameters);
                addBranch(lfNetwork, lfSwitch, report);
                postProcessors.forEach(pp -> pp.onBranchAdded(sw, lfSwitch));
            }
        }
    }

    private static void createPhaseControl(LfNetwork lfNetwork, PhaseTapChanger ptc, String controllerBranchId,
                                           LfNetworkParameters parameters) {
        if (ptc != null && ptc.isRegulating() && ptc.getRegulationMode() != PhaseTapChanger.RegulationMode.FIXED_TAP) {
            String controlledBranchId = ptc.getRegulationTerminal().getConnectable().getId();
            if (ptc.getRegulationTerminal().getConnectable() instanceof ThreeWindingsTransformer twt) {
                controlledBranchId = LfLegBranch.getId(twt.getSide(ptc.getRegulationTerminal()), controlledBranchId);
            }
            LfBranch controlledBranch = lfNetwork.getBranchById(controlledBranchId);
            if (controlledBranch == null) {
                LOGGER.warn("Phase controlled branch '{}' is out of voltage or in a different synchronous component: phase control discarded", controlledBranchId);
                return;
            }
            if (!controlledBranch.isConnectedAtBothSides()) { // FIXME, should be managed later.
                LOGGER.warn("Phase controlled branch '{}' is open: phase control discarded", controlledBranch.getId());
                return;
            }
            LfBranch controllerBranch = lfNetwork.getBranchById(controllerBranchId);
            if (controllerBranch.getBus1() == null || controllerBranch.getBus2() == null) {
                LOGGER.warn("Phase controller branch '{}' is open: phase control discarded", controllerBranch.getId());
                return;
            }
            if (ptc.getRegulationTerminal().getBusView().getBus() == null) {
                LOGGER.warn("Regulating terminal of phase controller branch '{}' is out of voltage: phase control discarded", controllerBranch.getId());
                return;
            }
            LfBus controlledBus = getLfBus(ptc.getRegulationTerminal(), lfNetwork, parameters.isBreakers());
            TwoSides controlledSide = controlledBus == controlledBranch.getBus1() ? TwoSides.ONE : TwoSides.TWO;
            if (controlledBranch instanceof LfLegBranch && controlledBus == controlledBranch.getBus2()) {
                throw new IllegalStateException("Leg " + controlledBranch.getId() + " has a non supported control at star bus side");
            }
            double targetValue;
            double targetDeadband;
            TransformerPhaseControl phaseControl = null;
            if (ptc.getRegulationMode() == PhaseTapChanger.RegulationMode.CURRENT_LIMITER) {
                if (controlledBranch == controllerBranch && controlledBus != null) {
                    targetValue = ptc.getRegulationValue() / PerUnit.ib(controlledBus.getNominalV());
                    targetDeadband = ptc.getTargetDeadband() / PerUnit.ib(controlledBus.getNominalV());
                    phaseControl = new TransformerPhaseControl(controllerBranch, controlledBranch, controlledSide,
                            TransformerPhaseControl.Mode.LIMITER, targetValue, targetDeadband, TransformerPhaseControl.Unit.A);
                } else {
                    LOGGER.warn("Branch {} limits current limiter on remote branch {}: not supported yet", controllerBranch.getId(), controlledBranch.getId());
                }
            } else if (ptc.getRegulationMode() == PhaseTapChanger.RegulationMode.ACTIVE_POWER_CONTROL) {
                targetValue = ptc.getRegulationValue() / PerUnit.SB;
                targetDeadband = ptc.getTargetDeadband() / PerUnit.SB;
                phaseControl = new TransformerPhaseControl(controllerBranch, controlledBranch, controlledSide,
                        TransformerPhaseControl.Mode.CONTROLLER, targetValue, targetDeadband, TransformerPhaseControl.Unit.MW);
            }
            controllerBranch.setPhaseControl(phaseControl);
            controlledBranch.setPhaseControl(phaseControl);
        }
    }

    private static void createTransformerVoltageControl(LfNetwork lfNetwork, RatioTapChanger rtc, String controllerBranchId,
                                                        LfNetworkParameters parameters, LfNetworkLoadingReport report) {
        if (rtc == null || !rtc.isRegulating() || !rtc.hasLoadTapChangingCapabilities()) {
            return;
        }
        LfBranch controllerBranch = lfNetwork.getBranchById(controllerBranchId);
        if (!controllerBranch.isConnectedAtBothSides()) { // FIXME, should be managed later.
            LOGGER.trace("Voltage controller branch '{}' is open: voltage control discarded", controllerBranch.getId());
            report.transformerVoltageControlDiscardedBecauseControllerBranchIsOpen++;
            return;
        }
        LfBus controlledBus = getLfBus(rtc.getRegulationTerminal(), lfNetwork, parameters.isBreakers());
        if (controlledBus == null) {
            LOGGER.warn("Regulating terminal of voltage controller branch '{}' is out of voltage or in a different synchronous component: voltage control discarded", controllerBranch.getId());
            return;
        }

        double regulatingTerminalNominalV = rtc.getRegulationTerminal().getVoltageLevel().getNominalV();
        double targetValue = rtc.getTargetV() / regulatingTerminalNominalV;
        Double targetDeadband = rtc.getTargetDeadband() > 0 ? rtc.getTargetDeadband() / regulatingTerminalNominalV : null;

        controlledBus.getTransformerVoltageControl().ifPresentOrElse(vc -> {
            LOGGER.trace("Controlled bus '{}' already has a transformer voltage control: a shared control is created", controlledBus.getId());
            if (FastMath.abs(vc.getTargetValue() - targetValue) > TARGET_V_EPSILON) {
                LOGGER.warn("Controlled bus '{}' already has a transformer voltage control with a different target voltage: {} and {}",
                        controlledBus.getId(), vc.getTargetValue(), targetValue);
            }
            vc.addControllerElement(controllerBranch);
            controllerBranch.setVoltageControl(vc);
            if (targetDeadband != null) {
                Double oldTargetDeadband = vc.getTargetDeadband().orElse(null);
                if (oldTargetDeadband == null) {
                    vc.setTargetDeadband(targetDeadband);
                } else {
                    // merge target deadbands by taking minimum
                    vc.setTargetDeadband(Math.min(oldTargetDeadband, targetDeadband));
                }
            }
        }, () -> {
                TransformerVoltageControl voltageControl = new TransformerVoltageControl(controlledBus, targetValue, targetDeadband);
                voltageControl.addControllerElement(controllerBranch);
                controllerBranch.setVoltageControl(voltageControl);
                controlledBus.setTransformerVoltageControl(voltageControl);
            });
    }

    private static void createShuntVoltageControl(LfNetwork lfNetwork, ShuntCompensator shuntCompensator, LfNetworkParameters parameters) {
        if (!shuntCompensator.isVoltageRegulatorOn()) {
            return;
        }
        LfBus controllerBus = getLfBus(shuntCompensator.getTerminal(), lfNetwork, parameters.isBreakers());
        if (controllerBus == null) {
            LOGGER.warn("Voltage controller shunt {} is out of voltage: no voltage control created", shuntCompensator.getId());
            return;
        }
        LfShunt controllerShunt = controllerBus.getControllerShunt().orElseThrow();
        LfBus controlledBus = getLfBus(shuntCompensator.getRegulatingTerminal(), lfNetwork, parameters.isBreakers());
        if (controlledBus == null) {
            LOGGER.warn("Regulating terminal of voltage controller shunt {} is out of voltage: no voltage control created", shuntCompensator.getId());
            controllerShunt.setVoltageControlCapability(false);
            return;
        }
        if (controllerShunt.getVoltageControl().isPresent()) {
            // if a controller shunt is already in a shunt voltage control, the number of equations will not equal the
            // number of variables. We have only one B variable for more than one bus target V equations.
            if (!controllerShunt.getVoltageControl().orElseThrow().getControlledBus().getId().equals(controlledBus.getId())) {
                LOGGER.error("Controller shunt {} is already in a shunt voltage control. The second controlled bus {} is ignored", controllerShunt.getId(), controlledBus.getId());
            }
            return;
        }

        double regulatingTerminalNominalV = shuntCompensator.getRegulatingTerminal().getVoltageLevel().getNominalV();
        double targetValue = shuntCompensator.getTargetV() / regulatingTerminalNominalV;
        Double targetDeadband = shuntCompensator.getTargetDeadband() > 0 ? shuntCompensator.getTargetDeadband() / regulatingTerminalNominalV : null;

        controlledBus.getShuntVoltageControl().ifPresentOrElse(voltageControl -> {
            LOGGER.trace("Controlled bus {} has already a shunt voltage control: a shared control is created", controlledBus.getId());
            if (FastMath.abs(voltageControl.getTargetValue() - targetValue) > TARGET_V_EPSILON) {
                LOGGER.warn("Controlled bus {} already has a shunt voltage control with a different target voltage: {} and {}",
                        controlledBus.getId(), voltageControl.getTargetValue(), targetValue);
            }
            if (!voltageControl.getControllerElements().contains(controllerShunt)) {
                voltageControl.addControllerElement(controllerShunt);
                controllerShunt.setVoltageControl(voltageControl);
                controlledBus.setShuntVoltageControl(voltageControl);
                if (targetDeadband != null) {
                    Double oldTargetDeadband = voltageControl.getTargetDeadband().orElse(null);
                    if (oldTargetDeadband == null) {
                        voltageControl.setTargetDeadband(targetDeadband);
                    } else {
                        // merge target deadbands by taking minimum
                        voltageControl.setTargetDeadband(Math.min(oldTargetDeadband, targetDeadband));
                    }
                }
            }
        }, () -> {
                // we create a new shunt voltage control.
                ShuntVoltageControl voltageControl = new ShuntVoltageControl(controlledBus, targetValue, targetDeadband);
                voltageControl.addControllerElement(controllerShunt);
                controllerShunt.setVoltageControl(voltageControl);
                controlledBus.setShuntVoltageControl(voltageControl);
            });
    }

    private static LfBus getLfBus(Terminal terminal, LfNetwork lfNetwork, boolean breakers) {
        Bus bus = Networks.getBus(terminal, breakers);
        return bus != null ? lfNetwork.getBusById(bus.getId()) : null;
    }

    private LfNetwork create(int numCC, int numSC, Network network, List<Bus> buses, List<Switch> switches, LfTopoConfig topoConfig, LfNetworkParameters parameters, Reporter reporter) {
        LfNetwork lfNetwork = new LfNetwork(numCC, numSC, parameters.getSlackBusSelector(), parameters.getMaxSlackBusCount(),
                parameters.getConnectivityFactory(), reporter);

        LoadingContext loadingContext = new LoadingContext();
        LfNetworkLoadingReport report = new LfNetworkLoadingReport();
        List<LfNetworkLoaderPostProcessor> postProcessors = postProcessorsSupplier.get().stream()
                .filter(pp -> pp.getLoadingPolicy() == LfNetworkLoaderPostProcessor.LoadingPolicy.ALWAYS
                        || pp.getLoadingPolicy() == LfNetworkLoaderPostProcessor.LoadingPolicy.SELECTION && parameters.getLoaderPostProcessorSelection().contains(pp.getName()))
                .collect(Collectors.toList());

        List<LfBus> lfBuses = new ArrayList<>();
        createBuses(buses, parameters, lfNetwork, lfBuses, loadingContext, report, postProcessors);
        createBranches(lfBuses, lfNetwork, topoConfig, loadingContext, report, parameters, postProcessors);

        if (parameters.getLoadFlowModel() == LoadFlowModel.AC) {
            createVoltageControls(lfBuses, parameters);
            if (parameters.isReactivePowerRemoteControl()) {
                createGeneratorReactivePowerControls(lfBuses);
            }
            if (parameters.isTransformerVoltageControl()) {
                // Discrete voltage controls need to be created after voltage controls (to test if both generator and transformer voltage control are on)
                createTransformersVoltageControls(lfNetwork, parameters, loadingContext, report);
            }
            if (parameters.isShuntVoltageControl()) {
                for (ShuntCompensator shunt : loadingContext.shuntSet) {
                    createShuntVoltageControl(lfNetwork, shunt, parameters);
                }
            }
        }

        if (parameters.isBreakers()) {
            createSwitches(switches, lfNetwork, postProcessors, parameters, report);
        }

        // secondary voltage controls
        createSecondaryVoltageControls(network, parameters, lfNetwork);

        // voltage angle limits
        createVoltageAngleLimits(network, lfNetwork, parameters);

        if (parameters.isSimulateAutomationSystems()) {
            createAutomationSystems(network, lfNetwork);
        }

        if (report.generatorsDiscardedFromVoltageControlBecauseNotStarted > 0) {
            Reports.reportGeneratorsDiscardedFromVoltageControlBecauseNotStarted(reporter, report.generatorsDiscardedFromVoltageControlBecauseNotStarted);
            LOGGER.warn("Network {}: {} generators have been discarded from voltage control because not started",
                    lfNetwork, report.generatorsDiscardedFromVoltageControlBecauseNotStarted);
        }
        if (report.generatorsDiscardedFromVoltageControlBecauseReactiveRangeIsTooSmall > 0) {
            Reports.reportGeneratorsDiscardedFromVoltageControlBecauseReactiveRangeIsTooSmall(reporter, report.generatorsDiscardedFromVoltageControlBecauseReactiveRangeIsTooSmall);
            LOGGER.warn("Network {}: {} generators have been discarded from voltage control because of a too small reactive range",
                    lfNetwork, report.generatorsDiscardedFromVoltageControlBecauseReactiveRangeIsTooSmall);
        }
        if (report.generatorsDiscardedFromActivePowerControlBecauseTargetEqualsToZero > 0) {
            LOGGER.warn("Network {}: {} generators have been discarded from active power control because of a targetP equals 0",
                    lfNetwork, report.generatorsDiscardedFromActivePowerControlBecauseTargetEqualsToZero);
        }
        if (report.generatorsDiscardedFromActivePowerControlBecauseTargetPGreaterThanMaxP > 0) {
            LOGGER.warn("Network {}: {} generators have been discarded from active power control because of a targetP > maxP",
                    lfNetwork, report.generatorsDiscardedFromActivePowerControlBecauseTargetPGreaterThanMaxP);
        }
        if (report.generatorsDiscardedFromActivePowerControlBecauseMaxPNotPlausible > 0) {
            LOGGER.warn("Network {}: {} generators have been discarded from active power control because of maxP not plausible",
                    lfNetwork, report.generatorsDiscardedFromActivePowerControlBecauseMaxPNotPlausible);
        }
        if (report.generatorsDiscardedFromActivePowerControlBecauseMaxPEqualsMinP > 0) {
            LOGGER.warn("Network {}: {} generators have been discarded from active power control because of maxP equals to minP",
                    lfNetwork, report.generatorsDiscardedFromActivePowerControlBecauseMaxPEqualsMinP);
        }
        if (report.branchesDiscardedBecauseConnectedToSameBusAtBothEnds > 0) {
            LOGGER.warn("Network {}: {} branches have been discarded because connected to same bus at both ends",
                    lfNetwork, report.branchesDiscardedBecauseConnectedToSameBusAtBothEnds);
        }
        if (report.linesWithDifferentNominalVoltageAtBothEnds > 0) {
            LOGGER.warn("Network {}: {} lines have a different nominal voltage at both ends: a ratio has been added",
                    lfNetwork, report.linesWithDifferentNominalVoltageAtBothEnds);
        }
        if (report.nonImpedantBranches > 0) {
            LOGGER.warn("Network {}: {} branches are non impedant", lfNetwork, report.nonImpedantBranches);
        }

        if (report.generatorsWithInconsistentTargetVoltage > 0) {
            LOGGER.warn("Network {}: {} generators have an inconsistent target voltage and have been discarded from voltage control",
                    lfNetwork, report.generatorsWithInconsistentTargetVoltage);
        }

        if (report.generatorsWithZeroRemoteVoltageControlReactivePowerKey > 0) {
            LOGGER.warn("Network {}: {} generators have a zero remote voltage control reactive power key",
                    lfNetwork, report.generatorsWithZeroRemoteVoltageControlReactivePowerKey);
        }

        if (report.transformerVoltageControlDiscardedBecauseControllerBranchIsOpen > 0) {
            LOGGER.warn("Network {}: {} transformer voltage controls have been discarded because controller branch is open",
                    lfNetwork, report.transformerVoltageControlDiscardedBecauseControllerBranchIsOpen);
        }

        if (parameters.getDebugDir() != null) {
            Path debugDir = DebugUtil.getDebugDir(parameters.getDebugDir());
            String dateStr = ZonedDateTime.now().format(DATE_TIME_FORMAT);
            lfNetwork.writeJson(debugDir.resolve("lfnetwork-" + dateStr + ".json"));
            lfNetwork.writeGraphViz(debugDir.resolve("lfnetwork-" + dateStr + ".dot"), parameters.getLoadFlowModel());
        }

        return lfNetwork;
    }

    private static void checkControlZonesAreDisjoints(LfNetwork lfNetwork) {
        Map<GeneratorVoltageControl, MutableInt> generatorVoltageControlCount = new HashMap<>();
        for (LfSecondaryVoltageControl lfSvc : lfNetwork.getSecondaryVoltageControls()) {
            for (GeneratorVoltageControl generatorVoltageControl : lfSvc.getGeneratorVoltageControls()) {
                generatorVoltageControlCount.computeIfAbsent(generatorVoltageControl, k -> new MutableInt())
                        .increment();
            }
        }
        for (var e : generatorVoltageControlCount.entrySet()) {
            if (e.getValue().intValue() > 1) {
                throw new PowsyblException("Generator voltage control of controlled bus '" + e.getKey().getControlledBus().getId() + "' is present in more that one control zone");
            }
        }
    }

    private static Set<GeneratorVoltageControl> findControlZoneGeneratorVoltageControl(Network network, LfNetworkParameters parameters, LfNetwork lfNetwork, ControlZone controlZone) {
        return controlZone.getControlUnits().stream()
                .filter(SecondaryVoltageControl.ControlUnit::isParticipate)
                .flatMap(controlUnit -> Networks.getEquipmentRegulatingTerminal(network, controlUnit.getId()).stream())
                .flatMap(regulatingTerminal -> {
                    Connectable<?> connectable = regulatingTerminal.getConnectable();
                    if (connectable.getType() != IdentifiableType.GENERATOR && !HvdcConverterStations.isVsc(connectable)) {
                        throw new PowsyblException("Control unit '" + connectable.getId() + "' of zone '"
                                + controlZone.getName() + "' is expected to be either a generator or a VSC converter station");
                    }
                    return Optional.ofNullable(getLfBus(regulatingTerminal, lfNetwork, parameters.isBreakers())).stream();
                })
                .filter(LfBus::isGeneratorVoltageControlled) // might happen to be false, if generator has been discarded from voltage control because of inconsistency (like small reactive limit range)
                .flatMap(controlledBus -> controlledBus.getGeneratorVoltageControl().stream())
                .collect(Collectors.toCollection(LinkedHashSet::new));
    }

    private static void createSecondaryVoltageControls(Network network, LfNetworkParameters parameters, LfNetwork lfNetwork) {
        if (!parameters.isSecondaryVoltageControl()) {
            return;
        }
        SecondaryVoltageControl control = network.getExtension(SecondaryVoltageControl.class);
        if (control == null) {
            return;
        }
        for (ControlZone controlZone : control.getControlZones()) {
            PilotPoint pilotPoint = controlZone.getPilotPoint();
            // only keep control zone if its pilot bus is in this LfNetwork
            findPilotBus(network, parameters.isBreakers(), pilotPoint.getBusbarSectionsOrBusesIds()).ifPresentOrElse(pilotBus -> {
                LfBus lfPilotBus = lfNetwork.getBusById(pilotBus.getId());
                if (lfPilotBus != null) { // could be in another LfNetwork (another component)
                    double targetV = pilotPoint.getTargetV() / lfPilotBus.getNominalV();
                    // filter missing control units and find corresponding primary voltage control, controlled bus
                    Set<GeneratorVoltageControl> generatorVoltageControls = findControlZoneGeneratorVoltageControl(network, parameters, lfNetwork, controlZone);
                    LOGGER.debug("{} control units of control zone '{}' have been mapped to {} generator voltage control (controlled buses are: {})",
                            controlZone.getControlUnits().size(), controlZone.getName(), generatorVoltageControls.size(),
                            generatorVoltageControls.stream().map(VoltageControl::getControlledBus).map(LfElement::getId).toList());
                    if (!generatorVoltageControls.isEmpty()) {
                        var lfSvc = new LfSecondaryVoltageControl(controlZone.getName(), lfPilotBus, targetV, generatorVoltageControls);
                        lfNetwork.addSecondaryVoltageControl(lfSvc);
                    }
                }
            }, () -> LOGGER.warn("None of the pilot buses of control zone '{}' are valid", controlZone.getName()));
        }

        checkControlZonesAreDisjoints(lfNetwork);

        LOGGER.info("Network {}: {} secondary control zones have been created ({})", lfNetwork, lfNetwork.getSecondaryVoltageControls().size(),
                lfNetwork.getSecondaryVoltageControls().stream().map(LfSecondaryVoltageControl::getZoneName).toList());
    }

    private static Optional<Bus> findPilotBus(Network network, boolean breaker, List<String> busbarSectionsOrBusesId) {
        for (String busbarSectionOrBusId : busbarSectionsOrBusesId) {
            // node/breaker case
            BusbarSection bbs = network.getBusbarSection(busbarSectionOrBusId);
            if (bbs != null) {
                return Optional.ofNullable(Networks.getBus(bbs.getTerminal(), breaker));
            }
            // bus/breaker case
            Bus configuredBus = network.getBusBreakerView().getBus(busbarSectionOrBusId);
            if (configuredBus != null) {
                return breaker ? Optional.of(configuredBus)
                        : Optional.ofNullable(configuredBus.getVoltageLevel().getBusView().getMergedBus(configuredBus.getId()));
            }
        }
        return Optional.empty();
    }

    private static void createVoltageAngleLimits(Network network, LfNetwork lfNetwork, LfNetworkParameters parameters) {
        network.getVoltageAngleLimits().forEach(voltageAngleLimit -> {
            LfBus from = getLfBus(voltageAngleLimit.getTerminalFrom(), lfNetwork, parameters.isBreakers());
            LfBus to = getLfBus(voltageAngleLimit.getTerminalTo(), lfNetwork, parameters.isBreakers());
            if (from != null && to != null) {
                lfNetwork.addVoltageAngleLimit(new LfNetwork.LfVoltageAngleLimit(voltageAngleLimit.getId(), from, to,
                        Math.toRadians(voltageAngleLimit.getHighLimit().orElse(Double.NaN)), Math.toRadians(voltageAngleLimit.getLowLimit().orElse(Double.NaN))));
            }
        });
    }

    private static void createOverloadManagementSystem(LfNetwork lfNetwork, OverloadManagementSystem system) {
        if (system.isEnabled()) {
            LfBranch lfLineToMonitor = lfNetwork.getBranchById(system.getMonitoredLineId());
            LfSwitch lfSwitchToOperate = (LfSwitch) lfNetwork.getBranchById(system.getSwitchIdToOperate());
            if (lfLineToMonitor != null && lfSwitchToOperate != null) {
                LfBus bus = lfLineToMonitor.getBus1() != null ? lfLineToMonitor.getBus1() : lfLineToMonitor.getBus2();
                double threshold = system.getThreshold() / PerUnit.ib(bus.getNominalV());
                lfNetwork.addOverloadManagementSystem(new LfOverloadManagementSystem(lfLineToMonitor, threshold, lfSwitchToOperate, system.isSwitchOpen()));
            } else {
                LOGGER.warn("Invalid overload management system: line to monitor is '{}', switch to operate is '{}'",
                        system.getMonitoredLineId(), system.getSwitchIdToOperate());
            }
        }
    }

    private void createAutomationSystems(Network network, LfNetwork lfNetwork) {
        for (Substation substation : network.getSubstations()) {
            SubstationAutomationSystems systems = substation.getExtension(SubstationAutomationSystems.class);
            if (systems != null) {
                for (OverloadManagementSystem system : systems.getOverloadManagementSystems()) {
                    createOverloadManagementSystem(lfNetwork, system);
                }
            }
        }
    }

    @Override
    public List<LfNetwork> load(Network network, LfTopoConfig topoConfig, LfNetworkParameters parameters, Reporter reporter) {
        Objects.requireNonNull(network);
        Objects.requireNonNull(parameters);

        if (!network.getValidationLevel().equals(ValidationLevel.STEADY_STATE_HYPOTHESIS)) {
            throw new PowsyblException("Only STEADY STATE HYPOTHESIS validation level of the network is supported");
        }

        Stopwatch stopwatch = Stopwatch.createStarted();

        Map<Pair<Integer, Integer>, List<Bus>> busesByCc = new TreeMap<>();
        Iterable<Bus> buses = Networks.getBuses(network, parameters.isBreakers());
        for (Bus bus : buses) {
            Component cc = bus.getConnectedComponent();
            Component sc = bus.getSynchronousComponent();
            if (cc != null && sc != null) {
                busesByCc.computeIfAbsent(Pair.of(cc.getNum(), sc.getNum()), k -> new ArrayList<>()).add(bus);
            }
        }

        Map<Pair<Integer, Integer>, List<Switch>> switchesByCc = new HashMap<>();
        if (parameters.isBreakers()) {
            for (VoltageLevel vl : network.getVoltageLevels()) {
                for (Switch sw : vl.getBusBreakerView().getSwitches()) {
                    if (!sw.isOpen()) { // only create closed switches as in security analysis we can only open switches
                        Bus bus1 = vl.getBusBreakerView().getBus1(sw.getId());
                        Component cc = bus1.getConnectedComponent();
                        Component sc = bus1.getSynchronousComponent();
                        if (cc != null && sc != null) {
                            switchesByCc.computeIfAbsent(Pair.of(cc.getNum(), sc.getNum()), k -> new ArrayList<>()).add(sw);
                        }
                    }
                }
            }
        }

        Stream<Map.Entry<Pair<Integer, Integer>, List<Bus>>> filteredBusesByCcStream = parameters.isComputeMainConnectedComponentOnly()
            ? busesByCc.entrySet().stream().filter(e -> e.getKey().getLeft() == ComponentConstants.MAIN_NUM)
            : busesByCc.entrySet().stream();

        List<LfNetwork> lfNetworks = filteredBusesByCcStream
                .map(e -> {
                    var networkKey = e.getKey();
                    int numCc = networkKey.getLeft();
                    int numSc = networkKey.getRight();
                    List<Bus> lfBuses = e.getValue();
                    return create(numCc, numSc, network, lfBuses, switchesByCc.get(networkKey), topoConfig,
                            parameters, Reports.createLfNetworkReporter(reporter, numCc, numSc));
                })
                .collect(Collectors.toList());

        stopwatch.stop();

        LOGGER.debug(PERFORMANCE_MARKER, "LF networks created in {} ms", stopwatch.elapsed(TimeUnit.MILLISECONDS));

        return lfNetworks;
    }

    static boolean participateToSlackDistribution(LfNetworkParameters parameters, Bus b) {
        return parameters.getCountriesToBalance().isEmpty()
               || b.getVoltageLevel().getSubstation().flatMap(Substation::getCountry)
                   .map(country -> parameters.getCountriesToBalance().contains(country))
                   .orElse(false);
    }
}<|MERGE_RESOLUTION|>--- conflicted
+++ resolved
@@ -386,12 +386,9 @@
                         break;
                     case LCC:
                         lfBus.addLccConverterStation((LccConverterStation) converterStation, parameters);
-<<<<<<< HEAD
-=======
                         if (converterStation.getHvdcLine() != null) {
                             loadingContext.hvdcLineSet.add(converterStation.getHvdcLine());
                         }
->>>>>>> dd38a35c
                         break;
                     default:
                         throw new IllegalStateException("Unknown HVDC converter station type: " + converterStation.getHvdcType());
@@ -500,7 +497,7 @@
                     LfVscConverterStationImpl cs2 = (LfVscConverterStationImpl) g2;
                     lfHvdc.setConverterStation1(cs1);
                     lfHvdc.setConverterStation2(cs2);
-                    lfNetwork.addHvdc(lfHvdc); // we create an hvdc line only when both converter stations are in the network
+                    lfNetwork.addHvdc(lfHvdc); // we create an hvdc line only when both converter stations are in the network // FIXME
                     HvdcAngleDroopActivePowerControl control = hvdcLine.getExtension(HvdcAngleDroopActivePowerControl.class);
                     if (control != null && control.isEnabled() && parameters.isHvdcAcEmulation()) {
                         lfHvdc.enableAcEmulation(true);
