/**
 * Copyright (c) 2019, RTE (http://www.rte-france.com)
 * This Source Code Form is subject to the terms of the Mozilla Public
 * License, v. 2.0. If a copy of the MPL was not distributed with this
 * file, You can obtain one at http://mozilla.org/MPL/2.0/.
 */
package com.powsybl.openloadflow.network.impl;

import com.powsybl.iidm.network.ReactiveLimits;
import com.powsybl.iidm.network.VscConverterStation;
import com.powsybl.iidm.network.util.HvdcUtils;
import com.powsybl.openloadflow.network.LfHvdc;
import com.powsybl.openloadflow.network.LfNetwork;
import com.powsybl.openloadflow.network.LfNetworkParameters;
import com.powsybl.openloadflow.network.LfVscConverterStation;
import com.powsybl.openloadflow.util.PerUnit;

import java.util.Objects;
import java.util.Optional;

/**
 * @author Geoffroy Jamgotchian {@literal <geoffroy.jamgotchian at rte-france.com>}
 */
public class LfVscConverterStationImpl extends AbstractLfGenerator implements LfVscConverterStation {

    private final Ref<VscConverterStation> stationRef;

    private final double lossFactor;

    private LfHvdc hvdc; // set only when AC emulation is activated

    public LfVscConverterStationImpl(VscConverterStation station, LfNetwork network, LfNetworkParameters parameters, LfNetworkLoadingReport report) {
<<<<<<< HEAD
        super(network, HvdcConverterStations.getConverterStationTargetP(station) / PerUnit.SB);
=======
        super(network, HvdcUtils.getConverterStationTargetP(station) / PerUnit.SB);
>>>>>>> b170839a
        this.stationRef = Ref.create(station, parameters.isCacheEnabled());
        this.lossFactor = station.getLossFactor();

        // local control only
        if (station.isVoltageRegulatorOn()) {
            setVoltageControl(station.getVoltageSetpoint(), station.getTerminal(), station.getRegulatingTerminal(), parameters, report);
        }
    }

    public static LfVscConverterStationImpl create(VscConverterStation station, LfNetwork network, LfNetworkParameters parameters, LfNetworkLoadingReport report) {
        Objects.requireNonNull(station);
        Objects.requireNonNull(network);
        Objects.requireNonNull(parameters);
        return new LfVscConverterStationImpl(station, network, parameters, report);
    }

    VscConverterStation getStation() {
        return stationRef.get();
    }

    public void setHvdc(LfHvdc hvdc) {
        this.hvdc = hvdc;
    }

    @Override
    public double getTargetP() {
        // because in case of AC emulation, active power is injected by HvdcAcEmulationSideXActiveFlowEquationTerm equations
        return (hvdc == null || hvdc.isDisabled()) ? super.getTargetP() : 0;
    }

    @Override
    public double getLossFactor() {
        return lossFactor;
    }

    @Override
    public String getId() {
        return getStation().getId();
    }

    @Override
    public double getTargetQ() {
        return getStation().getReactivePowerSetpoint() / PerUnit.SB;
    }

    @Override
    public double getMinP() {
        return -getStation().getHvdcLine().getMaxP() / PerUnit.SB;
    }

    @Override
    public double getMaxP() {
        return getStation().getHvdcLine().getMaxP() / PerUnit.SB;
    }

    @Override
    protected Optional<ReactiveLimits> getReactiveLimits() {
        return Optional.of(getStation().getReactiveLimits());
    }

    @Override
    public void updateState() {
        var station = getStation();
        station.getTerminal()
                .setQ(Double.isNaN(calculatedQ) ? -station.getReactivePowerSetpoint() : -calculatedQ * PerUnit.SB);
        if (hvdc == null) { // because when AC emulation is activated, update of p is done in LFHvdcImpl
            station.getTerminal().setP(-targetP * PerUnit.SB);
        }
    }
}<|MERGE_RESOLUTION|>--- conflicted
+++ resolved
@@ -30,11 +30,7 @@
     private LfHvdc hvdc; // set only when AC emulation is activated
 
     public LfVscConverterStationImpl(VscConverterStation station, LfNetwork network, LfNetworkParameters parameters, LfNetworkLoadingReport report) {
-<<<<<<< HEAD
-        super(network, HvdcConverterStations.getConverterStationTargetP(station) / PerUnit.SB);
-=======
         super(network, HvdcUtils.getConverterStationTargetP(station) / PerUnit.SB);
->>>>>>> b170839a
         this.stationRef = Ref.create(station, parameters.isCacheEnabled());
         this.lossFactor = station.getLossFactor();
 
