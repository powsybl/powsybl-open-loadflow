/**
 * Copyright (c) 2019, RTE (http://www.rte-france.com)
 * This Source Code Form is subject to the terms of the Mozilla Public
 * License, v. 2.0. If a copy of the MPL was not distributed with this
 * file, You can obtain one at http://mozilla.org/MPL/2.0/.
 */
package com.powsybl.openloadflow.network.impl;

import com.powsybl.iidm.network.*;
import com.powsybl.openloadflow.network.PerUnit;

import java.util.Objects;
import java.util.Optional;

/**
 * @author Geoffroy Jamgotchian <geoffroy.jamgotchian at rte-france.com>
 */
public final class LfVscConverterStationImpl extends AbstractLfGenerator {

    private final VscConverterStation station;

<<<<<<< HEAD
    private double targetQ;

    private LfVscConverterStationImpl(VscConverterStation station, boolean breakers, LfNetworkLoadingReport report) {
=======
    private LfVscConverterStationImpl(VscConverterStation station, boolean breakers, boolean reactiveLimits, LfNetworkLoadingReport report) {
>>>>>>> 55e42581
        super(getHvdcLineTargetP(station));
        this.station = station;

        // local control only
        if (station.isVoltageRegulatorOn()) {
            setVoltageControl(station.getVoltageSetpoint(), station.getTerminal(), station.getRegulatingTerminal(), breakers, reactiveLimits, report);
        }

        targetQ = station.getReactivePowerSetpoint() / PerUnit.SB;
    }

    public static LfVscConverterStationImpl create(VscConverterStation station, boolean breakers, boolean reactiveLimits, LfNetworkLoadingReport report) {
        Objects.requireNonNull(station);
        return new LfVscConverterStationImpl(station, breakers, reactiveLimits, report);
    }

    private static double getHvdcLineTargetP(VscConverterStation vscCs) {
        // The active power setpoint is always positive.
        // If the converter station is at side 1 and is rectifier, targetP should be negative.
        // If the converter station is at side 1 and is inverter, targetP should be positive.
        // If the converter station is at side 2 and is rectifier, targetP should be negative.
        // If the converter station is at side 2 and is inverter, targetP should be positive.
        HvdcLine line = vscCs.getHvdcLine();
        return line.getActivePowerSetpoint() * HvdcConverterStations.getActivePowerSetpointMultiplier(vscCs);
    }

    @Override
    public String getId() {
        return station.getId();
    }

    @Override
    public double getTargetQ() {
        return targetQ;
    }

    @Override
    public double getMinP() {
        return -station.getHvdcLine().getMaxP() / PerUnit.SB;
    }

    @Override
    public double getMaxP() {
        return station.getHvdcLine().getMaxP() / PerUnit.SB;
    }

    @Override
    protected Optional<ReactiveLimits> getReactiveLimits() {
        return Optional.of(station.getReactiveLimits());
    }

    @Override
    public void updateState() {
        station.getTerminal()
                .setP(-targetP)
                .setQ(Double.isNaN(calculatedQ) ? -station.getReactivePowerSetpoint() : -calculatedQ);
    }
}<|MERGE_RESOLUTION|>--- conflicted
+++ resolved
@@ -19,13 +19,7 @@
 
     private final VscConverterStation station;
 
-<<<<<<< HEAD
-    private double targetQ;
-
-    private LfVscConverterStationImpl(VscConverterStation station, boolean breakers, LfNetworkLoadingReport report) {
-=======
     private LfVscConverterStationImpl(VscConverterStation station, boolean breakers, boolean reactiveLimits, LfNetworkLoadingReport report) {
->>>>>>> 55e42581
         super(getHvdcLineTargetP(station));
         this.station = station;
 
