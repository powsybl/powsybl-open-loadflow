--- conflicted
+++ resolved
@@ -9,11 +9,8 @@
 import com.powsybl.iidm.network.Bus;
 import com.powsybl.iidm.network.extensions.SlackTerminal;
 import com.powsybl.openloadflow.network.LfNetwork;
-<<<<<<< HEAD
+import com.powsybl.openloadflow.network.LfNetworkParameters;
 import com.powsybl.openloadflow.network.NominalVoltageMapping;
-=======
-import com.powsybl.openloadflow.network.LfNetworkParameters;
->>>>>>> 7329c91c
 import com.powsybl.openloadflow.network.LfNetworkStateUpdateParameters;
 import com.powsybl.security.results.BusResult;
 
@@ -38,15 +35,9 @@
 
     private final boolean breakers;
 
-<<<<<<< HEAD
-    protected LfBusImpl(Bus bus, LfNetwork network, double v, double angle, boolean distributedOnConformLoad,
-                        boolean participating, boolean breakers, NominalVoltageMapping nominalVoltageMapping) {
-        super(network, v, angle, distributedOnConformLoad);
-=======
     protected LfBusImpl(Bus bus, LfNetwork network, double v, double angle, LfNetworkParameters parameters,
-                        boolean participating) {
+                        boolean participating, NominalVoltageMapping nominalVoltageMapping) {
         super(network, v, angle, parameters.isDistributedOnConformLoad());
->>>>>>> 7329c91c
         this.busRef = new Ref<>(bus);
         nominalV = nominalVoltageMapping.get(bus);
         lowVoltageLimit = bus.getVoltageLevel().getLowVoltageLimit();
@@ -55,17 +46,11 @@
         this.breakers = parameters.isBreakers();
     }
 
-<<<<<<< HEAD
-    public static LfBusImpl create(Bus bus, LfNetwork network, boolean distributedOnConformLoad, boolean participating,
-                                   boolean breakers, NominalVoltageMapping nominalVoltageMapping) {
-        Objects.requireNonNull(bus);
-        return new LfBusImpl(bus, network, bus.getV(), bus.getAngle(), distributedOnConformLoad, participating, breakers, nominalVoltageMapping);
-=======
-    public static LfBusImpl create(Bus bus, LfNetwork network, LfNetworkParameters parameters, boolean participating) {
+    public static LfBusImpl create(Bus bus, LfNetwork network, LfNetworkParameters parameters, boolean participating,
+                                   NominalVoltageMapping nominalVoltageMapping) {
         Objects.requireNonNull(bus);
         Objects.requireNonNull(parameters);
-        return new LfBusImpl(bus, network, bus.getV(), bus.getAngle(), parameters, participating);
->>>>>>> 7329c91c
+        return new LfBusImpl(bus, network, bus.getV(), bus.getAngle(), parameters, participating, nominalVoltageMapping);
     }
 
     private Bus getBus() {
