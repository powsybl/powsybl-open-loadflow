--- conflicted
+++ resolved
@@ -399,18 +399,10 @@
         updateGeneratorsState(voltageControl ? calculatedQ + loadTargetQ : generationTargetQ, reactiveLimits);
 
         // update load power
-<<<<<<< HEAD
-        double dp = positiveLoadCount > 0 ? (loadTargetP - initialLoadTargetP) / positiveLoadCount : 0;
-        for (Load load : loads) {
-            double p = load.getP0() >= 0 ? load.getP0() + dp : load.getP0();
-            load.getTerminal()
-                    .setP(p)
-=======
         double factor = initialLoadTargetP != 0 ? loadTargetP / initialLoadTargetP : 1;
         for (Load load : loads) {
             load.getTerminal()
                     .setP(load.getP0() >= 0 ? factor * load.getP0() : load.getP0())
->>>>>>> cd374874
                     .setQ(load.getQ0());
         }
 
