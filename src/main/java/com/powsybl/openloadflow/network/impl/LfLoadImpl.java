/**
 * Copyright (c) 2021, RTE (http://www.rte-france.com)
 * This Source Code Form is subject to the terms of the Mozilla Public
 * License, v. 2.0. If a copy of the MPL was not distributed with this
 * file, You can obtain one at http://mozilla.org/MPL/2.0/.
 */
package com.powsybl.openloadflow.network.impl;

import com.powsybl.iidm.network.DanglingLine;
import com.powsybl.iidm.network.LccConverterStation;
import com.powsybl.iidm.network.Load;
import com.powsybl.iidm.network.extensions.LoadDetail;
import com.powsybl.iidm.network.util.HvdcUtils;
import com.powsybl.openloadflow.network.*;
import com.powsybl.openloadflow.util.Evaluable;
import com.powsybl.openloadflow.util.EvaluableConstants;
import com.powsybl.openloadflow.util.PerUnit;

import java.util.*;
import java.util.stream.Stream;

/**
 * @author Anne Tilloy {@literal <anne.tilloy at rte-france.com>}
 */
public class LfLoadImpl extends AbstractLfInjection implements LfLoad {

    private final LfBus bus;

    private final LfLoadModel loadModel;

    private final List<Ref<Load>> loadsRefs = new ArrayList<>();

    private final List<Ref<LccConverterStation>> lccCsRefs = new ArrayList<>();

    private double targetQ = 0;

    private boolean ensurePowerFactorConstantByLoad = false;

    private final List<Double> loadsAbsVariableTargetP = new ArrayList<>();

    private double absVariableTargetP = 0;

    private final boolean distributedOnConformLoad;

    private Map<String, Boolean> loadsDisablingStatus = new LinkedHashMap<>();

    private Evaluable p = EvaluableConstants.NAN;

    private Evaluable q = EvaluableConstants.NAN;

    LfLoadImpl(LfBus bus, boolean distributedOnConformLoad, LfLoadModel loadModel) {
        super(0, 0);
        this.bus = Objects.requireNonNull(bus);
        this.distributedOnConformLoad = distributedOnConformLoad;
        this.loadModel = loadModel;
    }

    @Override
    public String getId() {
        return bus.getId() + "_load";
    }

    @Override
    public List<String> getOriginalIds() {
        return Stream.concat(loadsRefs.stream().map(r -> r.get().getId()),
                             lccCsRefs.stream().map(r -> r.get().getId()))
                .toList();
    }

    @Override
    public LfBus getBus() {
        return bus;
    }

    @Override
    public Optional<LfLoadModel> getLoadModel() {
        return Optional.ofNullable(loadModel);
    }

    void add(Load load, LfNetworkParameters parameters) {
        loadsRefs.add(Ref.create(load, parameters.isCacheEnabled()));
        loadsDisablingStatus.put(load.getId(), false);
        double p0 = load.getP0();
        targetP += p0 / PerUnit.SB;
        initialTargetP += p0 / PerUnit.SB;
        targetQ += load.getQ0() / PerUnit.SB;
        boolean hasVariableActivePower = false;
        if (parameters.isDistributedOnConformLoad()) {
            LoadDetail loadDetail = load.getExtension(LoadDetail.class);
            if (loadDetail != null) {
                hasVariableActivePower = loadDetail.getFixedActivePower() != load.getP0();
            }
        }
        if (p0 < 0 || hasVariableActivePower) {
            ensurePowerFactorConstantByLoad = true;
        }
        double absTargetP = getAbsVariableTargetP(load);
        loadsAbsVariableTargetP.add(absTargetP);
        absVariableTargetP += absTargetP;
    }

    void add(LccConverterStation lccCs, LfNetworkParameters parameters) {
        // note that LCC converter station are out of the slack distribution.
        lccCsRefs.add(Ref.create(lccCs, parameters.isCacheEnabled()));
<<<<<<< HEAD
        double lccTargetP = HvdcConverterStations.getConverterStationTargetP(lccCs);
        this.targetP += lccTargetP / PerUnit.SB;
        initialTargetP += lccTargetP / PerUnit.SB;
        targetQ += HvdcConverterStations.getLccConverterStationLoadTargetQ(lccCs) / PerUnit.SB;
=======
        double lccTargetP = HvdcUtils.getConverterStationTargetP(lccCs);
        this.targetP += lccTargetP / PerUnit.SB;
        initialTargetP += lccTargetP / PerUnit.SB;
        targetQ += HvdcUtils.getLccConverterStationLoadTargetQ(lccCs) / PerUnit.SB;
>>>>>>> b170839a
    }

    public void add(DanglingLine danglingLine) {
        targetP += danglingLine.getP0() / PerUnit.SB;
        targetQ += danglingLine.getQ0() / PerUnit.SB;
    }

    @Override
    public void setTargetP(double targetP) {
        if (targetP != this.targetP) {
            double oldTargetP = this.targetP;
            this.targetP = targetP;
            for (LfNetworkListener listener : bus.getNetwork().getListeners()) {
                listener.onLoadActivePowerTargetChange(this, oldTargetP, targetP);
            }
        }
    }

    @Override
    public double getTargetQ() {
        return targetQ;
    }

    @Override
    public void setTargetQ(double targetQ) {
        if (targetQ != this.targetQ) {
            double oldTargetQ = this.targetQ;
            this.targetQ = targetQ;
            for (LfNetworkListener listener : bus.getNetwork().getListeners()) {
                listener.onLoadReactivePowerTargetChange(this, oldTargetQ, targetQ);
            }
        }
    }

    @Override
    public boolean ensurePowerFactorConstantByLoad() {
        return ensurePowerFactorConstantByLoad;
    }

    @Override
    public double getAbsVariableTargetP() {
        return absVariableTargetP;
    }

    @Override
    public void setAbsVariableTargetP(double absVariableTargetP) {
        this.absVariableTargetP = absVariableTargetP;
    }

    private double getAbsVariableTargetP(Load load) {
        double varP;
        if (distributedOnConformLoad) {
            varP = load.getExtension(LoadDetail.class) == null ? 0 : load.getExtension(LoadDetail.class).getVariableActivePower();
        } else {
            varP = load.getP0();
        }
        return Math.abs(varP) / PerUnit.SB;
    }

    @Override
    public double getOriginalLoadCount() {
        return loadsRefs.size();
    }

    private double getParticipationFactor(int i) {
        // FIXME
        // After a load contingency or a load action, only the global variable targetP is updated.
        // The list loadsAbsVariableTargetP never changes. It is not an issue for security analysis as the network is
        // never updated. Excepted if loadPowerFactorConstant is true, the new targetQ could be wrong after a load contingency
        // or a load action.
        return absVariableTargetP != 0 ? loadsAbsVariableTargetP.get(i) / absVariableTargetP : 0;
    }

    private double calculateP() {
        return p.eval() + getLoadModel()
                .flatMap(lm -> lm.getExpTermP(0).map(term -> targetP * term.c()))
                .orElse(0d);
    }

    private double calculateQ() {
        return q.eval() + getLoadModel()
                .flatMap(lm -> lm.getExpTermQ(0).map(term -> targetQ * term.c()))
                .orElse(0d);
    }

    @Override
    public void updateState(boolean loadPowerFactorConstant, boolean breakers) {
        double pv = p == EvaluableConstants.NAN ? 1 : calculateP() / targetP; // extract part of p that is dependent to voltage
        double qv = q == EvaluableConstants.NAN ? 1 : calculateQ() / targetQ;
        double diffLoadTargetP = targetP - initialTargetP;
        for (int i = 0; i < loadsRefs.size(); i++) {
            Load load = loadsRefs.get(i).get();
            double diffP0 = diffLoadTargetP * getParticipationFactor(i) * PerUnit.SB;
            double updatedP0 = load.getP0() + diffP0;
            double updatedQ0 = load.getQ0() + (loadPowerFactorConstant ? getPowerFactor(load) * diffP0 : 0.0);
            load.getTerminal()
                    .setP(updatedP0 * pv)
                    .setQ(updatedQ0 * qv);
        }

        // update lcc converter station power
        for (Ref<LccConverterStation> lccCsRef : lccCsRefs) {
            LccConverterStation lccCs = lccCsRef.get();
<<<<<<< HEAD
            double pCs = HvdcConverterStations.getConverterStationTargetP(lccCs); // A LCC station has active losses.
            double qCs = HvdcConverterStations.getLccConverterStationLoadTargetQ(lccCs); // A LCC station always consumes reactive power.
=======
            double pCs = HvdcUtils.getConverterStationTargetP(lccCs); // A LCC station has active losses.
            double qCs = HvdcUtils.getLccConverterStationLoadTargetQ(lccCs); // A LCC station always consumes reactive power.
>>>>>>> b170839a
            lccCs.getTerminal()
                    .setP(pCs)
                    .setQ(qCs);
        }
    }

    @Override
    public double calculateNewTargetQ(double diffTargetP) {
        double newLoadTargetQ = 0;
        for (int i = 0; i < loadsRefs.size(); i++) {
            Load load = loadsRefs.get(i).get();
            double updatedQ0 = load.getQ0() / PerUnit.SB + getPowerFactor(load) * diffTargetP * getParticipationFactor(i);
            newLoadTargetQ += updatedQ0;
        }
        return newLoadTargetQ;
    }

    @Override
    public boolean isOriginalLoadDisabled(String originalId) {
        return loadsDisablingStatus.get(originalId);
    }

    @Override
    public void setOriginalLoadDisabled(String originalId, boolean disabled) {
        loadsDisablingStatus.put(originalId, disabled);
    }

    @Override
    public Map<String, Boolean> getOriginalLoadsDisablingStatus() {
        return loadsDisablingStatus;
    }

    @Override
    public void setOriginalLoadsDisablingStatus(Map<String, Boolean> originalLoadsDisablingStatus) {
        this.loadsDisablingStatus = Objects.requireNonNull(originalLoadsDisablingStatus);
    }

    private static double getPowerFactor(Load load) {
        return load.getP0() != 0 ? load.getQ0() / load.getP0() : 1;
    }

    @Override
    public Evaluable getP() {
        return p;
    }

    @Override
    public void setP(Evaluable p) {
        this.p = p;
    }

    @Override
    public Evaluable getQ() {
        return q;
    }

    @Override
    public void setQ(Evaluable q) {
        this.q = q;
    }
}<|MERGE_RESOLUTION|>--- conflicted
+++ resolved
@@ -102,17 +102,10 @@
     void add(LccConverterStation lccCs, LfNetworkParameters parameters) {
         // note that LCC converter station are out of the slack distribution.
         lccCsRefs.add(Ref.create(lccCs, parameters.isCacheEnabled()));
-<<<<<<< HEAD
-        double lccTargetP = HvdcConverterStations.getConverterStationTargetP(lccCs);
-        this.targetP += lccTargetP / PerUnit.SB;
-        initialTargetP += lccTargetP / PerUnit.SB;
-        targetQ += HvdcConverterStations.getLccConverterStationLoadTargetQ(lccCs) / PerUnit.SB;
-=======
         double lccTargetP = HvdcUtils.getConverterStationTargetP(lccCs);
         this.targetP += lccTargetP / PerUnit.SB;
         initialTargetP += lccTargetP / PerUnit.SB;
         targetQ += HvdcUtils.getLccConverterStationLoadTargetQ(lccCs) / PerUnit.SB;
->>>>>>> b170839a
     }
 
     public void add(DanglingLine danglingLine) {
@@ -216,13 +209,8 @@
         // update lcc converter station power
         for (Ref<LccConverterStation> lccCsRef : lccCsRefs) {
             LccConverterStation lccCs = lccCsRef.get();
-<<<<<<< HEAD
-            double pCs = HvdcConverterStations.getConverterStationTargetP(lccCs); // A LCC station has active losses.
-            double qCs = HvdcConverterStations.getLccConverterStationLoadTargetQ(lccCs); // A LCC station always consumes reactive power.
-=======
             double pCs = HvdcUtils.getConverterStationTargetP(lccCs); // A LCC station has active losses.
             double qCs = HvdcUtils.getLccConverterStationLoadTargetQ(lccCs); // A LCC station always consumes reactive power.
->>>>>>> b170839a
             lccCs.getTerminal()
                     .setP(pCs)
                     .setQ(qCs);
