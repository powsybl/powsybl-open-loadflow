/**
 * Copyright (c) 2021, RTE (http://www.rte-france.com)
 * This Source Code Form is subject to the terms of the Mozilla Public
 * License, v. 2.0. If a copy of the MPL was not distributed with this
 * file, You can obtain one at http://mozilla.org/MPL/2.0/.
 */
package com.powsybl.openloadflow.network.impl;

import com.powsybl.iidm.network.DanglingLine;
import com.powsybl.iidm.network.LccConverterStation;
import com.powsybl.iidm.network.Load;
import com.powsybl.iidm.network.extensions.LoadDetail;
import com.powsybl.openloadflow.network.*;
<<<<<<< HEAD
import com.powsybl.openloadflow.util.Evaluable;
import com.powsybl.openloadflow.util.EvaluableConstants;
=======
>>>>>>> 93352b48
import com.powsybl.openloadflow.util.PerUnit;

import java.util.*;
import java.util.stream.Stream;

/**
 * @author Anne Tilloy <anne.tilloy at rte-france.com>
 */
public class LfLoadImpl extends AbstractLfInjection implements LfLoad {

    private final LfBus bus;
<<<<<<< HEAD

    private final LfLoadModel loadModel;
=======
>>>>>>> 93352b48

    private final List<Ref<Load>> loadsRefs = new ArrayList<>();

    private final List<Ref<LccConverterStation>> lccCsRefs = new ArrayList<>();

    private double targetQ = 0;

    private boolean ensurePowerFactorConstantByLoad = false;

    private final List<Double> loadsAbsVariableTargetP = new ArrayList<>();

    private double absVariableTargetP = 0;

    private final boolean distributedOnConformLoad;

    private Map<String, Boolean> loadsDisablingStatus = new LinkedHashMap<>();

<<<<<<< HEAD
    private Evaluable p = EvaluableConstants.NAN;

    private Evaluable q = EvaluableConstants.NAN;

    LfLoadImpl(LfBus bus, boolean distributedOnConformLoad, LfLoadModel loadModel) {
=======
    LfLoadImpl(LfBus bus, boolean distributedOnConformLoad) {
>>>>>>> 93352b48
        super(0, 0);
        this.bus = Objects.requireNonNull(bus);
        this.distributedOnConformLoad = distributedOnConformLoad;
        this.loadModel = loadModel;
    }

    @Override
    public String getId() {
        return bus.getId() + "_load";
    }

    @Override
    public String getId() {
        return bus.getId() + "_load";
    }

    @Override
    public List<String> getOriginalIds() {
        return Stream.concat(loadsRefs.stream().map(r -> r.get().getId()),
                             lccCsRefs.stream().map(r -> r.get().getId()))
                .toList();
    }

    @Override
    public LfBus getBus() {
        return bus;
<<<<<<< HEAD
    }

    @Override
    public Optional<LfLoadModel> getLoadModel() {
        return Optional.ofNullable(loadModel);
=======
>>>>>>> 93352b48
    }

    void add(Load load, LfNetworkParameters parameters) {
        loadsRefs.add(Ref.create(load, parameters.isCacheEnabled()));
        loadsDisablingStatus.put(load.getId(), false);
        double p0 = load.getP0();
        targetP += p0 / PerUnit.SB;
        initialTargetP += p0 / PerUnit.SB;
        targetQ += load.getQ0() / PerUnit.SB;
        boolean hasVariableActivePower = false;
        if (parameters.isDistributedOnConformLoad()) {
            LoadDetail loadDetail = load.getExtension(LoadDetail.class);
            if (loadDetail != null) {
                hasVariableActivePower = loadDetail.getFixedActivePower() != load.getP0();
            }
        }
        if (p0 < 0 || hasVariableActivePower) {
            ensurePowerFactorConstantByLoad = true;
        }
        double absTargetP = getAbsVariableTargetP(load);
        loadsAbsVariableTargetP.add(absTargetP);
        absVariableTargetP += absTargetP;
    }

    void add(LccConverterStation lccCs, LfNetworkParameters parameters) {
        // note that LCC converter station are out of the slack distribution.
        lccCsRefs.add(Ref.create(lccCs, parameters.isCacheEnabled()));
        double lccTargetP = HvdcConverterStations.getConverterStationTargetP(lccCs, parameters.isBreakers());
        this.targetP += lccTargetP / PerUnit.SB;
        initialTargetP += lccTargetP / PerUnit.SB;
        targetQ += HvdcConverterStations.getLccConverterStationLoadTargetQ(lccCs, parameters.isBreakers()) / PerUnit.SB;
    }

    public void add(DanglingLine danglingLine) {
        targetP += danglingLine.getP0() / PerUnit.SB;
        targetQ += danglingLine.getQ0() / PerUnit.SB;
    }

    @Override
    public void setTargetP(double targetP) {
        if (targetP != this.targetP) {
            double oldTargetP = this.targetP;
            this.targetP = targetP;
            for (LfNetworkListener listener : bus.getNetwork().getListeners()) {
                listener.onLoadActivePowerTargetChange(this, oldTargetP, targetP);
            }
        }
    }

    @Override
    public double getTargetQ() {
        return targetQ;
    }

    @Override
    public void setTargetQ(double targetQ) {
        if (targetQ != this.targetQ) {
            double oldTargetQ = this.targetQ;
            this.targetQ = targetQ;
            for (LfNetworkListener listener : bus.getNetwork().getListeners()) {
                listener.onLoadReactivePowerTargetChange(this, oldTargetQ, targetQ);
            }
        }
    }

    @Override
    public boolean ensurePowerFactorConstantByLoad() {
        return ensurePowerFactorConstantByLoad;
    }

    @Override
    public double getAbsVariableTargetP() {
        return absVariableTargetP;
    }

    @Override
    public void setAbsVariableTargetP(double absVariableTargetP) {
        this.absVariableTargetP = absVariableTargetP;
    }

    private double getAbsVariableTargetP(Load load) {
        double varP;
        if (distributedOnConformLoad) {
            varP = load.getExtension(LoadDetail.class) == null ? 0 : load.getExtension(LoadDetail.class).getVariableActivePower();
        } else {
            varP = load.getP0();
        }
        return Math.abs(varP) / PerUnit.SB;
    }

    @Override
    public double getOriginalLoadCount() {
        return loadsRefs.size();
    }

    private double getParticipationFactor(int i) {
        // FIXME
        // After a load contingency or a load action, only the global variable targetP is updated.
        // The list loadsAbsVariableTargetP never changes. It is not an issue for security analysis as the network is
        // never updated. Excepted if loadPowerFactorConstant is true, the new targetQ could be wrong after a load contingency
        // or a load action.
        return absVariableTargetP != 0 ? loadsAbsVariableTargetP.get(i) / absVariableTargetP : 0;
    }

    private double evalP() {
        return p.eval() + getLoadModel()
                .flatMap(lm -> lm.getTermP(0).map(term -> targetP * term.c()))
                .orElse(0d);
    }

    private double evalQ() {
        return q.eval() + getLoadModel()
                .flatMap(lm -> lm.getTermQ(0).map(term -> targetQ * term.c()))
                .orElse(0d);
    }

    @Override
    public void updateState(boolean loadPowerFactorConstant, boolean breakers) {
<<<<<<< HEAD
        double pv = p == EvaluableConstants.NAN ? 1 : evalP() / targetP; // extract part of p that is dependent to voltage
        double qv = q == EvaluableConstants.NAN ? 1 : evalQ() / targetQ;
=======
>>>>>>> 93352b48
        double diffLoadTargetP = targetP - initialTargetP;
        for (int i = 0; i < loadsRefs.size(); i++) {
            Load load = loadsRefs.get(i).get();
            double diffP0 = diffLoadTargetP * getParticipationFactor(i) * PerUnit.SB;
            double updatedP0 = load.getP0() + diffP0;
            double updatedQ0 = load.getQ0() + (loadPowerFactorConstant ? getPowerFactor(load) * diffP0 : 0.0);
            load.getTerminal()
<<<<<<< HEAD
                    .setP(updatedP0 * pv)
                    .setQ(updatedQ0 * qv);
=======
                    .setP(updatedP0)
                    .setQ(updatedQ0);
>>>>>>> 93352b48
        }

        // update lcc converter station power
        for (Ref<LccConverterStation> lccCsRef : lccCsRefs) {
            LccConverterStation lccCs = lccCsRef.get();
            double pCs = HvdcConverterStations.getConverterStationTargetP(lccCs, breakers); // A LCC station has active losses.
            double qCs = HvdcConverterStations.getLccConverterStationLoadTargetQ(lccCs, breakers); // A LCC station always consumes reactive power.
            lccCs.getTerminal()
                    .setP(pCs)
                    .setQ(qCs);
        }
    }

    @Override
    public double calculateNewTargetQ(double diffTargetP) {
        double newLoadTargetQ = 0;
        for (int i = 0; i < loadsRefs.size(); i++) {
            Load load = loadsRefs.get(i).get();
            double updatedQ0 = load.getQ0() / PerUnit.SB + getPowerFactor(load) * diffTargetP * getParticipationFactor(i);
            newLoadTargetQ += updatedQ0;
        }
        return newLoadTargetQ;
    }

    @Override
    public boolean isOriginalLoadDisabled(String originalId) {
        return loadsDisablingStatus.get(originalId);
    }

    @Override
    public void setOriginalLoadDisabled(String originalId, boolean disabled) {
        loadsDisablingStatus.put(originalId, disabled);
    }

    @Override
    public Map<String, Boolean> getOriginalLoadsDisablingStatus() {
        return loadsDisablingStatus;
    }

    @Override
    public void setOriginalLoadsDisablingStatus(Map<String, Boolean> originalLoadsDisablingStatus) {
        this.loadsDisablingStatus = Objects.requireNonNull(originalLoadsDisablingStatus);
    }

    private static double getPowerFactor(Load load) {
        return load.getP0() != 0 ? load.getQ0() / load.getP0() : 1;
    }
<<<<<<< HEAD

    @Override
    public Evaluable getP() {
        return p;
    }

    @Override
    public void setP(Evaluable p) {
        this.p = p;
    }

    @Override
    public Evaluable getQ() {
        return q;
    }

    @Override
    public void setQ(Evaluable q) {
        this.q = q;
    }
=======
>>>>>>> 93352b48
}<|MERGE_RESOLUTION|>--- conflicted
+++ resolved
@@ -11,11 +11,8 @@
 import com.powsybl.iidm.network.Load;
 import com.powsybl.iidm.network.extensions.LoadDetail;
 import com.powsybl.openloadflow.network.*;
-<<<<<<< HEAD
 import com.powsybl.openloadflow.util.Evaluable;
 import com.powsybl.openloadflow.util.EvaluableConstants;
-=======
->>>>>>> 93352b48
 import com.powsybl.openloadflow.util.PerUnit;
 
 import java.util.*;
@@ -27,11 +24,8 @@
 public class LfLoadImpl extends AbstractLfInjection implements LfLoad {
 
     private final LfBus bus;
-<<<<<<< HEAD
 
     private final LfLoadModel loadModel;
-=======
->>>>>>> 93352b48
 
     private final List<Ref<Load>> loadsRefs = new ArrayList<>();
 
@@ -49,15 +43,11 @@
 
     private Map<String, Boolean> loadsDisablingStatus = new LinkedHashMap<>();
 
-<<<<<<< HEAD
     private Evaluable p = EvaluableConstants.NAN;
 
     private Evaluable q = EvaluableConstants.NAN;
 
     LfLoadImpl(LfBus bus, boolean distributedOnConformLoad, LfLoadModel loadModel) {
-=======
-    LfLoadImpl(LfBus bus, boolean distributedOnConformLoad) {
->>>>>>> 93352b48
         super(0, 0);
         this.bus = Objects.requireNonNull(bus);
         this.distributedOnConformLoad = distributedOnConformLoad;
@@ -84,14 +74,11 @@
     @Override
     public LfBus getBus() {
         return bus;
-<<<<<<< HEAD
     }
 
     @Override
     public Optional<LfLoadModel> getLoadModel() {
         return Optional.ofNullable(loadModel);
-=======
->>>>>>> 93352b48
     }
 
     void add(Load load, LfNetworkParameters parameters) {
@@ -210,11 +197,8 @@
 
     @Override
     public void updateState(boolean loadPowerFactorConstant, boolean breakers) {
-<<<<<<< HEAD
         double pv = p == EvaluableConstants.NAN ? 1 : evalP() / targetP; // extract part of p that is dependent to voltage
         double qv = q == EvaluableConstants.NAN ? 1 : evalQ() / targetQ;
-=======
->>>>>>> 93352b48
         double diffLoadTargetP = targetP - initialTargetP;
         for (int i = 0; i < loadsRefs.size(); i++) {
             Load load = loadsRefs.get(i).get();
@@ -222,13 +206,8 @@
             double updatedP0 = load.getP0() + diffP0;
             double updatedQ0 = load.getQ0() + (loadPowerFactorConstant ? getPowerFactor(load) * diffP0 : 0.0);
             load.getTerminal()
-<<<<<<< HEAD
                     .setP(updatedP0 * pv)
                     .setQ(updatedQ0 * qv);
-=======
-                    .setP(updatedP0)
-                    .setQ(updatedQ0);
->>>>>>> 93352b48
         }
 
         // update lcc converter station power
@@ -276,7 +255,6 @@
     private static double getPowerFactor(Load load) {
         return load.getP0() != 0 ? load.getQ0() / load.getP0() : 1;
     }
-<<<<<<< HEAD
 
     @Override
     public Evaluable getP() {
@@ -297,6 +275,4 @@
     public void setQ(Evaluable q) {
         this.q = q;
     }
-=======
->>>>>>> 93352b48
 }