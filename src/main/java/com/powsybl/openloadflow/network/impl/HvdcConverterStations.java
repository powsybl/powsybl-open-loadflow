--- conflicted
+++ resolved
@@ -19,40 +19,6 @@
     private HvdcConverterStations() {
     }
 
-<<<<<<< HEAD
-    public static boolean isRectifier(HvdcConverterStation<?> station) {
-        Objects.requireNonNull(station);
-        HvdcLine line = station.getHvdcLine();
-        return line.getConverterStation1() == station && line.getConvertersMode() == HvdcLine.ConvertersMode.SIDE_1_RECTIFIER_SIDE_2_INVERTER
-                || line.getConverterStation2() == station && line.getConvertersMode() == HvdcLine.ConvertersMode.SIDE_1_INVERTER_SIDE_2_RECTIFIER;
-    }
-
-    private static Boolean isDisconnectedAtOtherSide(HvdcConverterStation<?> station) {
-        return station.getOtherConverterStation()
-                .map(otherConverterStation -> !otherConverterStation.getTerminal().isConnected())
-                .orElse(true);
-    }
-
-    /**
-     * Gets targetP of an VSC converter station or load target P for a LCC converter station.
-     */
-    public static double getConverterStationTargetP(HvdcConverterStation<?> station) {
-        // For a VSC converter station, we are in generator convention.
-        boolean disconnectedAtOtherSide = isDisconnectedAtOtherSide(station); // it means there is no HVDC line connected to station
-        return disconnectedAtOtherSide ? 0.0 : HvdcUtils.getConverterStationTargetP(station);
-    }
-
-    /**
-     * Gets reactive power for an LCC converter station.
-     */
-    public static double getLccConverterStationLoadTargetQ(LccConverterStation lccCs) {
-        // Load convention.
-        boolean disconnectedAtOtherSide = isDisconnectedAtOtherSide(lccCs); // it means there is no HVDC line connected to station
-        return disconnectedAtOtherSide ? 0.0 : HvdcUtils.getLccConverterStationLoadTargetQ(lccCs);
-    }
-
-=======
->>>>>>> b170839a
     public static double getActivePowerSetpointMultiplier(HvdcConverterStation<?> station) {
         // For sensitivity analysis, we need the multiplier by converter station for an increase of 1MW
         // of the HVDC active power setpoint.
