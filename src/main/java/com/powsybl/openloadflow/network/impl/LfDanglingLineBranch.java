--- conflicted
+++ resolved
@@ -24,31 +24,18 @@
     private final Ref<DanglingLine> danglingLineRef;
 
     protected LfDanglingLineBranch(LfNetwork network, LfBus bus1, LfBus bus2, PiModel piModel, DanglingLine danglingLine,
-<<<<<<< HEAD
-                                   boolean dc, double lowImpedanceThreshold, NominalVoltageMapping nominalVoltageMapping) {
-        super(network, bus1, bus2, piModel, dc, lowImpedanceThreshold, nominalVoltageMapping);
-=======
-                                   LfNetworkParameters parameters) {
-        super(network, bus1, bus2, piModel, parameters);
->>>>>>> 7329c91c
+                                   LfNetworkParameters parameters, NominalVoltageMapping nominalVoltageMapping) {
+        super(network, bus1, bus2, piModel, parameters, nominalVoltageMapping);
         this.danglingLineRef = new Ref<>(danglingLine);
     }
 
     public static LfDanglingLineBranch create(DanglingLine danglingLine, LfNetwork network, LfBus bus1, LfBus bus2,
-<<<<<<< HEAD
-                                              boolean dc, double lowImpedanceThreshold, NominalVoltageMapping nominalVoltageMapping) {
-        Objects.requireNonNull(danglingLine);
-        Objects.requireNonNull(bus1);
-        Objects.requireNonNull(bus2);
-        double nominalV = nominalVoltageMapping.get(danglingLine.getTerminal());
-=======
-                                              LfNetworkParameters parameters) {
+                                              LfNetworkParameters parameters, NominalVoltageMapping nominalVoltageMapping) {
         Objects.requireNonNull(danglingLine);
         Objects.requireNonNull(bus1);
         Objects.requireNonNull(bus2);
         Objects.requireNonNull(parameters);
-        double nominalV = danglingLine.getTerminal().getVoltageLevel().getNominalV();
->>>>>>> 7329c91c
+        double nominalV = nominalVoltageMapping.get(danglingLine.getTerminal());
         double zb = nominalV * nominalV / PerUnit.SB;
         PiModel piModel = new SimplePiModel()
                 .setR(danglingLine.getR() / zb)
@@ -57,11 +44,7 @@
                 .setG2(danglingLine.getG() / 2 * zb)
                 .setB1(danglingLine.getB() / 2 * zb)
                 .setB2(danglingLine.getB() / 2 * zb);
-<<<<<<< HEAD
-        return new LfDanglingLineBranch(network, bus1, bus2, piModel, danglingLine, dc, lowImpedanceThreshold, nominalVoltageMapping);
-=======
-        return new LfDanglingLineBranch(network, bus1, bus2, piModel, danglingLine, parameters);
->>>>>>> 7329c91c
+        return new LfDanglingLineBranch(network, bus1, bus2, piModel, danglingLine, parameters, nominalVoltageMapping);
     }
 
     private DanglingLine getDanglingLine() {
