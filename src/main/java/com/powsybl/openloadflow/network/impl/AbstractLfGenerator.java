/**
 * Copyright (c) 2019, RTE (http://www.rte-france.com)
 * This Source Code Form is subject to the terms of the Mozilla Public
 * License, v. 2.0. If a copy of the MPL was not distributed with this
 * file, You can obtain one at http://mozilla.org/MPL/2.0/.
 */
package com.powsybl.openloadflow.network.impl;

import com.powsybl.iidm.network.*;
import com.powsybl.openloadflow.network.*;
import org.slf4j.Logger;
import org.slf4j.LoggerFactory;

import java.util.Optional;
import java.util.OptionalDouble;

/**
 * @author Geoffroy Jamgotchian <geoffroy.jamgotchian at rte-france.com>
 */
public abstract class AbstractLfGenerator implements LfGenerator {

    private static final Logger LOGGER = LoggerFactory.getLogger(AbstractLfGenerator.class);

    private static final double POWER_EPSILON_SI = 1e-4;

    protected double targetP;

    protected LfBus bus;

    protected double calculatedQ = Double.NaN;

    private double targetV = Double.NaN;

    protected GeneratorControlType generatorControlType = GeneratorControlType.OFF;

    protected String controlledBusId;

    protected String controlledBranchId;

    protected ReactivePowerControl.ControlledSide controlledBranchSide;

    protected double remoteTargetQ = Double.NaN;

    private Object userObject;

    protected AbstractLfGenerator(double targetP) {
        this.targetP = targetP;
    }

    public LfBus getBus() {
        return bus;
    }

    public void setBus(LfBus bus) {
        this.bus = bus;
    }

    @Override
    public double getTargetP() {
        return targetP / PerUnit.SB;
    }

    @Override
    public void setTargetP(double targetP) {
        double newTargetP = targetP * PerUnit.SB;
        if (newTargetP != this.targetP) {
            double oldTargetP = this.targetP;
            this.targetP = newTargetP;
            for (LfNetworkListener listener : bus.getNetwork().getListeners()) {
                listener.onGenerationActivePowerTargetChange(this, oldTargetP, newTargetP);
            }
        }
    }

    @Override
    public double getTargetV() {
        return targetV;
    }

    @Override
    public boolean hasVoltageControl() {
        return generatorControlType == GeneratorControlType.VOLTAGE;
    }

    @Override
    public boolean hasRemoteReactivePowerControl() {
        return generatorControlType == GeneratorControlType.REMOTE_REACTIVE_POWER;
    }

    @Override
    public OptionalDouble getRemoteControlReactiveKey() {
        return OptionalDouble.empty();
    }

    protected abstract Optional<ReactiveLimits> getReactiveLimits();

    @Override
    public double getMinQ() {
        return getReactiveLimits()
                .map(limits -> limits.getMinQ(targetP) / PerUnit.SB)
                .orElse(-Double.MAX_VALUE);
    }

    @Override
    public double getMaxQ() {
        return getReactiveLimits()
                .map(limits -> limits.getMaxQ(targetP) / PerUnit.SB)
                .orElse(Double.MAX_VALUE);
    }

    @Override
    public double getMaxRangeQ() {
        double maxRangeQ = Double.NaN;
        ReactiveLimits reactiveLimits = getReactiveLimits().orElse(null);
        if (reactiveLimits != null) {
            switch (reactiveLimits.getKind()) {
                case CURVE:
                    ReactiveCapabilityCurve reactiveCapabilityCurve = (ReactiveCapabilityCurve) reactiveLimits;
                    for (ReactiveCapabilityCurve.Point point : reactiveCapabilityCurve.getPoints()) {
                        if (Double.isNaN(maxRangeQ)) {
                            maxRangeQ = point.getMaxQ() - point.getMinQ();
                        } else {
                            maxRangeQ = Math.max(maxRangeQ, point.getMaxQ() - point.getMinQ());
                        }
                    }
                    break;

                case MIN_MAX:
                    MinMaxReactiveLimits minMaxReactiveLimits = (MinMaxReactiveLimits) reactiveLimits;
                    maxRangeQ = minMaxReactiveLimits.getMaxQ() - minMaxReactiveLimits.getMinQ();
                    break;

                default:
                    throw new IllegalStateException("Unknown reactive limits kind: " + reactiveLimits.getKind());
            }
            return maxRangeQ / PerUnit.SB;
        } else {
            return Double.MAX_VALUE;
        }
    }

    @Override
    public double getCalculatedQ() {
        return calculatedQ / PerUnit.SB;
    }

    @Override
    public void setCalculatedQ(double calculatedQ) {
        this.calculatedQ = calculatedQ * PerUnit.SB;
    }

    @Override
    public LfBus getControlledBus(LfNetwork lfNetwork) {
        return lfNetwork.getBusById(controlledBusId);
    }

    protected void setVoltageControl(double targetV, Terminal terminal, Terminal regulatingTerminal, boolean breakers,
                                     boolean reactiveLimits, LfNetworkLoadingReport report) {
        if (!checkVoltageControlConsistency(reactiveLimits, report)) {
            return;
        }
        Bus controlledBus = breakers ? regulatingTerminal.getBusBreakerView().getBus() : regulatingTerminal.getBusView().getBus();
        if (controlledBus == null) {
            LOGGER.warn("Regulating terminal of LfGenerator {} is out of voltage: voltage control discarded", getId());
            return;
        }
        boolean inSameSynchronousComponent = breakers
                ? regulatingTerminal.getBusBreakerView().getBus().getSynchronousComponent().getNum() == terminal.getBusBreakerView().getBus().getSynchronousComponent().getNum()
                : regulatingTerminal.getBusView().getBus().getSynchronousComponent().getNum() == terminal.getBusView().getBus().getSynchronousComponent().getNum();
        if (!inSameSynchronousComponent) {
            LOGGER.warn("Regulating terminal of LfGenerator {} is not in the same synchronous component: voltage control discarded", getId());
            return;
        }
        this.controlledBusId = controlledBus.getId();
        setTargetV(targetV / regulatingTerminal.getVoltageLevel().getNominalV(), report);
        this.generatorControlType = GeneratorControlType.VOLTAGE;
    }

    protected boolean checkVoltageControlConsistency(boolean reactiveLimits, LfNetworkLoadingReport report) {
        boolean consistency = true;
        if (reactiveLimits) {
            double maxRangeQ = getMaxRangeQ();
            if (maxRangeQ < PlausibleValues.MIN_REACTIVE_RANGE / PerUnit.SB) {
                LOGGER.trace("Discard generator '{}' from voltage control because max reactive range ({}) is too small", getId(), maxRangeQ);
                report.generatorsDiscardedFromVoltageControlBecauseMaxReactiveRangeIsTooSmall++;
                consistency = false;
            }
        }
        if (Math.abs(getTargetP()) < POWER_EPSILON_SI && getMinP() > POWER_EPSILON_SI) {
            LOGGER.trace("Discard generator '{}' from voltage control because not started (targetP={} MW, minP={} MW)", getId(), getTargetP(), getMinP());
            report.generatorsDiscardedFromVoltageControlBecauseNotStarted++;
            consistency = false;
        }
        return consistency;
    }

    protected void setTargetV(double targetV, LfNetworkLoadingReport report) {
        double newTargetV = targetV;
        // check that targetV has a plausible value (wrong nominal voltage issue)
        if (targetV < PlausibleValues.MIN_TARGET_VOLTAGE_PU) {
            newTargetV = PlausibleValues.MIN_TARGET_VOLTAGE_PU;
            LOGGER.trace("Generator '{}' has an inconsistent target voltage: {} pu. The target voltage is limited to {}",
                getId(), targetV, PlausibleValues.MIN_TARGET_VOLTAGE_PU);
            report.generatorsWithInconsistentTargetVoltage++;
        } else if (targetV > PlausibleValues.MAX_TARGET_VOLTAGE_PU) {
            newTargetV = PlausibleValues.MAX_TARGET_VOLTAGE_PU;
            LOGGER.trace("Generator '{}' has an inconsistent target voltage: {} pu. The target voltage is limited to {}",
                getId(), targetV, PlausibleValues.MAX_TARGET_VOLTAGE_PU);
            report.generatorsWithInconsistentTargetVoltage++;
        }
        this.targetV = newTargetV;
    }

    protected void setReactivePowerControl(Terminal regulatingTerminal, double targetQ) {
        Connectable<?> connectable = regulatingTerminal.getConnectable();
        if (connectable instanceof Line) {
            Line l = (Line) connectable;
            this.controlledBranchSide = l.getTerminal(Branch.Side.ONE) == regulatingTerminal ?
                    ReactivePowerControl.ControlledSide.ONE : ReactivePowerControl.ControlledSide.TWO;
            this.controlledBranchId = l.getId();
        } else if (connectable instanceof TwoWindingsTransformer) {
            TwoWindingsTransformer l = (TwoWindingsTransformer) connectable;
            this.controlledBranchSide = l.getTerminal(Branch.Side.ONE) == regulatingTerminal ?
                    ReactivePowerControl.ControlledSide.ONE : ReactivePowerControl.ControlledSide.TWO;
            this.controlledBranchId = l.getId();
        } else {
            LOGGER.error("Generator '{}' is controlled by an instance of {}: not supported",
                    getId(), connectable.getClass());
            return;
        }
        this.generatorControlType = GeneratorControlType.REMOTE_REACTIVE_POWER;
        this.remoteTargetQ = targetQ / PerUnit.SB;
    }

    @Override
    public LfBranch getControlledBranch(LfNetwork lfNetwork) {
        return lfNetwork.getBranchById(controlledBranchId);
    }

    @Override
    public ReactivePowerControl.ControlledSide getControlledBranchSide() {
        return controlledBranchSide;
    }

    @Override
    public double getRemoteTargetQ() {
        return remoteTargetQ;
    }

<<<<<<< HEAD
    public GeneratorControlType getGeneratorControlType() {
        return this.generatorControlType;
    }

    public void setGeneratorControlType(GeneratorControlType generatorControlType) {
        this.generatorControlType = generatorControlType;
    }

=======
>>>>>>> 55e42581
    @Override
    public Object getUserObject() {
        return userObject;
    }

    @Override
    public void setUserObject(Object userObject) {
        this.userObject = userObject;
    }

    @Override
    public void setParticipating(boolean participating) {
        // nothing to do
    }

    @Override
    public GeneratorControlType getGeneratorControlType() {
        return this.generatorControlType;
    }

    @Override
    public void setGeneratorControlType(GeneratorControlType generatorControlType) {
        this.generatorControlType = generatorControlType;
    }
}<|MERGE_RESOLUTION|>--- conflicted
+++ resolved
@@ -247,39 +247,28 @@
         return remoteTargetQ;
     }
 
-<<<<<<< HEAD
+    @Override
+    public Object getUserObject() {
+        return userObject;
+    }
+
+    @Override
+    public void setUserObject(Object userObject) {
+        this.userObject = userObject;
+    }
+
+    @Override
+    public void setParticipating(boolean participating) {
+        // nothing to do
+    }
+
+    @Override
     public GeneratorControlType getGeneratorControlType() {
         return this.generatorControlType;
     }
 
+    @Override
     public void setGeneratorControlType(GeneratorControlType generatorControlType) {
         this.generatorControlType = generatorControlType;
     }
-
-=======
->>>>>>> 55e42581
-    @Override
-    public Object getUserObject() {
-        return userObject;
-    }
-
-    @Override
-    public void setUserObject(Object userObject) {
-        this.userObject = userObject;
-    }
-
-    @Override
-    public void setParticipating(boolean participating) {
-        // nothing to do
-    }
-
-    @Override
-    public GeneratorControlType getGeneratorControlType() {
-        return this.generatorControlType;
-    }
-
-    @Override
-    public void setGeneratorControlType(GeneratorControlType generatorControlType) {
-        this.generatorControlType = generatorControlType;
-    }
 }