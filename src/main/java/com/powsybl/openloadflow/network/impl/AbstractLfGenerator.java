/**
 * Copyright (c) 2019, RTE (http://www.rte-france.com)
 * This Source Code Form is subject to the terms of the Mozilla Public
 * License, v. 2.0. If a copy of the MPL was not distributed with this
 * file, You can obtain one at http://mozilla.org/MPL/2.0/.
 */
package com.powsybl.openloadflow.network.impl;

import com.powsybl.iidm.network.*;
import com.powsybl.openloadflow.network.*;
import org.slf4j.Logger;
import org.slf4j.LoggerFactory;

import java.util.Optional;
import java.util.OptionalDouble;

/**
 * @author Geoffroy Jamgotchian <geoffroy.jamgotchian at rte-france.com>
 */
public abstract class AbstractLfGenerator implements LfGenerator {

    private static final Logger LOGGER = LoggerFactory.getLogger(AbstractLfGenerator.class);

    private static final double POWER_EPSILON_SI = 1e-4;

    protected double targetP;

    protected LfBus bus;

    protected double calculatedQ = Double.NaN;

    private double targetV = Double.NaN;

    protected GeneratorControlType generatorControlType = GeneratorControlType.OFF;

    protected String controlledBusId;

    protected String controlledBranchId;

    protected ReactivePowerControl.ControlledSide controlledBranchSide;

    protected double remoteTargetQ = Double.NaN;

    private Object userObject;

    protected AbstractLfGenerator(double targetP) {
        this.targetP = targetP;
    }

    public LfBus getBus() {
        return bus;
    }

    public void setBus(LfBus bus) {
        this.bus = bus;
    }

    @Override
    public double getTargetP() {
        return targetP / PerUnit.SB;
    }

    @Override
    public void setTargetP(double targetP) {
        double newTargetP = targetP * PerUnit.SB;
        if (newTargetP != this.targetP) {
            double oldTargetP = this.targetP;
            this.targetP = newTargetP;
            for (LfNetworkListener listener : bus.getNetwork().getListeners()) {
                listener.onGenerationActivePowerTargetChange(this, oldTargetP, newTargetP);
            }
        }
    }

    @Override
    public double getTargetV() {
        return targetV;
    }

    @Override
    public boolean hasVoltageControl() {
        return generatorControlType == GeneratorControlType.VOLTAGE;
    }

    @Override
    public boolean hasReactivePowerControl() {
        return generatorControlType == GeneratorControlType.REACTIVE_POWER;
    }

    @Override
    public OptionalDouble getRemoteControlReactiveKey() {
        return OptionalDouble.empty();
    }

    protected abstract Optional<ReactiveLimits> getReactiveLimits();

    @Override
    public double getMinQ() {
        return getReactiveLimits()
                .map(limits -> limits.getMinQ(targetP) / PerUnit.SB)
                .orElse(-Double.MAX_VALUE);
    }

    @Override
    public double getMaxQ() {
        return getReactiveLimits()
                .map(limits -> limits.getMaxQ(targetP) / PerUnit.SB)
                .orElse(Double.MAX_VALUE);
    }

    @Override
    public double getMaxRangeQ() {
        double maxRangeQ = Double.NaN;
        ReactiveLimits reactiveLimits = getReactiveLimits().orElse(null);
        if (reactiveLimits != null) {
            switch (reactiveLimits.getKind()) {
                case CURVE:
                    ReactiveCapabilityCurve reactiveCapabilityCurve = (ReactiveCapabilityCurve) reactiveLimits;
                    for (ReactiveCapabilityCurve.Point point : reactiveCapabilityCurve.getPoints()) {
                        if (Double.isNaN(maxRangeQ)) {
                            maxRangeQ = point.getMaxQ() - point.getMinQ();
                        } else {
                            maxRangeQ = Math.max(maxRangeQ, point.getMaxQ() - point.getMinQ());
                        }
                    }
                    break;

                case MIN_MAX:
                    MinMaxReactiveLimits minMaxReactiveLimits = (MinMaxReactiveLimits) reactiveLimits;
                    maxRangeQ = minMaxReactiveLimits.getMaxQ() - minMaxReactiveLimits.getMinQ();
                    break;

                default:
                    throw new IllegalStateException("Unknown reactive limits kind: " + reactiveLimits.getKind());
            }
            return maxRangeQ / PerUnit.SB;
        } else {
            return Double.MAX_VALUE;
        }
    }

    @Override
    public double getCalculatedQ() {
        return calculatedQ / PerUnit.SB;
    }

    @Override
    public void setCalculatedQ(double calculatedQ) {
        this.calculatedQ = calculatedQ * PerUnit.SB;
    }

    @Override
    public LfBus getControlledBus(LfNetwork lfNetwork) {
        return lfNetwork.getBusById(controlledBusId);
    }

    protected void setVoltageControl(double targetV, Terminal terminal, Terminal regulatingTerminal, boolean breakers, LfNetworkLoadingReport report) {
        if (!checkVoltageControlConsistency(report)) {
            return;
        }
        Bus controlledBus = breakers ? regulatingTerminal.getBusBreakerView().getBus() : regulatingTerminal.getBusView().getBus();
        if (controlledBus == null) {
            LOGGER.warn("Regulating terminal of LfGenerator {} is out of voltage: voltage control discarded", getId());
            return;
        }
        boolean inSameSynchronousComponent = breakers ? regulatingTerminal.getBusBreakerView().getBus().getSynchronousComponent().equals(terminal.getBusBreakerView().getBus().getSynchronousComponent())
                : regulatingTerminal.getBusView().getBus().getSynchronousComponent().equals(terminal.getBusView().getBus().getSynchronousComponent());
        if (!inSameSynchronousComponent) {
            LOGGER.warn("Regulating terminal of LfGenerator {} is not in the same synchronous component: voltage control discarded", getId());
            return;
        }
        this.controlledBusId = controlledBus.getId();
<<<<<<< HEAD
        setTargetV(targetV / regulatingTerminal.getVoltageLevel().getNominalV(), report);
        this.hasVoltageControl = true;
=======
        setTargetV(targetV / regulatingTerminal.getVoltageLevel().getNominalV());
        this.generatorControlType = GeneratorControlType.VOLTAGE;
>>>>>>> d0524b3b
    }

    protected boolean checkVoltageControlConsistency(LfNetworkLoadingReport report) {
        boolean consistency = true;
        double maxRangeQ = getMaxRangeQ();
        if (maxRangeQ < PlausibleValues.MIN_REACTIVE_RANGE / PerUnit.SB) {
            LOGGER.trace("Discard generator '{}' from voltage control because max reactive range ({}) is too small", getId(), maxRangeQ);
            report.generatorsDiscardedFromVoltageControlBecauseMaxReactiveRangeIsTooSmall++;
            consistency = false;
        }
        if (Math.abs(getTargetP()) < POWER_EPSILON_SI && getMinP() > POWER_EPSILON_SI) {
            LOGGER.trace("Discard generator '{}' from voltage control because not started (targetP={} MW, minP={} MW)", getId(), getTargetP(), getMinP());
            report.generatorsDiscardedFromVoltageControlBecauseNotStarted++;
            consistency = false;
        }
        return consistency;
    }

    protected void setTargetV(double targetV, LfNetworkLoadingReport report) {
        double newTargetV = targetV;
        // check that targetV has a plausible value (wrong nominal voltage issue)
        if (targetV < PlausibleValues.MIN_TARGET_VOLTAGE_PU) {
            newTargetV = PlausibleValues.MIN_TARGET_VOLTAGE_PU;
            LOGGER.trace("Generator '{}' has an inconsistent target voltage: {} pu. The target voltage is limited to {}",
                getId(), targetV, PlausibleValues.MIN_TARGET_VOLTAGE_PU);
            report.generatorsWithInconsistentTargetVoltage++;
        } else if (targetV > PlausibleValues.MAX_TARGET_VOLTAGE_PU) {
            newTargetV = PlausibleValues.MAX_TARGET_VOLTAGE_PU;
            LOGGER.trace("Generator '{}' has an inconsistent target voltage: {} pu. The target voltage is limited to {}",
                getId(), targetV, PlausibleValues.MAX_TARGET_VOLTAGE_PU);
            report.generatorsWithInconsistentTargetVoltage++;
        }
        this.targetV = newTargetV;
    }

    protected void setReactivePowerControl(Terminal regulatingTerminal, double targetQ) {
        Connectable<?> connectable = regulatingTerminal.getConnectable();
        if (connectable instanceof Line) {
            Line l = (Line) connectable;
            this.controlledBranchSide = l.getTerminal(Branch.Side.ONE) == regulatingTerminal ?
                    ReactivePowerControl.ControlledSide.ONE : ReactivePowerControl.ControlledSide.TWO;
            this.controlledBranchId = l.getId();
        } else if (connectable instanceof TwoWindingsTransformer) {
            TwoWindingsTransformer l = (TwoWindingsTransformer) connectable;
            this.controlledBranchSide = l.getTerminal(Branch.Side.ONE) == regulatingTerminal ?
                    ReactivePowerControl.ControlledSide.ONE : ReactivePowerControl.ControlledSide.TWO;
            this.controlledBranchId = l.getId();
        } else {
            LOGGER.error("Generator '{}' is controlled by an instance of {}: not supported",
                    getId(), connectable.getClass());
            return;
        }
        this.generatorControlType = GeneratorControlType.REACTIVE_POWER;
        this.remoteTargetQ = targetQ / PerUnit.SB;
    }

    @Override
    public LfBranch getControlledBranch(LfNetwork lfNetwork) {
        return lfNetwork.getBranchById(controlledBranchId);
    }

    @Override
    public ReactivePowerControl.ControlledSide getControlledBranchSide() {
        return controlledBranchSide;
    }

    @Override
    public double getRemoteTargetQ() {
        return remoteTargetQ;
    }

    protected enum GeneratorControlType {
        OFF, REACTIVE_POWER, VOLTAGE
    }

    @Override
    public Object getUserObject() {
        return userObject;
    }

    @Override
    public void setUserObject(Object userObject) {
        this.userObject = userObject;
    }
}<|MERGE_RESOLUTION|>--- conflicted
+++ resolved
@@ -170,13 +170,8 @@
             return;
         }
         this.controlledBusId = controlledBus.getId();
-<<<<<<< HEAD
         setTargetV(targetV / regulatingTerminal.getVoltageLevel().getNominalV(), report);
-        this.hasVoltageControl = true;
-=======
-        setTargetV(targetV / regulatingTerminal.getVoltageLevel().getNominalV());
         this.generatorControlType = GeneratorControlType.VOLTAGE;
->>>>>>> d0524b3b
     }
 
     protected boolean checkVoltageControlConsistency(LfNetworkLoadingReport report) {
