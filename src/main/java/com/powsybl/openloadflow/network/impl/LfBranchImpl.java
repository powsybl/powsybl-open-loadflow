/**
 * Copyright (c) 2019, RTE (http://www.rte-france.com)
 * This Source Code Form is subject to the terms of the Mozilla Public
 * License, v. 2.0. If a copy of the MPL was not distributed with this
 * file, You can obtain one at http://mozilla.org/MPL/2.0/.
 */
package com.powsybl.openloadflow.network.impl;

import com.powsybl.commons.PowsyblException;
import com.powsybl.iidm.network.*;
import com.powsybl.openloadflow.network.*;
import com.powsybl.openloadflow.util.Evaluable;

import java.util.Objects;
import java.util.Optional;
import java.util.SortedMap;
import java.util.TreeMap;

import static com.powsybl.openloadflow.util.EvaluableConstants.NAN;

/**
 * @author Geoffroy Jamgotchian <geoffroy.jamgotchian at rte-france.com>
 */
public class LfBranchImpl extends AbstractLfBranch {

    private PhaseControl phaseControl;

    private final Branch branch;

    private Evaluable p1 = NAN;

    private Evaluable p2 = NAN;

    private Evaluable q1 = NAN;

    private Evaluable q2 = NAN;

    protected LfBranchImpl(LfBus bus1, LfBus bus2, PiModel piModel, PhaseControl phaseControl, Branch branch) {
        super(bus1, bus2, piModel);
        this.phaseControl = phaseControl;
        this.branch = branch;
    }

    public static LfBranchImpl create(Branch branch, LfBus bus1, LfBus bus2) {
        Objects.requireNonNull(branch);
        double nominalV1 = branch.getTerminal1().getVoltageLevel().getNominalV();
        double nominalV2 = branch.getTerminal2().getVoltageLevel().getNominalV();
        double zb = nominalV2 * nominalV2 / PerUnit.SB;
        PiModel piModel;
        PhaseControl phaseControl = null;
        if (branch instanceof Line) {
            Line line = (Line) branch;
            piModel = new SimplePiModel()
                    .setR(line.getR() / zb)
                    .setX(line.getX() / zb)
                    .setG1(line.getG1() * zb)
                    .setG2(line.getG2() * zb)
                    .setB1(line.getB1() * zb)
                    .setB2(line.getB2() * zb);
        } else if (branch instanceof TwoWindingsTransformer) {
            TwoWindingsTransformer twt = (TwoWindingsTransformer) branch;
            piModel = new SimplePiModel()
                    .setR(Transformers.getR(twt) / zb)
                    .setX(Transformers.getX(twt) / zb)
                    .setG1(Transformers.getG1(twt) * zb)
                    .setB1(Transformers.getB1(twt) * zb)
                    .setR1(Transformers.getRatio(twt) / nominalV2 * nominalV1)
                    .setA1(Transformers.getAngle(twt));

            PhaseTapChanger ptc = twt.getPhaseTapChanger();
            if (ptc != null && ptc.isRegulating()) {
                PhaseTapChanger.RegulationMode regulationMode = ptc.getRegulationMode();
                PhaseControl.ControlledSide controlledSide;
                if (ptc.getRegulationTerminal() == twt.getTerminal1()) {
                    controlledSide = PhaseControl.ControlledSide.ONE;
                } else if (ptc.getRegulationTerminal() == twt.getTerminal2()) {
                    controlledSide = PhaseControl.ControlledSide.TWO;
                } else {
                    throw new UnsupportedOperationException("Remote controlled phase not yet supported");
                }
                if (regulationMode != PhaseTapChanger.RegulationMode.FIXED_TAP) {
                    SortedMap<Integer, Double> a1ByTap = new TreeMap<>();
                    for (int position = ptc.getLowTapPosition(); position <= ptc.getHighTapPosition(); position++) {
                        a1ByTap.put(position, Math.toRadians(ptc.getStep(position).getAlpha()));
                    }
                    if (regulationMode == PhaseTapChanger.RegulationMode.CURRENT_LIMITER) {
                        phaseControl = new PhaseControl(PhaseControl.Mode.LIMITER, controlledSide, ptc.getRegulationValue() / PerUnit.SB, PhaseControl.Unit.A, a1ByTap);
                    } else if (regulationMode == PhaseTapChanger.RegulationMode.ACTIVE_POWER_CONTROL) {
                        phaseControl = new PhaseControl(PhaseControl.Mode.CONTROLLER, controlledSide, ptc.getRegulationValue() / PerUnit.SB, PhaseControl.Unit.MW, a1ByTap);
                    }
                }
            }
        } else {
            throw new PowsyblException("Unsupported type of branch for flow equations of branch: " + branch.getId());
        }
        return new LfBranchImpl(bus1, bus2, piModel, phaseControl, branch);
    }

    @Override
    public String getId() {
        return branch.getId();
    }

    @Override
    public void setP1(Evaluable p1) {
        this.p1 = Objects.requireNonNull(p1);
    }

    @Override
    public void setP2(Evaluable p2) {
        this.p2 = Objects.requireNonNull(p2);
    }

    @Override
    public void setQ1(Evaluable q1) {
        this.q1 = Objects.requireNonNull(q1);
    }

    @Override
    public void setQ2(Evaluable q2) {
        this.q2 = Objects.requireNonNull(q2);
    }

    public double getA1() {
        return this.a1;
    }

    @Override
    public Optional<PhaseControl> getPhaseControl() {
        return Optional.ofNullable(phaseControl);
    }

    public Branch getBranch() {
        return branch;
    }

    @Override
    public void updateState() {
        branch.getTerminal1().setP(p1.eval() * PerUnit.SB);
        branch.getTerminal1().setQ(q1.eval() * PerUnit.SB);
        branch.getTerminal2().setP(p2.eval() * PerUnit.SB);
        branch.getTerminal2().setQ(q2.eval() * PerUnit.SB);

<<<<<<< HEAD
        if (!Double.isNaN(a1)) {
            if (branch instanceof TwoWindingsTransformer) {
                TwoWindingsTransformer twt = (TwoWindingsTransformer) branch;
                PhaseTapChanger ptc = twt.getPhaseTapChanger();
                if (ptc != null && ptc.isRegulating() && ptc.getRegulationMode() == PhaseTapChanger.RegulationMode.ACTIVE_POWER_CONTROL) {
                    int step = Transformers.findStep(ptc, a1);
                    ptc.setTapPosition(step);
                }
=======
        if (phaseControl != null) {
            PhaseTapChanger ptc = null;
            if (branch instanceof TwoWindingsTransformer) {
                TwoWindingsTransformer twt = (TwoWindingsTransformer) branch;
                ptc = twt.getPhaseTapChanger();
            } else if (branch instanceof ThreeWindingsTransformer.Leg) {
                ThreeWindingsTransformer.Leg leg = (ThreeWindingsTransformer.Leg) branch;
                ptc = leg.getPhaseTapChanger();
            }
            if (ptc != null && ptc.isRegulating() && ptc.getRegulationMode() == PhaseTapChanger.RegulationMode.ACTIVE_POWER_CONTROL) {
                int step = Transformers.findStep(ptc, getPiModel().getA1());
                ptc.setTapPosition(step);
>>>>>>> 832045b3
            }
        }
    }
}<|MERGE_RESOLUTION|>--- conflicted
+++ resolved
@@ -121,17 +121,9 @@
         this.q2 = Objects.requireNonNull(q2);
     }
 
-    public double getA1() {
-        return this.a1;
-    }
-
     @Override
     public Optional<PhaseControl> getPhaseControl() {
         return Optional.ofNullable(phaseControl);
-    }
-
-    public Branch getBranch() {
-        return branch;
     }
 
     @Override
@@ -141,16 +133,6 @@
         branch.getTerminal2().setP(p2.eval() * PerUnit.SB);
         branch.getTerminal2().setQ(q2.eval() * PerUnit.SB);
 
-<<<<<<< HEAD
-        if (!Double.isNaN(a1)) {
-            if (branch instanceof TwoWindingsTransformer) {
-                TwoWindingsTransformer twt = (TwoWindingsTransformer) branch;
-                PhaseTapChanger ptc = twt.getPhaseTapChanger();
-                if (ptc != null && ptc.isRegulating() && ptc.getRegulationMode() == PhaseTapChanger.RegulationMode.ACTIVE_POWER_CONTROL) {
-                    int step = Transformers.findStep(ptc, a1);
-                    ptc.setTapPosition(step);
-                }
-=======
         if (phaseControl != null) {
             PhaseTapChanger ptc = null;
             if (branch instanceof TwoWindingsTransformer) {
@@ -163,7 +145,6 @@
             if (ptc != null && ptc.isRegulating() && ptc.getRegulationMode() == PhaseTapChanger.RegulationMode.ACTIVE_POWER_CONTROL) {
                 int step = Transformers.findStep(ptc, getPiModel().getA1());
                 ptc.setTapPosition(step);
->>>>>>> 832045b3
             }
         }
     }
