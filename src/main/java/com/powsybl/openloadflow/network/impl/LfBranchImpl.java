--- conflicted
+++ resolved
@@ -23,16 +23,10 @@
 
     private final Ref<Branch<?>> branchRef;
 
-<<<<<<< HEAD
     protected LfBranchImpl(LfNetwork network, LfBus bus1, LfBus bus2, PiModel piModel, Branch<?> branch, LfNetworkParameters parameters,
                            NominalVoltageMapping nominalVoltageMapping) {
         super(network, bus1, bus2, piModel, parameters, nominalVoltageMapping);
-        this.branchRef = new Ref<>(branch);
-=======
-    protected LfBranchImpl(LfNetwork network, LfBus bus1, LfBus bus2, PiModel piModel, Branch<?> branch, LfNetworkParameters parameters) {
-        super(network, bus1, bus2, piModel, parameters);
         this.branchRef = Ref.create(branch, parameters.isCacheEnabled());
->>>>>>> 84d98584
     }
 
     private static LfBranchImpl createLine(Line line, LfNetwork network, LfBus bus1, LfBus bus2, double zb, LfNetworkParameters parameters,
