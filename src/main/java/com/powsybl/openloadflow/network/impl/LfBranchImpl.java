--- conflicted
+++ resolved
@@ -13,14 +13,11 @@
 import com.powsybl.iidm.network.extensions.WindingConnectionType;
 import com.powsybl.math.matrix.DenseMatrix;
 import com.powsybl.openloadflow.network.*;
-<<<<<<< HEAD
 import com.powsybl.openloadflow.network.extensions.*;
 import com.powsybl.openloadflow.network.extensions.iidm.LineAsymmetrical;
 import com.powsybl.openloadflow.network.extensions.iidm.StepWindingConnectionType;
 import com.powsybl.openloadflow.network.extensions.iidm.Tfo3Phases;
 import com.powsybl.openloadflow.util.ComplexMatrix;
-=======
->>>>>>> c71e3aa3
 import com.powsybl.openloadflow.util.PerUnit;
 import com.powsybl.security.results.BranchResult;
 import org.apache.commons.math3.complex.Complex;
@@ -48,7 +45,6 @@
             boolean openPhaseA = extension.isOpenPhaseA();
             boolean openPhaseB = extension.isOpenPhaseB();
             boolean openPhaseC = extension.isOpenPhaseC();
-<<<<<<< HEAD
             LfAsymLine asymLine;
             if (extension2.getYabc() != null) {
                 // the prioritized option is to use data from ABC three phase admittance matrix
@@ -105,21 +101,6 @@
             }
 
             lfBranch.setAsymLine(asymLine);
-=======
-            double rz = extension.getRz();
-            double xz = extension.getXz();
-            SimplePiModel piZeroComponent = new SimplePiModel()
-                    .setR(rz / zb)
-                    .setX(xz / zb);
-            SimplePiModel piPositiveComponent = new SimplePiModel()
-                    .setR(piModel.getR())
-                    .setX(piModel.getX());
-            SimplePiModel piNegativeComponent = new SimplePiModel()
-                    .setR(piModel.getR())
-                    .setX(piModel.getX());
-            lfBranch.setAsymLine(new LfAsymLine(piZeroComponent, piPositiveComponent, piNegativeComponent,
-                    openPhaseA, openPhaseB, openPhaseC));
->>>>>>> c71e3aa3
         }
     }
 
