--- conflicted
+++ resolved
@@ -16,6 +16,7 @@
 import java.util.ArrayList;
 import java.util.List;
 import java.util.Objects;
+import java.util.Optional;
 
 import static com.powsybl.openloadflow.util.EvaluableConstants.NAN;
 
@@ -26,15 +27,9 @@
 
     private static final Logger LOGGER = LoggerFactory.getLogger(LfBranchImpl.class);
 
-<<<<<<< HEAD
-    private PhaseControl phaseControl;
-
     private VoltageControl voltageControl;
 
-    private final Branch branch;
-=======
     private final Branch<?> branch;
->>>>>>> d739ab60
 
     private Evaluable p1 = NAN;
 
@@ -44,17 +39,11 @@
 
     private Evaluable q2 = NAN;
 
-<<<<<<< HEAD
-    protected LfBranchImpl(LfBus bus1, LfBus bus2, PiModel piModel, PhaseControl phaseControl,
-                           VoltageControl voltageControl, Branch branch) {
+    protected LfBranchImpl(LfBus bus1, LfBus bus2, PiModel piModel,
+                           VoltageControl voltageControl, Branch<?> branch) {
         super(bus1, bus2, piModel);
-        this.phaseControl = phaseControl;
+        this.branch = branch;
         this.voltageControl = voltageControl;
-=======
-    protected LfBranchImpl(LfBus bus1, LfBus bus2, PiModel piModel, Branch<?> branch) {
-        super(bus1, bus2, piModel);
->>>>>>> d739ab60
-        this.branch = branch;
     }
 
     private static LfBranchImpl createLine(Line line, LfBus bus1, LfBus bus2, double zb) {
@@ -66,21 +55,13 @@
                 .setB1(line.getB1() * zb)
                 .setB2(line.getB2() * zb);
 
-<<<<<<< HEAD
-        return new LfBranchImpl(bus1, bus2, piModel, null, null, line);
-=======
-        return new LfBranchImpl(bus1, bus2, piModel, line);
->>>>>>> d739ab60
+        return new LfBranchImpl(bus1, bus2, piModel, null, line);
     }
 
     private static LfBranchImpl createTransformer(TwoWindingsTransformer twt, LfBus bus1, LfBus bus2, double nominalV1,
                                                   double nominalV2, double zb, boolean twtSplitShuntAdmittance) {
         PiModel piModel = null;
-<<<<<<< HEAD
-        PhaseControl phaseControl = null;
         VoltageControl voltageControl = null;
-=======
->>>>>>> d739ab60
 
         PhaseTapChanger ptc = twt.getPhaseTapChanger();
         if (ptc != null
@@ -165,11 +146,7 @@
                     .setA1(Transformers.getAngle(twt));
         }
 
-<<<<<<< HEAD
-        return new LfBranchImpl(bus1, bus2, piModel, phaseControl, voltageControl, twt);
-=======
-        return new LfBranchImpl(bus1, bus2, piModel, twt);
->>>>>>> d739ab60
+        return new LfBranchImpl(bus1, bus2, piModel, voltageControl, twt);
     }
 
     public static LfBranchImpl create(Branch<?> branch, LfBus bus1, LfBus bus2, boolean twtSplitShuntAdmittance) {
@@ -235,19 +212,11 @@
     }
 
     @Override
-<<<<<<< HEAD
-    public Optional<PhaseControl> getPhaseControl() {
-        return Optional.ofNullable(phaseControl);
-    }
-
-    @Override
     public Optional<VoltageControl> getVoltageControl() {
         return Optional.ofNullable(voltageControl);
     }
 
     @Override
-=======
->>>>>>> d739ab60
     public void updateState() {
         branch.getTerminal1().setP(p1.eval() * PerUnit.SB);
         branch.getTerminal1().setQ(q1.eval() * PerUnit.SB);
