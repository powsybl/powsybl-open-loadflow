/**
 * Copyright (c) 2019, RTE (http://www.rte-france.com)
 * This Source Code Form is subject to the terms of the Mozilla Public
 * License, v. 2.0. If a copy of the MPL was not distributed with this
 * file, You can obtain one at http://mozilla.org/MPL/2.0/.
 */
package com.powsybl.openloadflow.network.impl;

import com.powsybl.commons.PowsyblException;
import com.powsybl.iidm.network.*;
import com.powsybl.iidm.network.extensions.LineFortescue;
import com.powsybl.openloadflow.network.*;
import com.powsybl.openloadflow.network.LfAsymLine;
import com.powsybl.openloadflow.util.PerUnit;
import com.powsybl.security.results.BranchResult;

import java.util.ArrayList;
import java.util.List;
import java.util.Objects;

/**
 * @author Geoffroy Jamgotchian <geoffroy.jamgotchian at rte-france.com>
 */
public class LfBranchImpl extends AbstractImpedantLfBranch {

    private final Ref<Branch<?>> branchRef;

    protected LfBranchImpl(LfNetwork network, LfBus bus1, LfBus bus2, PiModel piModel, Branch<?> branch, LfNetworkParameters parameters) {
        super(network, bus1, bus2, piModel, parameters);
        this.branchRef = Ref.create(branch, parameters.isCacheEnabled());
    }

<<<<<<< HEAD
    private static LfBranchImpl createLine(Line line, LfNetwork network, LfBus bus1, LfBus bus2, LfNetworkParameters parameters) {
        double r1;
        double r;
        double x;
        double g1;
        double b1;
        double g2;
        double b2;
        if (parameters.getPiModelPerUnitNominalVoltageCorrectionMode() == PerUnit.PiModelNominalVoltageCorrectionMode.RATIO) {
            double nominalV2 = line.getTerminal2().getVoltageLevel().getNominalV();
            double zb = PerUnit.zb(nominalV2);
            r1 = 1 / Transformers.getRatioPerUnitBase(line);
            r = line.getR() / zb;
            x = line.getX() / zb;
            g1 = line.getG1() * zb;
            g2 = line.getG2() * zb;
            b1 = line.getB1() * zb;
            b2 = line.getB2() * zb;
        } else { // IMPEDANCE
            r1 = 1;
            double zSquare = line.getR() * line.getR() + line.getX() * line.getX();
            if (zSquare == 0) {
                r = 0;
                x = 0;
                g1 = 0;
                b1 = 0;
                g2 = 0;
                b2 = 0;
            } else {
                double nominalV1 = line.getTerminal1().getVoltageLevel().getNominalV();
                double nominalV2 = line.getTerminal2().getVoltageLevel().getNominalV();
                double g = line.getR() / zSquare;
                double b = -line.getX() / zSquare;
                double zb = nominalV1 * nominalV2 / PerUnit.SB;
                r = line.getR() / zb;
                x = line.getX() / zb;
                g1 = (line.getG1() * nominalV1 * nominalV1 + g * nominalV1 * (nominalV1 - nominalV2)) / PerUnit.SB;
                b1 = (line.getB1() * nominalV1 * nominalV1 + b * nominalV1 * (nominalV1 - nominalV2)) / PerUnit.SB;
                g2 = (line.getG2() * nominalV2 * nominalV2 + g * nominalV2 * (nominalV2 - nominalV1)) / PerUnit.SB;
                b2 = (line.getB2() * nominalV2 * nominalV2 + b * nominalV2 * (nominalV2 - nominalV1)) / PerUnit.SB;
            }
        }

=======
    private static void createLineAsym(Line line, double zb, PiModel piModel, LfBranchImpl lfBranch) {
        var extension = line.getExtension(LineFortescue.class);
        if (extension != null) {
            boolean openPhaseA = extension.isOpenPhaseA();
            boolean openPhaseB = extension.isOpenPhaseB();
            boolean openPhaseC = extension.isOpenPhaseC();
            double rz = extension.getRz();
            double xz = extension.getXz();
            SimplePiModel piZeroComponent = new SimplePiModel()
                    .setR(rz / zb)
                    .setX(xz / zb);
            SimplePiModel piPositiveComponent = new SimplePiModel()
                    .setR(piModel.getR())
                    .setX(piModel.getX());
            SimplePiModel piNegativeComponent = new SimplePiModel()
                    .setR(piModel.getR())
                    .setX(piModel.getX());
            lfBranch.setAsymLine(new LfAsymLine(piZeroComponent, piPositiveComponent, piNegativeComponent,
                                                openPhaseA, openPhaseB, openPhaseC));
        }
    }

    private static LfBranchImpl createLine(Line line, LfNetwork network, LfBus bus1, LfBus bus2, double zb, LfNetworkParameters parameters) {
>>>>>>> 6d922154
        PiModel piModel = new SimplePiModel()
                .setR1(r1)
                .setR(r)
                .setX(x)
                .setG1(g1)
                .setG2(g2)
                .setB1(b1)
                .setB2(b2);

        LfBranchImpl lfBranch = new LfBranchImpl(network, bus1, bus2, piModel, line, parameters);
        if (parameters.isAsymmetrical()) {
            createLineAsym(line, zb, piModel, lfBranch);
        }
        return lfBranch;
    }

    private static LfBranchImpl createTransformer(TwoWindingsTransformer twt, LfNetwork network, LfBus bus1, LfBus bus2,
                                                  LfNetworkParameters parameters) {
        PiModel piModel = null;

        double baseRatio = Transformers.getRatioPerUnitBase(twt);
        double nominalV2 = twt.getTerminal2().getVoltageLevel().getNominalV();
        double zb = PerUnit.zb(nominalV2);

        PhaseTapChanger ptc = twt.getPhaseTapChanger();
        if (ptc != null
                && ptc.isRegulating()
                && ptc.getRegulationMode() != PhaseTapChanger.RegulationMode.FIXED_TAP) {
            // we have a phase control, whatever we also have a voltage control or not, we create a pi model array
            // based on phase taps mixed with voltage current tap
            Integer rtcPosition = Transformers.getCurrentPosition(twt.getRatioTapChanger());
            List<PiModel> models = new ArrayList<>();
            for (int ptcPosition = ptc.getLowTapPosition(); ptcPosition <= ptc.getHighTapPosition(); ptcPosition++) {
                Transformers.TapCharacteristics tapCharacteristics = Transformers.getTapCharacteristics(twt, rtcPosition, ptcPosition);
                models.add(Transformers.createPiModel(tapCharacteristics, zb, baseRatio, parameters.isTwtSplitShuntAdmittance()));
            }
            piModel = new PiModelArray(models, ptc.getLowTapPosition(), ptc.getTapPosition());
        }

        RatioTapChanger rtc = twt.getRatioTapChanger();
        if (rtc != null && rtc.isRegulating() && rtc.hasLoadTapChangingCapabilities()) {
            if (piModel == null) {
                // we have a voltage control, we create a pi model array based on voltage taps mixed with phase current
                // tap
                Integer ptcPosition = Transformers.getCurrentPosition(twt.getPhaseTapChanger());
                List<PiModel> models = new ArrayList<>();
                for (int rtcPosition = rtc.getLowTapPosition(); rtcPosition <= rtc.getHighTapPosition(); rtcPosition++) {
                    Transformers.TapCharacteristics tapCharacteristics = Transformers.getTapCharacteristics(twt, rtcPosition, ptcPosition);
                    models.add(Transformers.createPiModel(tapCharacteristics, zb, baseRatio, parameters.isTwtSplitShuntAdmittance()));
                }
                piModel = new PiModelArray(models, rtc.getLowTapPosition(), rtc.getTapPosition());
            } else {
                throw new PowsyblException("Voltage and phase control on same branch '" + twt.getId() + "' is not yet supported");
            }
        }

        if (piModel == null) {
            // we don't have any phase or voltage control, we create a simple pi model (single tap) based on phase current
            // tap and voltage current tap
            Transformers.TapCharacteristics tapCharacteristics = Transformers.getTapCharacteristics(twt);
            piModel = Transformers.createPiModel(tapCharacteristics, zb, baseRatio, parameters.isTwtSplitShuntAdmittance());
        }

        return new LfBranchImpl(network, bus1, bus2, piModel, twt, parameters);
    }

    public static LfBranchImpl create(Branch<?> branch, LfNetwork network, LfBus bus1, LfBus bus2, LfNetworkParameters parameters) {
        Objects.requireNonNull(branch);
        Objects.requireNonNull(network);
        Objects.requireNonNull(parameters);
        if (branch instanceof Line) {
            return createLine((Line) branch, network, bus1, bus2, parameters);
        } else if (branch instanceof TwoWindingsTransformer) {
            TwoWindingsTransformer twt = (TwoWindingsTransformer) branch;
            return createTransformer(twt, network, bus1, bus2, parameters);
        } else {
            throw new PowsyblException("Unsupported type of branch for flow equations of branch: " + branch.getId());
        }
    }

    private Branch<?> getBranch() {
        return branchRef.get();
    }

    @Override
    public String getId() {
        return getBranch().getId();
    }

    @Override
    public BranchType getBranchType() {
        return getBranch() instanceof Line ? BranchType.LINE : BranchType.TRANSFO_2;
    }

    @Override
    public boolean hasPhaseControllerCapability() {
        var branch = getBranch();
        return branch.getType() == IdentifiableType.TWO_WINDINGS_TRANSFORMER
                && ((TwoWindingsTransformer) branch).getPhaseTapChanger() != null;
    }

    @Override
    public BranchResult createBranchResult(double preContingencyBranchP1, double preContingencyBranchOfContingencyP1, boolean createExtension) {
        var branch = getBranch();
        double flowTransfer = Double.NaN;
        if (!Double.isNaN(preContingencyBranchP1) && !Double.isNaN(preContingencyBranchOfContingencyP1)) {
            flowTransfer = (p1.eval() * PerUnit.SB - preContingencyBranchP1) / preContingencyBranchOfContingencyP1;
        }
        double currentScale1 = PerUnit.ib(branch.getTerminal1().getVoltageLevel().getNominalV());
        double currentScale2 = PerUnit.ib(branch.getTerminal2().getVoltageLevel().getNominalV());
        var branchResult = new BranchResult(getId(), p1.eval() * PerUnit.SB, q1.eval() * PerUnit.SB, currentScale1 * i1.eval(),
                                            p2.eval() * PerUnit.SB, q2.eval() * PerUnit.SB, currentScale2 * i2.eval(), flowTransfer);
        if (createExtension) {
            branchResult.addExtension(OlfBranchResult.class, new OlfBranchResult(piModel.getR1(), piModel.getContinuousR1()));
        }
        return branchResult;
    }

    @Override
    public List<LfLimit> getLimits1(final LimitType type) {
        var branch = getBranch();
        switch (type) {
            case ACTIVE_POWER:
                return getLimits1(type, branch.getActivePowerLimits1().orElse(null));
            case APPARENT_POWER:
                return getLimits1(type, branch.getApparentPowerLimits1().orElse(null));
            case CURRENT:
                return getLimits1(type, branch.getCurrentLimits1().orElse(null));
            case VOLTAGE:
            default:
                throw new UnsupportedOperationException(String.format("Getting %s limits is not supported.", type.name()));
        }
    }

    @Override
    public List<LfLimit> getLimits2(final LimitType type) {
        var branch = getBranch();
        switch (type) {
            case ACTIVE_POWER:
                return getLimits2(type, branch.getActivePowerLimits2().orElse(null));
            case APPARENT_POWER:
                return getLimits2(type, branch.getApparentPowerLimits2().orElse(null));
            case CURRENT:
                return getLimits2(type, branch.getCurrentLimits2().orElse(null));
            case VOLTAGE:
            default:
                throw new UnsupportedOperationException(String.format("Getting %s limits is not supported.", type.name()));
        }
    }

    @Override
    public void updateState(LfNetworkStateUpdateParameters parameters) {
        var branch = getBranch();

        updateFlows(p1.eval(), q1.eval(), p2.eval(), q2.eval());

        if (parameters.isPhaseShifterRegulationOn() && isPhaseController()) {
            // it means there is a regulating phase tap changer located on that branch
            updateTapPosition(((TwoWindingsTransformer) branch).getPhaseTapChanger());
        }

        if (parameters.isTransformerVoltageControlOn() && isVoltageController()) { // it means there is a regulating ratio tap changer
            TwoWindingsTransformer twt = (TwoWindingsTransformer) branch;
            RatioTapChanger rtc = twt.getRatioTapChanger();
            double baseRatio = Transformers.getRatioPerUnitBase(twt);
            double rho = getPiModel().getR1() * twt.getRatedU1() / twt.getRatedU2() * baseRatio;
            double ptcRho = twt.getPhaseTapChanger() != null ? twt.getPhaseTapChanger().getCurrentStep().getRho() : 1;
            updateTapPosition(rtc, ptcRho, rho);
        }
    }

    @Override
    public void updateFlows(double p1, double q1, double p2, double q2) {
        var branch = getBranch();
        branch.getTerminal1().setP(p1 * PerUnit.SB)
                .setQ(q1 * PerUnit.SB);
        branch.getTerminal2().setP(p2 * PerUnit.SB)
                .setQ(q2 * PerUnit.SB);
    }
}<|MERGE_RESOLUTION|>--- conflicted
+++ resolved
@@ -30,7 +30,6 @@
         this.branchRef = Ref.create(branch, parameters.isCacheEnabled());
     }
 
-<<<<<<< HEAD
     private static LfBranchImpl createLine(Line line, LfNetwork network, LfBus bus1, LfBus bus2, LfNetworkParameters parameters) {
         double r1;
         double r;
@@ -74,31 +73,6 @@
             }
         }
 
-=======
-    private static void createLineAsym(Line line, double zb, PiModel piModel, LfBranchImpl lfBranch) {
-        var extension = line.getExtension(LineFortescue.class);
-        if (extension != null) {
-            boolean openPhaseA = extension.isOpenPhaseA();
-            boolean openPhaseB = extension.isOpenPhaseB();
-            boolean openPhaseC = extension.isOpenPhaseC();
-            double rz = extension.getRz();
-            double xz = extension.getXz();
-            SimplePiModel piZeroComponent = new SimplePiModel()
-                    .setR(rz / zb)
-                    .setX(xz / zb);
-            SimplePiModel piPositiveComponent = new SimplePiModel()
-                    .setR(piModel.getR())
-                    .setX(piModel.getX());
-            SimplePiModel piNegativeComponent = new SimplePiModel()
-                    .setR(piModel.getR())
-                    .setX(piModel.getX());
-            lfBranch.setAsymLine(new LfAsymLine(piZeroComponent, piPositiveComponent, piNegativeComponent,
-                                                openPhaseA, openPhaseB, openPhaseC));
-        }
-    }
-
-    private static LfBranchImpl createLine(Line line, LfNetwork network, LfBus bus1, LfBus bus2, double zb, LfNetworkParameters parameters) {
->>>>>>> 6d922154
         PiModel piModel = new SimplePiModel()
                 .setR1(r1)
                 .setR(r)
