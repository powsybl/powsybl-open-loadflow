/**
 * Copyright (c) 2019, RTE (http://www.rte-france.com)
 * This Source Code Form is subject to the terms of the Mozilla Public
 * License, v. 2.0. If a copy of the MPL was not distributed with this
 * file, You can obtain one at http://mozilla.org/MPL/2.0/.
 */
package com.powsybl.openloadflow.network.impl;

import com.powsybl.commons.PowsyblException;
import com.powsybl.iidm.network.*;
import com.powsybl.openloadflow.network.*;
import com.powsybl.openloadflow.network.Extensions.AsymLine;
import com.powsybl.openloadflow.network.Extensions.iidm.LineAsymmetrical;
import com.powsybl.openloadflow.util.PerUnit;
import com.powsybl.security.results.BranchResult;

import java.util.ArrayList;
import java.util.List;
import java.util.Objects;

/**
 * @author Geoffroy Jamgotchian <geoffroy.jamgotchian at rte-france.com>
 */
public class LfBranchImpl extends AbstractImpedantLfBranch {

    private final Ref<Branch<?>> branchRef;

    protected LfBranchImpl(LfNetwork network, LfBus bus1, LfBus bus2, PiModel piModel, Branch<?> branch, LfNetworkParameters parameters) {
        super(network, bus1, bus2, piModel, parameters);
        this.branchRef = new Ref<>(branch);
    }

    private static LfBranchImpl createLine(Line line, LfNetwork network, LfBus bus1, LfBus bus2, double zb, LfNetworkParameters parameters) {
        PiModel piModel = new SimplePiModel()
                .setR1(1 / Transformers.getRatioPerUnitBase(line))
                .setR(line.getR() / zb)
                .setX(line.getX() / zb)
                .setG1(line.getG1() * zb)
                .setG2(line.getG2() * zb)
                .setB1(line.getB1() * zb)
                .setB2(line.getB2() * zb);

<<<<<<< HEAD
        LfBranchImpl lfBranchImpl = new LfBranchImpl(network, bus1, bus2, piModel, line);

        // TODO : add here the building of the LfBranch extension when it is a Line with an extension
        var extension = line.getExtension(LineAsymmetrical.class);
        if (extension != null) {
            double rA = extension.getPhaseA().getrPhase() / zb;
            double xA = extension.getPhaseA().getxPhase() / zb;
            boolean isOpenA = extension.getPhaseA().isPhaseOpen();
            double rB = extension.getPhaseB().getrPhase() / zb;
            double xB = extension.getPhaseB().getxPhase() / zb;
            boolean isOpenB = extension.getPhaseB().isPhaseOpen();
            double rC = extension.getPhaseC().getrPhase() / zb;
            double xC = extension.getPhaseC().getxPhase() / zb;
            boolean isOpenC = extension.getPhaseC().isPhaseOpen();
            AsymLine asymLine = new AsymLine(rA, xA, isOpenA, rB, xB, isOpenB, rC, xC, isOpenC);

            lfBranchImpl.setProperty(AsymLine.PROPERTY_ASYMMETRICAL, asymLine);

        }

        return lfBranchImpl;
=======
        return new LfBranchImpl(network, bus1, bus2, piModel, line, parameters);
>>>>>>> dad34e92
    }

    private static LfBranchImpl createTransformer(TwoWindingsTransformer twt, LfNetwork network, LfBus bus1, LfBus bus2, double zb,
                                                  LfNetworkParameters parameters) {
        PiModel piModel = null;

        double baseRatio = Transformers.getRatioPerUnitBase(twt);

        PhaseTapChanger ptc = twt.getPhaseTapChanger();
        if (ptc != null
                && ptc.isRegulating()
                && ptc.getRegulationMode() != PhaseTapChanger.RegulationMode.FIXED_TAP) {
            // we have a phase control, whatever we also have a voltage control or not, we create a pi model array
            // based on phase taps mixed with voltage current tap
            Integer rtcPosition = Transformers.getCurrentPosition(twt.getRatioTapChanger());
            List<PiModel> models = new ArrayList<>();
            for (int ptcPosition = ptc.getLowTapPosition(); ptcPosition <= ptc.getHighTapPosition(); ptcPosition++) {
                Transformers.TapCharacteristics tapCharacteristics = Transformers.getTapCharacteristics(twt, rtcPosition, ptcPosition);
                models.add(Transformers.createPiModel(tapCharacteristics, zb, baseRatio, parameters.isTwtSplitShuntAdmittance()));
            }
            piModel = new PiModelArray(models, ptc.getLowTapPosition(), ptc.getTapPosition());
        }

        RatioTapChanger rtc = twt.getRatioTapChanger();
        if (rtc != null && rtc.isRegulating() && rtc.hasLoadTapChangingCapabilities()) {
            if (piModel == null) {
                // we have a voltage control, we create a pi model array based on voltage taps mixed with phase current
                // tap
                Integer ptcPosition = Transformers.getCurrentPosition(twt.getPhaseTapChanger());
                List<PiModel> models = new ArrayList<>();
                for (int rtcPosition = rtc.getLowTapPosition(); rtcPosition <= rtc.getHighTapPosition(); rtcPosition++) {
                    Transformers.TapCharacteristics tapCharacteristics = Transformers.getTapCharacteristics(twt, rtcPosition, ptcPosition);
                    models.add(Transformers.createPiModel(tapCharacteristics, zb, baseRatio, parameters.isTwtSplitShuntAdmittance()));
                }
                piModel = new PiModelArray(models, rtc.getLowTapPosition(), rtc.getTapPosition());
            } else {
                throw new PowsyblException("Voltage and phase control on same branch '" + twt.getId() + "' is not yet supported");
            }
        }

        if (piModel == null) {
            // we don't have any phase or voltage control, we create a simple pi model (single tap) based on phase current
            // tap and voltage current tap
            Transformers.TapCharacteristics tapCharacteristics = Transformers.getTapCharacteristics(twt);
            piModel = Transformers.createPiModel(tapCharacteristics, zb, baseRatio, parameters.isTwtSplitShuntAdmittance());
        }

        return new LfBranchImpl(network, bus1, bus2, piModel, twt, parameters);
    }

    public static LfBranchImpl create(Branch<?> branch, LfNetwork network, LfBus bus1, LfBus bus2, LfNetworkParameters parameters) {
        Objects.requireNonNull(branch);
        Objects.requireNonNull(network);
        Objects.requireNonNull(parameters);
        double nominalV2 = branch.getTerminal2().getVoltageLevel().getNominalV();
        double zb = PerUnit.zb(nominalV2);
        if (branch instanceof Line) {
            return createLine((Line) branch, network, bus1, bus2, zb, parameters);
        } else if (branch instanceof TwoWindingsTransformer) {
            TwoWindingsTransformer twt = (TwoWindingsTransformer) branch;
            return createTransformer(twt, network, bus1, bus2, zb, parameters);
        } else {
            throw new PowsyblException("Unsupported type of branch for flow equations of branch: " + branch.getId());
        }
    }

    private Branch<?> getBranch() {
        return branchRef.get();
    }

    @Override
    public String getId() {
        return getBranch().getId();
    }

    @Override
    public BranchType getBranchType() {
        return getBranch() instanceof Line ? BranchType.LINE : BranchType.TRANSFO_2;
    }

    @Override
    public boolean hasPhaseControlCapability() {
        var branch = getBranch();
        return branch.getType() == IdentifiableType.TWO_WINDINGS_TRANSFORMER
                && ((TwoWindingsTransformer) branch).getPhaseTapChanger() != null;
    }

    @Override
    public BranchResult createBranchResult(double preContingencyBranchP1, double preContingencyBranchOfContingencyP1, boolean createExtension) {
        var branch = getBranch();
        double flowTransfer = Double.NaN;
        if (!Double.isNaN(preContingencyBranchP1) && !Double.isNaN(preContingencyBranchOfContingencyP1)) {
            flowTransfer = (p1.eval() * PerUnit.SB - preContingencyBranchP1) / preContingencyBranchOfContingencyP1;
        }
        double currentScale1 = PerUnit.ib(branch.getTerminal1().getVoltageLevel().getNominalV());
        double currentScale2 = PerUnit.ib(branch.getTerminal2().getVoltageLevel().getNominalV());
        var branchResult = new BranchResult(getId(), p1.eval() * PerUnit.SB, q1.eval() * PerUnit.SB, currentScale1 * i1.eval(),
                                            p2.eval() * PerUnit.SB, q2.eval() * PerUnit.SB, currentScale2 * i2.eval(), flowTransfer);
        if (createExtension) {
            branchResult.addExtension(OlfBranchResult.class, new OlfBranchResult(piModel.getR1(), piModel.getContinuousR1()));
        }
        return branchResult;
    }

    @Override
    public List<LfLimit> getLimits1(final LimitType type) {
        var branch = getBranch();
        switch (type) {
            case ACTIVE_POWER:
                return getLimits1(type, branch.getActivePowerLimits1().orElse(null));
            case APPARENT_POWER:
                return getLimits1(type, branch.getApparentPowerLimits1().orElse(null));
            case CURRENT:
                return getLimits1(type, branch.getCurrentLimits1().orElse(null));
            case VOLTAGE:
            default:
                throw new UnsupportedOperationException(String.format("Getting %s limits is not supported.", type.name()));
        }
    }

    @Override
    public List<LfLimit> getLimits2(final LimitType type) {
        var branch = getBranch();
        switch (type) {
            case ACTIVE_POWER:
                return getLimits2(type, branch.getActivePowerLimits2().orElse(null));
            case APPARENT_POWER:
                return getLimits2(type, branch.getApparentPowerLimits2().orElse(null));
            case CURRENT:
                return getLimits2(type, branch.getCurrentLimits2().orElse(null));
            case VOLTAGE:
            default:
                throw new UnsupportedOperationException(String.format("Getting %s limits is not supported.", type.name()));
        }
    }

    @Override
    public void updateState(LfNetworkStateUpdateParameters parameters) {
        var branch = getBranch();

        updateFlows(p1.eval(), q1.eval(), p2.eval(), q2.eval());

        if (parameters.isPhaseShifterRegulationOn() && isPhaseController()) {
            // it means there is a regulating phase tap changer located on that branch
            updateTapPosition(((TwoWindingsTransformer) branch).getPhaseTapChanger());
            // check if the target value deadband is respected
            checkTargetDeadband(discretePhaseControl.getControlledSide() == DiscretePhaseControl.ControlledSide.ONE ? p1.eval() : p2.eval());
        }

        if (parameters.isTransformerVoltageControlOn() && isVoltageController()) { // it means there is a regulating ratio tap changer
            TwoWindingsTransformer twt = (TwoWindingsTransformer) branch;
            RatioTapChanger rtc = twt.getRatioTapChanger();
            double baseRatio = Transformers.getRatioPerUnitBase(twt);
            double rho = getPiModel().getR1() * twt.getRatedU1() / twt.getRatedU2() * baseRatio;
            double ptcRho = twt.getPhaseTapChanger() != null ? twt.getPhaseTapChanger().getCurrentStep().getRho() : 1;
            updateTapPosition(rtc, ptcRho, rho);
            checkTargetDeadband(rtc);
        }
    }

    @Override
    public void updateFlows(double p1, double q1, double p2, double q2) {
        var branch = getBranch();
        branch.getTerminal1().setP(p1 * PerUnit.SB)
                .setQ(q1 * PerUnit.SB);
        branch.getTerminal2().setP(p2 * PerUnit.SB)
                .setQ(q2 * PerUnit.SB);
    }
}<|MERGE_RESOLUTION|>--- conflicted
+++ resolved
@@ -9,8 +9,6 @@
 import com.powsybl.commons.PowsyblException;
 import com.powsybl.iidm.network.*;
 import com.powsybl.openloadflow.network.*;
-import com.powsybl.openloadflow.network.Extensions.AsymLine;
-import com.powsybl.openloadflow.network.Extensions.iidm.LineAsymmetrical;
 import com.powsybl.openloadflow.util.PerUnit;
 import com.powsybl.security.results.BranchResult;
 
@@ -40,31 +38,7 @@
                 .setB1(line.getB1() * zb)
                 .setB2(line.getB2() * zb);
 
-<<<<<<< HEAD
-        LfBranchImpl lfBranchImpl = new LfBranchImpl(network, bus1, bus2, piModel, line);
-
-        // TODO : add here the building of the LfBranch extension when it is a Line with an extension
-        var extension = line.getExtension(LineAsymmetrical.class);
-        if (extension != null) {
-            double rA = extension.getPhaseA().getrPhase() / zb;
-            double xA = extension.getPhaseA().getxPhase() / zb;
-            boolean isOpenA = extension.getPhaseA().isPhaseOpen();
-            double rB = extension.getPhaseB().getrPhase() / zb;
-            double xB = extension.getPhaseB().getxPhase() / zb;
-            boolean isOpenB = extension.getPhaseB().isPhaseOpen();
-            double rC = extension.getPhaseC().getrPhase() / zb;
-            double xC = extension.getPhaseC().getxPhase() / zb;
-            boolean isOpenC = extension.getPhaseC().isPhaseOpen();
-            AsymLine asymLine = new AsymLine(rA, xA, isOpenA, rB, xB, isOpenB, rC, xC, isOpenC);
-
-            lfBranchImpl.setProperty(AsymLine.PROPERTY_ASYMMETRICAL, asymLine);
-
-        }
-
-        return lfBranchImpl;
-=======
         return new LfBranchImpl(network, bus1, bus2, piModel, line, parameters);
->>>>>>> dad34e92
     }
 
     private static LfBranchImpl createTransformer(TwoWindingsTransformer twt, LfNetwork network, LfBus bus1, LfBus bus2, double zb,
