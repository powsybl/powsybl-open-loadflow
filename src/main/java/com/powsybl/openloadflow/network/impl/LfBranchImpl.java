/**
 * Copyright (c) 2019, RTE (http://www.rte-france.com)
 * This Source Code Form is subject to the terms of the Mozilla Public
 * License, v. 2.0. If a copy of the MPL was not distributed with this
 * file, You can obtain one at http://mozilla.org/MPL/2.0/.
 */
package com.powsybl.openloadflow.network.impl;

import com.powsybl.commons.PowsyblException;
import com.powsybl.iidm.network.*;
import com.powsybl.openloadflow.network.*;
import com.powsybl.openloadflow.util.Evaluable;
import org.slf4j.Logger;
import org.slf4j.LoggerFactory;

import java.util.ArrayList;
import java.util.List;
import java.util.Objects;
import java.util.Optional;

import static com.powsybl.openloadflow.util.EvaluableConstants.NAN;

/**
 * @author Geoffroy Jamgotchian <geoffroy.jamgotchian at rte-france.com>
 */
public class LfBranchImpl extends AbstractLfBranch {

    private static final Logger LOGGER = LoggerFactory.getLogger(LfBranchImpl.class);

    private PhaseControl phaseControl;

    private final Branch branch;

    private Evaluable p1 = NAN;

    private Evaluable p2 = NAN;

    private Evaluable q1 = NAN;

    private Evaluable q2 = NAN;

    protected LfBranchImpl(LfBus bus1, LfBus bus2, PiModel piModel, PhaseControl phaseControl, Branch branch) {
        super(bus1, bus2, piModel);
        this.phaseControl = phaseControl;
        this.branch = branch;
    }

    private static LfBranchImpl createLine(Line line, LfBus bus1, LfBus bus2, double zb) {
        PiModel piModel = new SimplePiModel()
                .setR(line.getR() / zb)
                .setX(line.getX() / zb)
                .setG1(line.getG1() * zb)
                .setG2(line.getG2() * zb)
                .setB1(line.getB1() * zb)
                .setB2(line.getB2() * zb);

        return new LfBranchImpl(bus1, bus2, piModel, null, line);
    }

    private static LfBranchImpl createTransformer(TwoWindingsTransformer twt, LfBus bus1, LfBus bus2, double nominalV1,
                                                  double nominalV2, double zb, boolean twtSplitShuntAdmittance) {
        PiModel piModel = null;
        PhaseControl phaseControl = null;

        PhaseTapChanger ptc = twt.getPhaseTapChanger();
        if (ptc != null
                && ptc.isRegulating()
                && ptc.getRegulationMode() != PhaseTapChanger.RegulationMode.FIXED_TAP) {
            PhaseTapChanger.RegulationMode regulationMode = ptc.getRegulationMode();
            PhaseControl.ControlledSide controlledSide = null;
            if (ptc.getRegulationTerminal() == twt.getTerminal1()) {
                controlledSide = PhaseControl.ControlledSide.ONE;
            } else if (ptc.getRegulationTerminal() == twt.getTerminal2()) {
                controlledSide = PhaseControl.ControlledSide.TWO;
            } else {
                LOGGER.error("2 windings transformer '{}' has a regulating phase tap changer with a remote control which is not yet supported", twt.getId());
            }

            if (controlledSide != null) {
                Integer rtcPosition = Transformers.getCurrentPosition(twt.getRatioTapChanger());
                List<PiModel> models = new ArrayList<>();
                for (int ptcPosition = ptc.getLowTapPosition(); ptcPosition <= ptc.getHighTapPosition(); ptcPosition++) {
                    double r = Transformers.getR(twt, rtcPosition, ptcPosition) / zb;
                    double x = Transformers.getX(twt, rtcPosition, ptcPosition) / zb;
                    double g1 = Transformers.getG1(twt, rtcPosition, ptcPosition, twtSplitShuntAdmittance) * zb;
                    double g2 = twtSplitShuntAdmittance ? g1 : 0;
                    double b1 = Transformers.getB1(twt, rtcPosition, ptcPosition, twtSplitShuntAdmittance) * zb;
                    double b2 = twtSplitShuntAdmittance ? b1 : 0;
                    double r1 = Transformers.getRatio(twt, rtcPosition, ptcPosition) / nominalV2 * nominalV1;
                    double a1 = Transformers.getAngle(twt, ptcPosition);
                    models.add(new SimplePiModel()
                            .setR(r)
                            .setX(x)
                            .setG1(g1)
                            .setG2(g2)
                            .setB1(b1)
                            .setB2(b2)
                            .setR1(r1)
                            .setA1(a1));
                }
                piModel = new PiModelArray(models, ptc.getLowTapPosition(), ptc.getTapPosition());

                if (regulationMode == PhaseTapChanger.RegulationMode.CURRENT_LIMITER) {
                    phaseControl = new PhaseControl(PhaseControl.Mode.LIMITER, controlledSide, ptc.getRegulationValue() / PerUnit.SB, PhaseControl.Unit.A);
                } else if (regulationMode == PhaseTapChanger.RegulationMode.ACTIVE_POWER_CONTROL) {
                    phaseControl = new PhaseControl(PhaseControl.Mode.CONTROLLER, controlledSide, ptc.getRegulationValue() / PerUnit.SB, PhaseControl.Unit.MW);
                }
            }
        }

        if (piModel == null) {
            piModel = new SimplePiModel()
                    .setR(Transformers.getR(twt) / zb)
                    .setX(Transformers.getX(twt) / zb)
                    .setG1(Transformers.getG1(twt, twtSplitShuntAdmittance) * zb)
                    .setG2(twtSplitShuntAdmittance ? Transformers.getG1(twt, twtSplitShuntAdmittance) * zb : 0)
                    .setB1(Transformers.getB1(twt, twtSplitShuntAdmittance) * zb)
                    .setB2(twtSplitShuntAdmittance ? Transformers.getB1(twt, twtSplitShuntAdmittance) * zb : 0)
                    .setR1(Transformers.getRatio(twt) / nominalV2 * nominalV1)
                    .setA1(Transformers.getAngle(twt));
        }

        return new LfBranchImpl(bus1, bus2, piModel, phaseControl, twt);
    }

    public static LfBranchImpl create(Branch branch, LfBus bus1, LfBus bus2, boolean twtSplitShuntAdmittance) {
        Objects.requireNonNull(branch);
        double nominalV1 = branch.getTerminal1().getVoltageLevel().getNominalV();
        double nominalV2 = branch.getTerminal2().getVoltageLevel().getNominalV();
        double zb = nominalV2 * nominalV2 / PerUnit.SB;
        if (branch instanceof Line) {
            return createLine((Line) branch, bus1, bus2, zb);
        } else if (branch instanceof TwoWindingsTransformer) {
            TwoWindingsTransformer twt = (TwoWindingsTransformer) branch;
            return createTransformer(twt, bus1, bus2, nominalV1, nominalV2, zb, twtSplitShuntAdmittance);
        } else {
            throw new PowsyblException("Unsupported type of branch for flow equations of branch: " + branch.getId());
        }
    }

    @Override
    public String getId() {
        return branch.getId();
    }

    @Override
    public void setP1(Evaluable p1) {
        this.p1 = Objects.requireNonNull(p1);
    }

    @Override
    public void setP2(Evaluable p2) {
        this.p2 = Objects.requireNonNull(p2);
    }

    @Override
    public void setQ1(Evaluable q1) {
        this.q1 = Objects.requireNonNull(q1);
    }

    @Override
    public void setQ2(Evaluable q2) {
        this.q2 = Objects.requireNonNull(q2);
    }

    @Override
    public double getI1() {
        return getBus1() != null ? Math.hypot(p1.eval(), q1.eval())
<<<<<<< HEAD
                / (Math.sqrt(3.) * getBus1().getV() / 1000) : Double.NaN;
=======
            / (Math.sqrt(3.) * getBus1().getV() / 1000) : Double.NaN;
>>>>>>> 58914663
    }

    @Override
    public double getI2() {
        return getBus2() != null ? Math.hypot(p2.eval(), q2.eval())
<<<<<<< HEAD
                / (Math.sqrt(3.) * getBus2().getV() / 1000) : Double.NaN;
=======
            / (Math.sqrt(3.) * getBus2().getV() / 1000) : Double.NaN;
>>>>>>> 58914663
    }

    @Override
    public double getPermanentLimit1() {
        return branch.getCurrentLimits1() != null ? branch.getCurrentLimits1().getPermanentLimit() * getBus1().getNominalV() / PerUnit.SB : Double.NaN;
    }

    @Override
    public double getPermanentLimit2() {
<<<<<<< HEAD
        return branch.getCurrentLimits1() != null ? branch.getCurrentLimits2().getPermanentLimit() * getBus2().getNominalV() / PerUnit.SB : Double.NaN;
=======
        return branch.getCurrentLimits2() != null ? branch.getCurrentLimits2().getPermanentLimit() * getBus2().getNominalV() / PerUnit.SB : Double.NaN;
>>>>>>> 58914663
    }

    @Override
    public Optional<PhaseControl> getPhaseControl() {
        return Optional.ofNullable(phaseControl);
    }

    @Override
    public void updateState() {
        branch.getTerminal1().setP(p1.eval() * PerUnit.SB);
        branch.getTerminal1().setQ(q1.eval() * PerUnit.SB);
        branch.getTerminal2().setP(p2.eval() * PerUnit.SB);
        branch.getTerminal2().setQ(q2.eval() * PerUnit.SB);

        if (phaseControl != null) { // it means there is a regulating phase tap changer
            PhaseTapChanger ptc = ((TwoWindingsTransformer) branch).getPhaseTapChanger();
            int tapPosition = Transformers.findTapPosition(ptc, Math.toDegrees(getPiModel().getA1()));
            ptc.setTapPosition(tapPosition);
            double distance = 0; // we check if the target value deadband is respected.
            double p = Double.NaN;
            if (phaseControl.getControlledSide() == PhaseControl.ControlledSide.ONE) {
                p = p1.eval() * PerUnit.SB;
                distance = Math.abs(p - phaseControl.getTargetValue() * PerUnit.SB);
            } else if (phaseControl.getControlledSide() == PhaseControl.ControlledSide.TWO) {
                p = p2.eval() * PerUnit.SB;
                distance = Math.abs(p - phaseControl.getTargetValue() * PerUnit.SB);
            }
            if (distance > (ptc.getTargetDeadband() / 2)) {
                LOGGER.warn("The active power on side {} of branch {} ({} MW) is out of the target value ({} MW) +/- deadband/2 ({} MW)",
                        phaseControl.getControlledSide(), this.getId(), p, phaseControl.getTargetValue() * PerUnit.SB, ptc.getTargetDeadband() / 2);
            }
        }
    }
}<|MERGE_RESOLUTION|>--- conflicted
+++ resolved
@@ -166,21 +166,13 @@
     @Override
     public double getI1() {
         return getBus1() != null ? Math.hypot(p1.eval(), q1.eval())
-<<<<<<< HEAD
-                / (Math.sqrt(3.) * getBus1().getV() / 1000) : Double.NaN;
-=======
             / (Math.sqrt(3.) * getBus1().getV() / 1000) : Double.NaN;
->>>>>>> 58914663
     }
 
     @Override
     public double getI2() {
         return getBus2() != null ? Math.hypot(p2.eval(), q2.eval())
-<<<<<<< HEAD
-                / (Math.sqrt(3.) * getBus2().getV() / 1000) : Double.NaN;
-=======
             / (Math.sqrt(3.) * getBus2().getV() / 1000) : Double.NaN;
->>>>>>> 58914663
     }
 
     @Override
@@ -190,11 +182,7 @@
 
     @Override
     public double getPermanentLimit2() {
-<<<<<<< HEAD
-        return branch.getCurrentLimits1() != null ? branch.getCurrentLimits2().getPermanentLimit() * getBus2().getNominalV() / PerUnit.SB : Double.NaN;
-=======
         return branch.getCurrentLimits2() != null ? branch.getCurrentLimits2().getPermanentLimit() * getBus2().getNominalV() / PerUnit.SB : Double.NaN;
->>>>>>> 58914663
     }
 
     @Override
