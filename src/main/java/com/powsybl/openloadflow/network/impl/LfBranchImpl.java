/**
 * Copyright (c) 2019, RTE (http://www.rte-france.com)
 * This Source Code Form is subject to the terms of the Mozilla Public
 * License, v. 2.0. If a copy of the MPL was not distributed with this
 * file, You can obtain one at http://mozilla.org/MPL/2.0/.
 */
package com.powsybl.openloadflow.network.impl;

import com.powsybl.commons.PowsyblException;
import com.powsybl.iidm.network.*;
import com.powsybl.openloadflow.network.*;
import com.powsybl.openloadflow.util.Evaluable;
import com.powsybl.security.results.BranchResult;
import org.slf4j.Logger;
import org.slf4j.LoggerFactory;

import java.util.ArrayList;
import java.util.List;
import java.util.Objects;

import static com.powsybl.openloadflow.util.EvaluableConstants.NAN;

/**
 * @author Geoffroy Jamgotchian <geoffroy.jamgotchian at rte-france.com>
 */
public class LfBranchImpl extends AbstractLfBranch {

    private static final Logger LOGGER = LoggerFactory.getLogger(LfBranchImpl.class);

    private final Branch<?> branch;

    private Evaluable p1 = NAN;

    private Evaluable p2 = NAN;

    private Evaluable q1 = NAN;

    private Evaluable q2 = NAN;

    private Evaluable i1 = NAN;

    private Evaluable i2 = NAN;

    protected LfBranchImpl(LfNetwork network, LfBus bus1, LfBus bus2, PiModel piModel, Branch<?> branch) {
        super(network, bus1, bus2, piModel);
        this.branch = branch;
    }

    private static LfBranchImpl createLine(Line line, LfNetwork network, LfBus bus1, LfBus bus2, double zb, boolean addRatioToLinesWithDifferentNominalVoltageAtBothEnds,
                                           LfNetworkLoadingReport report) {
        double nominalV1 = line.getTerminal1().getVoltageLevel().getNominalV();
        double nominalV2 = line.getTerminal2().getVoltageLevel().getNominalV();
        double r1 = 1;
        if (addRatioToLinesWithDifferentNominalVoltageAtBothEnds && nominalV1 != nominalV2) {
            LOGGER.trace("Line '{}' has a different nominal voltage at both ends ({} and {}): add a ration", line.getId(), nominalV1, nominalV2);
            report.linesWithDifferentNominalVoltageAtBothEnds++;
            r1 = 1 / Transformers.getRatioPerUnitBase(line);
        }
        PiModel piModel = new SimplePiModel()
                .setR1(r1)
                .setR(line.getR() / zb)
                .setX(line.getX() / zb)
                .setG1(line.getG1() * zb)
                .setG2(line.getG2() * zb)
                .setB1(line.getB1() * zb)
                .setB2(line.getB2() * zb);

        return new LfBranchImpl(network, bus1, bus2, piModel, line);
    }

    private static LfBranchImpl createTransformer(TwoWindingsTransformer twt, LfNetwork network, LfBus bus1, LfBus bus2, double zb, boolean twtSplitShuntAdmittance) {
        PiModel piModel = null;

        double baseRatio = Transformers.getRatioPerUnitBase(twt);

        PhaseTapChanger ptc = twt.getPhaseTapChanger();
        if (ptc != null
                && ptc.isRegulating()
                && ptc.getRegulationMode() != PhaseTapChanger.RegulationMode.FIXED_TAP) {
            // we have a phase control, whatever we also have a voltage control or not, we create a pi model array
            // based on phase taps mixed with voltage current tap
            Integer rtcPosition = Transformers.getCurrentPosition(twt.getRatioTapChanger());
            List<PiModel> models = new ArrayList<>();
            for (int ptcPosition = ptc.getLowTapPosition(); ptcPosition <= ptc.getHighTapPosition(); ptcPosition++) {
                Transformers.TapCharacteristics tapCharacteristics = Transformers.getTapCharacteristics(twt, rtcPosition, ptcPosition);
                models.add(Transformers.createPiModel(tapCharacteristics, zb, baseRatio, twtSplitShuntAdmittance));
            }
            piModel = new PiModelArray(models, ptc.getLowTapPosition(), ptc.getTapPosition());
        }

        RatioTapChanger rtc = twt.getRatioTapChanger();
        if (rtc != null && rtc.isRegulating() && rtc.hasLoadTapChangingCapabilities()) {
            if (piModel == null) {
                // we have a voltage control, we create a pi model array based on voltage taps mixed with phase current
                // tap
                Integer ptcPosition = Transformers.getCurrentPosition(twt.getPhaseTapChanger());
                List<PiModel> models = new ArrayList<>();
                for (int rtcPosition = rtc.getLowTapPosition(); rtcPosition <= rtc.getHighTapPosition(); rtcPosition++) {
                    Transformers.TapCharacteristics tapCharacteristics = Transformers.getTapCharacteristics(twt, rtcPosition, ptcPosition);
                    models.add(Transformers.createPiModel(tapCharacteristics, zb, baseRatio, twtSplitShuntAdmittance));
                }
                piModel = new PiModelArray(models, rtc.getLowTapPosition(), rtc.getTapPosition());
            } else {
                throw new PowsyblException("Voltage and phase control on same branch '" + twt.getId() + "' is not yet supported");
            }
        }

        if (piModel == null) {
            // we don't have any phase or voltage control, we create a simple pi model (single tap) based on phase current
            // tap and voltage current tap
            Transformers.TapCharacteristics tapCharacteristics = Transformers.getTapCharacteristics(twt);
            piModel = Transformers.createPiModel(tapCharacteristics, zb, baseRatio, twtSplitShuntAdmittance);
        }

        return new LfBranchImpl(network, bus1, bus2, piModel, twt);
    }

    public static LfBranchImpl create(Branch<?> branch, LfNetwork network, LfBus bus1, LfBus bus2, boolean twtSplitShuntAdmittance,
                                      boolean addRatioToLinesWithDifferentNominalVoltageAtBothEnds, LfNetworkLoadingReport report) {
        Objects.requireNonNull(branch);
        double nominalV2 = branch.getTerminal2().getVoltageLevel().getNominalV();
        double zb = nominalV2 * nominalV2 / PerUnit.SB;
        if (branch instanceof Line) {
            return createLine((Line) branch, network, bus1, bus2, zb, addRatioToLinesWithDifferentNominalVoltageAtBothEnds, report);
        } else if (branch instanceof TwoWindingsTransformer) {
            TwoWindingsTransformer twt = (TwoWindingsTransformer) branch;
            return createTransformer(twt, network, bus1, bus2, zb, twtSplitShuntAdmittance);
        } else {
            throw new PowsyblException("Unsupported type of branch for flow equations of branch: " + branch.getId());
        }
    }

    @Override
    public String getId() {
        return branch.getId();
    }

    @Override
    public boolean hasPhaseControlCapability() {
        return branch.getType() == ConnectableType.TWO_WINDINGS_TRANSFORMER
                && ((TwoWindingsTransformer) branch).getPhaseTapChanger() != null;
    }

    @Override
    public void setP1(Evaluable p1) {
        this.p1 = Objects.requireNonNull(p1);
    }

    @Override
    public Evaluable getP1() {
        return p1;
    }

    @Override
    public void setP2(Evaluable p2) {
        this.p2 = Objects.requireNonNull(p2);
    }

    @Override
    public Evaluable getP2() {
        return p2;
    }

    @Override
    public void setQ1(Evaluable q1) {
        this.q1 = Objects.requireNonNull(q1);
    }

    @Override
    public Evaluable getQ1() {
        return q1;
    }

    @Override
    public void setQ2(Evaluable q2) {
        this.q2 = Objects.requireNonNull(q2);
    }

    @Override
    public Evaluable getQ2() {
        return q2;
    }

    @Override
    public void setI1(Evaluable i1) {
        this.i1 = Objects.requireNonNull(i1);
    }

    @Override
    public Evaluable getI1() {
        return i1;
    }

    @Override
    public void setI2(Evaluable i2) {
        this.i2 = Objects.requireNonNull(i2);
    }

    @Override
    public Evaluable getI2() {
        return i2;
    }

    @Override
<<<<<<< HEAD
    public BranchResult createBranchResult(double flowTransfer) {
        double currentScale1 = PerUnit.SB / nominalV1;
        double currentScale2 = PerUnit.SB / nominalV2;
        return new BranchResult(getId(), p1.eval() * PerUnit.SB, q1.eval(), i1.eval() * currentScale1,
                p2.eval() * PerUnit.SB, q2.eval() * PerUnit.SB, i2.eval() * currentScale2, flowTransfer);
=======
    public BranchResult createBranchResult() {
        double currentScale1 = PerUnit.ib(branch.getTerminal1().getVoltageLevel().getNominalV());
        double currentScale2 = PerUnit.ib(branch.getTerminal2().getVoltageLevel().getNominalV());
        return new BranchResult(getId(), p1.eval() * PerUnit.SB, q1.eval() * PerUnit.SB, currentScale1 * i1.eval(),
                                p2.eval() * PerUnit.SB, q2.eval() * PerUnit.SB, currentScale2 * i2.eval());
>>>>>>> eb5d1d4e
    }

    @Override
    public List<LfLimit> getLimits1(final LimitType type) {
        switch (type) {
            case ACTIVE_POWER:
                return getLimits1(type, branch.getActivePowerLimits1());
            case APPARENT_POWER:
                return getLimits1(type, branch.getApparentPowerLimits1());
            case CURRENT:
                return getLimits1(type, branch.getCurrentLimits1());
            case VOLTAGE:
            default:
                throw new UnsupportedOperationException(String.format("Getting %s limits is not supported.", type.name()));
        }
    }

    @Override
    public List<LfLimit> getLimits2(final LimitType type) {
        switch (type) {
            case ACTIVE_POWER:
                return getLimits2(type, branch.getActivePowerLimits2());
            case APPARENT_POWER:
                return getLimits2(type, branch.getApparentPowerLimits2());
            case CURRENT:
                return getLimits2(type, branch.getCurrentLimits2());
            case VOLTAGE:
            default:
                throw new UnsupportedOperationException(String.format("Getting %s limits is not supported.", type.name()));
        }
    }

    @Override
    public void updateState(boolean phaseShifterRegulationOn, boolean isTransformerVoltageControlOn) {
        branch.getTerminal1().setP(p1.eval() * PerUnit.SB);
        branch.getTerminal1().setQ(q1.eval() * PerUnit.SB);
        branch.getTerminal2().setP(p2.eval() * PerUnit.SB);
        branch.getTerminal2().setQ(q2.eval() * PerUnit.SB);

        if (phaseShifterRegulationOn && isPhaseController()  && phaseControl.getMode() == DiscretePhaseControl.Mode.OFF) {
            // it means there is a regulating phase tap changer located on that branch
            updateTapPosition(((TwoWindingsTransformer) branch).getPhaseTapChanger());
        }

        if (phaseShifterRegulationOn && isPhaseControlled()) {
            // check if the target value deadband is respected
            checkTargetDeadband(phaseControl.getControlledSide() == DiscretePhaseControl.ControlledSide.ONE ? p1.eval() : p2.eval());
        }

        if (isTransformerVoltageControlOn && isVoltageController()) { // it means there is a regulating ratio tap changer
            TwoWindingsTransformer twt = (TwoWindingsTransformer) branch;
            RatioTapChanger rtc = twt.getRatioTapChanger();
            double baseRatio = Transformers.getRatioPerUnitBase(twt);
            double rho = getPiModel().getR1() * twt.getRatedU1() / twt.getRatedU2() * baseRatio;
            double ptcRho = twt.getPhaseTapChanger() != null ? twt.getPhaseTapChanger().getCurrentStep().getRho() : 1;
            updateTapPosition(rtc, ptcRho, rho);
            checkTargetDeadband(rtc);
        }
    }
}<|MERGE_RESOLUTION|>--- conflicted
+++ resolved
@@ -202,19 +202,11 @@
     }
 
     @Override
-<<<<<<< HEAD
     public BranchResult createBranchResult(double flowTransfer) {
-        double currentScale1 = PerUnit.SB / nominalV1;
-        double currentScale2 = PerUnit.SB / nominalV2;
-        return new BranchResult(getId(), p1.eval() * PerUnit.SB, q1.eval(), i1.eval() * currentScale1,
-                p2.eval() * PerUnit.SB, q2.eval() * PerUnit.SB, i2.eval() * currentScale2, flowTransfer);
-=======
-    public BranchResult createBranchResult() {
         double currentScale1 = PerUnit.ib(branch.getTerminal1().getVoltageLevel().getNominalV());
         double currentScale2 = PerUnit.ib(branch.getTerminal2().getVoltageLevel().getNominalV());
         return new BranchResult(getId(), p1.eval() * PerUnit.SB, q1.eval() * PerUnit.SB, currentScale1 * i1.eval(),
-                                p2.eval() * PerUnit.SB, q2.eval() * PerUnit.SB, currentScale2 * i2.eval());
->>>>>>> eb5d1d4e
+                                p2.eval() * PerUnit.SB, q2.eval() * PerUnit.SB, currentScale2 * i2.eval(), flowTransfer);
     }
 
     @Override
