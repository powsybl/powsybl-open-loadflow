--- conflicted
+++ resolved
@@ -59,11 +59,7 @@
     private double g;
 
     public LfShuntImpl(List<ShuntCompensator> shuntCompensators, LfNetwork network, LfBus bus, boolean voltageControlCapability,
-<<<<<<< HEAD
-                       NominalVoltageMapping nominalVoltageMapping) {
-=======
-                       LfNetworkParameters parameters) {
->>>>>>> 84d98584
+                       LfNetworkParameters parameters, NominalVoltageMapping nominalVoltageMapping) {
         // if withVoltageControl equals to true, all shunt compensators that are listed must control voltage.
         // if withVoltageControl equals to false, all shunt compensators that are listed will be treated as fixed shunt
         // compensators.
