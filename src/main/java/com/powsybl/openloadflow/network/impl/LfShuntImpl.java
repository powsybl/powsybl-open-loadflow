/**
 * Copyright (c) 2019, RTE (http://www.rte-france.com)
 * This Source Code Form is subject to the terms of the Mozilla Public
 * License, v. 2.0. If a copy of the MPL was not distributed with this
 * file, You can obtain one at http://mozilla.org/MPL/2.0/.
 */
package com.powsybl.openloadflow.network.impl;

import com.powsybl.commons.PowsyblException;
import com.powsybl.iidm.network.ShuntCompensator;
import com.powsybl.iidm.network.ShuntCompensatorLinearModel;
import com.powsybl.iidm.network.ShuntCompensatorModel;
import com.powsybl.iidm.network.ShuntCompensatorNonLinearModel;
import com.powsybl.openloadflow.network.*;
import com.powsybl.openloadflow.util.PerUnit;

import java.util.*;
import java.util.stream.Collectors;

/**
 * @author Geoffroy Jamgotchian <geoffroy.jamgotchian at rte-france.com>
 * @author Anne Tilloy <anne.tilloy at rte-france.com>
 */
public class LfShuntImpl extends AbstractLfShunt {

    private final class ControllerImpl extends Controller {

        private ControllerImpl(String id, List<Double> sectionsB, List<Double> sectionsG, int position) {
            super(id, sectionsB, sectionsG, position);
        }

        @Override
        public Optional<Direction> updateSectionB(double deltaB, int maxSectionShift, AllowedDirection allowedDirection) {
            Optional<Direction> direction = super.updateSectionB(deltaB, maxSectionShift, allowedDirection);
            if (direction.isPresent()) { // it means position has changed
                setG(controllers.stream().mapToDouble(Controller::getG).sum());
                setB(controllers.stream().mapToDouble(Controller::getB).sum());
            }
            return direction;
        }
    }

    private final List<Ref<ShuntCompensator>> shuntCompensatorsRefs;

    private final LfBus bus;

    private ShuntVoltageControl voltageControl;

    private boolean voltageControlCapability;

    private boolean voltageControlEnabled = false;

    private List<Controller> controllers = new ArrayList<>();

    private double b;

    private final double zb;

    private double g;

<<<<<<< HEAD
    private static class Controller {

        private final String id;

        private final List<Double> sectionsB;

        private final List<Double> sectionsG;

        private int position;

        private final double bMagnitude;

        public Controller(String id, List<Double> sectionsB, List<Double> sectionsG, int position) {
            this.id = Objects.requireNonNull(id);
            this.sectionsB = Objects.requireNonNull(sectionsB);
            this.sectionsG = Objects.requireNonNull(sectionsG);
            this.position = position;
            double bMin = Math.min(sectionsB.get(0), sectionsB.get(sectionsB.size() - 1));
            double bMax = Math.max(sectionsB.get(0), sectionsB.get(sectionsB.size() - 1));
            this.bMagnitude = Math.abs(bMax - bMin);
        }

        public String getId() {
            return id;
        }

        public List<Double> getSectionsB() {
            return sectionsB;
        }

        public int getPosition() {
            return position;
        }

        public void setPosition(int position) {
            this.position = position;
        }

        public double getB() {
            return sectionsB.get(this.position);
        }

        public double getG() {
            return sectionsG.get(this.position);
        }

        public double getBMagnitude() {
            return bMagnitude;
        }
    }

    public LfShuntImpl(List<ShuntCompensator> shuntCompensators, LfNetwork network, LfBus bus, boolean voltageControlCapability,
                       NominalVoltageMapping nominalVoltageMapping) {
=======
    public LfShuntImpl(List<ShuntCompensator> shuntCompensators, LfNetwork network, LfBus bus, boolean voltageControlCapability) {
>>>>>>> 49ecf890
        // if withVoltageControl equals to true, all shunt compensators that are listed must control voltage.
        // if withVoltageControl equals to false, all shunt compensators that are listed will be treated as fixed shunt
        // compensators.
        super(network);
        shuntCompensatorsRefs = Objects.requireNonNull(shuntCompensators).stream().map(Ref::new).collect(Collectors.toList());
        if (shuntCompensators.isEmpty()) {
            throw new IllegalArgumentException("Empty shunt compensator list");
        }
        this.bus = Objects.requireNonNull(bus);
        this.voltageControlCapability = voltageControlCapability;
        double nominalV = nominalVoltageMapping.get(shuntCompensators.get(0).getTerminal()); // has to be the same for all shunts
        zb = PerUnit.zb(nominalV);
        b = computeB(shuntCompensators, zb);
        g = computeG(shuntCompensators, zb);

        if (voltageControlCapability) {
            shuntCompensators.forEach(shuntCompensator -> {
                List<Double> sectionsB = new ArrayList<>(1);
                List<Double> sectionsG = new ArrayList<>(1);
                sectionsB.add(0.0);
                sectionsG.add(0.0);
                ShuntCompensatorModel model = shuntCompensator.getModel();
                switch (shuntCompensator.getModelType()) {
                    case LINEAR:
                        ShuntCompensatorLinearModel linearModel = (ShuntCompensatorLinearModel) model;
                        for (int section = 1; section <= shuntCompensator.getMaximumSectionCount(); section++) {
                            sectionsB.add(linearModel.getBPerSection() * section * zb);
                            sectionsG.add(linearModel.getGPerSection() * section * zb);
                        }
                        break;
                    case NON_LINEAR:
                        ShuntCompensatorNonLinearModel nonLinearModel = (ShuntCompensatorNonLinearModel) model;
                        for (int section = 0; section < shuntCompensator.getMaximumSectionCount(); section++) {
                            sectionsB.add(nonLinearModel.getAllSections().get(section).getB() * zb);
                            sectionsG.add(nonLinearModel.getAllSections().get(section).getG() * zb);
                        }
                        break;
                }
                controllers.add(new ControllerImpl(shuntCompensator.getId(), sectionsB, sectionsG, shuntCompensator.getSectionCount()));
            });
            // Controllers are always enabled, a contingency with shunt compensator with voltage control on is not supported yet.
            controllers = controllers.stream()
                    .sorted(Comparator.comparingDouble(Controller::getBMagnitude).reversed())
                    .collect(Collectors.toList());
        }
    }

    private static double computeG(List<ShuntCompensator> shuntCompensators, double zb) {
        return zb * shuntCompensators.stream()
                .mapToDouble(ShuntCompensator::getG)
                .sum();
    }

    private static double computeB(List<ShuntCompensator> shuntCompensators, double zb) {
        return zb * shuntCompensators.stream()
                .mapToDouble(ShuntCompensator::getB)
                .sum();
    }

    @Override
    public ElementType getType() {
        return ElementType.SHUNT_COMPENSATOR;
    }

    @Override
    public String getId() {
        return controllers.isEmpty() ? bus.getId() + "_shunt_compensators" : bus.getId() + "_controller_shunt_compensators";
    }

    @Override
    public List<String> getOriginalIds() {
        return shuntCompensatorsRefs.stream().map(scRef -> scRef.get().getId()).collect(Collectors.toList());
    }

    @Override
    public double getB() {
        return b;
    }

    @Override
    public void setB(double b) {
        if (b != this.b) {
            this.b = b;
            for (LfNetworkListener listener : getNetwork().getListeners()) {
                listener.onShuntSusceptanceChange(this, b);
            }
        }
    }

    @Override
    public double getG() {
        return g;
    }

    @Override
    public void setG(double g) {
        this.g = g;
    }

    @Override
    public boolean hasVoltageControlCapability() {
        return voltageControlCapability;
    }

    @Override
    public void setVoltageControlCapability(boolean voltageControlCapability) {
        this.voltageControlCapability = voltageControlCapability;
    }

    @Override
    public boolean isVoltageControlEnabled() {
        return voltageControlEnabled;
    }

    @Override
    public void setVoltageControlEnabled(boolean voltageControlEnabled) {
        if (this.voltageControlEnabled != voltageControlEnabled) {
            this.voltageControlEnabled = voltageControlEnabled;
            for (LfNetworkListener listener : network.getListeners()) {
                listener.onShuntVoltageControlChange(this, voltageControlEnabled);
            }
        }
    }

    @Override
    public Optional<ShuntVoltageControl> getVoltageControl() {
        return Optional.ofNullable(voltageControl);
    }

    @Override
    public void setVoltageControl(ShuntVoltageControl voltageControl) {
        this.voltageControl = voltageControl;
    }

    public List<Controller> getControllers() {
        return controllers;
    }

    private void roundBToClosestSection(double b, Controller controller) {
        List<Double> sections = controller.getSectionsB();
        // find tap position with the closest b value
        double smallestDistance = Math.abs(b - sections.get(controller.getPosition()));
        for (int s = 0; s < sections.size(); s++) {
            double distance = Math.abs(b - sections.get(s));
            if (distance < smallestDistance) {
                controller.setPosition(s);
                smallestDistance = distance;
            }
        }
        LOGGER.trace("Round B shift of shunt '{}': {} -> {}", controller.getId(), b * zb, controller.getB() * zb);
    }

    @Override
    public double dispatchB() {
        double residueB = b;
        int remainingControllers = controllers.size();
        for (Controller controller : controllers) {
            double bToDispatchByController = residueB / remainingControllers--;
            roundBToClosestSection(bToDispatchByController, controller);
            residueB -= controller.getB();
        }
        b = controllers.stream().mapToDouble(Controller::getB).sum();
        return residueB;
    }

    @Override
    public void updateState(LfNetworkStateUpdateParameters parameters) {
        if (parameters.isDc()) {
            for (var scRef : shuntCompensatorsRefs) {
                var sc = scRef.get();
                sc.getTerminal().setP(0);
            }
        } else {
            double vSquare = bus.getV() * bus.getV() * bus.getNominalV() * bus.getNominalV();
            if (!voltageControlCapability) {
                for (var scRef : shuntCompensatorsRefs) {
                    var sc = scRef.get();
                    sc.getTerminal().setP(sc.getG() * vSquare);
                    sc.getTerminal().setQ(-sc.getB() * vSquare);
                }
            } else {
                for (int i = 0; i < shuntCompensatorsRefs.size(); i++) {
                    ShuntCompensator sc = shuntCompensatorsRefs.get(i).get();
                    sc.getTerminal().setP(controllers.get(i).getG() * vSquare / zb);
                    sc.getTerminal().setQ(-controllers.get(i).getB() * vSquare / zb);
                    sc.setSectionCount(controllers.get(i).getPosition());
                }
            }
        }
    }

    @Override
    public void reInit() {
        if (voltageControlCapability) {
            throw new PowsyblException("Cannot re-init a shunt compensator with voltage control capabilities");
        }
        List<ShuntCompensator> shuntCompensators = shuntCompensatorsRefs.stream().map(Ref::get).collect(Collectors.toList());
        b = computeB(shuntCompensators, zb);
        g = computeG(shuntCompensators, zb);
    }
}<|MERGE_RESOLUTION|>--- conflicted
+++ resolved
@@ -58,63 +58,8 @@
 
     private double g;
 
-<<<<<<< HEAD
-    private static class Controller {
-
-        private final String id;
-
-        private final List<Double> sectionsB;
-
-        private final List<Double> sectionsG;
-
-        private int position;
-
-        private final double bMagnitude;
-
-        public Controller(String id, List<Double> sectionsB, List<Double> sectionsG, int position) {
-            this.id = Objects.requireNonNull(id);
-            this.sectionsB = Objects.requireNonNull(sectionsB);
-            this.sectionsG = Objects.requireNonNull(sectionsG);
-            this.position = position;
-            double bMin = Math.min(sectionsB.get(0), sectionsB.get(sectionsB.size() - 1));
-            double bMax = Math.max(sectionsB.get(0), sectionsB.get(sectionsB.size() - 1));
-            this.bMagnitude = Math.abs(bMax - bMin);
-        }
-
-        public String getId() {
-            return id;
-        }
-
-        public List<Double> getSectionsB() {
-            return sectionsB;
-        }
-
-        public int getPosition() {
-            return position;
-        }
-
-        public void setPosition(int position) {
-            this.position = position;
-        }
-
-        public double getB() {
-            return sectionsB.get(this.position);
-        }
-
-        public double getG() {
-            return sectionsG.get(this.position);
-        }
-
-        public double getBMagnitude() {
-            return bMagnitude;
-        }
-    }
-
     public LfShuntImpl(List<ShuntCompensator> shuntCompensators, LfNetwork network, LfBus bus, boolean voltageControlCapability,
                        NominalVoltageMapping nominalVoltageMapping) {
-=======
-    public LfShuntImpl(List<ShuntCompensator> shuntCompensators, LfNetwork network, LfBus bus, boolean voltageControlCapability) {
->>>>>>> 49ecf890
         // if withVoltageControl equals to true, all shunt compensators that are listed must control voltage.
         // if withVoltageControl equals to false, all shunt compensators that are listed will be treated as fixed shunt
         // compensators.
