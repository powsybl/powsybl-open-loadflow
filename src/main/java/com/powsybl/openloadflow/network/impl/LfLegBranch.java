/**
 * Copyright (c) 2019, RTE (http://www.rte-france.com)
 * This Source Code Form is subject to the terms of the Mozilla Public
 * License, v. 2.0. If a copy of the MPL was not distributed with this
 * file, You can obtain one at http://mozilla.org/MPL/2.0/.
 */
package com.powsybl.openloadflow.network.impl;

import com.powsybl.iidm.network.Branch;
import com.powsybl.iidm.network.PhaseTapChanger;
import com.powsybl.iidm.network.ThreeWindingsTransformer;
import com.powsybl.openloadflow.network.*;
import com.powsybl.openloadflow.util.Evaluable;

import java.util.Objects;
import java.util.Optional;

import static com.powsybl.openloadflow.util.EvaluableConstants.NAN;

/**
 * @author Geoffroy Jamgotchian <geoffroy.jamgotchian at rte-france.com>
 */
public class LfLegBranch extends AbstractLfBranch {

    private PhaseControl phaseControl;

    private final ThreeWindingsTransformer twt;

    private final ThreeWindingsTransformer.Leg leg;

    private Evaluable p = NAN;

    private Evaluable q = NAN;

    private double a1 = Double.NaN;

    protected LfLegBranch(LfBus bus1, LfBus bus0, PiModel piModel, PhaseControl phaseControl, ThreeWindingsTransformer twt,
                          ThreeWindingsTransformer.Leg leg) {
        super(bus1, bus0, piModel);
        this.phaseControl = phaseControl;
        this.twt = twt;
        this.leg = leg;
    }

    public static LfLegBranch create(LfBus bus1, LfBus bus0, ThreeWindingsTransformer twt, ThreeWindingsTransformer.Leg leg) {
        Objects.requireNonNull(bus0);
        Objects.requireNonNull(twt);
        Objects.requireNonNull(leg);
        double nominalV1 = leg.getTerminal().getVoltageLevel().getNominalV();
        double nominalV2 = twt.getRatedU0();
        double zb = nominalV2 * nominalV2 / PerUnit.SB;
<<<<<<< HEAD
        PhaseControl phaseControl = null;
        PiModel piModel = new PiModel()
=======
        PiModel piModel = new SimplePiModel()
>>>>>>> 832045b3
                .setR(Transformers.getR(leg) / zb)
                .setX(Transformers.getX(leg) / zb)
                .setG1(Transformers.getG1(leg) * zb)
                .setB1(Transformers.getB1(leg) * zb)
                .setR1(Transformers.getRatioLeg(twt, leg) / nominalV2 * nominalV1)
                .setA1(Transformers.getAngleLeg(leg));

        PhaseTapChanger ptc = leg.getPhaseTapChanger();
        if (ptc != null && ptc.isRegulating()) {
            PhaseTapChanger.RegulationMode regulationMode = ptc.getRegulationMode();
            PhaseControl.ControlledSide controlledSide;
            if (ptc.getRegulationTerminal() == leg.getTerminal()) {
                controlledSide = PhaseControl.ControlledSide.ONE; // Network side.
            } else {
                throw new UnsupportedOperationException("Remote controlled phase not yet supported");
            }
            if (regulationMode == PhaseTapChanger.RegulationMode.CURRENT_LIMITER) {
                phaseControl = new PhaseControl(PhaseControl.Mode.LIMITER, controlledSide, ptc.getRegulationValue() / PerUnit.SB, PhaseControl.Unit.A);
            } else if (regulationMode == PhaseTapChanger.RegulationMode.ACTIVE_POWER_CONTROL) {
                phaseControl = new PhaseControl(PhaseControl.Mode.CONTROLLER, controlledSide, ptc.getRegulationValue() / PerUnit.SB, PhaseControl.Unit.MW);
            }
        }
        return new LfLegBranch(bus1, bus0, piModel, phaseControl, twt, leg);
    }

    private int getLegNum() {
        if (leg == twt.getLeg1()) {
            return 1;
        } else if (leg == twt.getLeg2()) {
            return 2;
        } else {
            return 3;
        }
    }

    @Override
    public String getId() {
        return twt.getId() + "_leg_" + getLegNum();
    }

    @Override
    public void setP1(Evaluable p1) {
        this.p = Objects.requireNonNull(p1);
    }

    @Override
    public void setP2(Evaluable p2) {
        // nothing to do
    }

    @Override
    public void setQ1(Evaluable q1) {
        this.q = Objects.requireNonNull(q1);
    }

    @Override
    public void setQ2(Evaluable q2) {
        // nothing to do
    }

    @Override
<<<<<<< HEAD
    public void setA1(double a1) {
        this.a1 = a1;
    }

    @Override
    public double getA1() {
        return this.a1; }

    @Override
    public void setA2(double a2) {
        // nothing to do
    }

    @Override
=======
>>>>>>> 832045b3
    public Optional<PhaseControl> getPhaseControl() {
        return Optional.empty();
    }

    public Branch getBranch() {
        return null;
    }

    @Override
    public void updateState() {
        leg.getTerminal().setP(p.eval() * PerUnit.SB);
        leg.getTerminal().setQ(q.eval() * PerUnit.SB);

        if (!Double.isNaN(a1)) {
            PhaseTapChanger ptc = leg.getPhaseTapChanger();
            if (ptc != null && ptc.isRegulating() && ptc.getRegulationMode() == PhaseTapChanger.RegulationMode.ACTIVE_POWER_CONTROL) {
                int step = Transformers.findStep(ptc, a1);
                ptc.setTapPosition(step);
            }
        }
    }
}
<|MERGE_RESOLUTION|>--- conflicted
+++ resolved
@@ -6,8 +6,6 @@
  */
 package com.powsybl.openloadflow.network.impl;
 
-import com.powsybl.iidm.network.Branch;
-import com.powsybl.iidm.network.PhaseTapChanger;
 import com.powsybl.iidm.network.ThreeWindingsTransformer;
 import com.powsybl.openloadflow.network.*;
 import com.powsybl.openloadflow.util.Evaluable;
@@ -22,8 +20,6 @@
  */
 public class LfLegBranch extends AbstractLfBranch {
 
-    private PhaseControl phaseControl;
-
     private final ThreeWindingsTransformer twt;
 
     private final ThreeWindingsTransformer.Leg leg;
@@ -34,10 +30,8 @@
 
     private double a1 = Double.NaN;
 
-    protected LfLegBranch(LfBus bus1, LfBus bus0, PiModel piModel, PhaseControl phaseControl, ThreeWindingsTransformer twt,
-                          ThreeWindingsTransformer.Leg leg) {
+    protected LfLegBranch(LfBus bus1, LfBus bus0, PiModel piModel, ThreeWindingsTransformer twt, ThreeWindingsTransformer.Leg leg) {
         super(bus1, bus0, piModel);
-        this.phaseControl = phaseControl;
         this.twt = twt;
         this.leg = leg;
     }
@@ -49,35 +43,14 @@
         double nominalV1 = leg.getTerminal().getVoltageLevel().getNominalV();
         double nominalV2 = twt.getRatedU0();
         double zb = nominalV2 * nominalV2 / PerUnit.SB;
-<<<<<<< HEAD
-        PhaseControl phaseControl = null;
-        PiModel piModel = new PiModel()
-=======
         PiModel piModel = new SimplePiModel()
->>>>>>> 832045b3
                 .setR(Transformers.getR(leg) / zb)
                 .setX(Transformers.getX(leg) / zb)
                 .setG1(Transformers.getG1(leg) * zb)
                 .setB1(Transformers.getB1(leg) * zb)
                 .setR1(Transformers.getRatioLeg(twt, leg) / nominalV2 * nominalV1)
                 .setA1(Transformers.getAngleLeg(leg));
-
-        PhaseTapChanger ptc = leg.getPhaseTapChanger();
-        if (ptc != null && ptc.isRegulating()) {
-            PhaseTapChanger.RegulationMode regulationMode = ptc.getRegulationMode();
-            PhaseControl.ControlledSide controlledSide;
-            if (ptc.getRegulationTerminal() == leg.getTerminal()) {
-                controlledSide = PhaseControl.ControlledSide.ONE; // Network side.
-            } else {
-                throw new UnsupportedOperationException("Remote controlled phase not yet supported");
-            }
-            if (regulationMode == PhaseTapChanger.RegulationMode.CURRENT_LIMITER) {
-                phaseControl = new PhaseControl(PhaseControl.Mode.LIMITER, controlledSide, ptc.getRegulationValue() / PerUnit.SB, PhaseControl.Unit.A);
-            } else if (regulationMode == PhaseTapChanger.RegulationMode.ACTIVE_POWER_CONTROL) {
-                phaseControl = new PhaseControl(PhaseControl.Mode.CONTROLLER, controlledSide, ptc.getRegulationValue() / PerUnit.SB, PhaseControl.Unit.MW);
-            }
-        }
-        return new LfLegBranch(bus1, bus0, piModel, phaseControl, twt, leg);
+        return new LfLegBranch(bus1, bus0, piModel, twt, leg);
     }
 
     private int getLegNum() {
@@ -116,29 +89,8 @@
     }
 
     @Override
-<<<<<<< HEAD
-    public void setA1(double a1) {
-        this.a1 = a1;
-    }
-
-    @Override
-    public double getA1() {
-        return this.a1; }
-
-    @Override
-    public void setA2(double a2) {
-        // nothing to do
-    }
-
-    @Override
-=======
->>>>>>> 832045b3
     public Optional<PhaseControl> getPhaseControl() {
         return Optional.empty();
-    }
-
-    public Branch getBranch() {
-        return null;
     }
 
     @Override
@@ -147,11 +99,7 @@
         leg.getTerminal().setQ(q.eval() * PerUnit.SB);
 
         if (!Double.isNaN(a1)) {
-            PhaseTapChanger ptc = leg.getPhaseTapChanger();
-            if (ptc != null && ptc.isRegulating() && ptc.getRegulationMode() == PhaseTapChanger.RegulationMode.ACTIVE_POWER_CONTROL) {
-                int step = Transformers.findStep(ptc, a1);
-                ptc.setTapPosition(step);
-            }
+            // TODO
         }
     }
-}
+}