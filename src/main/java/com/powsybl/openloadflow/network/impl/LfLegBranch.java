--- conflicted
+++ resolved
@@ -157,16 +157,12 @@
     }
 
     @Override
-<<<<<<< HEAD
     public List<Double> getLimitReductions(TwoSides side, LimitReductionManager limitReductionManager, LoadingLimits limits) {
         return Collections.emptyList();
     }
 
     @Override
-    public void updateState(LfNetworkStateUpdateParameters parameters) {
-=======
     public void updateState(LfNetworkStateUpdateParameters parameters, LfNetworkUpdateReport updateReport) {
->>>>>>> f302b2e1
         var twt = getTwt();
         var leg = getLeg();
 
