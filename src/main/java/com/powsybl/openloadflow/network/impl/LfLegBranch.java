/**
 * Copyright (c) 2019, RTE (http://www.rte-france.com)
 * This Source Code Form is subject to the terms of the Mozilla Public
 * License, v. 2.0. If a copy of the MPL was not distributed with this
 * file, You can obtain one at http://mozilla.org/MPL/2.0/.
 */
package com.powsybl.openloadflow.network.impl;

import com.powsybl.commons.PowsyblException;
import com.powsybl.iidm.network.LimitType;
import com.powsybl.iidm.network.PhaseTapChanger;
import com.powsybl.iidm.network.RatioTapChanger;
import com.powsybl.iidm.network.ThreeWindingsTransformer;
import com.powsybl.openloadflow.network.*;

import java.util.*;

/**
 * @author Geoffroy Jamgotchian <geoffroy.jamgotchian at rte-france.com>
 */
public class LfLegBranch extends AbstractFictitiousLfBranch {

    private final ThreeWindingsTransformer twt;

    private final ThreeWindingsTransformer.Leg leg;

    protected LfLegBranch(LfNetwork network, LfBus bus1, LfBus bus0, PiModel piModel, ThreeWindingsTransformer twt, ThreeWindingsTransformer.Leg leg) {
        super(network, bus1, bus0, piModel);
        this.twt = twt;
        this.leg = leg;
    }

    public static LfLegBranch create(LfNetwork network, LfBus bus1, LfBus bus0, ThreeWindingsTransformer twt, ThreeWindingsTransformer.Leg leg,
                                     boolean twtSplitShuntAdmittance) {
        Objects.requireNonNull(bus0);
        Objects.requireNonNull(twt);
        Objects.requireNonNull(leg);

        PiModel piModel = null;

        double nominalV2 = twt.getRatedU0();
        double zb = nominalV2 * nominalV2 / PerUnit.SB;
        double baseRatio = Transformers.getRatioPerUnitBase(leg, twt);
        PhaseTapChanger ptc = leg.getPhaseTapChanger();
        if (ptc != null
                && ptc.isRegulating()
                && ptc.getRegulationMode() != PhaseTapChanger.RegulationMode.FIXED_TAP) {
            // we have a phase control, whatever we also have a voltage control or not, we create a pi model array
            // based on phase taps mixed with voltage current tap
            Integer rtcPosition = Transformers.getCurrentPosition(leg.getRatioTapChanger());
            List<PiModel> models = new ArrayList<>();
            for (int ptcPosition = ptc.getLowTapPosition(); ptcPosition <= ptc.getHighTapPosition(); ptcPosition++) {
                Transformers.TapCharacteristics tapCharacteristics = Transformers.getTapCharacteristics(twt, leg, rtcPosition, ptcPosition);
                models.add(Transformers.createPiModel(tapCharacteristics, zb, baseRatio, twtSplitShuntAdmittance));
            }
            piModel = new PiModelArray(models, ptc.getLowTapPosition(), ptc.getTapPosition(), network);
        }

        RatioTapChanger rtc = leg.getRatioTapChanger();
        if (rtc != null && rtc.isRegulating() && rtc.hasLoadTapChangingCapabilities()) {
            if (piModel == null) {
                // we have a voltage control, we create a pi model array based on voltage taps mixed with phase current
                // tap
                Integer ptcPosition = Transformers.getCurrentPosition(leg.getPhaseTapChanger());
                List<PiModel> models = new ArrayList<>();
                for (int rtcPosition = rtc.getLowTapPosition(); rtcPosition <= rtc.getHighTapPosition(); rtcPosition++) {
                    Transformers.TapCharacteristics tapCharacteristics = Transformers.getTapCharacteristics(twt, leg, rtcPosition, ptcPosition);
                    models.add(Transformers.createPiModel(tapCharacteristics, zb, baseRatio, twtSplitShuntAdmittance));
                }
                piModel = new PiModelArray(models, rtc.getLowTapPosition(), rtc.getTapPosition(), network);
            } else {
                throw new PowsyblException("Unsupported type of branch for voltage and phase controls of branch: " + twt.getId());
            }
        }

        if (piModel == null) {
            // we don't have any phase or voltage control, we create a simple pi model (single tap) based on phase current
            // tap and voltage current tap
            Transformers.TapCharacteristics tapCharacteristics = Transformers.getTapCharacteristics(twt, leg);
            piModel = Transformers.createPiModel(tapCharacteristics, zb, baseRatio, twtSplitShuntAdmittance);
        }

        return new LfLegBranch(network, bus1, bus0, piModel, twt, leg);
    }

    private int getLegNum() {
        if (leg == twt.getLeg1()) {
            return 1;
        } else if (leg == twt.getLeg2()) {
            return 2;
        } else {
            return 3;
        }
    }

    @Override
    public String getId() {
        return twt.getId() + "_leg_" + getLegNum();
    }

    @Override
    public boolean hasPhaseControlCapability() {
        return leg.getPhaseTapChanger() != null;
    }

    @Override
<<<<<<< HEAD
    public BranchResult createBranchResult(double preContingencyP1, double branchInContingencyP1) {
        throw new PowsyblException("Unsupported type of branch for branch result: " + getId());
    }

    @Override
=======
>>>>>>> f592068d
    public List<LfLimit> getLimits1(final LimitType type) {
        switch (type) {
            case ACTIVE_POWER:
                return getLimits1(type, leg.getActivePowerLimits());
            case APPARENT_POWER:
                return getLimits1(type, leg.getApparentPowerLimits());
            case CURRENT:
                return getLimits1(type, leg.getCurrentLimits());
            case VOLTAGE:
            default:
                throw new UnsupportedOperationException(String.format("Getting %s limits is not supported.", type.name()));
        }
    }

    @Override
    public void updateState(boolean phaseShifterRegulationOn, boolean isTransformerVoltageControlOn) {
        leg.getTerminal().setP(p.eval() * PerUnit.SB);
        leg.getTerminal().setQ(q.eval() * PerUnit.SB);

        if (phaseShifterRegulationOn && isPhaseController() && phaseControl.getMode() == DiscretePhaseControl.Mode.OFF) {
            // it means there is a regulating phase tap changer located on that leg
            updateTapPosition(leg.getPhaseTapChanger());
        }

        if (phaseShifterRegulationOn && isPhaseControlled() && phaseControl.getControlledSide() == DiscretePhaseControl.ControlledSide.ONE) {
            // check if the target value deadband is respected
            checkTargetDeadband(p.eval());
        }

        if (isTransformerVoltageControlOn && isVoltageController()) { // it means there is a regulating ratio tap changer
            RatioTapChanger rtc = leg.getRatioTapChanger();
            double baseRatio = Transformers.getRatioPerUnitBase(leg, twt);
            double rho = getPiModel().getR1() * leg.getRatedU() / twt.getRatedU0() * baseRatio;
            double ptcRho = leg.getPhaseTapChanger() != null ? leg.getPhaseTapChanger().getCurrentStep().getRho() : 1;
            updateTapPosition(rtc, ptcRho, rho);
            checkTargetDeadband(rtc);
        }
    }
}<|MERGE_RESOLUTION|>--- conflicted
+++ resolved
@@ -12,6 +12,7 @@
 import com.powsybl.iidm.network.RatioTapChanger;
 import com.powsybl.iidm.network.ThreeWindingsTransformer;
 import com.powsybl.openloadflow.network.*;
+import com.powsybl.security.results.BranchResult;
 
 import java.util.*;
 
@@ -104,14 +105,11 @@
     }
 
     @Override
-<<<<<<< HEAD
     public BranchResult createBranchResult(double preContingencyP1, double branchInContingencyP1) {
         throw new PowsyblException("Unsupported type of branch for branch result: " + getId());
     }
 
     @Override
-=======
->>>>>>> f592068d
     public List<LfLimit> getLimits1(final LimitType type) {
         switch (type) {
             case ACTIVE_POWER:
