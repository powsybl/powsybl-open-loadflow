/**
 * Copyright (c) 2019, RTE (http://www.rte-france.com)
 * This Source Code Form is subject to the terms of the Mozilla Public
 * License, v. 2.0. If a copy of the MPL was not distributed with this
 * file, You can obtain one at http://mozilla.org/MPL/2.0/.
 * SPDX-License-Identifier: MPL-2.0
 */
package com.powsybl.openloadflow.network.impl;

import com.powsybl.iidm.network.*;
import com.powsybl.openloadflow.network.*;
import com.powsybl.openloadflow.sa.LimitReductionManager;
import com.powsybl.openloadflow.util.PerUnit;
import com.powsybl.security.results.BranchResult;

import java.util.Collections;
import java.util.List;
import java.util.Objects;

/**
 * @author Geoffroy Jamgotchian {@literal <geoffroy.jamgotchian at rte-france.com>}
 */
public class LfTieLineBranch extends AbstractImpedantLfBranch {

    private final Ref<DanglingLine> danglingLine1Ref;

    private final Ref<DanglingLine> danglingLine2Ref;

    private final String id;

    protected LfTieLineBranch(LfNetwork network, LfBus bus1, LfBus bus2, PiModel piModel, TieLine tieLine, LfNetworkParameters parameters) {
        super(network, bus1, bus2, piModel, parameters);
        this.danglingLine1Ref = Ref.create(tieLine.getDanglingLine1(), parameters.isCacheEnabled());
        this.danglingLine2Ref = Ref.create(tieLine.getDanglingLine2(), parameters.isCacheEnabled());
        this.id = tieLine.getId();
    }

    public static LfTieLineBranch create(TieLine line, LfNetwork network, LfBus bus1, LfBus bus2, LfNetworkParameters parameters) {
        Objects.requireNonNull(line);
        Objects.requireNonNull(network);
        Objects.requireNonNull(parameters);
        double nominalV2 = line.getDanglingLine2().getTerminal().getVoltageLevel().getNominalV();
        double zb = PerUnit.zb(nominalV2);
        PiModel piModel = new SimplePiModel()
                .setR1(1 / Transformers.getRatioPerUnitBase(line))
                .setR(line.getR() / zb)
                .setX(line.getX() / zb)
                .setG1(line.getG1() * zb)
                .setG2(line.getG2() * zb)
                .setB1(line.getB1() * zb)
                .setB2(line.getB2() * zb);
        return new LfTieLineBranch(network, bus1, bus2, piModel, line, parameters);
    }

    @Override
    public String getId() {
        return id;
    }

    @Override
    public List<String> getOriginalIds() {
        return List.of(id, danglingLine1Ref.get().getId(), danglingLine2Ref.get().getId());
    }

    @Override
    public BranchType getBranchType() {
        return BranchType.TIE_LINE;
    }

    public DanglingLine getHalf1() {
        return danglingLine1Ref.get();
    }

    public DanglingLine getHalf2() {
        return danglingLine2Ref.get();
    }

    @Override
    public List<BranchResult> createBranchResult(double preContingencyBranchP1, double preContingencyBranchOfContingencyP1, boolean createExtension) {
        double flowTransfer = Double.NaN;
        if (!Double.isNaN(preContingencyBranchP1) && !Double.isNaN(preContingencyBranchOfContingencyP1)) {
            flowTransfer = (p1.eval() * PerUnit.SB - preContingencyBranchP1) / preContingencyBranchOfContingencyP1;
        }
        double nominalV1 = getHalf1().getTerminal().getVoltageLevel().getNominalV();
        double nominalV2 = getHalf2().getTerminal().getVoltageLevel().getNominalV();
        double currentScale1 = PerUnit.ib(nominalV1);
        double currentScale2 = PerUnit.ib(nominalV2);
        var branchResult = new BranchResult(getId(), p1.eval() * PerUnit.SB, q1.eval() * PerUnit.SB, currentScale1 * i1.eval(),
                p2.eval() * PerUnit.SB, q2.eval() * PerUnit.SB, currentScale2 * i2.eval(), flowTransfer);
        var half1Result = new BranchResult(getHalf1().getId(), p1.eval() * PerUnit.SB, q1.eval() * PerUnit.SB, currentScale1 * i1.eval(),
                Double.NaN, Double.NaN, Double.NaN, flowTransfer);
        var half2Result = new BranchResult(getHalf2().getId(), p2.eval() * PerUnit.SB, q2.eval() * PerUnit.SB, currentScale2 * i2.eval(),
                Double.NaN, Double.NaN, Double.NaN, flowTransfer);
        if (createExtension) {
            branchResult.addExtension(OlfBranchResult.class, new OlfBranchResult(piModel.getR1(), piModel.getContinuousR1(),
                    getV1() * nominalV1, getV2() * nominalV2, Math.toDegrees(getAngle1()), Math.toDegrees(getAngle2())));
            half1Result.addExtension(OlfBranchResult.class, new OlfBranchResult(piModel.getR1(), piModel.getContinuousR1(),
                    getV1() * nominalV1, Double.NaN, Math.toDegrees(getAngle1()), Double.NaN));
            half2Result.addExtension(OlfBranchResult.class, new OlfBranchResult(piModel.getR1(), piModel.getContinuousR1(),
                    Double.NaN, getV2() * nominalV2, Double.NaN, Math.toDegrees(getAngle2())));
        }
        return List.of(branchResult, half1Result, half2Result);
    }

    @Override
    public List<LfLimit> getLimits1(final LimitType type, LimitReductionManager limitReductionManager) {
        switch (type) {
            case ACTIVE_POWER:
                return getLimits1(type, getHalf1().getActivePowerLimits().orElse(null), limitReductionManager);
            case APPARENT_POWER:
                return getLimits1(type, getHalf1().getApparentPowerLimits().orElse(null), limitReductionManager);
            case CURRENT:
                return getLimits1(type, getHalf1().getCurrentLimits().orElse(null), limitReductionManager);
            case VOLTAGE:
            default:
                throw new UnsupportedOperationException(String.format("Getting %s limits is not supported.", type.name()));
        }
    }

    @Override
    public List<LfLimit> getLimits2(final LimitType type, LimitReductionManager limitReductionManager) {
        switch (type) {
            case ACTIVE_POWER:
                return getLimits2(type, getHalf2().getActivePowerLimits().orElse(null), limitReductionManager);
            case APPARENT_POWER:
                return getLimits2(type, getHalf2().getApparentPowerLimits().orElse(null), limitReductionManager);
            case CURRENT:
                return getLimits2(type, getHalf2().getCurrentLimits().orElse(null), limitReductionManager);
            case VOLTAGE:
            default:
                throw new UnsupportedOperationException(String.format("Getting %s limits is not supported.", type.name()));
        }
    }

    @Override
<<<<<<< HEAD
    public List<Double> getLimitReductions(TwoSides side, LimitReductionManager limitReductionManager, LoadingLimits limits) {
        return Collections.emptyList();
    }

    @Override
    public void updateState(LfNetworkStateUpdateParameters parameters) {
=======
    public void updateState(LfNetworkStateUpdateParameters parameters, LfNetworkUpdateReport updateReport) {
>>>>>>> f302b2e1
        updateFlows(p1.eval(), q1.eval(), p2.eval(), q2.eval());
    }

    @Override
    public void updateFlows(double p1, double q1, double p2, double q2) {
        getHalf1().getTerminal().setP(p1 * PerUnit.SB)
                .setQ(q1 * PerUnit.SB);
        getHalf2().getTerminal().setP(p2 * PerUnit.SB)
                .setQ(q2 * PerUnit.SB);
    }

    @Override
    public boolean hasPhaseControllerCapability() {
        return false;
    }
}<|MERGE_RESOLUTION|>--- conflicted
+++ resolved
@@ -133,16 +133,12 @@
     }
 
     @Override
-<<<<<<< HEAD
     public List<Double> getLimitReductions(TwoSides side, LimitReductionManager limitReductionManager, LoadingLimits limits) {
         return Collections.emptyList();
     }
 
     @Override
-    public void updateState(LfNetworkStateUpdateParameters parameters) {
-=======
     public void updateState(LfNetworkStateUpdateParameters parameters, LfNetworkUpdateReport updateReport) {
->>>>>>> f302b2e1
         updateFlows(p1.eval(), q1.eval(), p2.eval(), q2.eval());
     }
 
