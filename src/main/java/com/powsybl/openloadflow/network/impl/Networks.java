/**
 * Copyright (c) 2019, RTE (http://www.rte-france.com)
 * This Source Code Form is subject to the terms of the Mozilla Public
 * License, v. 2.0. If a copy of the MPL was not distributed with this
 * file, You can obtain one at http://mozilla.org/MPL/2.0/.
 */
package com.powsybl.openloadflow.network.impl;

import com.powsybl.commons.PowsyblException;
import com.powsybl.commons.reporter.Reporter;
import com.powsybl.iidm.network.*;
import com.powsybl.openloadflow.network.*;
import com.powsybl.openloadflow.network.impl.extensions.OverloadManagementSystem;
import com.powsybl.openloadflow.network.impl.extensions.SubstationAutomationSystems;

import java.util.*;

/**
 * @author Geoffroy Jamgotchian <geoffroy.jamgotchian at rte-france.com>
 */
public final class Networks {

    private static final String PROPERTY_V = "v";
    private static final String PROPERTY_ANGLE = "angle";

    private Networks() {
    }

    private static <T extends Injection<T>> void resetInjectionsState(Iterable<T> injections) {
        for (T injection : injections) {
            injection.getTerminal().setP(Double.NaN)
                    .setQ(Double.NaN);
        }
    }

    public static void resetState(Network network) {
        for (Bus b : network.getBusView().getBuses()) {
            b.setV(Double.NaN)
                    .setAngle(Double.NaN);
        }
        for (Branch<?> b : network.getBranches()) {
            b.getTerminal1().setP(Double.NaN)
                    .setQ(Double.NaN);
            b.getTerminal2().setP(Double.NaN)
                    .setQ(Double.NaN);
        }
        for (ThreeWindingsTransformer twt : network.getThreeWindingsTransformers()) {
            twt.getLeg1().getTerminal().setP(Double.NaN)
                    .setQ(Double.NaN);
            twt.getLeg2().getTerminal().setP(Double.NaN)
                    .setQ(Double.NaN);
            twt.getLeg3().getTerminal().setP(Double.NaN)
                    .setQ(Double.NaN);
        }
        for (ShuntCompensator sc : network.getShuntCompensators()) {
            sc.getTerminal().setP(Double.NaN)
                    .setQ(Double.NaN);
        }
        resetInjectionsState(network.getGenerators());
        resetInjectionsState(network.getStaticVarCompensators());
        resetInjectionsState(network.getVscConverterStations());
        resetInjectionsState(network.getLoads());
        resetInjectionsState(network.getLccConverterStations());
        resetInjectionsState(network.getBatteries());
        resetInjectionsState(network.getDanglingLines());
    }

    private static double getDoubleProperty(Identifiable<?> identifiable, String name) {
        Objects.requireNonNull(identifiable);
        String value = identifiable.getProperty(name);
        return value != null ? Double.parseDouble(value) : Double.NaN;
    }

    private static void setDoubleProperty(Identifiable<?> identifiable, String name, double value) {
        Objects.requireNonNull(identifiable);
        if (Double.isNaN(value)) {
            identifiable.removeProperty(name);
        } else {
            identifiable.setProperty(name, Double.toString(value));
        }
    }

    public static double getPropertyV(Identifiable<?> identifiable) {
        return getDoubleProperty(identifiable, PROPERTY_V);
    }

    public static void setPropertyV(Identifiable<?> identifiable, double v) {
        setDoubleProperty(identifiable, PROPERTY_V, v);
    }

    public static double getPropertyAngle(Identifiable<?> identifiable) {
        return getDoubleProperty(identifiable, PROPERTY_ANGLE);
    }

    public static void setPropertyAngle(Identifiable<?> identifiable, double angle) {
        setDoubleProperty(identifiable, PROPERTY_ANGLE, angle);
    }

    public static List<LfNetwork> load(Network network, SlackBusSelector slackBusSelector) {
        return LfNetwork.load(network, new LfNetworkLoaderImpl(), slackBusSelector);
    }

    public static List<LfNetwork> load(Network network, LfNetworkParameters parameters) {
        return LfNetwork.load(network, new LfNetworkLoaderImpl(), parameters);
    }

    public static List<LfNetwork> load(Network network, LfNetworkParameters parameters, Reporter reporter) {
        return LfNetwork.load(network, new LfNetworkLoaderImpl(), parameters, reporter);
    }

    public static List<LfNetwork> load(Network network, LfTopoConfig topoConfig, LfNetworkParameters parameters, Reporter reporter) {
        return LfNetwork.load(network, new LfNetworkLoaderImpl(), topoConfig, parameters, reporter);
    }

    private static void retainAndCloseNecessarySwitches(Network network, LfTopoConfig topoConfig) {
        network.getSwitchStream()
                .filter(sw -> sw.getVoltageLevel().getTopologyKind() == TopologyKind.NODE_BREAKER)
                .forEach(sw -> sw.setRetained(false));
        topoConfig.getSwitchesToOpen().stream()
                .filter(sw -> sw.getVoltageLevel().getTopologyKind() == TopologyKind.NODE_BREAKER)
                .forEach(sw -> sw.setRetained(true));
        topoConfig.getSwitchesToClose().stream()
                .filter(sw -> sw.getVoltageLevel().getTopologyKind() == TopologyKind.NODE_BREAKER)
                .forEach(sw -> sw.setRetained(true));

        topoConfig.getSwitchesToClose().forEach(sw -> sw.setOpen(false)); // in order to be present in the network.
    }

    private static void restoreInitialTopology(LfNetwork network, Set<Switch> allSwitchesToClose) {
        var connectivity = network.getConnectivity();
        connectivity.startTemporaryChanges();
        allSwitchesToClose.stream().map(Identifiable::getId).forEach(id -> {
            LfBranch branch = network.getBranchById(id);
            connectivity.removeEdge(branch);
        });
        Set<LfBus> removedBuses = connectivity.getVerticesRemovedFromMainComponent();
        removedBuses.forEach(bus -> bus.setDisabled(true));
        Set<LfBranch> removedBranches = new HashSet<>(connectivity.getEdgesRemovedFromMainComponent());
        // we should manage branches open at one side.
        for (LfBus bus : removedBuses) {
            bus.getBranches().stream().filter(b -> !b.isConnectedAtBothSides()).forEach(removedBranches::add);
        }
        removedBranches.forEach(branch -> branch.setDisabled(true));
    }

    private static void addSwitchesOperatedByAutomationSystem(Network network, LfTopoConfig topoConfig, OverloadManagementSystem system) {
        Switch aSwitch = network.getSwitch(system.getSwitchIdToOperate());
        if (aSwitch != null) {
            if (system.isSwitchOpen()) {
                topoConfig.getSwitchesToOpen().add(aSwitch);
            } else {
                topoConfig.getSwitchesToClose().add(aSwitch);
            }
        }
    }

    private static void addSwitchesOperatedByAutomationSystem(Network network, LfTopoConfig topoConfig) {
        for (Substation substation : network.getSubstations()) {
            SubstationAutomationSystems systems = substation.getExtension(SubstationAutomationSystems.class);
            if (systems != null) {
                for (OverloadManagementSystem system : systems.getOverloadManagementSystems()) {
                    addSwitchesOperatedByAutomationSystem(network, topoConfig, system);
                }
            }
        }
    }

    public static LfNetworkList load(Network network, LfNetworkParameters networkParameters,
                                     LfTopoConfig topoConfig, Reporter reporter) {
        return load(network, networkParameters, topoConfig, LfNetworkList.DefaultVariantCleaner::new, reporter);
    }

    public static LfNetworkList load(Network network, LfNetworkParameters networkParameters, LfTopoConfig topoConfig,
                                     LfNetworkList.VariantCleanerFactory variantCleanerFactory, Reporter reporter) {
<<<<<<< HEAD
        LfTopoConfig modifiedTopoConfig;
        if (networkParameters.isSimulateAutomationSystems()) {
            modifiedTopoConfig = new LfTopoConfig(topoConfig);
            addSwitchesOperatedByAutomationSystem(network, modifiedTopoConfig);
            if (modifiedTopoConfig.isBreaker()) {
                networkParameters.setBreakers(true);
            }
        } else {
            modifiedTopoConfig = topoConfig;
        }
        if (!modifiedTopoConfig.isBreaker()) {
            return new LfNetworkList(load(network, networkParameters, reporter));
=======
        if (!topoConfig.isBreaker()) {
            return new LfNetworkList(load(network, topoConfig, networkParameters, reporter));
>>>>>>> 7b29ad88
        } else {
            if (!networkParameters.isBreakers()) {
                throw new PowsyblException("LF networks have to be built from bus/breaker view");
            }

            // create a temporary working variant to build LF networks
            String tmpVariantId = "olf-tmp-" + UUID.randomUUID();
            String workingVariantId = network.getVariantManager().getWorkingVariantId();
            network.getVariantManager().cloneVariant(network.getVariantManager().getWorkingVariantId(), tmpVariantId);
            network.getVariantManager().setWorkingVariant(tmpVariantId);

            // retain in topology all switches that could be open or close
            // and close switches that could be closed during the simulation
            retainAndCloseNecessarySwitches(network, modifiedTopoConfig);

            List<LfNetwork> lfNetworks = load(network, topoConfig, networkParameters, reporter);

            if (!modifiedTopoConfig.getSwitchesToClose().isEmpty()) {
                for (LfNetwork lfNetwork : lfNetworks) {
                    // disable all buses and branches not connected to main component (because of switch to close)
                    restoreInitialTopology(lfNetwork, modifiedTopoConfig.getSwitchesToClose());
                }
            }

            return new LfNetworkList(lfNetworks, variantCleanerFactory.create(network, workingVariantId, tmpVariantId));
        }
    }

    public static Iterable<Bus> getBuses(Network network, boolean breaker) {
        return breaker ? network.getBusBreakerView().getBuses()
                       : network.getBusView().getBuses();
    }

    public static Bus getBus(Terminal terminal, boolean breakers) {
        return breakers ? terminal.getBusBreakerView().getBus()
                        : terminal.getBusView().getBus();
    }

    public static Optional<Terminal> getEquipmentRegulatingTerminal(Network network, String equipmentId) {
        Generator generator = network.getGenerator(equipmentId);
        if (generator != null) {
            return Optional.of(generator.getRegulatingTerminal());
        }
        StaticVarCompensator staticVarCompensator = network.getStaticVarCompensator(equipmentId);
        if (staticVarCompensator != null) {
            return Optional.of(staticVarCompensator.getRegulatingTerminal());
        }
        TwoWindingsTransformer t2wt = network.getTwoWindingsTransformer(equipmentId);
        if (t2wt != null) {
            RatioTapChanger rtc = t2wt.getRatioTapChanger();
            if (rtc != null) {
                return Optional.of(rtc.getRegulationTerminal());
            }
        }
        ThreeWindingsTransformer t3wt = network.getThreeWindingsTransformer(equipmentId);
        if (t3wt != null) {
            for (ThreeWindingsTransformer.Leg leg : t3wt.getLegs()) {
                RatioTapChanger rtc = leg.getRatioTapChanger();
                if (rtc != null && rtc.isRegulating()) {
                    return Optional.of(rtc.getRegulationTerminal());
                }
            }
        }
        ShuntCompensator shuntCompensator = network.getShuntCompensator(equipmentId);
        if (shuntCompensator != null) {
            return Optional.of(shuntCompensator.getRegulatingTerminal());
        }
        VscConverterStation vsc = network.getVscConverterStation(equipmentId);
        if (vsc != null) {
            return Optional.of(vsc.getTerminal()); // local regulation only
        }
        return Optional.empty();
    }
}<|MERGE_RESOLUTION|>--- conflicted
+++ resolved
@@ -172,7 +172,6 @@
 
     public static LfNetworkList load(Network network, LfNetworkParameters networkParameters, LfTopoConfig topoConfig,
                                      LfNetworkList.VariantCleanerFactory variantCleanerFactory, Reporter reporter) {
-<<<<<<< HEAD
         LfTopoConfig modifiedTopoConfig;
         if (networkParameters.isSimulateAutomationSystems()) {
             modifiedTopoConfig = new LfTopoConfig(topoConfig);
@@ -184,11 +183,7 @@
             modifiedTopoConfig = topoConfig;
         }
         if (!modifiedTopoConfig.isBreaker()) {
-            return new LfNetworkList(load(network, networkParameters, reporter));
-=======
-        if (!topoConfig.isBreaker()) {
             return new LfNetworkList(load(network, topoConfig, networkParameters, reporter));
->>>>>>> 7b29ad88
         } else {
             if (!networkParameters.isBreakers()) {
                 throw new PowsyblException("LF networks have to be built from bus/breaker view");
