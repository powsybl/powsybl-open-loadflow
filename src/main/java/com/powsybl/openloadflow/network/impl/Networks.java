/**
 * Copyright (c) 2019, RTE (http://www.rte-france.com)
 * This Source Code Form is subject to the terms of the Mozilla Public
 * License, v. 2.0. If a copy of the MPL was not distributed with this
 * file, You can obtain one at http://mozilla.org/MPL/2.0/.
 */
package com.powsybl.openloadflow.network.impl;

import com.powsybl.commons.PowsyblException;
import com.powsybl.commons.reporter.Reporter;
import com.powsybl.iidm.network.*;
import com.powsybl.openloadflow.network.*;
import com.powsybl.openloadflow.network.extensions.OverloadManagementSystem;
import com.powsybl.openloadflow.network.extensions.SubstationAutomationSystems;

import java.util.*;

/**
 * @author Geoffroy Jamgotchian <geoffroy.jamgotchian at rte-france.com>
 */
public final class Networks {

    private static final String PROPERTY_V = "v";
    private static final String PROPERTY_ANGLE = "angle";

    private Networks() {
    }

    private static <T extends Injection<T>> void resetInjectionsState(Iterable<T> injections) {
        for (T injection : injections) {
            injection.getTerminal().setP(Double.NaN)
                    .setQ(Double.NaN);
        }
    }

    public static void resetState(Network network) {
        for (Bus b : network.getBusView().getBuses()) {
            b.setV(Double.NaN)
                    .setAngle(Double.NaN);
        }
        for (Branch<?> b : network.getBranches()) {
            b.getTerminal1().setP(Double.NaN)
                    .setQ(Double.NaN);
            b.getTerminal2().setP(Double.NaN)
                    .setQ(Double.NaN);
        }
        for (ThreeWindingsTransformer twt : network.getThreeWindingsTransformers()) {
            twt.getLeg1().getTerminal().setP(Double.NaN)
                    .setQ(Double.NaN);
            twt.getLeg2().getTerminal().setP(Double.NaN)
                    .setQ(Double.NaN);
            twt.getLeg3().getTerminal().setP(Double.NaN)
                    .setQ(Double.NaN);
        }
        for (ShuntCompensator sc : network.getShuntCompensators()) {
            sc.getTerminal().setP(Double.NaN)
                    .setQ(Double.NaN);
        }
        resetInjectionsState(network.getGenerators());
        resetInjectionsState(network.getStaticVarCompensators());
        resetInjectionsState(network.getVscConverterStations());
        resetInjectionsState(network.getLoads());
        resetInjectionsState(network.getLccConverterStations());
        resetInjectionsState(network.getBatteries());
        resetInjectionsState(network.getDanglingLines());
    }

    private static double getDoubleProperty(Identifiable<?> identifiable, String name) {
        Objects.requireNonNull(identifiable);
        String value = identifiable.getProperty(name);
        return value != null ? Double.parseDouble(value) : Double.NaN;
    }

    private static void setDoubleProperty(Identifiable<?> identifiable, String name, double value) {
        Objects.requireNonNull(identifiable);
        if (Double.isNaN(value)) {
            identifiable.removeProperty(name);
        } else {
            identifiable.setProperty(name, Double.toString(value));
        }
    }

    public static double getPropertyV(Identifiable<?> identifiable) {
        return getDoubleProperty(identifiable, PROPERTY_V);
    }

    public static void setPropertyV(Identifiable<?> identifiable, double v) {
        setDoubleProperty(identifiable, PROPERTY_V, v);
    }

    public static double getPropertyAngle(Identifiable<?> identifiable) {
        return getDoubleProperty(identifiable, PROPERTY_ANGLE);
    }

    public static void setPropertyAngle(Identifiable<?> identifiable, double angle) {
        setDoubleProperty(identifiable, PROPERTY_ANGLE, angle);
    }

    public static List<LfNetwork> load(Network network, SlackBusSelector slackBusSelector) {
        return LfNetwork.load(network, new LfNetworkLoaderImpl(), slackBusSelector);
    }

    public static List<LfNetwork> load(Network network, LfNetworkParameters parameters) {
        return LfNetwork.load(network, new LfNetworkLoaderImpl(), parameters);
    }

    public static List<LfNetwork> load(Network network, LfNetworkParameters parameters, Reporter reporter) {
        return LfNetwork.load(network, new LfNetworkLoaderImpl(), parameters, reporter);
    }

    private static void retainAndCloseNecessarySwitches(Network network, LfTopoConfig topoConfig) {
        network.getSwitchStream()
                .filter(sw -> sw.getVoltageLevel().getTopologyKind() == TopologyKind.NODE_BREAKER)
                .forEach(sw -> sw.setRetained(false));
        topoConfig.getSwitchesToOpen().stream()
                .filter(sw -> sw.getVoltageLevel().getTopologyKind() == TopologyKind.NODE_BREAKER)
                .forEach(sw -> sw.setRetained(true));
        topoConfig.getSwitchesToClose().stream()
                .filter(sw -> sw.getVoltageLevel().getTopologyKind() == TopologyKind.NODE_BREAKER)
                .forEach(sw -> sw.setRetained(true));

        topoConfig.getSwitchesToClose().forEach(sw -> sw.setOpen(false)); // in order to be present in the network.
    }

    private static void restoreInitialTopology(LfNetwork network, Set<Switch> allSwitchesToClose) {
        var connectivity = network.getConnectivity();
        connectivity.startTemporaryChanges();
        allSwitchesToClose.stream().map(Identifiable::getId).forEach(id -> {
            LfBranch branch = network.getBranchById(id);
            if (branch != null) {
                connectivity.removeEdge(branch);
            }
        });
        Set<LfBus> removedBuses = connectivity.getVerticesRemovedFromMainComponent();
        removedBuses.forEach(bus -> bus.setDisabled(true));
        Set<LfBranch> removedBranches = new HashSet<>(connectivity.getEdgesRemovedFromMainComponent());
        // we should manage branches open at one side.
        for (LfBus bus : removedBuses) {
            bus.getBranches().stream().filter(b -> !b.isConnectedAtBothSides()).forEach(removedBranches::add);
        }
        removedBranches.forEach(branch -> branch.setDisabled(true));
    }

    private static void addSwitchesOperatedByAutomata(Network network, LfNetworkParameters networkParameters,
                                                      Set<Switch> allSwitchesToOpen, Set<Switch> allSwitchesToClose) {
        for (Substation substation : network.getSubstations()) {
            SubstationAutomationSystems systems = substation.getExtension(SubstationAutomationSystems.class);
            if (systems != null) {
                for (OverloadManagementSystem system : systems.getOverloadManagementSystems()) {
                    Switch aSwitch = network.getSwitch(system.getSwitchIdToOperate());
                    if (aSwitch != null) {
                        if (system.isSwitchOpen()) {
                            allSwitchesToOpen.add(aSwitch);
                        } else {
                            allSwitchesToClose.add(aSwitch);
                        }
                    }
                }
            }
        }
    }

    public static LfNetworkList load(Network network, LfNetworkParameters networkParameters,
                                     LfTopoConfig topoConfig, Reporter reporter) {
        return load(network, networkParameters, topoConfig, LfNetworkList.DefaultVariantCleaner::new, reporter);
    }

    public static LfNetworkList load(Network network, LfNetworkParameters networkParameters, LfTopoConfig topoConfig,
                                     LfNetworkList.VariantCleanerFactory variantCleanerFactory, Reporter reporter) {
<<<<<<< HEAD
        Set<Switch> allSwitchesToOpen;
        Set<Switch> allSwitchesToClose;
        if (networkParameters.isSimulateAutomatons()) {
            allSwitchesToOpen = new LinkedHashSet<>(switchesToOpen);
            allSwitchesToClose = new LinkedHashSet<>(switchesToClose);
            addSwitchesOperatedByAutomata(network, networkParameters, allSwitchesToOpen, allSwitchesToClose);
            if (allSwitchesToOpen.size() + allSwitchesToClose.size() > 0) {
                networkParameters.setBreakers(true);
            }
        } else {
            allSwitchesToOpen = switchesToOpen;
            allSwitchesToClose = switchesToClose;
        }
        if (allSwitchesToOpen.isEmpty() && allSwitchesToClose.isEmpty()) {
=======
        if (!topoConfig.isBreaker()) {
>>>>>>> f989a2fa
            return new LfNetworkList(load(network, networkParameters, reporter));
        } else {
            if (!networkParameters.isBreakers()) {
                throw new PowsyblException("LF networks have to be built from bus/breaker view");
            }

            // create a temporary working variant to build LF networks
            String tmpVariantId = "olf-tmp-" + UUID.randomUUID();
            String workingVariantId = network.getVariantManager().getWorkingVariantId();
            network.getVariantManager().cloneVariant(network.getVariantManager().getWorkingVariantId(), tmpVariantId);
            network.getVariantManager().setWorkingVariant(tmpVariantId);

            // retain in topology all switches that could be open or close
            // and close switches that could be closed during the simulation
<<<<<<< HEAD
            retainAndCloseNecessarySwitches(network, allSwitchesToOpen, allSwitchesToClose);

            List<LfNetwork> lfNetworks = load(network, networkParameters, reporter);

            if (!allSwitchesToClose.isEmpty()) {
                for (LfNetwork lfNetwork : lfNetworks) {
                    // disable all buses and branches not connected to main component (because of switch to close)
                    restoreInitialTopology(lfNetwork, allSwitchesToClose);
=======
            retainAndCloseNecessarySwitches(network, topoConfig);

            List<LfNetwork> lfNetworks = load(network, networkParameters, reporter);

            if (!topoConfig.getSwitchesToClose().isEmpty()) {
                for (LfNetwork lfNetwork : lfNetworks) {
                    // disable all buses and branches not connected to main component (because of switch to close)
                    restoreInitialTopology(lfNetwork, topoConfig.getSwitchesToClose());
>>>>>>> f989a2fa
                }
            }

            return new LfNetworkList(lfNetworks, variantCleanerFactory.create(network, workingVariantId, tmpVariantId));
        }
    }

    public static Iterable<Bus> getBuses(Network network, boolean breaker) {
        return breaker ? network.getBusBreakerView().getBuses()
                       : network.getBusView().getBuses();
    }

    public static Bus getBus(Terminal terminal, boolean breakers) {
        return breakers ? terminal.getBusBreakerView().getBus()
                        : terminal.getBusView().getBus();
    }

    public static Optional<Terminal> getEquipmentRegulatingTerminal(Network network, String equipmentId) {
        Generator generator = network.getGenerator(equipmentId);
        if (generator != null) {
            return Optional.of(generator.getRegulatingTerminal());
        }
        StaticVarCompensator staticVarCompensator = network.getStaticVarCompensator(equipmentId);
        if (staticVarCompensator != null) {
            return Optional.of(staticVarCompensator.getRegulatingTerminal());
        }
        TwoWindingsTransformer t2wt = network.getTwoWindingsTransformer(equipmentId);
        if (t2wt != null) {
            RatioTapChanger rtc = t2wt.getRatioTapChanger();
            if (rtc != null) {
                return Optional.of(rtc.getRegulationTerminal());
            }
        }
        ThreeWindingsTransformer t3wt = network.getThreeWindingsTransformer(equipmentId);
        if (t3wt != null) {
            for (ThreeWindingsTransformer.Leg leg : t3wt.getLegs()) {
                RatioTapChanger rtc = leg.getRatioTapChanger();
                if (rtc != null && rtc.isRegulating()) {
                    return Optional.of(rtc.getRegulationTerminal());
                }
            }
        }
        ShuntCompensator shuntCompensator = network.getShuntCompensator(equipmentId);
        if (shuntCompensator != null) {
            return Optional.of(shuntCompensator.getRegulatingTerminal());
        }
        VscConverterStation vsc = network.getVscConverterStation(equipmentId);
        if (vsc != null) {
            return Optional.of(vsc.getTerminal()); // local regulation only
        }
        return Optional.empty();
    }
}<|MERGE_RESOLUTION|>--- conflicted
+++ resolved
@@ -167,7 +167,6 @@
 
     public static LfNetworkList load(Network network, LfNetworkParameters networkParameters, LfTopoConfig topoConfig,
                                      LfNetworkList.VariantCleanerFactory variantCleanerFactory, Reporter reporter) {
-<<<<<<< HEAD
         Set<Switch> allSwitchesToOpen;
         Set<Switch> allSwitchesToClose;
         if (networkParameters.isSimulateAutomatons()) {
@@ -181,10 +180,7 @@
             allSwitchesToOpen = switchesToOpen;
             allSwitchesToClose = switchesToClose;
         }
-        if (allSwitchesToOpen.isEmpty() && allSwitchesToClose.isEmpty()) {
-=======
         if (!topoConfig.isBreaker()) {
->>>>>>> f989a2fa
             return new LfNetworkList(load(network, networkParameters, reporter));
         } else {
             if (!networkParameters.isBreakers()) {
@@ -199,16 +195,6 @@
 
             // retain in topology all switches that could be open or close
             // and close switches that could be closed during the simulation
-<<<<<<< HEAD
-            retainAndCloseNecessarySwitches(network, allSwitchesToOpen, allSwitchesToClose);
-
-            List<LfNetwork> lfNetworks = load(network, networkParameters, reporter);
-
-            if (!allSwitchesToClose.isEmpty()) {
-                for (LfNetwork lfNetwork : lfNetworks) {
-                    // disable all buses and branches not connected to main component (because of switch to close)
-                    restoreInitialTopology(lfNetwork, allSwitchesToClose);
-=======
             retainAndCloseNecessarySwitches(network, topoConfig);
 
             List<LfNetwork> lfNetworks = load(network, networkParameters, reporter);
@@ -217,7 +203,6 @@
                 for (LfNetwork lfNetwork : lfNetworks) {
                     // disable all buses and branches not connected to main component (because of switch to close)
                     restoreInitialTopology(lfNetwork, topoConfig.getSwitchesToClose());
->>>>>>> f989a2fa
                 }
             }
 
