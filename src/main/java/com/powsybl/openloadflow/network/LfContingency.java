/**
 * Copyright (c) 2020, RTE (http://www.rte-france.com)
 * This Source Code Form is subject to the terms of the Mozilla Public
 * License, v. 2.0. If a copy of the MPL was not distributed with this
 * file, You can obtain one at http://mozilla.org/MPL/2.0/.
 */
package com.powsybl.openloadflow.network;

import com.fasterxml.jackson.core.JsonFactory;
import com.fasterxml.jackson.core.JsonGenerator;
import com.powsybl.loadflow.LoadFlowParameters;
import com.powsybl.openloadflow.util.PerUnit;

import java.io.IOException;
import java.io.UncheckedIOException;
import java.io.Writer;
import java.util.*;

/**
 * @author Geoffroy Jamgotchian <geoffroy.jamgotchian at rte-france.com>
 */
public class LfContingency {

    private final String id;

    private final int index;

    private final Set<LfBus> buses;

    private final Set<LfBranch> branches;

    private final Map<LfShunt, Double> shuntsShift;

    private final Map<LfBus, PowerShift> busesLoadShift;

    private final Set<LfGenerator> generators;

    private final Set<LfGenerator> participatingGeneratorsToBeRemoved = new HashSet<>();

    private double activePowerLoss = 0;

    public LfContingency(String id, int index, Set<LfBus> buses, Set<LfBranch> branches, Map<LfShunt, Double> shuntsShift,
                         Map<LfBus, PowerShift> busesLoadShift, Set<LfGenerator> generators) {
        this.id = Objects.requireNonNull(id);
        this.index = index;
        this.buses = Objects.requireNonNull(buses);
        this.branches = Objects.requireNonNull(branches);
        this.shuntsShift = Objects.requireNonNull(shuntsShift);
        this.busesLoadShift = Objects.requireNonNull(busesLoadShift);
        this.generators = Objects.requireNonNull(generators);
        for (LfBus bus : buses) {
            activePowerLoss += bus.getGenerationTargetP() - bus.getLoadTargetP();
        }
        for (Map.Entry<LfBus, PowerShift> e : busesLoadShift.entrySet()) {
            activePowerLoss -= e.getValue().getActive();
        }
        for (LfGenerator generator : generators) {
            activePowerLoss += generator.getTargetP();
        }
    }

    public String getId() {
        return id;
    }

    public int getIndex() {
        return index;
    }

    public Set<LfBus> getBuses() {
        return buses;
    }

    public Set<LfBranch> getBranches() {
        return branches;
    }

    public Map<LfShunt, Double> getShuntsShift() {
        return shuntsShift;
    }

    public Map<LfBus, PowerShift> getBusesLoadShift() {
        return busesLoadShift;
    }

    public Set<LfGenerator> getGenerators() {
        return generators;
    }

    public double getActivePowerLoss() {
        return activePowerLoss;
    }

    public void apply(LoadFlowParameters.BalanceType balanceType) {
        for (LfBranch branch : branches) {
            branch.setDisabled(true);
        }
        for (LfBus bus : buses) {
            bus.setDisabled(true);
        }
        for (var e : shuntsShift.entrySet()) {
            LfShunt shunt = e.getKey();
            shunt.setB(shunt.getB() - e.getValue());
        }
        for (var e : busesLoadShift.entrySet()) {
            LfBus bus = e.getKey();
            PowerShift shift = e.getValue();
            bus.setLoadTargetP(bus.getLoadTargetP() - getUpdatedLoadP0(bus, balanceType, shift.getActive(), shift.getVariableActive()));
            bus.setLoadTargetQ(bus.getLoadTargetQ() - shift.getReactive());
            bus.getLoads().setAbsVariableLoadTargetP(bus.getLoads().getAbsVariableLoadTargetP() - Math.abs(shift.getVariableActive()) * PerUnit.SB);
        }
        for (LfGenerator generator : generators) {
            LfBus bus = generator.getBus();
            generator.setTargetP(0);
            generator.setParticipating(false);
            if (generator.getGeneratorControlType() != LfGenerator.GeneratorControlType.OFF) {
                generator.setGeneratorControlType(LfGenerator.GeneratorControlType.OFF);
                participatingGeneratorsToBeRemoved.add(generator);
            } else {
                bus.setGenerationTargetQ(bus.getGenerationTargetQ() - generator.getTargetQ());
            }
        }
    }

    public static double getUpdatedLoadP0(LfBus bus, LoadFlowParameters.BalanceType balanceType, double initialP0, double initialVariableActivePower) {
        double factor = 0.0;
<<<<<<< HEAD
        if (bus.getLfLoads().getLoadCount() > 0) {
            if (balanceType == LoadFlowParameters.BalanceType.PROPORTIONAL_TO_LOAD) {
                factor = Math.abs(initialP0) / (bus.getLfLoads().getAbsVariableLoadTargetP() / PerUnit.SB);
            } else if (balanceType == LoadFlowParameters.BalanceType.PROPORTIONAL_TO_CONFORM_LOAD) {
                factor = initialVariableActivePower / (bus.getLfLoads().getAbsVariableLoadTargetP() / PerUnit.SB);
            }
=======
        if (balanceType == LoadFlowParameters.BalanceType.PROPORTIONAL_TO_LOAD) {
            factor = Math.abs(initialP0) / (bus.getLoads().getAbsVariableLoadTargetP() / PerUnit.SB);
        } else if (balanceType == LoadFlowParameters.BalanceType.PROPORTIONAL_TO_CONFORM_LOAD) {
            factor = initialVariableActivePower / (bus.getLoads().getAbsVariableLoadTargetP() / PerUnit.SB);
>>>>>>> 2004b93b
        }
        return initialP0 + (bus.getLoadTargetP() - bus.getInitialLoadTargetP()) * factor;
    }

    public Set<LfGenerator> getParticipatingGeneratorsToBeRemoved() {
        return participatingGeneratorsToBeRemoved;
    }

    public Set<LfBus> getAffectedBuses() {
        // FIXME: should be renamed.
        Set<LfBus> affectedBuses = new HashSet<>();
        for (var e : busesLoadShift.entrySet()) {
            LfBus bus = e.getKey();
            if (bus != null) {
                affectedBuses.add(bus);
            }
        }
        for (LfGenerator generator : generators) {
            LfBus bus = generator.getBus();
            if (bus != null) {
                affectedBuses.add(bus);
            }
        }
        return affectedBuses;
    }

    public void writeJson(Writer writer) {
        Objects.requireNonNull(writer);
        try (JsonGenerator jsonGenerator = new JsonFactory()
                .createGenerator(writer)
                .useDefaultPrettyPrinter()) {
            jsonGenerator.writeStartObject();

            jsonGenerator.writeStringField("id", id);

            jsonGenerator.writeFieldName("buses");
            int[] sortedBuses = buses.stream().mapToInt(LfBus::getNum).sorted().toArray();
            jsonGenerator.writeArray(sortedBuses, 0, sortedBuses.length);

            jsonGenerator.writeFieldName("branches");
            int[] sortedBranches = branches.stream().mapToInt(LfBranch::getNum).sorted().toArray();
            jsonGenerator.writeArray(sortedBranches, 0, sortedBranches.length);

            jsonGenerator.writeEndObject();
        } catch (IOException e) {
            throw new UncheckedIOException(e);
        }
    }
}<|MERGE_RESOLUTION|>--- conflicted
+++ resolved
@@ -110,8 +110,8 @@
             bus.getLoads().setAbsVariableLoadTargetP(bus.getLoads().getAbsVariableLoadTargetP() - Math.abs(shift.getVariableActive()) * PerUnit.SB);
         }
         for (LfGenerator generator : generators) {
+            generator.setTargetP(0);
             LfBus bus = generator.getBus();
-            generator.setTargetP(0);
             generator.setParticipating(false);
             if (generator.getGeneratorControlType() != LfGenerator.GeneratorControlType.OFF) {
                 generator.setGeneratorControlType(LfGenerator.GeneratorControlType.OFF);
@@ -124,19 +124,12 @@
 
     public static double getUpdatedLoadP0(LfBus bus, LoadFlowParameters.BalanceType balanceType, double initialP0, double initialVariableActivePower) {
         double factor = 0.0;
-<<<<<<< HEAD
-        if (bus.getLfLoads().getLoadCount() > 0) {
+        if (bus.getLoads().getLoadCount() > 0) {
             if (balanceType == LoadFlowParameters.BalanceType.PROPORTIONAL_TO_LOAD) {
-                factor = Math.abs(initialP0) / (bus.getLfLoads().getAbsVariableLoadTargetP() / PerUnit.SB);
+                factor = Math.abs(initialP0) / (bus.getLoads().getAbsVariableLoadTargetP() / PerUnit.SB);
             } else if (balanceType == LoadFlowParameters.BalanceType.PROPORTIONAL_TO_CONFORM_LOAD) {
-                factor = initialVariableActivePower / (bus.getLfLoads().getAbsVariableLoadTargetP() / PerUnit.SB);
+                factor = initialVariableActivePower / (bus.getLoads().getAbsVariableLoadTargetP() / PerUnit.SB);
             }
-=======
-        if (balanceType == LoadFlowParameters.BalanceType.PROPORTIONAL_TO_LOAD) {
-            factor = Math.abs(initialP0) / (bus.getLoads().getAbsVariableLoadTargetP() / PerUnit.SB);
-        } else if (balanceType == LoadFlowParameters.BalanceType.PROPORTIONAL_TO_CONFORM_LOAD) {
-            factor = initialVariableActivePower / (bus.getLoads().getAbsVariableLoadTargetP() / PerUnit.SB);
->>>>>>> 2004b93b
         }
         return initialP0 + (bus.getLoadTargetP() - bus.getInitialLoadTargetP()) * factor;
     }
