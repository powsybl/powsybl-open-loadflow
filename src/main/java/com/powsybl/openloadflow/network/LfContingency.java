--- conflicted
+++ resolved
@@ -152,11 +152,8 @@
             generator.setDisabled(true);
             if (generator.getGeneratorControlType() != LfGenerator.GeneratorControlType.OFF) {
                 generator.setGeneratorControlType(LfGenerator.GeneratorControlType.OFF);
-<<<<<<< HEAD
+                bus.getGeneratorVoltageControl().ifPresent(vc -> vc.updateReactiveKeys());
                 bus.getReactivePowerControl().ifPresent(rc -> rc.updateReactiveKeys());
-=======
-                bus.getGeneratorVoltageControl().ifPresent(vc -> vc.updateReactiveKeys());
->>>>>>> 5bddf4ba
             } else {
                 bus.setGenerationTargetQ(bus.getGenerationTargetQ() - generator.getTargetQ());
             }
