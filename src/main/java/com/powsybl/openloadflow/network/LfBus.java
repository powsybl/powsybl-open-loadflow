--- conflicted
+++ resolved
@@ -190,13 +190,11 @@
      */
     double getMismatchP();
 
-<<<<<<< HEAD
-    void setZeroImpedanceNetwork(boolean dc, LfZeroImpedanceNetwork zeroImpedanceNetwork);
-
-    LfZeroImpedanceNetwork getZeroImpedanceNetwork(boolean dc);
-=======
     default Optional<Country> getCountry() {
         return Optional.empty();
     }
->>>>>>> afd013bc
+
+    void setZeroImpedanceNetwork(boolean dc, LfZeroImpedanceNetwork zeroImpedanceNetwork);
+
+    LfZeroImpedanceNetwork getZeroImpedanceNetwork(boolean dc);
 }