/**
 * Copyright (c) 2021, RTE (http://www.rte-france.com)
 * This Source Code Form is subject to the terms of the Mozilla Public
 * License, v. 2.0. If a copy of the MPL was not distributed with this
 * file, You can obtain one at http://mozilla.org/MPL/2.0/.
 */
package com.powsybl.openloadflow.network;

import java.util.Map;
import java.util.stream.Collectors;

/**
 * @author Florian Dupuy <florian.dupuy at rte-france.com>
 */
public class BusState extends BusDcState {

    private final double angle;
    private final double voltage;
    private final double loadTargetQ;
    private final double generationTargetQ;
    private final boolean voltageControlEnabled;
    private final Boolean shuntVoltageControlEnabled;
    private final double shuntB;
    private final double controllerShuntB;
    private final Map<String, LfGenerator.GeneratorControlType> generatorsControlType;

    public BusState(LfBus bus) {
        super(bus);
        this.angle = bus.getAngle();
        this.voltage = bus.getV();
        this.loadTargetQ = bus.getLoadTargetQ();
        this.generationTargetQ = bus.getGenerationTargetQ();
        this.voltageControlEnabled = bus.isVoltageControlEnabled();
        LfShunt controllerShunt = bus.getControllerShunt().orElse(null);
        shuntVoltageControlEnabled = controllerShunt != null ? controllerShunt.isVoltageControlEnabled() : null;
        controllerShuntB = controllerShunt != null ? controllerShunt.getB() : Double.NaN;
        LfShunt shunt = bus.getShunt().orElse(null);
        shuntB = shunt != null ? shunt.getB() : Double.NaN;
<<<<<<< HEAD
=======
        this.disabled = bus.isDisabled();
        this.generatorsControlType = bus.getGenerators().stream().collect(Collectors.toMap(LfGenerator::getId, LfGenerator::getGeneratorControlType));
>>>>>>> ce135c02
    }

    @Override
    public void restore() {
        super.restore();
        element.setAngle(angle);
        element.setV(voltage);
        element.setLoadTargetQ(loadTargetQ);
        element.setGenerationTargetQ(generationTargetQ);
        element.setVoltageControlEnabled(voltageControlEnabled);
        element.setVoltageControlSwitchOffCount(0);
        if (shuntVoltageControlEnabled != null) {
            element.getControllerShunt().orElseThrow().setVoltageControlEnabled(shuntVoltageControlEnabled);
        }
        if (!Double.isNaN(controllerShuntB)) {
            element.getControllerShunt().orElseThrow().setB(controllerShuntB);
        }
        if (!Double.isNaN(shuntB)) {
            element.getShunt().orElseThrow().setB(shuntB);
        }
<<<<<<< HEAD
=======
        element.setDisabled(disabled);
        element.getGenerators().forEach(g -> g.setGeneratorControlType(generatorsControlType.get(g.getId())));
>>>>>>> ce135c02
    }

    public static BusState save(LfBus bus) {
        return new BusState(bus);
    }
}<|MERGE_RESOLUTION|>--- conflicted
+++ resolved
@@ -36,11 +36,7 @@
         controllerShuntB = controllerShunt != null ? controllerShunt.getB() : Double.NaN;
         LfShunt shunt = bus.getShunt().orElse(null);
         shuntB = shunt != null ? shunt.getB() : Double.NaN;
-<<<<<<< HEAD
-=======
-        this.disabled = bus.isDisabled();
         this.generatorsControlType = bus.getGenerators().stream().collect(Collectors.toMap(LfGenerator::getId, LfGenerator::getGeneratorControlType));
->>>>>>> ce135c02
     }
 
     @Override
@@ -61,11 +57,7 @@
         if (!Double.isNaN(shuntB)) {
             element.getShunt().orElseThrow().setB(shuntB);
         }
-<<<<<<< HEAD
-=======
-        element.setDisabled(disabled);
         element.getGenerators().forEach(g -> g.setGeneratorControlType(generatorsControlType.get(g.getId())));
->>>>>>> ce135c02
     }
 
     public static BusState save(LfBus bus) {
