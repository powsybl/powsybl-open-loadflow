--- conflicted
+++ resolved
@@ -124,13 +124,11 @@
             case LoadAction.NAME:
                 return create((LoadAction) action, lfNetwork, network, breakers);
 
-<<<<<<< HEAD
+            case GeneratorAction.NAME:
+                return create((GeneratorAction) action, lfNetwork);
+
             case HvdcAction.NAME:
                 return create((HvdcAction) action, lfNetwork);
-=======
-            case GeneratorAction.NAME:
-                return create((GeneratorAction) action, lfNetwork);
->>>>>>> 9fa91eb0
 
             default:
                 throw new UnsupportedOperationException("Unsupported action type: " + action.getType());
@@ -142,19 +140,15 @@
         // set point operation mode.
         LfHvdc lfHvdc = lfNetwork.getHvdcById(action.getHvdcId());
         if (lfHvdc != null) {
-            if (action.isAcEmulationEnabled()) { // the operation mode remains AC emulation.
-                if (action.getP0().isPresent()) {
-                    // TODO, add setter and listener
-                } else if (action.getDroop().isPresent()) {
-                    // TODO, add setter and listener
-                } else {
-                    throw new UnsupportedOperationException("Hvdc action: line in AC emulation, only P0 or droop can be updated.");
+            action.isAcEmulationEnabled().ifPresent(isEnabled -> {
+                if (isEnabled) { // the operation mode remains AC emulation.
+                    throw new UnsupportedOperationException("Hvdc action: line is already in AC emulation, not supported yet.");
+                } else { // the operation mode changes from AC emulation to fixed active power set point.
+                    lfHvdc.setDisabled(true);
+                    lfHvdc.getConverterStation1().setTargetP(-lfHvdc.getP1().eval());
+                    lfHvdc.getConverterStation2().setTargetP(-lfHvdc.getP2().eval());
                 }
-            } else { // the operation mode changes from AC emulation to fixed active power set point.
-                lfHvdc.setDisabled(true);
-                lfHvdc.getConverterStation1().setTargetP(-lfHvdc.getP1().eval());
-                lfHvdc.getConverterStation2().setTargetP(-lfHvdc.getP2().eval());
-            }
+            });
         }
         return Optional.empty(); // could be in another component or not operated in AC emulation
     }
