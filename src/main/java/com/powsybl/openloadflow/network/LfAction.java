--- conflicted
+++ resolved
@@ -259,17 +259,12 @@
     private static Optional<LfAction> create(TerminalsConnectionAction action, LfNetwork lfNetwork) {
         LfBranch branch = lfNetwork.getBranchById(action.getElementId());
         if (branch != null) {
-<<<<<<< HEAD
-            if (action.isOpenSide1() && action.isOpenSide2()) {
-                return Optional.of(new LfAction(action.getId(), branch, null, null, null, null, null, null));
-=======
             if (action.getSide().isEmpty()) {
                 if (action.isOpen()) {
-                    return Optional.of(new LfAction(action.getId(), branch, null, null, null, null, null));
+                    return Optional.of(new LfAction(action.getId(), branch, null, null, null, null, null, null));
                 } else {
-                    return Optional.of(new LfAction(action.getId(), null, branch, null, null, null, null));
+                    return Optional.of(new LfAction(action.getId(), null, branch, null, null, null, null, null));
                 }
->>>>>>> 37a7fcdb
             } else {
                 throw new UnsupportedOperationException("Terminals connection action: only open or close branch at both sides is supported yet.");
             }
