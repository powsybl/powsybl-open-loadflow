--- conflicted
+++ resolved
@@ -34,14 +34,9 @@
     private final boolean writeReferenceTerminals;
 
     public LfNetworkStateUpdateParameters(boolean reactiveLimits, boolean writeSlackBus, boolean phaseShifterRegulationOn,
-<<<<<<< HEAD
-                                          boolean transformerVoltageControlOn, boolean loadPowerFactorConstant, boolean dc,
+                                          boolean transformerVoltageControlOn, boolean transformerReactivePowerControlOn, boolean loadPowerFactorConstant, boolean dc,
                                           boolean breakers, ReactivePowerDispatchMode reactivePowerDispatchMode,
                                           boolean writeReferenceTerminals) {
-=======
-                                          boolean transformerVoltageControlOn, boolean transformerReactivePowerControlOn, boolean loadPowerFactorConstant, boolean dc,
-                                          boolean breakers, ReactivePowerDispatchMode reactivePowerDispatchMode) {
->>>>>>> b518a4d6
         this.reactiveLimits = reactiveLimits;
         this.writeSlackBus = writeSlackBus;
         this.phaseShifterRegulationOn = phaseShifterRegulationOn;
