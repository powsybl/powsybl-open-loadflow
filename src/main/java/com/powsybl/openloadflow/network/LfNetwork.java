/**
 * Copyright (c) 2019, RTE (http://www.rte-france.com)
 * This Source Code Form is subject to the terms of the Mozilla Public
 * License, v. 2.0. If a copy of the MPL was not distributed with this
 * file, You can obtain one at http://mozilla.org/MPL/2.0/.
 */
package com.powsybl.openloadflow.network;

import com.fasterxml.jackson.core.JsonFactory;
import com.fasterxml.jackson.core.JsonGenerator;
import com.google.common.base.Stopwatch;
import com.powsybl.commons.reporter.Reporter;
import com.powsybl.openloadflow.graph.GraphConnectivity;
import com.powsybl.openloadflow.graph.GraphConnectivityFactory;
import com.powsybl.openloadflow.util.PerUnit;
import com.powsybl.openloadflow.util.Reports;
import org.anarres.graphviz.builder.GraphVizGraph;
import org.slf4j.Logger;
import org.slf4j.LoggerFactory;

import java.io.IOException;
import java.io.UncheckedIOException;
import java.io.Writer;
import java.nio.charset.StandardCharsets;
import java.nio.file.Files;
import java.nio.file.Path;
import java.util.*;
import java.util.concurrent.TimeUnit;
import java.util.function.Predicate;
import java.util.stream.Collectors;

import static com.powsybl.openloadflow.util.Markers.PERFORMANCE_MARKER;

/**
 * @author Geoffroy Jamgotchian {@literal <geoffroy.jamgotchian at rte-france.com>}
 */
public class LfNetwork extends AbstractPropertyBag implements PropertyBag {

    private static final Logger LOGGER = LoggerFactory.getLogger(LfNetwork.class);

    private final int numCC;

    private final int numSC;

    private final SlackBusSelector slackBusSelector;

    private final int maxSlackBusCount;

    private final Map<String, LfBus> busesById = new LinkedHashMap<>();

    private final List<LfBus> busesByIndex = new ArrayList<>();

    private LfBus referenceBus;

    private List<LfBus> slackBuses;

    private final List<LfBranch> branches = new ArrayList<>();

    private final Map<String, LfBranch> branchesById = new HashMap<>();

    private int shuntCount = 0;

    private final List<LfShunt> shuntsByIndex = new ArrayList<>();

    private final Map<String, LfShunt> shuntsById = new HashMap<>();

    private final Map<String, LfGenerator> generatorsById = new HashMap<>();

    private final Map<String, LfLoad> loadsById = new HashMap<>();

    private final List<LfHvdc> hvdcs = new ArrayList<>();

    private final Map<String, LfHvdc> hvdcsById = new HashMap<>();

    private final List<LfNetworkListener> listeners = new ArrayList<>();

    private boolean valid = true;

    private final GraphConnectivityFactory<LfBus, LfBranch> connectivityFactory;

    private GraphConnectivity<LfBus, LfBranch> connectivity;

    private final Map<LoadFlowModel, Set<LfZeroImpedanceNetwork>> zeroImpedanceNetworksByModel = new EnumMap<>(LoadFlowModel.class);

    private Reporter reporter;

    private final List<LfSecondaryVoltageControl> secondaryVoltageControls = new ArrayList<>();

    private final List<LfVoltageAngleLimit> voltageAngleLimits = new ArrayList<>();

    public static class LfVoltageAngleLimit {
        private final String id;
        private final LfBus from;
        private final LfBus to;
        private final double highValue;
        private final double lowValue;

        public LfVoltageAngleLimit(String id, LfBus from, LfBus to, double highValue, double lowValue) {
            this.id = Objects.requireNonNull(id);
            this.from = Objects.requireNonNull(from);
            this.to = Objects.requireNonNull(to);
            this.highValue = highValue;
            this.lowValue = lowValue;
        }

        public String getId() {
            return id;
        }

        public LfBus getFrom() {
            return from;
        }

        public LfBus getTo() {
            return to;
        }

        public double getHighValue() {
            return highValue;
        }

        public double getLowValue() {
            return lowValue;
        }
    }

    protected final List<LfOverloadManagementSystem> overloadManagementSystems = new ArrayList<>();

    public LfNetwork(int numCC, int numSC, SlackBusSelector slackBusSelector, int maxSlackBusCount,
                     GraphConnectivityFactory<LfBus, LfBranch> connectivityFactory, Reporter reporter) {
        this.numCC = numCC;
        this.numSC = numSC;
        this.slackBusSelector = Objects.requireNonNull(slackBusSelector);
        this.maxSlackBusCount = maxSlackBusCount;
        this.connectivityFactory = Objects.requireNonNull(connectivityFactory);
        this.reporter = Objects.requireNonNull(reporter);
    }

    public LfNetwork(int numCC, int numSC, SlackBusSelector slackBusSelector, int maxSlackBusCount,
                     GraphConnectivityFactory<LfBus, LfBranch> connectivityFactory) {
        this(numCC, numSC, slackBusSelector, maxSlackBusCount, connectivityFactory, Reporter.NO_OP);
    }

    public int getNumCC() {
        return numCC;
    }

    public int getNumSC() {
        return numSC;
    }

    public Reporter getReporter() {
        return reporter;
    }

    public void setReporter(Reporter reporter) {
        this.reporter = Objects.requireNonNull(reporter);
    }

    private void invalidateSlackAndReference() {
        if (slackBuses != null) {
            for (var slackBus : slackBuses) {
                slackBus.setSlack(false);
            }
        }
        slackBuses = null;
        if (referenceBus != null) {
            referenceBus.setReference(false);
        }
        referenceBus = null;
    }

    public void updateSlackBusesAndReferenceBus() {
        if (slackBuses == null || referenceBus == null) {
            SelectedSlackBus selectedSlackBus = slackBusSelector.select(busesByIndex, maxSlackBusCount);
            slackBuses = selectedSlackBus.getBuses();
            LOGGER.info("Network {}, slack buses are {} (method='{}')", this, slackBuses, selectedSlackBus.getSelectionMethod());
            for (var slackBus : slackBuses) {
                slackBus.setSlack(true);
            }
            referenceBus = slackBuses.get(0);
            referenceBus.setReference(true);
        }
    }

    private void invalidateZeroImpedanceNetworks() {
        zeroImpedanceNetworksByModel.clear();
    }

    public void addBranch(LfBranch branch) {
        Objects.requireNonNull(branch);
        branch.setNum(branches.size());
        branches.add(branch);
        branchesById.put(branch.getId(), branch);
        invalidateSlackAndReference();
        connectivity = null;
        invalidateZeroImpedanceNetworks();

        // create bus -> branches link
        if (branch.getBus1() != null) {
            branch.getBus1().addBranch(branch);
        }
        if (branch.getBus2() != null) {
            branch.getBus2().addBranch(branch);
        }
    }

    public List<LfBranch> getBranches() {
        return branches;
    }

    public LfBranch getBranch(int num) {
        return branches.get(num);
    }

    public LfBranch getBranchById(String branchId) {
        Objects.requireNonNull(branchId);
        return branchesById.get(branchId);
    }

    private void addShunt(LfShunt shunt) {
        shunt.setNum(shuntCount++);
        shuntsByIndex.add(shunt);
        shunt.getOriginalIds().forEach(id -> shuntsById.put(id, shunt));
    }

    public void addBus(LfBus bus) {
        Objects.requireNonNull(bus);
        bus.setNum(busesByIndex.size());
        busesByIndex.add(bus);
        busesById.put(bus.getId(), bus);
        invalidateSlackAndReference();
        connectivity = null;

        bus.getShunt().ifPresent(this::addShunt);
        bus.getControllerShunt().ifPresent(this::addShunt);
        bus.getSvcShunt().ifPresent(this::addShunt);
        bus.getGenerators().forEach(gen -> generatorsById.put(gen.getId(), gen));
        bus.getLoads().forEach(load -> load.getOriginalIds().forEach(id -> loadsById.put(id, load)));
    }

    public List<LfBus> getBuses() {
        return busesByIndex;
    }

    public LfBus getBusById(String id) {
        Objects.requireNonNull(id);
        return busesById.get(id);
    }

    public LfBus getBus(int num) {
        return busesByIndex.get(num);
    }

    public LfBus getReferenceBus() {
        return referenceBus;
    }

    public LfBus getSlackBus() {
        return getSlackBuses().get(0);
    }

    public List<LfBus> getSlackBuses() {
        updateSlackBusesAndReferenceBus();
        return slackBuses;
    }

    public List<LfShunt> getShunts() {
        return shuntsByIndex;
    }

    public LfShunt getShunt(int num) {
        return shuntsByIndex.get(num);
    }

    public LfShunt getShuntById(String id) {
        Objects.requireNonNull(id);
        return shuntsById.get(id);
    }

    public LfGenerator getGeneratorById(String id) {
        Objects.requireNonNull(id);
        return generatorsById.get(id);
    }

    public LfLoad getLoadById(String id) {
        Objects.requireNonNull(id);
        return loadsById.get(id);
    }

    public void addHvdc(LfHvdc hvdc) {
        Objects.requireNonNull(hvdc);
        hvdc.setNum(hvdcs.size());
        hvdcs.add(hvdc);
        hvdcsById.put(hvdc.getId(), hvdc);

        // create bus -> branches link
        if (hvdc.getBus1() != null) {
            hvdc.getBus1().addHvdc(hvdc);
        }
        if (hvdc.getBus2() != null) {
            hvdc.getBus2().addHvdc(hvdc);
        }
    }

    public List<LfHvdc> getHvdcs() {
        return hvdcs;
    }

    public LfHvdc getHvdcById(String id) {
        Objects.requireNonNull(id);
        return hvdcsById.get(id);
    }

    public void updateState(LfNetworkStateUpdateParameters parameters) {
        Stopwatch stopwatch = Stopwatch.createStarted();

        for (LfBus bus : busesById.values()) {
            bus.updateState(parameters);
            for (LfGenerator generator : bus.getGenerators()) {
                generator.updateState();
            }
            bus.getShunt().ifPresent(shunt -> shunt.updateState(parameters));
            bus.getControllerShunt().ifPresent(shunt -> shunt.updateState(parameters));
        }
        for (LfBranch branch : branches) {
            branch.updateState(parameters);
        }
        for (LfHvdc hvdc : hvdcs) {
            hvdc.updateState();
        }

        stopwatch.stop();
        LOGGER.debug(PERFORMANCE_MARKER, "Network {}, IIDM network updated in {} ms", this, stopwatch.elapsed(TimeUnit.MILLISECONDS));
    }

    public void writeJson(Path file) {
        try (Writer writer = Files.newBufferedWriter(file, StandardCharsets.UTF_8)) {
            writeJson(writer);
        } catch (IOException e) {
            throw new UncheckedIOException(e);
        }
    }

    private void writeJson(LfBus bus, JsonGenerator jsonGenerator) throws IOException {
        jsonGenerator.writeStringField("id", bus.getId());
        jsonGenerator.writeNumberField("num", bus.getNum());
        if (bus.getGenerationTargetQ() != 0) {
            jsonGenerator.writeNumberField("generationTargetQ", bus.getGenerationTargetQ());
        }
        if (bus.getLoadTargetP() != 0) {
            jsonGenerator.writeNumberField("loadTargetP", bus.getLoadTargetP());
        }
        if (bus.getLoadTargetQ() != 0) {
            jsonGenerator.writeNumberField("loadTargetQ", bus.getLoadTargetQ());
        }
        bus.getGeneratorVoltageControl().ifPresent(vc -> {
            if (bus.isGeneratorVoltageControlEnabled()) {
                try {
                    if (vc.getControlledBus() != bus) {
                        jsonGenerator.writeNumberField("remoteControlTargetBus", vc.getControlledBus().getNum());
                    }
                    jsonGenerator.writeNumberField("targetV", vc.getTargetValue());
                } catch (IOException e) {
                    throw new UncheckedIOException(e);
                }
            }
        });
        if (!Double.isNaN(bus.getV())) {
            jsonGenerator.writeNumberField("v", bus.getV());
        }
        if (!Double.isNaN(bus.getAngle())) {
            jsonGenerator.writeNumberField("angle", bus.getAngle());
        }
    }

    private void writeJson(LfBranch branch, JsonGenerator jsonGenerator) throws IOException {
        jsonGenerator.writeStringField("id", branch.getId());
        jsonGenerator.writeNumberField("num", branch.getNum());
        LfBus bus1 = branch.getBus1();
        LfBus bus2 = branch.getBus2();
        if (bus1 != null) {
            jsonGenerator.writeNumberField("num1", bus1.getNum());
        }
        if (bus2 != null) {
            jsonGenerator.writeNumberField("num2", bus2.getNum());
        }
        PiModel piModel = branch.getPiModel();
        jsonGenerator.writeNumberField("r", piModel.getR());
        jsonGenerator.writeNumberField("x", piModel.getX());
        if (piModel.getG1() != 0) {
            jsonGenerator.writeNumberField("g1", piModel.getG1());
        }
        if (piModel.getG2() != 0) {
            jsonGenerator.writeNumberField("g2", piModel.getG2());
        }
        if (piModel.getB1() != 0) {
            jsonGenerator.writeNumberField("b1", piModel.getB1());
        }
        if (piModel.getB2() != 0) {
            jsonGenerator.writeNumberField("b2", piModel.getB2());
        }
        if (piModel.getR1() != 1) {
            jsonGenerator.writeNumberField("r1", piModel.getR1());
        }
        if (piModel.getA1() != 0) {
            jsonGenerator.writeNumberField("a1", piModel.getA1());
        }
        branch.getPhaseControl().filter(dpc -> branch.isPhaseController()).ifPresent(dpc -> {
            try {
                jsonGenerator.writeFieldName("discretePhaseControl");
                jsonGenerator.writeStartObject();
                jsonGenerator.writeStringField("controller", dpc.getControllerBranch().getId());
                jsonGenerator.writeStringField("controlled", dpc.getControlledBranch().getId());
                jsonGenerator.writeStringField("mode", dpc.getMode().name());
                jsonGenerator.writeStringField("unit", dpc.getUnit().name());
                jsonGenerator.writeStringField("controlledSide", dpc.getControlledSide().name());
                jsonGenerator.writeNumberField("targetValue", dpc.getTargetValue());
                jsonGenerator.writeEndObject();
            } catch (IOException e) {
                throw new UncheckedIOException(e);
            }
        });
    }

    private void writeJson(LfShunt shunt, JsonGenerator jsonGenerator) throws IOException {
        jsonGenerator.writeStringField("id", shunt.getId());
        jsonGenerator.writeNumberField("num", shunt.getNum());
        jsonGenerator.writeNumberField("b", shunt.getB());
    }

    private void writeJson(LfGenerator generator, JsonGenerator jsonGenerator) throws IOException {
        jsonGenerator.writeStringField("id", generator.getId());
        jsonGenerator.writeNumberField("targetP", generator.getTargetP());
        if (!Double.isNaN(generator.getTargetQ())) {
            jsonGenerator.writeNumberField("targetQ", generator.getTargetQ());
        }
        jsonGenerator.writeBooleanField("voltageControl", generator.getGeneratorControlType() == LfGenerator.GeneratorControlType.VOLTAGE);
        jsonGenerator.writeNumberField("minP", generator.getMinP());
        jsonGenerator.writeNumberField("maxP", generator.getMaxP());
    }

    public void writeJson(Writer writer) {
        Objects.requireNonNull(writer);
        updateSlackBusesAndReferenceBus();
        try (JsonGenerator jsonGenerator = new JsonFactory()
                .createGenerator(writer)
                .useDefaultPrettyPrinter()) {
            jsonGenerator.writeStartObject();

            jsonGenerator.writeFieldName("buses");
            jsonGenerator.writeStartArray();
            List<LfBus> sortedBuses = busesById.values().stream().sorted(Comparator.comparing(LfBus::getId)).collect(Collectors.toList());
            for (LfBus bus : sortedBuses) {
                jsonGenerator.writeStartObject();

                writeJson(bus, jsonGenerator);

                bus.getShunt().ifPresent(shunt -> {
                    try {
                        jsonGenerator.writeFieldName("shunt");
                        jsonGenerator.writeStartObject();

                        writeJson(shunt, jsonGenerator);

                        jsonGenerator.writeEndObject();
                    } catch (IOException e) {
                        throw new UncheckedIOException(e);
                    }
                });

                List<LfGenerator> sortedGenerators = bus.getGenerators().stream().sorted(Comparator.comparing(LfGenerator::getId)).collect(Collectors.toList());
                if (!sortedGenerators.isEmpty()) {
                    jsonGenerator.writeFieldName("generators");
                    jsonGenerator.writeStartArray();
                    for (LfGenerator generator : sortedGenerators) {
                        jsonGenerator.writeStartObject();

                        writeJson(generator, jsonGenerator);

                        jsonGenerator.writeEndObject();
                    }
                    jsonGenerator.writeEndArray();
                }

                jsonGenerator.writeEndObject();
            }
            jsonGenerator.writeEndArray();

            jsonGenerator.writeFieldName("branches");
            jsonGenerator.writeStartArray();
            List<LfBranch> sortedBranches = branches.stream().sorted(Comparator.comparing(LfBranch::getId)).collect(Collectors.toList());
            for (LfBranch branch : sortedBranches) {
                jsonGenerator.writeStartObject();

                writeJson(branch, jsonGenerator);

                jsonGenerator.writeEndObject();
            }
            jsonGenerator.writeEndArray();

            jsonGenerator.writeEndObject();
        } catch (IOException e) {
            throw new UncheckedIOException(e);
        }
    }

    private void reportSize(Reporter reporter) {
        Reports.reportNetworkSize(reporter, busesById.values().size(), branches.size());
        LOGGER.info("Network {} has {} buses and {} branches",
            this, busesById.values().size(), branches.size());
    }

    public void reportBalance(Reporter reporter) {
        double activeGeneration = 0;
        double reactiveGeneration = 0;
        double activeLoad = 0;
        double reactiveLoad = 0;
        for (LfBus b : busesById.values()) {
            activeGeneration += b.getGenerationTargetP() * PerUnit.SB;
            reactiveGeneration += b.getGenerationTargetQ() * PerUnit.SB;
            activeLoad += b.getLoadTargetP() * PerUnit.SB;
            reactiveLoad += b.getLoadTargetQ() * PerUnit.SB;
        }

        Reports.reportNetworkBalance(reporter, activeGeneration, activeLoad, reactiveGeneration, reactiveLoad);
        LOGGER.info("Network {} balance: active generation={} MW, active load={} MW, reactive generation={} MVar, reactive load={} MVar",
            this, activeGeneration, activeLoad, reactiveGeneration, reactiveLoad);
    }

    public void fix(boolean minImpedance, double lowImpedanceThreshold) {
        if (minImpedance) {
            for (LfBranch branch : branches) {
                branch.setMinZ(lowImpedanceThreshold);
            }
        } else {
            // zero impedance phase shifter controller or controlled branch is not supported
            branches.stream()
                    .filter(b -> b.isPhaseController() || b.isPhaseControlled())
                    .forEach(branch -> branch.setMinZ(lowImpedanceThreshold));
        }
    }

    private void validateBuses(LoadFlowModel loadFlowModel, Reporter reporter) {
        if (loadFlowModel == LoadFlowModel.AC) {
            boolean hasAtLeastOneBusGeneratorVoltageControlEnabled = false;
            for (LfBus bus : busesByIndex) {
                if (bus.isGeneratorVoltageControlEnabled()) {
                    hasAtLeastOneBusGeneratorVoltageControlEnabled = true;
                    break;
                }
            }
            if (!hasAtLeastOneBusGeneratorVoltageControlEnabled) {
                LOGGER.error("Network {} must have at least one bus with generator voltage control enabled", this);
                if (reporter != null) {
                    Reports.reportNetworkMustHaveAtLeastOneBusGeneratorVoltageControlEnabled(reporter);
                }
                valid = false;
            }
        }
    }

    public void validate(LoadFlowModel loadFlowModel, Reporter reporter) {
        valid = true;
        validateBuses(loadFlowModel, reporter);
    }

    public static <T> List<LfNetwork> load(T network, LfNetworkLoader<T> networkLoader, SlackBusSelector slackBusSelector) {
        return load(network, networkLoader, new LfNetworkParameters().setSlackBusSelector(slackBusSelector), Reporter.NO_OP);
    }

    public static <T> List<LfNetwork> load(T network, LfNetworkLoader<T> networkLoader, LfNetworkParameters parameters) {
        return load(network, networkLoader, parameters, Reporter.NO_OP);
    }

    public static <T> List<LfNetwork> load(T network, LfNetworkLoader<T> networkLoader, LfNetworkParameters parameters, Reporter reporter) {
        return load(network, networkLoader, new LfTopoConfig(), parameters, reporter);
    }

    public static <T> List<LfNetwork> load(T network, LfNetworkLoader<T> networkLoader, LfTopoConfig topoConfig, LfNetworkParameters parameters, Reporter reporter) {
        Objects.requireNonNull(network);
        Objects.requireNonNull(networkLoader);
        Objects.requireNonNull(parameters);
        List<LfNetwork> lfNetworks = networkLoader.load(network, topoConfig, parameters, reporter);
        for (LfNetwork lfNetwork : lfNetworks) {
            Reporter reporterNetwork = Reports.createPostLoadingProcessingReporter(lfNetwork.getReporter());
            lfNetwork.fix(parameters.isMinImpedance(), parameters.getLowImpedanceThreshold());
            lfNetwork.validate(parameters.getLoadFlowModel(), reporterNetwork);
            if (lfNetwork.isValid()) {
                lfNetwork.reportSize(reporterNetwork);
                lfNetwork.reportBalance(reporterNetwork);
            } else {
                LOGGER.info("Network {} is invalid, no calculation will be done", lfNetwork);
            }
        }
        return lfNetworks;
    }

    public void updateZeroImpedanceCache(LoadFlowModel loadFlowModel) {
        zeroImpedanceNetworksByModel.computeIfAbsent(loadFlowModel, m -> LfZeroImpedanceNetwork.create(this, loadFlowModel));
    }

    public Set<LfZeroImpedanceNetwork> getZeroImpedanceNetworks(LoadFlowModel loadFlowModel) {
        updateZeroImpedanceCache(loadFlowModel);
        return zeroImpedanceNetworksByModel.get(loadFlowModel);
    }

    public GraphConnectivity<LfBus, LfBranch> getConnectivity() {
        if (connectivity == null) {
            connectivity = Objects.requireNonNull(connectivityFactory.create());
            getBuses().forEach(connectivity::addVertex);
            getBranches().stream()
                    .filter(b -> b.getBus1() != null && b.getBus2() != null)
                    .forEach(b -> connectivity.addEdge(b.getBus1(), b.getBus2(), b));
            connectivity.setMainComponentVertex(getSlackBus());
            // this is necessary to create a first temporary changes level in order to allow
            // some outer loop to change permanently the connectivity (with automation systems for instance)
            // this one will never be reverted
            if (connectivity.supportTemporaryChangesNesting()) {
                connectivity.startTemporaryChanges();
            }
        }
        return connectivity;
    }

    public void addListener(LfNetworkListener listener) {
        listeners.add(listener);
    }

    public void removeListener(LfNetworkListener listener) {
        listeners.remove(listener);
    }

    public List<LfNetworkListener> getListeners() {
        return listeners;
    }

    public boolean isValid() {
        return valid;
    }

    /**
     * Disable transformer voltage control when there is no generator controlling voltage on the connected component
     * that belong to the not controlled side of the transformer.
     */
    public void fixTransformerVoltageControls() {
        List<LfBranch> controllerBranches = new ArrayList<>(1);
        getConnectivity().startTemporaryChanges();
        for (LfBranch branch : branches) {
            if (!branch.isDisabled() && branch.isVoltageController() && branch.isVoltageControlEnabled()) {
                controllerBranches.add(branch);
            }
            if (branch.isDisabled() && branch.getBus1() != null && branch.getBus2() != null) {
                // apply contingency (in case we are inside a security analysis)
                getConnectivity().removeEdge(branch);
            }
        }
        for (LfBranch branch : controllerBranches) {
            getConnectivity().removeEdge(branch);
        }
        int disabledTransformerCount = 0;
        Map<Integer, Boolean> componentNoPVBusesMap = new HashMap<>();
        for (LfBranch branch : controllerBranches) {
            var voltageControl = branch.getVoltageControl().orElseThrow();
            LfBus notControlledSide;
            if (voltageControl.getControlledBus() == branch.getBus1()) {
                notControlledSide = branch.getBus2();
            } else if (voltageControl.getControlledBus() == branch.getBus2()) {
                notControlledSide = branch.getBus1();
            } else {
                continue;
            }
            boolean noPvBusesInComponent = componentNoPVBusesMap.computeIfAbsent(getConnectivity().getComponentNumber(notControlledSide),
                k -> getConnectivity().getConnectedComponent(notControlledSide).stream().noneMatch(LfBus::isGeneratorVoltageControlled));
            if (noPvBusesInComponent) {
                branch.setVoltageControlEnabled(false);
                LOGGER.trace("Transformer {} voltage control has been disabled because no PV buses on not controlled side connected component",
                        branch.getId());
                disabledTransformerCount++;
            }
        }
        getConnectivity().undoTemporaryChanges();
        if (disabledTransformerCount > 0) {
            LOGGER.warn("{} transformer voltage controls have been disabled because no PV buses on not controlled side connected component",
                    disabledTransformerCount);
        }
    }

    public void writeGraphViz(Path file, LoadFlowModel loadFlowModel) {
        try (Writer writer = Files.newBufferedWriter(file, StandardCharsets.UTF_8)) {
            writeGraphViz(writer, loadFlowModel);
        } catch (IOException e) {
            throw new UncheckedIOException(e);
        }
    }

    public void writeGraphViz(Writer writer, LoadFlowModel loadFlowModel) {
        try {
            GraphVizGraph gvGraph = new GraphVizGraphBuilder(this).build(loadFlowModel);
            gvGraph.writeTo(writer);
        } catch (IOException e) {
            throw new UncheckedIOException(e);
        }
    }

    public String getId() {
        return "{CC" + numCC + " SC" + numSC + '}';
    }

    public void addSecondaryVoltageControl(LfSecondaryVoltageControl secondaryVoltageControl) {
        secondaryVoltageControls.add(Objects.requireNonNull(secondaryVoltageControl));
    }

    public List<LfSecondaryVoltageControl> getSecondaryVoltageControls() {
        return secondaryVoltageControls;
    }

    private static boolean filterSecondaryVoltageControl(LfSecondaryVoltageControl secondaryVoltageControl) {
        return !secondaryVoltageControl.getPilotBus().isDisabled();
    }

    public List<LfSecondaryVoltageControl> getEnabledSecondaryVoltageControls() {
        return secondaryVoltageControls.stream()
                .filter(LfNetwork::filterSecondaryVoltageControl)
                .toList();
    }

    public void addVoltageAngleLimit(LfVoltageAngleLimit limit) {
        voltageAngleLimits.add(Objects.requireNonNull(limit));
    }

    public List<LfVoltageAngleLimit> getVoltageAngleLimits() {
        return voltageAngleLimits;
    }

    @SuppressWarnings("unchecked")
    public <E extends LfElement> List<E> getControllerElements(VoltageControl.Type type) {
        return busesByIndex.stream()
                .filter(bus -> bus.isVoltageControlled(type))
                .filter(bus -> bus.getVoltageControl(type).orElseThrow().getMergeStatus() == VoltageControl.MergeStatus.MAIN)
                .filter(bus -> bus.getVoltageControl(type).orElseThrow().isVisible())
                .flatMap(bus -> bus.getVoltageControl(type).orElseThrow().getMergedControllerElements().stream())
                .filter(Predicate.not(LfElement::isDisabled))
                .map(element -> (E) element)
                .collect(Collectors.toList());
    }

    public List<LfBus> getControlledBuses(VoltageControl.Type type) {
        return busesByIndex.stream()
                .filter(bus -> bus.isVoltageControlled(type))
                .filter(bus -> bus.getVoltageControl(type).orElseThrow().getMergeStatus() == VoltageControl.MergeStatus.MAIN)
                .filter(bus -> bus.getVoltageControl(type).orElseThrow().isVisible())
                .collect(Collectors.toList());
    }

<<<<<<< HEAD
    public int getElementCount(ElementType elementType) {
        Objects.requireNonNull(elementType);
        switch (elementType) {
            case BUS:
                return busesByIndex.size();
            case BRANCH:
                return branches.size();
            case SHUNT_COMPENSATOR:
                return shuntsByIndex.size();
            case HVDC:
                return hvdcs.size();
            default:
                throw new IllegalArgumentException("Unknown element type: " + elementType);
        }
=======
    public void addOverloadManagementSystem(LfOverloadManagementSystem overloadManagementSystem) {
        overloadManagementSystems.add(Objects.requireNonNull(overloadManagementSystem));
    }

    public List<LfOverloadManagementSystem> getOverloadManagementSystems() {
        return overloadManagementSystems;
>>>>>>> 9ef48f5c
    }

    @Override
    public String toString() {
        return getId();
    }
}<|MERGE_RESOLUTION|>--- conflicted
+++ resolved
@@ -753,7 +753,14 @@
                 .collect(Collectors.toList());
     }
 
-<<<<<<< HEAD
+    public void addOverloadManagementSystem(LfOverloadManagementSystem overloadManagementSystem) {
+        overloadManagementSystems.add(Objects.requireNonNull(overloadManagementSystem));
+    }
+
+    public List<LfOverloadManagementSystem> getOverloadManagementSystems() {
+        return overloadManagementSystems;
+    }
+
     public int getElementCount(ElementType elementType) {
         Objects.requireNonNull(elementType);
         switch (elementType) {
@@ -768,14 +775,6 @@
             default:
                 throw new IllegalArgumentException("Unknown element type: " + elementType);
         }
-=======
-    public void addOverloadManagementSystem(LfOverloadManagementSystem overloadManagementSystem) {
-        overloadManagementSystems.add(Objects.requireNonNull(overloadManagementSystem));
-    }
-
-    public List<LfOverloadManagementSystem> getOverloadManagementSystems() {
-        return overloadManagementSystems;
->>>>>>> 9ef48f5c
     }
 
     @Override
