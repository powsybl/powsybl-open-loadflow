/**
 * Copyright (c) 2019, RTE (http://www.rte-france.com)
 * This Source Code Form is subject to the terms of the Mozilla Public
 * License, v. 2.0. If a copy of the MPL was not distributed with this
 * file, You can obtain one at http://mozilla.org/MPL/2.0/.
 */
package com.powsybl.openloadflow.network;

import com.fasterxml.jackson.core.JsonFactory;
import com.fasterxml.jackson.core.JsonGenerator;
import com.google.common.base.Stopwatch;
import com.powsybl.commons.report.ReportNode;
import com.powsybl.openloadflow.graph.GraphConnectivity;
import com.powsybl.openloadflow.graph.GraphConnectivityFactory;
import com.powsybl.openloadflow.util.PerUnit;
import com.powsybl.openloadflow.util.Reports;
import org.anarres.graphviz.builder.GraphVizGraph;
import org.slf4j.Logger;
import org.slf4j.LoggerFactory;

import java.io.IOException;
import java.io.UncheckedIOException;
import java.io.Writer;
import java.nio.charset.StandardCharsets;
import java.nio.file.Files;
import java.nio.file.Path;
import java.util.*;
import java.util.concurrent.TimeUnit;
import java.util.function.Predicate;
import java.util.stream.Collectors;

import static com.powsybl.openloadflow.util.Markers.PERFORMANCE_MARKER;

/**
 * @author Geoffroy Jamgotchian {@literal <geoffroy.jamgotchian at rte-france.com>}
 */
public class LfNetwork extends AbstractPropertyBag implements PropertyBag {

    private static final Logger LOGGER = LoggerFactory.getLogger(LfNetwork.class);

    private final int numCC;

    private final int numSC;

    private final SlackBusSelector slackBusSelector;

    private final ReferenceBusSelector referenceBusSelector;

    private final int maxSlackBusCount;

    private final Map<String, LfBus> busesById = new LinkedHashMap<>();

    private final List<LfBus> busesByIndex = new ArrayList<>();

    private LfBus referenceBus;

    private List<LfBus> slackBuses;

    private LfGenerator referenceGenerator;

    private final List<LfBranch> branches = new ArrayList<>();

    private final Map<String, LfBranch> branchesById = new HashMap<>();

    private int shuntCount = 0;

    private final List<LfShunt> shuntsByIndex = new ArrayList<>();

    private final Map<String, LfShunt> shuntsById = new HashMap<>();

    private final Map<String, LfGenerator> generatorsById = new HashMap<>();

    private final Map<String, LfLoad> loadsById = new HashMap<>();

    private final List<LfHvdc> hvdcs = new ArrayList<>();

    private final Map<String, LfHvdc> hvdcsById = new HashMap<>();

    private final List<LfNetworkListener> listeners = new ArrayList<>();

    private boolean valid = true;

    private boolean dead = false;

    private final GraphConnectivityFactory<LfBus, LfBranch> connectivityFactory;

    private GraphConnectivity<LfBus, LfBranch> connectivity;

    private final Map<LoadFlowModel, Set<LfZeroImpedanceNetwork>> zeroImpedanceNetworksByModel = new EnumMap<>(LoadFlowModel.class);

    private ReportNode reportNode;

    private final List<LfSecondaryVoltageControl> secondaryVoltageControls = new ArrayList<>();

    private final List<LfVoltageAngleLimit> voltageAngleLimits = new ArrayList<>();

    public static class LfVoltageAngleLimit {
        private final String id;
        private final LfBus from;
        private final LfBus to;
        private final double highValue;
        private final double lowValue;

        public LfVoltageAngleLimit(String id, LfBus from, LfBus to, double highValue, double lowValue) {
            this.id = Objects.requireNonNull(id);
            this.from = Objects.requireNonNull(from);
            this.to = Objects.requireNonNull(to);
            this.highValue = highValue;
            this.lowValue = lowValue;
        }

        public String getId() {
            return id;
        }

        public LfBus getFrom() {
            return from;
        }

        public LfBus getTo() {
            return to;
        }

        public double getHighValue() {
            return highValue;
        }

        public double getLowValue() {
            return lowValue;
        }
    }

    protected final List<LfOverloadManagementSystem> overloadManagementSystems = new ArrayList<>();

    public LfNetwork(int numCC, int numSC, SlackBusSelector slackBusSelector, int maxSlackBusCount,
                     GraphConnectivityFactory<LfBus, LfBranch> connectivityFactory, ReferenceBusSelector referenceBusSelector, ReportNode reportNode) {
        this.numCC = numCC;
        this.numSC = numSC;
        this.slackBusSelector = Objects.requireNonNull(slackBusSelector);
        this.maxSlackBusCount = maxSlackBusCount;
        this.connectivityFactory = Objects.requireNonNull(connectivityFactory);
        this.referenceBusSelector = referenceBusSelector;
        this.reportNode = Objects.requireNonNull(reportNode);
    }

    public LfNetwork(int numCC, int numSC, SlackBusSelector slackBusSelector, int maxSlackBusCount,
                     GraphConnectivityFactory<LfBus, LfBranch> connectivityFactory, ReferenceBusSelector referenceBusSelector) {
        this(numCC, numSC, slackBusSelector, maxSlackBusCount, connectivityFactory, referenceBusSelector, ReportNode.NO_OP);
    }

    public int getNumCC() {
        return numCC;
    }

    public int getNumSC() {
        return numSC;
    }

    public ReportNode getReportNode() {
        return reportNode;
    }

    public void setReportNode(ReportNode reportNode) {
        this.reportNode = Objects.requireNonNull(reportNode);
    }

    public LfElement getElement(ElementType elementType, int num) {
        return switch (elementType) {
            case BUS -> getBus(num);
            case BRANCH -> getBranch(num);
            case SHUNT_COMPENSATOR -> getShunt(num);
            case HVDC -> getHvdc(num);
        };
    }

    private void invalidateSlackAndReference() {
        if (slackBuses != null) {
            for (var slackBus : slackBuses) {
                slackBus.setSlack(false);
            }
        }
        slackBuses = null;
        if (referenceBus != null) {
            referenceBus.setReference(false);
        }
        referenceBus = null;
        if (referenceGenerator != null) {
            referenceGenerator.setReference(false);
        }
        referenceGenerator = null;
    }

    public void updateSlackBusesAndReferenceBus() {
        if (slackBuses == null && referenceBus == null) {
            SelectedSlackBus selectedSlackBus = slackBusSelector.select(busesByIndex, maxSlackBusCount);
            slackBuses = selectedSlackBus.getBuses();
            LOGGER.info("Network {}, slack buses are {} (method='{}')", this, slackBuses, selectedSlackBus.getSelectionMethod());
            for (var slackBus : slackBuses) {
                slackBus.setSlack(true);
            }
            // reference bus must be selected after slack bus, because of ReferenceBusFirstSlackSelector implementation requiring slackBuses
            SelectedReferenceBus selectedReferenceBus = referenceBusSelector.select(this);
            referenceBus = selectedReferenceBus.getLfBus();
            LOGGER.info("Network {}, reference bus is {} (method='{}')", this, referenceBus, selectedReferenceBus.getSelectionMethod());
            referenceBus.setReference(true);
            if (selectedReferenceBus instanceof SelectedGeneratorReferenceBus generatorReferenceBus) {
                referenceGenerator = generatorReferenceBus.getLfGenerator();
                LOGGER.info("Network {}, reference generator is {}", this, referenceGenerator.getId());
                referenceGenerator.setReference(true);
            }
        }
    }

    private void invalidateZeroImpedanceNetworks() {
        zeroImpedanceNetworksByModel.clear();
    }

    public void addBranch(LfBranch branch) {
        Objects.requireNonNull(branch);
        branch.setNum(branches.size());
        branches.add(branch);
        branchesById.put(branch.getId(), branch);
        invalidateSlackAndReference();
        connectivity = null;
        invalidateZeroImpedanceNetworks();

        // create bus -> branches link
        if (branch.getBus1() != null) {
            branch.getBus1().addBranch(branch);
        }
        if (branch.getBus2() != null) {
            branch.getBus2().addBranch(branch);
        }
    }

    public List<LfBranch> getBranches() {
        return branches;
    }

    public LfBranch getBranch(int num) {
        return branches.get(num);
    }

    public LfBranch getBranchById(String branchId) {
        Objects.requireNonNull(branchId);
        return branchesById.get(branchId);
    }

    private void addShunt(LfShunt shunt) {
        shunt.setNum(shuntCount++);
        shuntsByIndex.add(shunt);
        shunt.getOriginalIds().forEach(id -> shuntsById.put(id, shunt));
    }

    public void addBus(LfBus bus) {
        Objects.requireNonNull(bus);
        bus.setNum(busesByIndex.size());
        busesByIndex.add(bus);
        busesById.put(bus.getId(), bus);
        invalidateSlackAndReference();
        connectivity = null;

        bus.getShunt().ifPresent(this::addShunt);
        bus.getControllerShunt().ifPresent(this::addShunt);
        bus.getSvcShunt().ifPresent(this::addShunt);
        bus.getGenerators().forEach(gen -> generatorsById.put(gen.getId(), gen));
        bus.getLoads().forEach(load -> load.getOriginalIds().forEach(id -> loadsById.put(id, load)));
    }

    public List<LfBus> getBuses() {
        return busesByIndex;
    }

    public LfBus getBusById(String id) {
        Objects.requireNonNull(id);
        return busesById.get(id);
    }

    public LfBus getBus(int num) {
        return busesByIndex.get(num);
    }

    public LfBus getReferenceBus() {
        return referenceBus;
    }

    public LfBus getSlackBus() {
        return getSlackBuses().get(0);
    }

    public List<LfBus> getSlackBuses() {
        updateSlackBusesAndReferenceBus();
        return slackBuses;
    }

    public LfGenerator getReferenceGenerator() {
        updateSlackBusesAndReferenceBus();
        return referenceGenerator;
    }

    public List<LfShunt> getShunts() {
        return shuntsByIndex;
    }

    public LfShunt getShunt(int num) {
        return shuntsByIndex.get(num);
    }

    public LfShunt getShuntById(String id) {
        Objects.requireNonNull(id);
        return shuntsById.get(id);
    }

    public LfGenerator getGeneratorById(String id) {
        Objects.requireNonNull(id);
        return generatorsById.get(id);
    }

    public LfLoad getLoadById(String id) {
        Objects.requireNonNull(id);
        return loadsById.get(id);
    }

    public void addHvdc(LfHvdc hvdc) {
        Objects.requireNonNull(hvdc);
        hvdc.setNum(hvdcs.size());
        hvdcs.add(hvdc);
        hvdcsById.put(hvdc.getId(), hvdc);

        // create bus -> branches link
        if (hvdc.getBus1() != null) {
            hvdc.getBus1().addHvdc(hvdc);
        }
        if (hvdc.getBus2() != null) {
            hvdc.getBus2().addHvdc(hvdc);
        }
    }

    public List<LfHvdc> getHvdcs() {
        return hvdcs;
    }

    public LfHvdc getHvdc(int num) {
        return hvdcs.get(num);
    }

    public LfHvdc getHvdcById(String id) {
        Objects.requireNonNull(id);
        return hvdcsById.get(id);
    }

    public void updateState(LfNetworkStateUpdateParameters parameters) {
        Stopwatch stopwatch = Stopwatch.createStarted();

        for (LfBus bus : busesById.values()) {
            bus.updateState(parameters);
            for (LfGenerator generator : bus.getGenerators()) {
                generator.updateState(parameters);
            }
            bus.getShunt().ifPresent(shunt -> shunt.updateState(parameters));
            bus.getControllerShunt().ifPresent(shunt -> shunt.updateState(parameters));
        }
        for (LfBranch branch : branches) {
            branch.updateState(parameters);
        }
        for (LfHvdc hvdc : hvdcs) {
            hvdc.updateState();
        }

        stopwatch.stop();
        LOGGER.debug(PERFORMANCE_MARKER, "Network {}, IIDM network updated in {} ms", this, stopwatch.elapsed(TimeUnit.MILLISECONDS));
    }

    public void writeJson(Path file) {
        try (Writer writer = Files.newBufferedWriter(file, StandardCharsets.UTF_8)) {
            writeJson(writer);
        } catch (IOException e) {
            throw new UncheckedIOException(e);
        }
    }

    private void writeJson(LfBus bus, JsonGenerator jsonGenerator) throws IOException {
        jsonGenerator.writeStringField("id", bus.getId());
        jsonGenerator.writeNumberField("num", bus.getNum());
        if (bus.getGenerationTargetQ() != 0) {
            jsonGenerator.writeNumberField("generationTargetQ", bus.getGenerationTargetQ());
        }
        if (bus.getLoadTargetP() != 0) {
            jsonGenerator.writeNumberField("loadTargetP", bus.getLoadTargetP());
        }
        if (bus.getLoadTargetQ() != 0) {
            jsonGenerator.writeNumberField("loadTargetQ", bus.getLoadTargetQ());
        }
        bus.getGeneratorVoltageControl().ifPresent(vc -> {
            if (bus.isGeneratorVoltageControlEnabled()) {
                try {
                    if (vc.getControlledBus() != bus) {
                        jsonGenerator.writeNumberField("remoteControlTargetBus", vc.getControlledBus().getNum());
                    }
                    jsonGenerator.writeNumberField("targetV", vc.getTargetValue());
                } catch (IOException e) {
                    throw new UncheckedIOException(e);
                }
            }
        });
        if (!Double.isNaN(bus.getV())) {
            jsonGenerator.writeNumberField("v", bus.getV());
        }
        if (!Double.isNaN(bus.getAngle())) {
            jsonGenerator.writeNumberField("angle", bus.getAngle());
        }
    }

    private void writeJson(LfBranch branch, JsonGenerator jsonGenerator) throws IOException {
        jsonGenerator.writeStringField("id", branch.getId());
        jsonGenerator.writeNumberField("num", branch.getNum());
        LfBus bus1 = branch.getBus1();
        LfBus bus2 = branch.getBus2();
        if (bus1 != null) {
            jsonGenerator.writeNumberField("num1", bus1.getNum());
        }
        if (bus2 != null) {
            jsonGenerator.writeNumberField("num2", bus2.getNum());
        }
        PiModel piModel = branch.getPiModel();
        jsonGenerator.writeNumberField("r", piModel.getR());
        jsonGenerator.writeNumberField("x", piModel.getX());
        if (piModel.getG1() != 0) {
            jsonGenerator.writeNumberField("g1", piModel.getG1());
        }
        if (piModel.getG2() != 0) {
            jsonGenerator.writeNumberField("g2", piModel.getG2());
        }
        if (piModel.getB1() != 0) {
            jsonGenerator.writeNumberField("b1", piModel.getB1());
        }
        if (piModel.getB2() != 0) {
            jsonGenerator.writeNumberField("b2", piModel.getB2());
        }
        if (piModel.getR1() != 1) {
            jsonGenerator.writeNumberField("r1", piModel.getR1());
        }
        if (piModel.getA1() != 0) {
            jsonGenerator.writeNumberField("a1", piModel.getA1());
        }
        branch.getPhaseControl().filter(dpc -> branch.isPhaseController()).ifPresent(dpc -> {
            try {
                jsonGenerator.writeFieldName("discretePhaseControl");
                jsonGenerator.writeStartObject();
                jsonGenerator.writeStringField("controller", dpc.getControllerBranch().getId());
                jsonGenerator.writeStringField("controlled", dpc.getControlledBranch().getId());
                jsonGenerator.writeStringField("mode", dpc.getMode().name());
                jsonGenerator.writeStringField("unit", dpc.getUnit().name());
                jsonGenerator.writeStringField("controlledSide", dpc.getControlledSide().name());
                jsonGenerator.writeNumberField("targetValue", dpc.getTargetValue());
                jsonGenerator.writeEndObject();
            } catch (IOException e) {
                throw new UncheckedIOException(e);
            }
        });
    }

    private void writeJson(LfShunt shunt, JsonGenerator jsonGenerator) throws IOException {
        jsonGenerator.writeStringField("id", shunt.getId());
        jsonGenerator.writeNumberField("num", shunt.getNum());
        jsonGenerator.writeNumberField("b", shunt.getB());
    }

    private void writeJson(LfGenerator generator, JsonGenerator jsonGenerator) throws IOException {
        jsonGenerator.writeStringField("id", generator.getId());
        jsonGenerator.writeNumberField("targetP", generator.getTargetP());
        if (!Double.isNaN(generator.getTargetQ())) {
            jsonGenerator.writeNumberField("targetQ", generator.getTargetQ());
        }
        jsonGenerator.writeBooleanField("voltageControl", generator.getGeneratorControlType() == LfGenerator.GeneratorControlType.VOLTAGE);
        jsonGenerator.writeNumberField("minP", generator.getMinP());
        jsonGenerator.writeNumberField("maxP", generator.getMaxP());
    }

    public void writeJson(Writer writer) {
        Objects.requireNonNull(writer);
        updateSlackBusesAndReferenceBus();
        try (JsonGenerator jsonGenerator = new JsonFactory()
                .createGenerator(writer)
                .useDefaultPrettyPrinter()) {
            jsonGenerator.writeStartObject();

            jsonGenerator.writeFieldName("buses");
            jsonGenerator.writeStartArray();
            List<LfBus> sortedBuses = busesById.values().stream().sorted(Comparator.comparing(LfBus::getId)).collect(Collectors.toList());
            for (LfBus bus : sortedBuses) {
                jsonGenerator.writeStartObject();

                writeJson(bus, jsonGenerator);

                bus.getShunt().ifPresent(shunt -> {
                    try {
                        jsonGenerator.writeFieldName("shunt");
                        jsonGenerator.writeStartObject();

                        writeJson(shunt, jsonGenerator);

                        jsonGenerator.writeEndObject();
                    } catch (IOException e) {
                        throw new UncheckedIOException(e);
                    }
                });

                List<LfGenerator> sortedGenerators = bus.getGenerators().stream().sorted(Comparator.comparing(LfGenerator::getId)).collect(Collectors.toList());
                if (!sortedGenerators.isEmpty()) {
                    jsonGenerator.writeFieldName("generators");
                    jsonGenerator.writeStartArray();
                    for (LfGenerator generator : sortedGenerators) {
                        jsonGenerator.writeStartObject();

                        writeJson(generator, jsonGenerator);

                        jsonGenerator.writeEndObject();
                    }
                    jsonGenerator.writeEndArray();
                }

                jsonGenerator.writeEndObject();
            }
            jsonGenerator.writeEndArray();

            jsonGenerator.writeFieldName("branches");
            jsonGenerator.writeStartArray();
            List<LfBranch> sortedBranches = branches.stream().sorted(Comparator.comparing(LfBranch::getId)).collect(Collectors.toList());
            for (LfBranch branch : sortedBranches) {
                jsonGenerator.writeStartObject();

                writeJson(branch, jsonGenerator);

                jsonGenerator.writeEndObject();
            }
            jsonGenerator.writeEndArray();

            jsonGenerator.writeEndObject();
        } catch (IOException e) {
            throw new UncheckedIOException(e);
        }
    }

    private void reportSize(ReportNode reportNode) {
        Reports.reportNetworkSize(reportNode, busesById.values().size(), branches.size());
        LOGGER.info("Network {} has {} buses and {} branches",
            this, busesById.values().size(), branches.size());
    }

    public void reportBalance(ReportNode reportNode) {
        double activeGeneration = 0;
        double reactiveGeneration = 0;
        double activeLoad = 0;
        double reactiveLoad = 0;
        for (LfBus b : busesById.values()) {
            activeGeneration += b.getGenerationTargetP() * PerUnit.SB;
            reactiveGeneration += b.getGenerationTargetQ() * PerUnit.SB;
            activeLoad += b.getLoadTargetP() * PerUnit.SB;
            reactiveLoad += b.getLoadTargetQ() * PerUnit.SB;
        }

        Reports.reportNetworkBalance(reportNode, activeGeneration, activeLoad, reactiveGeneration, reactiveLoad);
        LOGGER.info("Network {} balance: active generation={} MW, active load={} MW, reactive generation={} MVar, reactive load={} MVar",
            this, activeGeneration, activeLoad, reactiveGeneration, reactiveLoad);
    }

    public void fix(boolean minImpedance, double lowImpedanceThreshold) {
        if (minImpedance) {
            for (LfBranch branch : branches) {
                branch.setMinZ(lowImpedanceThreshold);
            }
        } else {
            // zero impedance phase shifter controller or controlled branch is not supported
            branches.stream()
                    .filter(b -> b.isPhaseController() || b.isPhaseControlled()
                            || b.isTransformerReactivePowerController() || b.isTransformerReactivePowerControlled()
                            || b.getGeneratorReactivePowerControl().isPresent())
                    .forEach(branch -> branch.setMinZ(lowImpedanceThreshold));
        }
    }

<<<<<<< HEAD
    private void validateBuses(LoadFlowModel loadFlowModel, Reporter reporter) {
        // DC or AC, if no generator, network is dead
        boolean hasAtLeastOneBusGenerator = false;
        for (LfBus bus : busesByIndex) {
            if (!bus.getGenerators().isEmpty()) {
                hasAtLeastOneBusGenerator = true;
                break;
            }
        }
        if (!hasAtLeastOneBusGenerator) {
            // we don't report because this is too much on real networks
            LOGGER.debug("Network {} has no generator and will be considered dead", this);
            dead = true;
            valid = false;
            return;
        }
        // AC requires at least one bus under voltage control
=======
    private void validateBuses(LoadFlowModel loadFlowModel, ReportNode reportNode) {
>>>>>>> d79c4fad
        if (loadFlowModel == LoadFlowModel.AC) {
            boolean hasAtLeastOneBusGeneratorVoltageControlEnabled = false;
            for (LfBus bus : busesByIndex) {
                if (bus.isGeneratorVoltageControlEnabled()) {
                    hasAtLeastOneBusGeneratorVoltageControlEnabled = true;
                    break;
                }
            }
            if (!hasAtLeastOneBusGeneratorVoltageControlEnabled) {
                LOGGER.error("Network {} must have at least one bus with generator voltage control enabled", this);
                if (reportNode != null) {
                    Reports.reportNetworkMustHaveAtLeastOneBusGeneratorVoltageControlEnabled(reportNode);
                }
                valid = false;
            }
        }
    }

    public void validate(LoadFlowModel loadFlowModel, ReportNode reportNode) {
        valid = true;
<<<<<<< HEAD
        dead = false;
        validateBuses(loadFlowModel, reporter);
=======
        validateBuses(loadFlowModel, reportNode);
>>>>>>> d79c4fad
    }

    public static <T> List<LfNetwork> load(T network, LfNetworkLoader<T> networkLoader, SlackBusSelector slackBusSelector) {
        return load(network, networkLoader, new LfNetworkParameters().setSlackBusSelector(slackBusSelector), ReportNode.NO_OP);
    }

    public static <T> List<LfNetwork> load(T network, LfNetworkLoader<T> networkLoader, LfNetworkParameters parameters) {
        return load(network, networkLoader, parameters, ReportNode.NO_OP);
    }

    public static <T> List<LfNetwork> load(T network, LfNetworkLoader<T> networkLoader, LfNetworkParameters parameters, ReportNode reportNode) {
        return load(network, networkLoader, new LfTopoConfig(), parameters, reportNode);
    }

    public static <T> List<LfNetwork> load(T network, LfNetworkLoader<T> networkLoader, LfTopoConfig topoConfig, LfNetworkParameters parameters, ReportNode reportNode) {
        Objects.requireNonNull(network);
        Objects.requireNonNull(networkLoader);
        Objects.requireNonNull(parameters);
<<<<<<< HEAD
        List<LfNetwork> lfNetworks = networkLoader.load(network, topoConfig, parameters, reporter);
        int deadCount = 0;
=======
        List<LfNetwork> lfNetworks = networkLoader.load(network, topoConfig, parameters, reportNode);
>>>>>>> d79c4fad
        for (LfNetwork lfNetwork : lfNetworks) {
            ReportNode networkReport = Reports.createNetworkInfoReporter(lfNetwork.getReportNode());
            lfNetwork.fix(parameters.isMinImpedance(), parameters.getLowImpedanceThreshold());
            lfNetwork.validate(parameters.getLoadFlowModel(), networkReport);
            if (lfNetwork.isValid()) {
<<<<<<< HEAD
                lfNetwork.reportSize(reporterNetwork);
                lfNetwork.reportBalance(reporterNetwork);
            } else if (lfNetwork.isDead()) {
                deadCount++;
=======
                lfNetwork.reportSize(networkReport);
                lfNetwork.reportBalance(networkReport);
>>>>>>> d79c4fad
            } else {
                LOGGER.info("Network {} is invalid, no calculation will be done", lfNetwork);
            }
        }
        if (deadCount > 0) {
            LOGGER.info("No calculation will be done on {} network(s) that have have no generators", deadCount);
        }
        return lfNetworks;
    }

    public void updateZeroImpedanceCache(LoadFlowModel loadFlowModel) {
        zeroImpedanceNetworksByModel.computeIfAbsent(loadFlowModel, m -> LfZeroImpedanceNetwork.create(this, loadFlowModel));
    }

    public Set<LfZeroImpedanceNetwork> getZeroImpedanceNetworks(LoadFlowModel loadFlowModel) {
        updateZeroImpedanceCache(loadFlowModel);
        return zeroImpedanceNetworksByModel.get(loadFlowModel);
    }

    public GraphConnectivity<LfBus, LfBranch> getConnectivity() {
        if (connectivity == null) {
            connectivity = Objects.requireNonNull(connectivityFactory.create());
            getBuses().forEach(connectivity::addVertex);
            getBranches().stream()
                    .filter(b -> b.getBus1() != null && b.getBus2() != null)
                    .forEach(b -> connectivity.addEdge(b.getBus1(), b.getBus2(), b));
            connectivity.setMainComponentVertex(getSlackBus());
            // this is necessary to create a first temporary changes level in order to allow
            // some outer loop to change permanently the connectivity (with automation systems for instance)
            // this one will never be reverted
            if (connectivity.supportTemporaryChangesNesting()) {
                connectivity.startTemporaryChanges();
            }
        }
        return connectivity;
    }

    public void addListener(LfNetworkListener listener) {
        listeners.add(listener);
    }

    public void removeListener(LfNetworkListener listener) {
        listeners.remove(listener);
    }

    public List<LfNetworkListener> getListeners() {
        return listeners;
    }

    public boolean isValid() {
        return valid;
    }

    public boolean isDead() {
        return dead;
    }

    /**
     * Disable transformer voltage control when there is no generator controlling voltage on the connected component
     * that belong to the not controlled side of the transformer.
     */
    public void fixTransformerVoltageControls() {
        List<LfBranch> controllerBranches = new ArrayList<>(1);
        getConnectivity().startTemporaryChanges();
        for (LfBranch branch : branches) {
            if (!branch.isDisabled() && branch.isVoltageController() && branch.isVoltageControlEnabled()) {
                controllerBranches.add(branch);
            }
            if (branch.isDisabled() && branch.getBus1() != null && branch.getBus2() != null) {
                // apply contingency (in case we are inside a security analysis)
                getConnectivity().removeEdge(branch);
            }
        }
        for (LfBranch branch : controllerBranches) {
            getConnectivity().removeEdge(branch);
        }
        int disabledTransformerCount = 0;
        Map<Integer, Boolean> componentNoPVBusesMap = new HashMap<>();
        for (LfBranch branch : controllerBranches) {
            var voltageControl = branch.getVoltageControl().orElseThrow();
            LfBus notControlledSide;
            if (voltageControl.getControlledBus() == branch.getBus1()) {
                notControlledSide = branch.getBus2();
            } else if (voltageControl.getControlledBus() == branch.getBus2()) {
                notControlledSide = branch.getBus1();
            } else {
                continue;
            }
            boolean noPvBusesInComponent = componentNoPVBusesMap.computeIfAbsent(getConnectivity().getComponentNumber(notControlledSide),
                k -> getConnectivity().getConnectedComponent(notControlledSide).stream().noneMatch(LfBus::isGeneratorVoltageControlled));
            if (noPvBusesInComponent) {
                branch.setVoltageControlEnabled(false);
                LOGGER.trace("Transformer {} voltage control has been disabled because no PV buses on not controlled side connected component",
                        branch.getId());
                disabledTransformerCount++;
            }
        }
        getConnectivity().undoTemporaryChanges();
        if (disabledTransformerCount > 0) {
            LOGGER.warn("{} transformer voltage controls have been disabled because no PV buses on not controlled side connected component",
                    disabledTransformerCount);
        }
    }

    public void writeGraphViz(Path file, LoadFlowModel loadFlowModel) {
        try (Writer writer = Files.newBufferedWriter(file, StandardCharsets.UTF_8)) {
            writeGraphViz(writer, loadFlowModel);
        } catch (IOException e) {
            throw new UncheckedIOException(e);
        }
    }

    public void writeGraphViz(Writer writer, LoadFlowModel loadFlowModel) {
        try {
            GraphVizGraph gvGraph = new GraphVizGraphBuilder(this).build(loadFlowModel);
            gvGraph.writeTo(writer);
        } catch (IOException e) {
            throw new UncheckedIOException(e);
        }
    }

    public String getId() {
        return "{CC" + numCC + " SC" + numSC + '}';
    }

    public void addSecondaryVoltageControl(LfSecondaryVoltageControl secondaryVoltageControl) {
        secondaryVoltageControls.add(Objects.requireNonNull(secondaryVoltageControl));
    }

    public List<LfSecondaryVoltageControl> getSecondaryVoltageControls() {
        return secondaryVoltageControls;
    }

    public Optional<LfSecondaryVoltageControl> getSecondaryVoltageControl(String controlZoneName) {
        Objects.requireNonNull(controlZoneName);
        return secondaryVoltageControls.stream()
                .filter(lfSvc -> lfSvc.getZoneName().equals(controlZoneName))
                .findFirst();
    }

    private static boolean filterSecondaryVoltageControl(LfSecondaryVoltageControl secondaryVoltageControl) {
        return !secondaryVoltageControl.getPilotBus().isDisabled();
    }

    public List<LfSecondaryVoltageControl> getEnabledSecondaryVoltageControls() {
        return secondaryVoltageControls.stream()
                .filter(LfNetwork::filterSecondaryVoltageControl)
                .toList();
    }

    public void addVoltageAngleLimit(LfVoltageAngleLimit limit) {
        voltageAngleLimits.add(Objects.requireNonNull(limit));
    }

    public List<LfVoltageAngleLimit> getVoltageAngleLimits() {
        return voltageAngleLimits;
    }

    @SuppressWarnings("unchecked")
    public <E extends LfElement> List<E> getControllerElements(VoltageControl.Type type) {
        return busesByIndex.stream()
                .filter(bus -> bus.isVoltageControlled(type))
                .filter(bus -> bus.getVoltageControl(type).orElseThrow().getMergeStatus() == VoltageControl.MergeStatus.MAIN)
                .filter(bus -> bus.getVoltageControl(type).orElseThrow().isVisible())
                .flatMap(bus -> bus.getVoltageControl(type).orElseThrow().getMergedControllerElements().stream())
                .filter(Predicate.not(LfElement::isDisabled))
                .map(element -> (E) element)
                .collect(Collectors.toList());
    }

    public List<LfBus> getControlledBuses(VoltageControl.Type type) {
        return busesByIndex.stream()
                .filter(bus -> bus.isVoltageControlled(type))
                .filter(bus -> bus.getVoltageControl(type).orElseThrow().getMergeStatus() == VoltageControl.MergeStatus.MAIN)
                .filter(bus -> bus.getVoltageControl(type).orElseThrow().isVisible())
                .collect(Collectors.toList());
    }

    public void addOverloadManagementSystem(LfOverloadManagementSystem overloadManagementSystem) {
        overloadManagementSystems.add(Objects.requireNonNull(overloadManagementSystem));
    }

    public List<LfOverloadManagementSystem> getOverloadManagementSystems() {
        return overloadManagementSystems;
    }

    @Override
    public String toString() {
        return getId();
    }
}<|MERGE_RESOLUTION|>--- conflicted
+++ resolved
@@ -580,8 +580,7 @@
         }
     }
 
-<<<<<<< HEAD
-    private void validateBuses(LoadFlowModel loadFlowModel, Reporter reporter) {
+    private void validateBuses(LoadFlowModel loadFlowModel, ReportNode reportNode) {
         // DC or AC, if no generator, network is dead
         boolean hasAtLeastOneBusGenerator = false;
         for (LfBus bus : busesByIndex) {
@@ -598,9 +597,6 @@
             return;
         }
         // AC requires at least one bus under voltage control
-=======
-    private void validateBuses(LoadFlowModel loadFlowModel, ReportNode reportNode) {
->>>>>>> d79c4fad
         if (loadFlowModel == LoadFlowModel.AC) {
             boolean hasAtLeastOneBusGeneratorVoltageControlEnabled = false;
             for (LfBus bus : busesByIndex) {
@@ -621,12 +617,8 @@
 
     public void validate(LoadFlowModel loadFlowModel, ReportNode reportNode) {
         valid = true;
-<<<<<<< HEAD
         dead = false;
-        validateBuses(loadFlowModel, reporter);
-=======
         validateBuses(loadFlowModel, reportNode);
->>>>>>> d79c4fad
     }
 
     public static <T> List<LfNetwork> load(T network, LfNetworkLoader<T> networkLoader, SlackBusSelector slackBusSelector) {
@@ -645,26 +637,17 @@
         Objects.requireNonNull(network);
         Objects.requireNonNull(networkLoader);
         Objects.requireNonNull(parameters);
-<<<<<<< HEAD
-        List<LfNetwork> lfNetworks = networkLoader.load(network, topoConfig, parameters, reporter);
+        List<LfNetwork> lfNetworks = networkLoader.load(network, topoConfig, parameters, reportNode);
         int deadCount = 0;
-=======
-        List<LfNetwork> lfNetworks = networkLoader.load(network, topoConfig, parameters, reportNode);
->>>>>>> d79c4fad
         for (LfNetwork lfNetwork : lfNetworks) {
             ReportNode networkReport = Reports.createNetworkInfoReporter(lfNetwork.getReportNode());
             lfNetwork.fix(parameters.isMinImpedance(), parameters.getLowImpedanceThreshold());
             lfNetwork.validate(parameters.getLoadFlowModel(), networkReport);
             if (lfNetwork.isValid()) {
-<<<<<<< HEAD
-                lfNetwork.reportSize(reporterNetwork);
-                lfNetwork.reportBalance(reporterNetwork);
+                lfNetwork.reportSize(networkReport);
+                lfNetwork.reportBalance(networkReport);
             } else if (lfNetwork.isDead()) {
                 deadCount++;
-=======
-                lfNetwork.reportSize(networkReport);
-                lfNetwork.reportBalance(networkReport);
->>>>>>> d79c4fad
             } else {
                 LOGGER.info("Network {} is invalid, no calculation will be done", lfNetwork);
             }
