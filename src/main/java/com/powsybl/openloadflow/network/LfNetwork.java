--- conflicted
+++ resolved
@@ -355,21 +355,6 @@
     }
 
     private void reportSize(Reporter reporter) {
-<<<<<<< HEAD
-=======
-        int remoteControlledBusCount = 0;
-        int remoteControllerBusCount = 0;
-        for (LfBus b : busesById.values()) {
-            // To avoid counting the local voltage controls we check that the voltage controller is not also voltage controlled
-            if (b.isVoltageControlEnabled() && !b.isVoltageControlled()) {
-                remoteControllerBusCount++;
-            }
-            // Similarly, to avoid counting the local voltage controls we check that the voltage controlled is not also voltage controller
-            if (b.isVoltageControlled() && !b.isVoltageControlEnabled()) {
-                remoteControlledBusCount++;
-            }
-        }
->>>>>>> 35ae3f7c
         reporter.report(Report.builder()
             .withKey("networkSize")
             .withDefaultMessage("Network CC${numNetworkCc} SC${numNetworkSc} has ${busCount} buses and ${branchCount} branches")
@@ -452,13 +437,8 @@
                 if (bus1 != null && bus2 != null) {
                     Optional<VoltageControl> vc1 = bus1.getVoltageControl();
                     Optional<VoltageControl> vc2 = bus2.getVoltageControl();
-<<<<<<< HEAD
-                    if (vc1.isPresent() && vc2.isPresent() && bus1.isVoltageControllerEnabled() && bus2.isVoltageControllerEnabled()
-                            && FastMath.abs((vc1.get().getTargetValue() / vc2.get().getTargetValue()) - piModel.getR1() / PiModel.R2) > TARGET_VOLTAGE_EPSILON) {
-=======
                     if (vc1.isPresent() && vc2.isPresent() && bus1.isVoltageControlEnabled() && bus2.isVoltageControlEnabled()
                         && FastMath.abs((vc1.get().getTargetValue() / vc2.get().getTargetValue()) - piModel.getR1() / PiModel.R2) > TARGET_VOLTAGE_EPSILON) {
->>>>>>> 35ae3f7c
                         throw new PowsyblException("Non impedant branch '" + branch.getId() + "' is connected to PV buses '"
                                 + bus1.getId() + "' and '" + bus2.getId() + "' with inconsistent target voltages: "
                                 + vc1.get().getTargetValue() + " and " + vc2.get().getTargetValue());
