/**
 * Copyright (c) 2019, RTE (http://www.rte-france.com)
 * This Source Code Form is subject to the terms of the Mozilla Public
 * License, v. 2.0. If a copy of the MPL was not distributed with this
 * file, You can obtain one at http://mozilla.org/MPL/2.0/.
 */
package com.powsybl.openloadflow.network;

import com.fasterxml.jackson.core.JsonFactory;
import com.fasterxml.jackson.core.JsonGenerator;
import com.google.common.base.Stopwatch;
import com.powsybl.commons.report.ReportNode;
import com.powsybl.openloadflow.graph.GraphConnectivity;
import com.powsybl.openloadflow.graph.GraphConnectivityFactory;
import com.powsybl.openloadflow.util.PerUnit;
import com.powsybl.openloadflow.util.Reports;
import org.anarres.graphviz.builder.GraphVizGraph;
import org.slf4j.Logger;
import org.slf4j.LoggerFactory;

import java.io.IOException;
import java.io.UncheckedIOException;
import java.io.Writer;
import java.nio.charset.StandardCharsets;
import java.nio.file.Files;
import java.nio.file.Path;
import java.util.*;
import java.util.concurrent.TimeUnit;
import java.util.function.Predicate;
import java.util.stream.Collectors;

import static com.powsybl.openloadflow.util.Markers.PERFORMANCE_MARKER;

/**
 * @author Geoffroy Jamgotchian {@literal <geoffroy.jamgotchian at rte-france.com>}
 */
public class LfNetwork extends AbstractPropertyBag implements PropertyBag {

    private static final Logger LOGGER = LoggerFactory.getLogger(LfNetwork.class);

    private static final SlackBusSelector SLACK_BUS_SELECTOR_FALLBACK = new MostMeshedSlackBusSelector();

    private final int numCC;

    private final int numSC;

    private final SlackBusSelector slackBusSelector;

    private final ReferenceBusSelector referenceBusSelector;

    private final int maxSlackBusCount;

    private final Map<String, LfBus> busesById = new LinkedHashMap<>();

    private final List<LfBus> busesByIndex = new ArrayList<>();

    private LfBus referenceBus;

    private List<LfBus> slackBuses;

<<<<<<< HEAD
    private Set<LfBus> excludedSlackBuses = Collections.emptySet();
=======
    private LfGenerator referenceGenerator;
>>>>>>> 752732b7

    private final List<LfBranch> branches = new ArrayList<>();

    private final Map<String, LfBranch> branchesById = new HashMap<>();

    private int shuntCount = 0;

    private final List<LfShunt> shuntsByIndex = new ArrayList<>();

    private final Map<String, LfShunt> shuntsById = new HashMap<>();

    private final Map<String, LfGenerator> generatorsById = new HashMap<>();

    private final Map<String, LfLoad> loadsById = new HashMap<>();

    private final List<LfHvdc> hvdcs = new ArrayList<>();

    private final Map<String, LfHvdc> hvdcsById = new HashMap<>();

    private final List<LfNetworkListener> listeners = new ArrayList<>();

    private boolean valid = true;

    private final GraphConnectivityFactory<LfBus, LfBranch> connectivityFactory;

    private GraphConnectivity<LfBus, LfBranch> connectivity;

    private final Map<LoadFlowModel, Set<LfZeroImpedanceNetwork>> zeroImpedanceNetworksByModel = new EnumMap<>(LoadFlowModel.class);

    private ReportNode reportNode;

    private final List<LfSecondaryVoltageControl> secondaryVoltageControls = new ArrayList<>();

    private final List<LfVoltageAngleLimit> voltageAngleLimits = new ArrayList<>();

    public static class LfVoltageAngleLimit {
        private final String id;
        private final LfBus from;
        private final LfBus to;
        private final double highValue;
        private final double lowValue;

        public LfVoltageAngleLimit(String id, LfBus from, LfBus to, double highValue, double lowValue) {
            this.id = Objects.requireNonNull(id);
            this.from = Objects.requireNonNull(from);
            this.to = Objects.requireNonNull(to);
            this.highValue = highValue;
            this.lowValue = lowValue;
        }

        public String getId() {
            return id;
        }

        public LfBus getFrom() {
            return from;
        }

        public LfBus getTo() {
            return to;
        }

        public double getHighValue() {
            return highValue;
        }

        public double getLowValue() {
            return lowValue;
        }
    }

    protected final List<LfOverloadManagementSystem> overloadManagementSystems = new ArrayList<>();

    public LfNetwork(int numCC, int numSC, SlackBusSelector slackBusSelector, int maxSlackBusCount,
                     GraphConnectivityFactory<LfBus, LfBranch> connectivityFactory, ReferenceBusSelector referenceBusSelector, ReportNode reportNode) {
        this.numCC = numCC;
        this.numSC = numSC;
        this.slackBusSelector = Objects.requireNonNull(slackBusSelector);
        this.maxSlackBusCount = maxSlackBusCount;
        this.connectivityFactory = Objects.requireNonNull(connectivityFactory);
        this.referenceBusSelector = referenceBusSelector;
        this.reportNode = Objects.requireNonNull(reportNode);
    }

    public LfNetwork(int numCC, int numSC, SlackBusSelector slackBusSelector, int maxSlackBusCount,
                     GraphConnectivityFactory<LfBus, LfBranch> connectivityFactory, ReferenceBusSelector referenceBusSelector) {
        this(numCC, numSC, slackBusSelector, maxSlackBusCount, connectivityFactory, referenceBusSelector, ReportNode.NO_OP);
    }

    public int getNumCC() {
        return numCC;
    }

    public int getNumSC() {
        return numSC;
    }

    public ReportNode getReportNode() {
        return reportNode;
    }

    public void setReportNode(ReportNode reportNode) {
        this.reportNode = Objects.requireNonNull(reportNode);
    }

    public LfElement getElement(ElementType elementType, int num) {
        return switch (elementType) {
            case BUS -> getBus(num);
            case BRANCH -> getBranch(num);
            case SHUNT_COMPENSATOR -> getShunt(num);
            case HVDC -> getHvdc(num);
        };
    }

    private void invalidateSlackAndReference() {
        if (slackBuses != null) {
            for (var slackBus : slackBuses) {
                slackBus.setSlack(false);
            }
        }
        slackBuses = null;
        if (referenceBus != null) {
            referenceBus.setReference(false);
        }
        referenceBus = null;
        if (referenceGenerator != null) {
            referenceGenerator.setReference(false);
        }
        referenceGenerator = null;
    }

    public void updateSlackBusesAndReferenceBus() {
        if (slackBuses == null && referenceBus == null) {
            SelectedSlackBus selectedSlackBus = slackBusSelector.select(busesByIndex, maxSlackBusCount);
            slackBuses = selectedSlackBus.getBuses().stream()
                    .filter(bus -> !excludedSlackBuses.contains(bus))
                    .toList();
            if (slackBuses.isEmpty()) { // ultimate fallback
                selectedSlackBus = SLACK_BUS_SELECTOR_FALLBACK.select(busesByIndex, excludedSlackBuses.size() + maxSlackBusCount);
                slackBuses = selectedSlackBus.getBuses().stream()
                        .filter(bus -> !excludedSlackBuses.contains(bus))
                        .limit(maxSlackBusCount)
                        .toList();
            }
            LOGGER.info("Network {}, slack buses are {} (method='{}')", this, slackBuses, selectedSlackBus.getSelectionMethod());
            for (var slackBus : slackBuses) {
                slackBus.setSlack(true);
            }
            // reference bus must be selected after slack bus, because of ReferenceBusFirstSlackSelector implementation requiring slackBuses
            SelectedReferenceBus selectedReferenceBus = referenceBusSelector.select(this);
            referenceBus = selectedReferenceBus.getLfBus();
            LOGGER.info("Network {}, reference bus is {} (method='{}')", this, referenceBus, selectedReferenceBus.getSelectionMethod());
            referenceBus.setReference(true);
<<<<<<< HEAD
            if (connectivity != null) {
                connectivity.setMainComponentVertex(slackBuses.get(0));
=======
            if (selectedReferenceBus instanceof SelectedGeneratorReferenceBus generatorReferenceBus) {
                referenceGenerator = generatorReferenceBus.getLfGenerator();
                LOGGER.info("Network {}, reference generator is {}", this, referenceGenerator.getId());
                referenceGenerator.setReference(true);
>>>>>>> 752732b7
            }
        }
    }

    private void invalidateZeroImpedanceNetworks() {
        zeroImpedanceNetworksByModel.clear();
    }

    public void addBranch(LfBranch branch) {
        Objects.requireNonNull(branch);
        branch.setNum(branches.size());
        branches.add(branch);
        branchesById.put(branch.getId(), branch);
        invalidateSlackAndReference();
        connectivity = null;
        invalidateZeroImpedanceNetworks();

        // create bus -> branches link
        if (branch.getBus1() != null) {
            branch.getBus1().addBranch(branch);
        }
        if (branch.getBus2() != null) {
            branch.getBus2().addBranch(branch);
        }
    }

    public List<LfBranch> getBranches() {
        return branches;
    }

    public LfBranch getBranch(int num) {
        return branches.get(num);
    }

    public LfBranch getBranchById(String branchId) {
        Objects.requireNonNull(branchId);
        return branchesById.get(branchId);
    }

    private void addShunt(LfShunt shunt) {
        shunt.setNum(shuntCount++);
        shuntsByIndex.add(shunt);
        shunt.getOriginalIds().forEach(id -> shuntsById.put(id, shunt));
    }

    public void addBus(LfBus bus) {
        Objects.requireNonNull(bus);
        bus.setNum(busesByIndex.size());
        busesByIndex.add(bus);
        busesById.put(bus.getId(), bus);
        invalidateSlackAndReference();
        connectivity = null;

        bus.getShunt().ifPresent(this::addShunt);
        bus.getControllerShunt().ifPresent(this::addShunt);
        bus.getSvcShunt().ifPresent(this::addShunt);
        bus.getGenerators().forEach(gen -> generatorsById.put(gen.getId(), gen));
        bus.getLoads().forEach(load -> load.getOriginalIds().forEach(id -> loadsById.put(id, load)));
    }

    public List<LfBus> getBuses() {
        return busesByIndex;
    }

    public LfBus getBusById(String id) {
        Objects.requireNonNull(id);
        return busesById.get(id);
    }

    public LfBus getBus(int num) {
        return busesByIndex.get(num);
    }

    public LfBus getReferenceBus() {
        updateSlackBusesAndReferenceBus();
        return referenceBus;
    }

    public LfBus getSlackBus() {
        return getSlackBuses().get(0);
    }

    public List<LfBus> getSlackBuses() {
        updateSlackBusesAndReferenceBus();
        return slackBuses;
    }

<<<<<<< HEAD
    public Set<LfBus> getExcludedSlackBuses() {
        return excludedSlackBuses;
    }

    public void setExcludedSlackBuses(Set<LfBus> excludedSlackBuses) {
        Objects.requireNonNull(excludedSlackBuses);
        if (!excludedSlackBuses.equals(this.excludedSlackBuses)) {
            this.excludedSlackBuses = excludedSlackBuses;
            invalidateSlackAndReference();
        }
=======
    public LfGenerator getReferenceGenerator() {
        updateSlackBusesAndReferenceBus();
        return referenceGenerator;
>>>>>>> 752732b7
    }

    public List<LfShunt> getShunts() {
        return shuntsByIndex;
    }

    public LfShunt getShunt(int num) {
        return shuntsByIndex.get(num);
    }

    public LfShunt getShuntById(String id) {
        Objects.requireNonNull(id);
        return shuntsById.get(id);
    }

    public LfGenerator getGeneratorById(String id) {
        Objects.requireNonNull(id);
        return generatorsById.get(id);
    }

    public LfLoad getLoadById(String id) {
        Objects.requireNonNull(id);
        return loadsById.get(id);
    }

    public void addHvdc(LfHvdc hvdc) {
        Objects.requireNonNull(hvdc);
        hvdc.setNum(hvdcs.size());
        hvdcs.add(hvdc);
        hvdcsById.put(hvdc.getId(), hvdc);

        // create bus -> branches link
        if (hvdc.getBus1() != null) {
            hvdc.getBus1().addHvdc(hvdc);
        }
        if (hvdc.getBus2() != null) {
            hvdc.getBus2().addHvdc(hvdc);
        }
    }

    public List<LfHvdc> getHvdcs() {
        return hvdcs;
    }

    public LfHvdc getHvdc(int num) {
        return hvdcs.get(num);
    }

    public LfHvdc getHvdcById(String id) {
        Objects.requireNonNull(id);
        return hvdcsById.get(id);
    }

    public void updateState(LfNetworkStateUpdateParameters parameters) {
        Stopwatch stopwatch = Stopwatch.createStarted();

        for (LfBus bus : busesById.values()) {
            bus.updateState(parameters);
            for (LfGenerator generator : bus.getGenerators()) {
                generator.updateState(parameters);
            }
            bus.getShunt().ifPresent(shunt -> shunt.updateState(parameters));
            bus.getControllerShunt().ifPresent(shunt -> shunt.updateState(parameters));
        }
        for (LfBranch branch : branches) {
            branch.updateState(parameters);
        }
        for (LfHvdc hvdc : hvdcs) {
            hvdc.updateState();
        }

        stopwatch.stop();
        LOGGER.debug(PERFORMANCE_MARKER, "Network {}, IIDM network updated in {} ms", this, stopwatch.elapsed(TimeUnit.MILLISECONDS));
    }

    public void writeJson(Path file) {
        try (Writer writer = Files.newBufferedWriter(file, StandardCharsets.UTF_8)) {
            writeJson(writer);
        } catch (IOException e) {
            throw new UncheckedIOException(e);
        }
    }

    private void writeJson(LfBus bus, JsonGenerator jsonGenerator) throws IOException {
        jsonGenerator.writeStringField("id", bus.getId());
        jsonGenerator.writeNumberField("num", bus.getNum());
        if (bus.getGenerationTargetQ() != 0) {
            jsonGenerator.writeNumberField("generationTargetQ", bus.getGenerationTargetQ());
        }
        if (bus.getLoadTargetP() != 0) {
            jsonGenerator.writeNumberField("loadTargetP", bus.getLoadTargetP());
        }
        if (bus.getLoadTargetQ() != 0) {
            jsonGenerator.writeNumberField("loadTargetQ", bus.getLoadTargetQ());
        }
        bus.getGeneratorVoltageControl().ifPresent(vc -> {
            if (bus.isGeneratorVoltageControlEnabled()) {
                try {
                    if (vc.getControlledBus() != bus) {
                        jsonGenerator.writeNumberField("remoteControlTargetBus", vc.getControlledBus().getNum());
                    }
                    jsonGenerator.writeNumberField("targetV", vc.getTargetValue());
                } catch (IOException e) {
                    throw new UncheckedIOException(e);
                }
            }
        });
        if (!Double.isNaN(bus.getV())) {
            jsonGenerator.writeNumberField("v", bus.getV());
        }
        if (!Double.isNaN(bus.getAngle())) {
            jsonGenerator.writeNumberField("angle", bus.getAngle());
        }
    }

    private void writeJson(LfBranch branch, JsonGenerator jsonGenerator) throws IOException {
        jsonGenerator.writeStringField("id", branch.getId());
        jsonGenerator.writeNumberField("num", branch.getNum());
        LfBus bus1 = branch.getBus1();
        LfBus bus2 = branch.getBus2();
        if (bus1 != null) {
            jsonGenerator.writeNumberField("num1", bus1.getNum());
        }
        if (bus2 != null) {
            jsonGenerator.writeNumberField("num2", bus2.getNum());
        }
        PiModel piModel = branch.getPiModel();
        jsonGenerator.writeNumberField("r", piModel.getR());
        jsonGenerator.writeNumberField("x", piModel.getX());
        if (piModel.getG1() != 0) {
            jsonGenerator.writeNumberField("g1", piModel.getG1());
        }
        if (piModel.getG2() != 0) {
            jsonGenerator.writeNumberField("g2", piModel.getG2());
        }
        if (piModel.getB1() != 0) {
            jsonGenerator.writeNumberField("b1", piModel.getB1());
        }
        if (piModel.getB2() != 0) {
            jsonGenerator.writeNumberField("b2", piModel.getB2());
        }
        if (piModel.getR1() != 1) {
            jsonGenerator.writeNumberField("r1", piModel.getR1());
        }
        if (piModel.getA1() != 0) {
            jsonGenerator.writeNumberField("a1", piModel.getA1());
        }
        branch.getPhaseControl().filter(dpc -> branch.isPhaseController()).ifPresent(dpc -> {
            try {
                jsonGenerator.writeFieldName("discretePhaseControl");
                jsonGenerator.writeStartObject();
                jsonGenerator.writeStringField("controller", dpc.getControllerBranch().getId());
                jsonGenerator.writeStringField("controlled", dpc.getControlledBranch().getId());
                jsonGenerator.writeStringField("mode", dpc.getMode().name());
                jsonGenerator.writeStringField("unit", dpc.getUnit().name());
                jsonGenerator.writeStringField("controlledSide", dpc.getControlledSide().name());
                jsonGenerator.writeNumberField("targetValue", dpc.getTargetValue());
                jsonGenerator.writeEndObject();
            } catch (IOException e) {
                throw new UncheckedIOException(e);
            }
        });
    }

    private void writeJson(LfShunt shunt, JsonGenerator jsonGenerator) throws IOException {
        jsonGenerator.writeStringField("id", shunt.getId());
        jsonGenerator.writeNumberField("num", shunt.getNum());
        jsonGenerator.writeNumberField("b", shunt.getB());
    }

    private void writeJson(LfGenerator generator, JsonGenerator jsonGenerator) throws IOException {
        jsonGenerator.writeStringField("id", generator.getId());
        jsonGenerator.writeNumberField("targetP", generator.getTargetP());
        if (!Double.isNaN(generator.getTargetQ())) {
            jsonGenerator.writeNumberField("targetQ", generator.getTargetQ());
        }
        jsonGenerator.writeBooleanField("voltageControl", generator.getGeneratorControlType() == LfGenerator.GeneratorControlType.VOLTAGE);
        jsonGenerator.writeNumberField("minP", generator.getMinP());
        jsonGenerator.writeNumberField("maxP", generator.getMaxP());
    }

    public void writeJson(Writer writer) {
        Objects.requireNonNull(writer);
        updateSlackBusesAndReferenceBus();
        try (JsonGenerator jsonGenerator = new JsonFactory()
                .createGenerator(writer)
                .useDefaultPrettyPrinter()) {
            jsonGenerator.writeStartObject();

            jsonGenerator.writeFieldName("buses");
            jsonGenerator.writeStartArray();
            List<LfBus> sortedBuses = busesById.values().stream().sorted(Comparator.comparing(LfBus::getId)).collect(Collectors.toList());
            for (LfBus bus : sortedBuses) {
                jsonGenerator.writeStartObject();

                writeJson(bus, jsonGenerator);

                bus.getShunt().ifPresent(shunt -> {
                    try {
                        jsonGenerator.writeFieldName("shunt");
                        jsonGenerator.writeStartObject();

                        writeJson(shunt, jsonGenerator);

                        jsonGenerator.writeEndObject();
                    } catch (IOException e) {
                        throw new UncheckedIOException(e);
                    }
                });

                List<LfGenerator> sortedGenerators = bus.getGenerators().stream().sorted(Comparator.comparing(LfGenerator::getId)).collect(Collectors.toList());
                if (!sortedGenerators.isEmpty()) {
                    jsonGenerator.writeFieldName("generators");
                    jsonGenerator.writeStartArray();
                    for (LfGenerator generator : sortedGenerators) {
                        jsonGenerator.writeStartObject();

                        writeJson(generator, jsonGenerator);

                        jsonGenerator.writeEndObject();
                    }
                    jsonGenerator.writeEndArray();
                }

                jsonGenerator.writeEndObject();
            }
            jsonGenerator.writeEndArray();

            jsonGenerator.writeFieldName("branches");
            jsonGenerator.writeStartArray();
            List<LfBranch> sortedBranches = branches.stream().sorted(Comparator.comparing(LfBranch::getId)).collect(Collectors.toList());
            for (LfBranch branch : sortedBranches) {
                jsonGenerator.writeStartObject();

                writeJson(branch, jsonGenerator);

                jsonGenerator.writeEndObject();
            }
            jsonGenerator.writeEndArray();

            jsonGenerator.writeEndObject();
        } catch (IOException e) {
            throw new UncheckedIOException(e);
        }
    }

    private void reportSize(ReportNode reportNode) {
        Reports.reportNetworkSize(reportNode, busesById.values().size(), branches.size());
        LOGGER.info("Network {} has {} buses and {} branches",
            this, busesById.values().size(), branches.size());
    }

    public void reportBalance(ReportNode reportNode) {
        double activeGeneration = 0;
        double reactiveGeneration = 0;
        double activeLoad = 0;
        double reactiveLoad = 0;
        for (LfBus b : busesById.values()) {
            activeGeneration += b.getGenerationTargetP() * PerUnit.SB;
            reactiveGeneration += b.getGenerationTargetQ() * PerUnit.SB;
            activeLoad += b.getLoadTargetP() * PerUnit.SB;
            reactiveLoad += b.getLoadTargetQ() * PerUnit.SB;
        }

        Reports.reportNetworkBalance(reportNode, activeGeneration, activeLoad, reactiveGeneration, reactiveLoad);
        LOGGER.info("Network {} balance: active generation={} MW, active load={} MW, reactive generation={} MVar, reactive load={} MVar",
            this, activeGeneration, activeLoad, reactiveGeneration, reactiveLoad);
    }

    public void fix(boolean minImpedance, double lowImpedanceThreshold) {
        if (minImpedance) {
            for (LfBranch branch : branches) {
                branch.setMinZ(lowImpedanceThreshold);
            }
        } else {
            // zero impedance phase shifter controller or controlled branch is not supported
            branches.stream()
                    .filter(b -> b.isPhaseController() || b.isPhaseControlled()
                            || b.isTransformerReactivePowerController() || b.isTransformerReactivePowerControlled()
                            || b.getGeneratorReactivePowerControl().isPresent())
                    .forEach(branch -> branch.setMinZ(lowImpedanceThreshold));
        }
    }

    private void validateBuses(LoadFlowModel loadFlowModel, ReportNode reportNode) {
        if (loadFlowModel == LoadFlowModel.AC) {
            boolean hasAtLeastOneBusGeneratorVoltageControlEnabled = false;
            for (LfBus bus : busesByIndex) {
                if (bus.isGeneratorVoltageControlEnabled()) {
                    hasAtLeastOneBusGeneratorVoltageControlEnabled = true;
                    break;
                }
            }
            if (!hasAtLeastOneBusGeneratorVoltageControlEnabled) {
                LOGGER.error("Network {} must have at least one bus with generator voltage control enabled", this);
                if (reportNode != null) {
                    Reports.reportNetworkMustHaveAtLeastOneBusGeneratorVoltageControlEnabled(reportNode);
                }
                valid = false;
            }
        }
    }

    public void validate(LoadFlowModel loadFlowModel, ReportNode reportNode) {
        valid = true;
        validateBuses(loadFlowModel, reportNode);
    }

    public static <T> List<LfNetwork> load(T network, LfNetworkLoader<T> networkLoader, SlackBusSelector slackBusSelector) {
        return load(network, networkLoader, new LfNetworkParameters().setSlackBusSelector(slackBusSelector), ReportNode.NO_OP);
    }

    public static <T> List<LfNetwork> load(T network, LfNetworkLoader<T> networkLoader, LfNetworkParameters parameters) {
        return load(network, networkLoader, parameters, ReportNode.NO_OP);
    }

    public static <T> List<LfNetwork> load(T network, LfNetworkLoader<T> networkLoader, LfNetworkParameters parameters, ReportNode reportNode) {
        return load(network, networkLoader, new LfTopoConfig(), parameters, reportNode);
    }

    public static <T> List<LfNetwork> load(T network, LfNetworkLoader<T> networkLoader, LfTopoConfig topoConfig, LfNetworkParameters parameters, ReportNode reportNode) {
        Objects.requireNonNull(network);
        Objects.requireNonNull(networkLoader);
        Objects.requireNonNull(parameters);
        List<LfNetwork> lfNetworks = networkLoader.load(network, topoConfig, parameters, reportNode);
        for (LfNetwork lfNetwork : lfNetworks) {
            ReportNode networkReport = Reports.createNetworkInfoReporter(lfNetwork.getReportNode());
            lfNetwork.fix(parameters.isMinImpedance(), parameters.getLowImpedanceThreshold());
            lfNetwork.validate(parameters.getLoadFlowModel(), networkReport);
            if (lfNetwork.isValid()) {
                lfNetwork.reportSize(networkReport);
                lfNetwork.reportBalance(networkReport);
            } else {
                LOGGER.info("Network {} is invalid, no calculation will be done", lfNetwork);
            }
        }
        return lfNetworks;
    }

    public void updateZeroImpedanceCache(LoadFlowModel loadFlowModel) {
        zeroImpedanceNetworksByModel.computeIfAbsent(loadFlowModel, m -> LfZeroImpedanceNetwork.create(this, loadFlowModel));
    }

    public Set<LfZeroImpedanceNetwork> getZeroImpedanceNetworks(LoadFlowModel loadFlowModel) {
        updateZeroImpedanceCache(loadFlowModel);
        return zeroImpedanceNetworksByModel.get(loadFlowModel);
    }

    public GraphConnectivity<LfBus, LfBranch> getConnectivity() {
        if (connectivity == null) {
            connectivity = Objects.requireNonNull(connectivityFactory.create());
            getBuses().forEach(connectivity::addVertex);
            getBranches().stream()
                    .filter(b -> b.getBus1() != null && b.getBus2() != null)
                    .forEach(b -> connectivity.addEdge(b.getBus1(), b.getBus2(), b));
            connectivity.setMainComponentVertex(getSlackBuses().get(0));
            // this is necessary to create a first temporary changes level in order to allow
            // some outer loop to change permanently the connectivity (with automation systems for instance)
            // this one will never be reverted
            if (connectivity.supportTemporaryChangesNesting()) {
                connectivity.startTemporaryChanges();
            }
        }
        return connectivity;
    }

    public void addListener(LfNetworkListener listener) {
        listeners.add(listener);
    }

    public void removeListener(LfNetworkListener listener) {
        listeners.remove(listener);
    }

    public List<LfNetworkListener> getListeners() {
        return listeners;
    }

    public boolean isValid() {
        return valid;
    }

    /**
     * Disable transformer voltage control when there is no generator controlling voltage on the connected component
     * that belong to the not controlled side of the transformer.
     */
    public void fixTransformerVoltageControls() {
        List<LfBranch> controllerBranches = new ArrayList<>(1);
        getConnectivity().startTemporaryChanges();
        for (LfBranch branch : branches) {
            if (!branch.isDisabled() && branch.isVoltageController() && branch.isVoltageControlEnabled()) {
                controllerBranches.add(branch);
            }
            if (branch.isDisabled() && branch.getBus1() != null && branch.getBus2() != null) {
                // apply contingency (in case we are inside a security analysis)
                getConnectivity().removeEdge(branch);
            }
        }
        for (LfBranch branch : controllerBranches) {
            getConnectivity().removeEdge(branch);
        }
        int disabledTransformerCount = 0;
        Map<Integer, Boolean> componentNoPVBusesMap = new HashMap<>();
        for (LfBranch branch : controllerBranches) {
            var voltageControl = branch.getVoltageControl().orElseThrow();
            LfBus notControlledSide;
            if (voltageControl.getControlledBus() == branch.getBus1()) {
                notControlledSide = branch.getBus2();
            } else if (voltageControl.getControlledBus() == branch.getBus2()) {
                notControlledSide = branch.getBus1();
            } else {
                continue;
            }
            boolean noPvBusesInComponent = componentNoPVBusesMap.computeIfAbsent(getConnectivity().getComponentNumber(notControlledSide),
                k -> getConnectivity().getConnectedComponent(notControlledSide).stream().noneMatch(LfBus::isGeneratorVoltageControlled));
            if (noPvBusesInComponent) {
                branch.setVoltageControlEnabled(false);
                LOGGER.trace("Transformer {} voltage control has been disabled because no PV buses on not controlled side connected component",
                        branch.getId());
                disabledTransformerCount++;
            }
        }
        getConnectivity().undoTemporaryChanges();
        if (disabledTransformerCount > 0) {
            LOGGER.warn("{} transformer voltage controls have been disabled because no PV buses on not controlled side connected component",
                    disabledTransformerCount);
        }
    }

    public void writeGraphViz(Path file, LoadFlowModel loadFlowModel) {
        try (Writer writer = Files.newBufferedWriter(file, StandardCharsets.UTF_8)) {
            writeGraphViz(writer, loadFlowModel);
        } catch (IOException e) {
            throw new UncheckedIOException(e);
        }
    }

    public void writeGraphViz(Writer writer, LoadFlowModel loadFlowModel) {
        try {
            GraphVizGraph gvGraph = new GraphVizGraphBuilder(this).build(loadFlowModel);
            gvGraph.writeTo(writer);
        } catch (IOException e) {
            throw new UncheckedIOException(e);
        }
    }

    public String getId() {
        return "{CC" + numCC + " SC" + numSC + '}';
    }

    public void addSecondaryVoltageControl(LfSecondaryVoltageControl secondaryVoltageControl) {
        secondaryVoltageControls.add(Objects.requireNonNull(secondaryVoltageControl));
    }

    public List<LfSecondaryVoltageControl> getSecondaryVoltageControls() {
        return secondaryVoltageControls;
    }

    public Optional<LfSecondaryVoltageControl> getSecondaryVoltageControl(String controlZoneName) {
        Objects.requireNonNull(controlZoneName);
        return secondaryVoltageControls.stream()
                .filter(lfSvc -> lfSvc.getZoneName().equals(controlZoneName))
                .findFirst();
    }

    private static boolean filterSecondaryVoltageControl(LfSecondaryVoltageControl secondaryVoltageControl) {
        return !secondaryVoltageControl.getPilotBus().isDisabled();
    }

    public List<LfSecondaryVoltageControl> getEnabledSecondaryVoltageControls() {
        return secondaryVoltageControls.stream()
                .filter(LfNetwork::filterSecondaryVoltageControl)
                .toList();
    }

    public void addVoltageAngleLimit(LfVoltageAngleLimit limit) {
        voltageAngleLimits.add(Objects.requireNonNull(limit));
    }

    public List<LfVoltageAngleLimit> getVoltageAngleLimits() {
        return voltageAngleLimits;
    }

    @SuppressWarnings("unchecked")
    public <E extends LfElement> List<E> getControllerElements(VoltageControl.Type type) {
        return busesByIndex.stream()
                .filter(bus -> bus.isVoltageControlled(type))
                .filter(bus -> bus.getVoltageControl(type).orElseThrow().getMergeStatus() == VoltageControl.MergeStatus.MAIN)
                .filter(bus -> bus.getVoltageControl(type).orElseThrow().isVisible())
                .flatMap(bus -> bus.getVoltageControl(type).orElseThrow().getMergedControllerElements().stream())
                .filter(Predicate.not(LfElement::isDisabled))
                .map(element -> (E) element)
                .collect(Collectors.toList());
    }

    public List<LfBus> getControlledBuses(VoltageControl.Type type) {
        return busesByIndex.stream()
                .filter(bus -> bus.isVoltageControlled(type))
                .filter(bus -> bus.getVoltageControl(type).orElseThrow().getMergeStatus() == VoltageControl.MergeStatus.MAIN)
                .filter(bus -> bus.getVoltageControl(type).orElseThrow().isVisible())
                .collect(Collectors.toList());
    }

    public void addOverloadManagementSystem(LfOverloadManagementSystem overloadManagementSystem) {
        overloadManagementSystems.add(Objects.requireNonNull(overloadManagementSystem));
    }

    public List<LfOverloadManagementSystem> getOverloadManagementSystems() {
        return overloadManagementSystems;
    }

    @Override
    public String toString() {
        return getId();
    }
}<|MERGE_RESOLUTION|>--- conflicted
+++ resolved
@@ -58,11 +58,9 @@
 
     private List<LfBus> slackBuses;
 
-<<<<<<< HEAD
     private Set<LfBus> excludedSlackBuses = Collections.emptySet();
-=======
+
     private LfGenerator referenceGenerator;
->>>>>>> 752732b7
 
     private final List<LfBranch> branches = new ArrayList<>();
 
@@ -216,15 +214,13 @@
             referenceBus = selectedReferenceBus.getLfBus();
             LOGGER.info("Network {}, reference bus is {} (method='{}')", this, referenceBus, selectedReferenceBus.getSelectionMethod());
             referenceBus.setReference(true);
-<<<<<<< HEAD
-            if (connectivity != null) {
-                connectivity.setMainComponentVertex(slackBuses.get(0));
-=======
             if (selectedReferenceBus instanceof SelectedGeneratorReferenceBus generatorReferenceBus) {
                 referenceGenerator = generatorReferenceBus.getLfGenerator();
                 LOGGER.info("Network {}, reference generator is {}", this, referenceGenerator.getId());
                 referenceGenerator.setReference(true);
->>>>>>> 752732b7
+            }
+            if (connectivity != null) {
+                connectivity.setMainComponentVertex(slackBuses.get(0));
             }
         }
     }
@@ -312,7 +308,6 @@
         return slackBuses;
     }
 
-<<<<<<< HEAD
     public Set<LfBus> getExcludedSlackBuses() {
         return excludedSlackBuses;
     }
@@ -323,11 +318,11 @@
             this.excludedSlackBuses = excludedSlackBuses;
             invalidateSlackAndReference();
         }
-=======
+    }
+
     public LfGenerator getReferenceGenerator() {
         updateSlackBusesAndReferenceBus();
         return referenceGenerator;
->>>>>>> 752732b7
     }
 
     public List<LfShunt> getShunts() {
