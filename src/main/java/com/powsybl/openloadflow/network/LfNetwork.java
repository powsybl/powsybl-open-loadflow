--- conflicted
+++ resolved
@@ -386,17 +386,10 @@
     }
 
     public static List<LfNetwork> load(Object network, SlackBusSelector slackBusSelector) {
-<<<<<<< HEAD
-        return load(network, new LfNetworkLoadingParameters(slackBusSelector, false, false, false));
-    }
-
-    public static List<LfNetwork> load(Object network, LfNetworkLoadingParameters parameters) {
-=======
         return load(network, new LfNetworkParameters(slackBusSelector, false, false, false));
     }
 
     public static List<LfNetwork> load(Object network, LfNetworkParameters parameters) {
->>>>>>> 0913f8bf
         Objects.requireNonNull(network);
         Objects.requireNonNull(parameters);
         for (LfNetworkLoader importer : ServiceLoader.load(LfNetworkLoader.class)) {
