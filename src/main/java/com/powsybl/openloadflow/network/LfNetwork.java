/**
 * Copyright (c) 2019, RTE (http://www.rte-france.com)
 * This Source Code Form is subject to the terms of the Mozilla Public
 * License, v. 2.0. If a copy of the MPL was not distributed with this
 * file, You can obtain one at http://mozilla.org/MPL/2.0/.
 */
package com.powsybl.openloadflow.network;

import com.fasterxml.jackson.core.JsonFactory;
import com.fasterxml.jackson.core.JsonGenerator;
import com.google.common.base.Stopwatch;
import com.powsybl.commons.PowsyblException;
import com.powsybl.openloadflow.graph.GraphDecrementalConnectivity;
import com.powsybl.openloadflow.graph.NaiveGraphDecrementalConnectivity;
import com.powsybl.openloadflow.util.ParameterConstants;
import net.jafama.FastMath;
import org.jgrapht.Graph;
import org.jgrapht.graph.Pseudograph;
import org.slf4j.Logger;
import org.slf4j.LoggerFactory;

import java.io.IOException;
import java.io.UncheckedIOException;
import java.io.Writer;
import java.nio.charset.StandardCharsets;
import java.nio.file.Files;
import java.nio.file.Path;
import java.util.*;
import java.util.concurrent.TimeUnit;
import java.util.function.Supplier;
import java.util.stream.Collectors;

import static com.powsybl.openloadflow.util.Markers.PERFORMANCE_MARKER;

/**
 * @author Geoffroy Jamgotchian <geoffroy.jamgotchian at rte-france.com>
 */
public class LfNetwork {

    private static final Logger LOGGER = LoggerFactory.getLogger(LfNetwork.class);

    public static final double LOW_IMPEDANCE_THRESHOLD = Math.pow(10, -8); // in per unit
    private static final double TARGET_VOLTAGE_EPSILON = Math.pow(10, -6);

    private final int num;

    private final SlackBusSelector slackBusSelector;

    private final Map<String, LfBus> busesById = new LinkedHashMap<>();

    private List<LfBus> busesByIndex;

    private LfBus slackBus;

    private final List<LfBranch> branches = new ArrayList<>();

    private final Map<String, LfBranch> branchesById = new HashMap<>();

    private int shuntCount = 0;

    private final List<LfNetworkListener> listeners = new ArrayList<>();

    public LfNetwork(int num, SlackBusSelector slackBusSelector) {
        this.num = num;
        this.slackBusSelector = Objects.requireNonNull(slackBusSelector);
    }

    public int getNum() {
        return num;
    }

    private void updateCache() {
        if (busesByIndex == null) {
            busesByIndex = new ArrayList<>(busesById.values());
            for (int i = 0; i < busesByIndex.size(); i++) {
                busesByIndex.get(i).setNum(i);
            }
            slackBus = slackBusSelector.select(busesByIndex);
            slackBus.setSlack(true);
            LOGGER.info("Selected slack bus: {}", slackBus.getId());
        }
    }

    private void invalidateCache() {
        busesByIndex = null;
        slackBus = null;
    }

    public void addBranch(LfBranch branch) {
        Objects.requireNonNull(branch);
        branch.setNum(branches.size());
        branches.add(branch);
        branchesById.put(branch.getId(), branch);

        // create bus -> branches link
        if (branch.getBus1() != null) {
            branch.getBus1().addBranch(branch);
        }
        if (branch.getBus2() != null) {
            branch.getBus2().addBranch(branch);
        }
    }

    public List<LfBranch> getBranches() {
        return branches;
    }

    public LfBranch getBranch(int num) {
        return branches.get(num);
    }

    public LfBranch getBranchById(String branchId) {
        Objects.requireNonNull(branchId);
        return branchesById.get(branchId);
    }

    public void addBus(LfBus bus) {
        Objects.requireNonNull(bus);
        busesById.put(bus.getId(), bus);
        for (LfShunt shunt : bus.getShunts()) {
            shunt.setNum(shuntCount++);
        }
        invalidateCache();
    }

    public List<LfBus> getBuses() {
        updateCache();
        return busesByIndex;
    }

    public LfBus getBusById(String id) {
        Objects.requireNonNull(id);
        return busesById.get(id);
    }

    public LfBus getBus(int num) {
        updateCache();
        return busesByIndex.get(num);
    }

    public LfBus getSlackBus() {
        updateCache();
        return slackBus;
    }

    public void updateState(boolean reactiveLimits, boolean writeSlackBus, boolean phaseShifterRegulationOn,
                            boolean transformerVoltageControlOn) {
        Stopwatch stopwatch = Stopwatch.createStarted();

        for (LfBus bus : busesById.values()) {
            bus.updateState(reactiveLimits, writeSlackBus);
            for (LfGenerator generator : bus.getGenerators()) {
                generator.updateState();
            }
            for (LfShunt shunt : bus.getShunts()) {
                shunt.updateState();
            }
        }
        for (LfBranch branch : branches) {
            branch.updateState(phaseShifterRegulationOn, transformerVoltageControlOn);
        }

        stopwatch.stop();
        LOGGER.debug(PERFORMANCE_MARKER, "IIDM network updated in {} ms", stopwatch.elapsed(TimeUnit.MILLISECONDS));
    }

    public void writeJson(Path file) {
        updateCache();
        try (Writer writer = Files.newBufferedWriter(file, StandardCharsets.UTF_8)) {
            writeJson(writer);
        } catch (IOException e) {
            throw new UncheckedIOException(e);
        }
    }

    private void writeJson(LfBus bus, JsonGenerator jsonGenerator) throws IOException {
        jsonGenerator.writeStringField("id", bus.getId());
        jsonGenerator.writeNumberField("num", bus.getNum());
        if (bus.getGenerationTargetQ() != 0) {
            jsonGenerator.writeNumberField("generationTargetQ", bus.getGenerationTargetQ());
        }
        if (bus.getLoadTargetP() != 0) {
            jsonGenerator.writeNumberField("loadTargetP", bus.getLoadTargetP());
        }
        if (bus.getLoadTargetQ() != 0) {
            jsonGenerator.writeNumberField("loadTargetQ", bus.getLoadTargetQ());
        }
        bus.getControlledBus().ifPresent(lfBus -> {
            try {
                jsonGenerator.writeNumberField("remoteControlTargetBus", lfBus.getNum());
            } catch (IOException e) {
                throw new UncheckedIOException(e);
            }
        });
        if (!Double.isNaN(bus.getTargetV())) {
            jsonGenerator.writeNumberField("targetV", bus.getTargetV());
        }
        if (!Double.isNaN(bus.getV())) {
            jsonGenerator.writeNumberField("v", bus.getV());
        }
        if (!Double.isNaN(bus.getAngle())) {
            jsonGenerator.writeNumberField("angle", bus.getAngle());
        }
    }

    private void writeJson(LfBranch branch, JsonGenerator jsonGenerator) throws IOException {
        jsonGenerator.writeStringField("id", branch.getId());
        jsonGenerator.writeNumberField("num", branch.getNum());
        LfBus bus1 = branch.getBus1();
        LfBus bus2 = branch.getBus2();
        if (bus1 != null) {
            jsonGenerator.writeNumberField("num1", bus1.getNum());
        }
        if (bus2 != null) {
            jsonGenerator.writeNumberField("num2", bus2.getNum());
        }
        PiModel piModel = branch.getPiModel();
        jsonGenerator.writeNumberField("r", piModel.getR());
        jsonGenerator.writeNumberField("x", piModel.getX());
        if (piModel.getG1() != 0) {
            jsonGenerator.writeNumberField("g1", piModel.getG1());
        }
        if (piModel.getG2() != 0) {
            jsonGenerator.writeNumberField("g2", piModel.getG2());
        }
        if (piModel.getB1() != 0) {
            jsonGenerator.writeNumberField("b1", piModel.getB1());
        }
        if (piModel.getB2() != 0) {
            jsonGenerator.writeNumberField("b2", piModel.getB2());
        }
        if (piModel.getR1() != 1) {
            jsonGenerator.writeNumberField("r1", piModel.getR1());
        }
        if (piModel.getA1() != 0) {
            jsonGenerator.writeNumberField("a1", piModel.getA1());
        }
        if (branch.isPhaseController()) {
            DiscretePhaseControl phaseControl = branch.getDiscretePhaseControl();
            try {
                jsonGenerator.writeFieldName("discretePhaseControl");
                jsonGenerator.writeStartObject();
                jsonGenerator.writeStringField("controller", phaseControl.getController().getId());
                jsonGenerator.writeStringField("controlled", phaseControl.getController().getId());
                jsonGenerator.writeStringField("mode", phaseControl.getMode().name());
                jsonGenerator.writeStringField("unit", phaseControl.getUnit().name());
                jsonGenerator.writeStringField("controlledSide", phaseControl.getControlledSide().name());
                jsonGenerator.writeNumberField("targetValue", phaseControl.getTargetValue());
                jsonGenerator.writeEndObject();
            } catch (IOException e) {
                throw new UncheckedIOException(e);
            }
        }
    }

    private void writeJson(LfShunt shunt, JsonGenerator jsonGenerator) throws IOException {
        jsonGenerator.writeStringField("id", shunt.getId());
        jsonGenerator.writeNumberField("num", shunt.getNum());
        jsonGenerator.writeNumberField("b", shunt.getB());
    }

    private void writeJson(LfGenerator generator, JsonGenerator jsonGenerator) throws IOException {
        jsonGenerator.writeStringField("id", generator.getId());
        jsonGenerator.writeNumberField("targetP", generator.getTargetP());
        if (!Double.isNaN(generator.getTargetQ())) {
            jsonGenerator.writeNumberField("targetQ", generator.getTargetQ());
        }
        jsonGenerator.writeBooleanField("voltageControl", generator.hasVoltageControl());
        jsonGenerator.writeNumberField("minP", generator.getMinP());
        jsonGenerator.writeNumberField("maxP", generator.getMaxP());
    }

    public void writeJson(Writer writer) {
        Objects.requireNonNull(writer);
        try (JsonGenerator jsonGenerator = new JsonFactory()
                .createGenerator(writer)
                .useDefaultPrettyPrinter()) {
            jsonGenerator.writeStartObject();

            jsonGenerator.writeFieldName("buses");
            jsonGenerator.writeStartArray();
            List<LfBus> sortedBuses = busesById.values().stream().sorted(Comparator.comparing(LfBus::getId)).collect(Collectors.toList());
            for (LfBus bus : sortedBuses) {
                jsonGenerator.writeStartObject();

                writeJson(bus, jsonGenerator);

                List<LfShunt> sortedShunts = bus.getShunts().stream().sorted(Comparator.comparing(LfShunt::getId)).collect(Collectors.toList());
                if (!sortedShunts.isEmpty()) {
                    jsonGenerator.writeFieldName("shunts");
                    jsonGenerator.writeStartArray();
                    for (LfShunt shunt : sortedShunts) {
                        jsonGenerator.writeStartObject();

                        writeJson(shunt, jsonGenerator);

                        jsonGenerator.writeEndObject();
                    }
                    jsonGenerator.writeEndArray();
                }

                List<LfGenerator> sortedGenerators = bus.getGenerators().stream().sorted(Comparator.comparing(LfGenerator::getId)).collect(Collectors.toList());
                if (!sortedGenerators.isEmpty()) {
                    jsonGenerator.writeFieldName("generators");
                    jsonGenerator.writeStartArray();
                    for (LfGenerator generator : sortedGenerators) {
                        jsonGenerator.writeStartObject();

                        writeJson(generator, jsonGenerator);

                        jsonGenerator.writeEndObject();
                    }
                    jsonGenerator.writeEndArray();
                }

                jsonGenerator.writeEndObject();
            }
            jsonGenerator.writeEndArray();

            jsonGenerator.writeFieldName("branches");
            jsonGenerator.writeStartArray();
            List<LfBranch> sortedBranches = branches.stream().sorted(Comparator.comparing(LfBranch::getId)).collect(Collectors.toList());
            for (LfBranch branch : sortedBranches) {
                jsonGenerator.writeStartObject();

                writeJson(branch, jsonGenerator);

                jsonGenerator.writeEndObject();
            }
            jsonGenerator.writeEndArray();

            jsonGenerator.writeEndObject();
        } catch (IOException e) {
            throw new UncheckedIOException(e);
        }
    }

    private void logSize() {
        int controlledBusCount = 0;
        int controllerBusCount = 0;
        for (LfBus bus : busesById.values()) {
            if (bus.getControlledBus().isPresent()) {
                controlledBusCount++;
            }
            if (!bus.getControllerBuses().isEmpty()) {
                controllerBusCount++;
            }
        }
        LOGGER.info("Network {} has {} buses (voltage remote control: {} controllers, {} controlled) and {} branches",
                num, busesById.values().size(), controlledBusCount, controllerBusCount, branches.size());
    }

    public void logBalance() {
        double activeGeneration = 0;
        double reactiveGeneration = 0;
        double activeLoad = 0;
        double reactiveLoad = 0;
        for (LfBus b : busesById.values()) {
            activeGeneration += b.getGenerationTargetP() * PerUnit.SB;
            reactiveGeneration += b.getGenerationTargetQ() * PerUnit.SB;
            activeLoad += b.getLoadTargetP() * PerUnit.SB;
            reactiveLoad += b.getLoadTargetQ() * PerUnit.SB;
        }

        LOGGER.info("Network {} balance: active generation={} Mw, active load={} Mw, reactive generation={} MVar, reactive load={} MVar",
                num, activeGeneration, activeLoad, reactiveGeneration, reactiveLoad);
    }

    public double getActivePowerMismatch() {
        double mismatch = 0;
        for (LfBus b : busesById.values()) {
            mismatch += b.getGenerationTargetP() - b.getLoadTargetP();
        }
        return -mismatch;
    }

    public double getActivePowerMismatchInMainComponent(GraphDecrementalConnectivity<LfBus> connectivity) {
        double mismatch = 0;
        int mainComponent = connectivity.getComponentNumber(getSlackBus());
        for (LfBus b : busesById.values()) {
            if (connectivity.getComponentNumber(b) == mainComponent) {
                mismatch += b.getGenerationTargetP() - b.getLoadTargetP();
            }
        }
        return -mismatch;
    }

    private static void fix(LfNetwork network, boolean minImpedance) {
        if (minImpedance) {
            for (LfBranch branch : network.getBranches()) {
                PiModel piModel = branch.getPiModel();
                if (Math.abs(piModel.getZ()) < LOW_IMPEDANCE_THRESHOLD) {
                    piModel.setR(0);
                    piModel.setX(LOW_IMPEDANCE_THRESHOLD);
                }
            }
        }
    }

    private static void validate(LfNetwork network, boolean minImpedance) {
        if (!minImpedance) {
            for (LfBranch branch : network.getBranches()) {
                PiModel piModel = branch.getPiModel();
                if (Math.abs(piModel.getZ()) < LOW_IMPEDANCE_THRESHOLD) { // will be transformed to non impedant branch
                    LfBus bus1 = branch.getBus1();
                    LfBus bus2 = branch.getBus2();
                    // ensure target voltages are consistent
                    if (bus1 != null && bus2 != null && bus1.hasVoltageControl() && bus2.hasVoltageControl()
                            && FastMath.abs((bus1.getTargetV() / bus2.getTargetV()) - piModel.getR1() / PiModel.R2) > TARGET_VOLTAGE_EPSILON) {
                        throw new PowsyblException("Non impedant branch '" + branch.getId() + "' is connected to PV buses '"
                                + bus1.getId() + "' and '" + bus2.getId() + "' with inconsistent target voltages: "
                                + bus1.getTargetV() + " and " + bus2.getTargetV());
                    }
                }
            }
        }
    }

    public static List<LfNetwork> load(Object network, SlackBusSelector slackBusSelector) {
        return load(network, new LfNetworkParameters(slackBusSelector, false, false, false, false, ParameterConstants.PLAUSIBLE_ACTIVE_POWER_LIMIT_DEFAULT_VALUE));
    }

    public static List<LfNetwork> load(Object network, LfNetworkParameters parameters) {
        Objects.requireNonNull(network);
        Objects.requireNonNull(parameters);
        for (LfNetworkLoader importer : ServiceLoader.load(LfNetworkLoader.class)) {
            List<LfNetwork> lfNetworks = importer.load(network, parameters).orElse(null);
            if (lfNetworks != null) {
                for (LfNetwork lfNetwork : lfNetworks) {
                    fix(lfNetwork, parameters.isMinImpedance());
                    validate(lfNetwork, parameters.isMinImpedance());
                    lfNetwork.logSize();
                    lfNetwork.logBalance();
                }
                return lfNetworks;
            }
        }
        throw new PowsyblException("Cannot importer network of type: " + network.getClass().getName());
    }

    /**
     * Create the subgraph of zero-impedance LfBranches and their corresponding LfBuses
     * The graph is intentionally not cached as a parameter so far, to avoid the complexity of invalidating it if changes occur
     * @return the zero-impedance subgraph
     */
    public Graph<LfBus, LfBranch> createZeroImpedanceSubGraph() {
        List<LfBranch> zeroImpedanceBranches = getBranches().stream()
            .filter(LfNetwork::isZeroImpedanceBranch)
            .filter(b -> b.getBus1() != null && b.getBus2() != null)
            .collect(Collectors.toList());

        Graph<LfBus, LfBranch> subGraph = new Pseudograph<>(LfBranch.class);
        for (LfBranch branch : zeroImpedanceBranches) {
            subGraph.addVertex(branch.getBus1());
            subGraph.addVertex(branch.getBus2());
            subGraph.addEdge(branch.getBus1(), branch.getBus2(), branch);
        }

        return  subGraph;
    }

    public static boolean isZeroImpedanceBranch(LfBranch branch) {
        PiModel piModel = branch.getPiModel();
        return piModel.getZ() < LOW_IMPEDANCE_THRESHOLD;
    }

<<<<<<< HEAD
    public void addListener(LfNetworkListener listener) {
        listeners.add(listener);
    }

    public void removeListener(LfNetworkListener listener) {
        listeners.remove(listener);
    }

    public List<LfNetworkListener> getListeners() {
        return listeners;
    }
=======
    public GraphDecrementalConnectivity<LfBus> createDecrementalConnectivity() {
        return createDecrementalConnectivity(() -> new NaiveGraphDecrementalConnectivity<>(LfBus::getNum));
    }

    public GraphDecrementalConnectivity<LfBus> createDecrementalConnectivity(Supplier<GraphDecrementalConnectivity<LfBus>> connectivitySupplier) {
        GraphDecrementalConnectivity<LfBus> connectivity = connectivitySupplier.get();
        getBuses().forEach(connectivity::addVertex);
        getBranches().forEach(b -> connectivity.addEdge(b.getBus1(), b.getBus2()));
        return connectivity;
    }

>>>>>>> 0fae72aa
}<|MERGE_RESOLUTION|>--- conflicted
+++ resolved
@@ -464,19 +464,6 @@
         return piModel.getZ() < LOW_IMPEDANCE_THRESHOLD;
     }
 
-<<<<<<< HEAD
-    public void addListener(LfNetworkListener listener) {
-        listeners.add(listener);
-    }
-
-    public void removeListener(LfNetworkListener listener) {
-        listeners.remove(listener);
-    }
-
-    public List<LfNetworkListener> getListeners() {
-        return listeners;
-    }
-=======
     public GraphDecrementalConnectivity<LfBus> createDecrementalConnectivity() {
         return createDecrementalConnectivity(() -> new NaiveGraphDecrementalConnectivity<>(LfBus::getNum));
     }
@@ -488,5 +475,15 @@
         return connectivity;
     }
 
->>>>>>> 0fae72aa
+    public void addListener(LfNetworkListener listener) {
+        listeners.add(listener);
+    }
+
+    public void removeListener(LfNetworkListener listener) {
+        listeners.remove(listener);
+    }
+
+    public List<LfNetworkListener> getListeners() {
+        return listeners;
+    }
 }