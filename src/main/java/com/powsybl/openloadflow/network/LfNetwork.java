/**
 * Copyright (c) 2019, RTE (http://www.rte-france.com)
 * This Source Code Form is subject to the terms of the Mozilla Public
 * License, v. 2.0. If a copy of the MPL was not distributed with this
 * file, You can obtain one at http://mozilla.org/MPL/2.0/.
 */
package com.powsybl.openloadflow.network;

import com.fasterxml.jackson.core.JsonFactory;
import com.fasterxml.jackson.core.JsonGenerator;
import com.google.common.base.Stopwatch;
import com.powsybl.commons.reporter.Reporter;
import com.powsybl.openloadflow.graph.GraphConnectivity;
import com.powsybl.openloadflow.graph.GraphConnectivityFactory;
import com.powsybl.openloadflow.util.PerUnit;
import com.powsybl.openloadflow.util.Reports;
import org.anarres.graphviz.builder.GraphVizGraph;
import org.slf4j.Logger;
import org.slf4j.LoggerFactory;

import java.io.IOException;
import java.io.UncheckedIOException;
import java.io.Writer;
import java.nio.charset.StandardCharsets;
import java.nio.file.Files;
import java.nio.file.Path;
import java.util.*;
import java.util.concurrent.TimeUnit;
import java.util.function.Predicate;
import java.util.stream.Collectors;

import static com.powsybl.openloadflow.util.Markers.PERFORMANCE_MARKER;

/**
 * @author Geoffroy Jamgotchian <geoffroy.jamgotchian at rte-france.com>
 */
public class LfNetwork extends AbstractPropertyBag implements PropertyBag {

    private static final Logger LOGGER = LoggerFactory.getLogger(LfNetwork.class);

    private final int numCC;

    private final int numSC;

    private final SlackBusSelector slackBusSelector;

    private final int maxSlackBusCount;

    private final Map<String, LfBus> busesById = new LinkedHashMap<>();

    private final List<LfBus> busesByIndex = new ArrayList<>();

    private List<LfBus> slackBuses;

    private final List<LfBranch> branches = new ArrayList<>();

    private final Map<String, LfBranch> branchesById = new HashMap<>();

    private int shuntCount = 0;

    private final List<LfShunt> shuntsByIndex = new ArrayList<>();

    private final Map<String, LfShunt> shuntsById = new HashMap<>();

    private final Map<String, LfGenerator> generatorsById = new HashMap<>();

    private final Map<String, LfLoad> loadsById = new HashMap<>();

    private final List<LfHvdc> hvdcs = new ArrayList<>();

    private final Map<String, LfHvdc> hvdcsById = new HashMap<>();

    private final List<LfNetworkListener> listeners = new ArrayList<>();

    private boolean valid = true;

    private final GraphConnectivityFactory<LfBus, LfBranch> connectivityFactory;

    private GraphConnectivity<LfBus, LfBranch> connectivity;

    private final Map<LoadFlowModel, Set<LfZeroImpedanceNetwork>> zeroImpedanceNetworksByModel = new EnumMap<>(LoadFlowModel.class);

    private Reporter reporter;

    private final List<LfSecondaryVoltageControl> secondaryVoltageControls = new ArrayList<>();

    private final List<LfVoltageAngleLimit> voltageAngleLimits = new ArrayList<>();

    public static class LfVoltageAngleLimit {
        private final String id;
        private final LfBus from;
        private final LfBus to;
        private final double highValue;
        private final double lowValue;

        public LfVoltageAngleLimit(String id, LfBus from, LfBus to, double highValue, double lowValue) {
            this.id = Objects.requireNonNull(id);
            this.from = Objects.requireNonNull(from);
            this.to = Objects.requireNonNull(to);
            this.highValue = highValue;
            this.lowValue = lowValue;
        }

        public String getId() {
            return id;
        }

        public LfBus getFrom() {
            return from;
        }

        public LfBus getTo() {
            return to;
        }

        public double getHighValue() {
            return highValue;
        }

        public double getLowValue() {
            return lowValue;
        }
    }

    public LfNetwork(int numCC, int numSC, SlackBusSelector slackBusSelector, int maxSlackBusCount,
                     GraphConnectivityFactory<LfBus, LfBranch> connectivityFactory, Reporter reporter) {
        this.numCC = numCC;
        this.numSC = numSC;
        this.slackBusSelector = Objects.requireNonNull(slackBusSelector);
        this.maxSlackBusCount = maxSlackBusCount;
        this.connectivityFactory = Objects.requireNonNull(connectivityFactory);
        this.reporter = Objects.requireNonNull(reporter);
    }

    public LfNetwork(int numCC, int numSC, SlackBusSelector slackBusSelector, int maxSlackBusCount,
                     GraphConnectivityFactory<LfBus, LfBranch> connectivityFactory) {
        this(numCC, numSC, slackBusSelector, maxSlackBusCount, connectivityFactory, Reporter.NO_OP);
    }

    public int getNumCC() {
        return numCC;
    }

    public int getNumSC() {
        return numSC;
    }

    public Reporter getReporter() {
        return reporter;
    }

    public void setReporter(Reporter reporter) {
        this.reporter = Objects.requireNonNull(reporter);
    }

    private void invalidateSlack() {
        if (slackBuses != null) {
            for (var slackBus : slackBuses) {
                slackBus.setSlack(false);
            }
            slackBuses.get(0).setReference(false);
        }
        slackBuses = null;
    }

    public void updateSlackBuses() {
        if (slackBuses == null) {
            SelectedSlackBus selectedSlackBus = slackBusSelector.select(busesByIndex, maxSlackBusCount);
            slackBuses = selectedSlackBus.getBuses();
            LOGGER.info("Network {}, slack buses are {} (method='{}')", this, slackBuses, selectedSlackBus.getSelectionMethod());
            for (var slackBus : slackBuses) {
                slackBus.setSlack(true);
            }
            slackBuses.get(0).setReference(true);
        }
    }

    private void invalidateZeroImpedanceNetworks() {
        zeroImpedanceNetworksByModel.clear();
    }

    public void addBranch(LfBranch branch) {
        Objects.requireNonNull(branch);
        branch.setNum(branches.size());
        branches.add(branch);
        branchesById.put(branch.getId(), branch);
        invalidateSlack();
        connectivity = null;
        invalidateZeroImpedanceNetworks();

        // create bus -> branches link
        if (branch.getBus1() != null) {
            branch.getBus1().addBranch(branch);
        }
        if (branch.getBus2() != null) {
            branch.getBus2().addBranch(branch);
        }
    }

    public List<LfBranch> getBranches() {
        return branches;
    }

    public LfBranch getBranch(int num) {
        return branches.get(num);
    }

    public LfBranch getBranchById(String branchId) {
        Objects.requireNonNull(branchId);
        return branchesById.get(branchId);
    }

    private void addShunt(LfShunt shunt) {
        shunt.setNum(shuntCount++);
        shuntsByIndex.add(shunt);
        shunt.getOriginalIds().forEach(id -> shuntsById.put(id, shunt));
    }

    public void addBus(LfBus bus) {
        Objects.requireNonNull(bus);
        bus.setNum(busesByIndex.size());
        busesByIndex.add(bus);
        busesById.put(bus.getId(), bus);
        invalidateSlack();
        connectivity = null;

        bus.getShunt().ifPresent(this::addShunt);
        bus.getControllerShunt().ifPresent(this::addShunt);
        bus.getSvcShunt().ifPresent(this::addShunt);
        bus.getGenerators().forEach(gen -> generatorsById.put(gen.getId(), gen));
        bus.getLoads().forEach(load -> load.getOriginalIds().forEach(id -> loadsById.put(id, load)));
    }

    public List<LfBus> getBuses() {
        return busesByIndex;
    }

    public LfBus getBusById(String id) {
        Objects.requireNonNull(id);
        return busesById.get(id);
    }

    public LfBus getBus(int num) {
        return busesByIndex.get(num);
    }

    public LfBus getSlackBus() {
        return getSlackBuses().get(0);
    }

    public List<LfBus> getSlackBuses() {
        updateSlackBuses();
        return slackBuses;
    }

    public List<LfShunt> getShunts() {
        return shuntsByIndex;
    }

    public LfShunt getShunt(int num) {
        return shuntsByIndex.get(num);
    }

    public LfShunt getShuntById(String id) {
        Objects.requireNonNull(id);
        return shuntsById.get(id);
    }

    public LfGenerator getGeneratorById(String id) {
        Objects.requireNonNull(id);
        return generatorsById.get(id);
    }

    public LfLoad getLoadById(String id) {
        Objects.requireNonNull(id);
        return loadsById.get(id);
    }

    public void addHvdc(LfHvdc hvdc) {
        Objects.requireNonNull(hvdc);
        hvdc.setNum(hvdcs.size());
        hvdcs.add(hvdc);
        hvdcsById.put(hvdc.getId(), hvdc);

        // create bus -> branches link
        if (hvdc.getBus1() != null) {
            hvdc.getBus1().addHvdc(hvdc);
        }
        if (hvdc.getBus2() != null) {
            hvdc.getBus2().addHvdc(hvdc);
        }
    }

    public List<LfHvdc> getHvdcs() {
        return hvdcs;
    }

    public LfHvdc getHvdcById(String id) {
        Objects.requireNonNull(id);
        return hvdcsById.get(id);
    }

    public void updateState(LfNetworkStateUpdateParameters parameters) {
        Stopwatch stopwatch = Stopwatch.createStarted();

        for (LfBus bus : busesById.values()) {
            bus.updateState(parameters);
            for (LfGenerator generator : bus.getGenerators()) {
                generator.updateState();
            }
            bus.getShunt().ifPresent(shunt -> shunt.updateState(parameters));
            bus.getControllerShunt().ifPresent(shunt -> shunt.updateState(parameters));
        }
        for (LfBranch branch : branches) {
            branch.updateState(parameters);
        }
        for (LfHvdc hvdc : hvdcs) {
            hvdc.updateState();
        }

        stopwatch.stop();
        LOGGER.debug(PERFORMANCE_MARKER, "Network {}, IIDM network updated in {} ms", this, stopwatch.elapsed(TimeUnit.MILLISECONDS));
    }

    public void writeJson(Path file) {
        try (Writer writer = Files.newBufferedWriter(file, StandardCharsets.UTF_8)) {
            writeJson(writer);
        } catch (IOException e) {
            throw new UncheckedIOException(e);
        }
    }

    private void writeJson(LfBus bus, JsonGenerator jsonGenerator) throws IOException {
        jsonGenerator.writeStringField("id", bus.getId());
        jsonGenerator.writeNumberField("num", bus.getNum());
        if (bus.getGenerationTargetQ() != 0) {
            jsonGenerator.writeNumberField("generationTargetQ", bus.getGenerationTargetQ());
        }
        if (bus.getLoadTargetP() != 0) {
            jsonGenerator.writeNumberField("loadTargetP", bus.getLoadTargetP());
        }
        if (bus.getLoadTargetQ() != 0) {
            jsonGenerator.writeNumberField("loadTargetQ", bus.getLoadTargetQ());
        }
        bus.getGeneratorVoltageControl().ifPresent(vc -> {
            if (bus.isGeneratorVoltageControlEnabled()) {
                try {
                    if (vc.getControlledBus() != bus) {
                        jsonGenerator.writeNumberField("remoteControlTargetBus", vc.getControlledBus().getNum());
                    }
                    jsonGenerator.writeNumberField("targetV", vc.getTargetValue());
                } catch (IOException e) {
                    throw new UncheckedIOException(e);
                }
            }
        });
        if (!Double.isNaN(bus.getV())) {
            jsonGenerator.writeNumberField("v", bus.getV());
        }
        if (!Double.isNaN(bus.getAngle())) {
            jsonGenerator.writeNumberField("angle", bus.getAngle());
        }
    }

    private void writeJson(LfBranch branch, JsonGenerator jsonGenerator) throws IOException {
        jsonGenerator.writeStringField("id", branch.getId());
        jsonGenerator.writeNumberField("num", branch.getNum());
        LfBus bus1 = branch.getBus1();
        LfBus bus2 = branch.getBus2();
        if (bus1 != null) {
            jsonGenerator.writeNumberField("num1", bus1.getNum());
        }
        if (bus2 != null) {
            jsonGenerator.writeNumberField("num2", bus2.getNum());
        }
        PiModel piModel = branch.getPiModel();
        jsonGenerator.writeNumberField("r", piModel.getR());
        jsonGenerator.writeNumberField("x", piModel.getX());
        if (piModel.getG1() != 0) {
            jsonGenerator.writeNumberField("g1", piModel.getG1());
        }
        if (piModel.getG2() != 0) {
            jsonGenerator.writeNumberField("g2", piModel.getG2());
        }
        if (piModel.getB1() != 0) {
            jsonGenerator.writeNumberField("b1", piModel.getB1());
        }
        if (piModel.getB2() != 0) {
            jsonGenerator.writeNumberField("b2", piModel.getB2());
        }
        if (piModel.getR1() != 1) {
            jsonGenerator.writeNumberField("r1", piModel.getR1());
        }
        if (piModel.getA1() != 0) {
            jsonGenerator.writeNumberField("a1", piModel.getA1());
        }
        branch.getPhaseControl().filter(dpc -> branch.isPhaseController()).ifPresent(dpc -> {
            try {
                jsonGenerator.writeFieldName("discretePhaseControl");
                jsonGenerator.writeStartObject();
                jsonGenerator.writeStringField("controller", dpc.getControllerBranch().getId());
                jsonGenerator.writeStringField("controlled", dpc.getControlledBranch().getId());
                jsonGenerator.writeStringField("mode", dpc.getMode().name());
                jsonGenerator.writeStringField("unit", dpc.getUnit().name());
                jsonGenerator.writeStringField("controlledSide", dpc.getControlledSide().name());
                jsonGenerator.writeNumberField("targetValue", dpc.getTargetValue());
                jsonGenerator.writeEndObject();
            } catch (IOException e) {
                throw new UncheckedIOException(e);
            }
        });
    }

    private void writeJson(LfShunt shunt, JsonGenerator jsonGenerator) throws IOException {
        jsonGenerator.writeStringField("id", shunt.getId());
        jsonGenerator.writeNumberField("num", shunt.getNum());
        jsonGenerator.writeNumberField("b", shunt.getB());
    }

    private void writeJson(LfGenerator generator, JsonGenerator jsonGenerator) throws IOException {
        jsonGenerator.writeStringField("id", generator.getId());
        jsonGenerator.writeNumberField("targetP", generator.getTargetP());
        if (!Double.isNaN(generator.getTargetQ())) {
            jsonGenerator.writeNumberField("targetQ", generator.getTargetQ());
        }
        jsonGenerator.writeBooleanField("voltageControl", generator.getGeneratorControlType() == LfGenerator.GeneratorControlType.VOLTAGE);
        jsonGenerator.writeNumberField("minP", generator.getMinP());
        jsonGenerator.writeNumberField("maxP", generator.getMaxP());
    }

    public void writeJson(Writer writer) {
        Objects.requireNonNull(writer);
        updateSlackBuses();
        try (JsonGenerator jsonGenerator = new JsonFactory()
                .createGenerator(writer)
                .useDefaultPrettyPrinter()) {
            jsonGenerator.writeStartObject();

            jsonGenerator.writeFieldName("buses");
            jsonGenerator.writeStartArray();
            List<LfBus> sortedBuses = busesById.values().stream().sorted(Comparator.comparing(LfBus::getId)).collect(Collectors.toList());
            for (LfBus bus : sortedBuses) {
                jsonGenerator.writeStartObject();

                writeJson(bus, jsonGenerator);

                bus.getShunt().ifPresent(shunt -> {
                    try {
                        jsonGenerator.writeFieldName("shunt");
                        jsonGenerator.writeStartObject();

                        writeJson(shunt, jsonGenerator);

                        jsonGenerator.writeEndObject();
                    } catch (IOException e) {
                        throw new UncheckedIOException(e);
                    }
                });

                List<LfGenerator> sortedGenerators = bus.getGenerators().stream().sorted(Comparator.comparing(LfGenerator::getId)).collect(Collectors.toList());
                if (!sortedGenerators.isEmpty()) {
                    jsonGenerator.writeFieldName("generators");
                    jsonGenerator.writeStartArray();
                    for (LfGenerator generator : sortedGenerators) {
                        jsonGenerator.writeStartObject();

                        writeJson(generator, jsonGenerator);

                        jsonGenerator.writeEndObject();
                    }
                    jsonGenerator.writeEndArray();
                }

                jsonGenerator.writeEndObject();
            }
            jsonGenerator.writeEndArray();

            jsonGenerator.writeFieldName("branches");
            jsonGenerator.writeStartArray();
            List<LfBranch> sortedBranches = branches.stream().sorted(Comparator.comparing(LfBranch::getId)).collect(Collectors.toList());
            for (LfBranch branch : sortedBranches) {
                jsonGenerator.writeStartObject();

                writeJson(branch, jsonGenerator);

                jsonGenerator.writeEndObject();
            }
            jsonGenerator.writeEndArray();

            jsonGenerator.writeEndObject();
        } catch (IOException e) {
            throw new UncheckedIOException(e);
        }
    }

    private void reportSize(Reporter reporter) {
        Reports.reportNetworkSize(reporter, busesById.values().size(), branches.size());
        LOGGER.info("Network {} has {} buses and {} branches",
            this, busesById.values().size(), branches.size());
    }

    public void reportBalance(Reporter reporter) {
        double activeGeneration = 0;
        double reactiveGeneration = 0;
        double activeLoad = 0;
        double reactiveLoad = 0;
        for (LfBus b : busesById.values()) {
            activeGeneration += b.getGenerationTargetP() * PerUnit.SB;
            reactiveGeneration += b.getGenerationTargetQ() * PerUnit.SB;
            activeLoad += b.getLoadTargetP() * PerUnit.SB;
            reactiveLoad += b.getLoadTargetQ() * PerUnit.SB;
        }

        Reports.reportNetworkBalance(reporter, activeGeneration, activeLoad, reactiveGeneration, reactiveLoad);
        LOGGER.info("Network {} balance: active generation={} MW, active load={} MW, reactive generation={} MVar, reactive load={} MVar",
            this, activeGeneration, activeLoad, reactiveGeneration, reactiveLoad);
    }

    public void fix(boolean minImpedance, double lowImpedanceThreshold) {
        if (minImpedance) {
            for (LfBranch branch : branches) {
                branch.setMinZ(lowImpedanceThreshold);
            }
        } else {
            // zero impedance phase shifter controller or controlled branch is not supported
            branches.stream()
                    .filter(b -> b.isPhaseController() || b.isPhaseControlled())
                    .forEach(branch -> branch.setMinZ(lowImpedanceThreshold));
        }
    }

    private void validateBuses(LoadFlowModel loadFlowModel, Reporter reporter) {
        if (loadFlowModel == LoadFlowModel.AC) {
            boolean hasAtLeastOneBusGeneratorVoltageControlEnabled = false;
            for (LfBus bus : busesByIndex) {
                if (bus.isGeneratorVoltageControlEnabled()) {
                    hasAtLeastOneBusGeneratorVoltageControlEnabled = true;
                    break;
                }
            }
            if (!hasAtLeastOneBusGeneratorVoltageControlEnabled) {
                LOGGER.error("Network {} must have at least one bus with generator voltage control enabled", this);
                if (reporter != null) {
                    Reports.reportNetworkMustHaveAtLeastOneBusGeneratorVoltageControlEnabled(reporter);
                }
                valid = false;
            }
        }
    }

    public void validate(LoadFlowModel loadFlowModel, Reporter reporter) {
        valid = true;
        validateBuses(loadFlowModel, reporter);
    }

    public static <T> List<LfNetwork> load(T network, LfNetworkLoader<T> networkLoader, SlackBusSelector slackBusSelector) {
        return load(network, networkLoader, new LfNetworkParameters().setSlackBusSelector(slackBusSelector), Reporter.NO_OP);
    }

    public static <T> List<LfNetwork> load(T network, LfNetworkLoader<T> networkLoader, LfNetworkParameters parameters) {
        return load(network, networkLoader, parameters, Reporter.NO_OP);
    }

    public static <T> List<LfNetwork> load(T network, LfNetworkLoader<T> networkLoader, LfNetworkParameters parameters, Reporter reporter) {
        return load(network, networkLoader, new LfTopoConfig(), parameters, reporter);
    }

    public static <T> List<LfNetwork> load(T network, LfNetworkLoader<T> networkLoader, LfTopoConfig topoConfig, LfNetworkParameters parameters, Reporter reporter) {
        Objects.requireNonNull(network);
        Objects.requireNonNull(networkLoader);
        Objects.requireNonNull(parameters);
        List<LfNetwork> lfNetworks = networkLoader.load(network, topoConfig, parameters, reporter);
        for (LfNetwork lfNetwork : lfNetworks) {
            Reporter reporterNetwork = Reports.createPostLoadingProcessingReporter(lfNetwork.getReporter());
            lfNetwork.fix(parameters.isMinImpedance(), parameters.getLowImpedanceThreshold());
            lfNetwork.validate(parameters.getLoadFlowModel(), reporterNetwork);
            if (lfNetwork.isValid()) {
                lfNetwork.reportSize(reporterNetwork);
                lfNetwork.reportBalance(reporterNetwork);
            } else {
                LOGGER.info("Network {} is invalid, no calculation will be done", lfNetwork);
            }
        }
        return lfNetworks;
    }

    public void updateZeroImpedanceCache(LoadFlowModel loadFlowModel) {
        zeroImpedanceNetworksByModel.computeIfAbsent(loadFlowModel, m -> LfZeroImpedanceNetwork.create(this, loadFlowModel));
    }

    public Set<LfZeroImpedanceNetwork> getZeroImpedanceNetworks(LoadFlowModel loadFlowModel) {
        updateZeroImpedanceCache(loadFlowModel);
        return zeroImpedanceNetworksByModel.get(loadFlowModel);
    }

    public GraphConnectivity<LfBus, LfBranch> getConnectivity() {
        if (connectivity == null) {
            connectivity = Objects.requireNonNull(connectivityFactory.create());
            getBuses().forEach(connectivity::addVertex);
            getBranches().stream()
                    .filter(b -> b.getBus1() != null && b.getBus2() != null)
                    .forEach(b -> connectivity.addEdge(b.getBus1(), b.getBus2(), b));
            connectivity.setMainComponentVertex(getSlackBus());
        }
        return connectivity;
    }

    public void addListener(LfNetworkListener listener) {
        listeners.add(listener);
    }

    public void removeListener(LfNetworkListener listener) {
        listeners.remove(listener);
    }

    public List<LfNetworkListener> getListeners() {
        return listeners;
    }

    public boolean isValid() {
        return valid;
    }

    /**
     * Disable transformer voltage control when there is no generator controlling voltage on the connected component
     * that belong to the not controlled side of the transformer.
     */
    public void fixTransformerVoltageControls() {
        List<LfBranch> controllerBranches = new ArrayList<>(1);
        getConnectivity().startTemporaryChanges();
        for (LfBranch branch : branches) {
            if (!branch.isDisabled() && branch.isVoltageController() && branch.isVoltageControlEnabled()) {
                controllerBranches.add(branch);
            }
            if (branch.isDisabled() && branch.getBus1() != null && branch.getBus2() != null) {
                // apply contingency (in case we are inside a security analysis)
                getConnectivity().removeEdge(branch);
            }
        }
        for (LfBranch branch : controllerBranches) {
            getConnectivity().removeEdge(branch);
        }
        int disabledTransformerCount = 0;
        Map<Integer, Boolean> componentNoPVBusesMap = new HashMap<>();
        for (LfBranch branch : controllerBranches) {
            var voltageControl = branch.getVoltageControl().orElseThrow();
            LfBus notControlledSide;
            if (voltageControl.getControlledBus() == branch.getBus1()) {
                notControlledSide = branch.getBus2();
            } else if (voltageControl.getControlledBus() == branch.getBus2()) {
                notControlledSide = branch.getBus1();
            } else {
                continue;
            }
            boolean noPvBusesInComponent = componentNoPVBusesMap.computeIfAbsent(getConnectivity().getComponentNumber(notControlledSide),
                k -> getConnectivity().getConnectedComponent(notControlledSide).stream().noneMatch(LfBus::isGeneratorVoltageControlled));
            if (noPvBusesInComponent) {
                branch.setVoltageControlEnabled(false);
                LOGGER.trace("Transformer {} voltage control has been disabled because no PV buses on not controlled side connected component",
                        branch.getId());
                disabledTransformerCount++;
            }
        }
        getConnectivity().undoTemporaryChanges();
        if (disabledTransformerCount > 0) {
            LOGGER.warn("{} transformer voltage controls have been disabled because no PV buses on not controlled side connected component",
                    disabledTransformerCount);
        }
    }

    public void writeGraphViz(Path file, LoadFlowModel loadFlowModel) {
        try (Writer writer = Files.newBufferedWriter(file, StandardCharsets.UTF_8)) {
            writeGraphViz(writer, loadFlowModel);
        } catch (IOException e) {
            throw new UncheckedIOException(e);
        }
    }

    public void writeGraphViz(Writer writer, LoadFlowModel loadFlowModel) {
        try {
            GraphVizGraph gvGraph = new GraphVizGraphBuilder(this).build(loadFlowModel);
            gvGraph.writeTo(writer);
        } catch (IOException e) {
            throw new UncheckedIOException(e);
        }
    }

    public String getId() {
        return "{CC" + numCC + " SC" + numSC + '}';
    }

    public void addSecondaryVoltageControl(LfSecondaryVoltageControl secondaryVoltageControl) {
        secondaryVoltageControls.add(Objects.requireNonNull(secondaryVoltageControl));
    }

    public List<LfSecondaryVoltageControl> getSecondaryVoltageControls() {
        return secondaryVoltageControls;
    }

<<<<<<< HEAD
    public int getElementCount(ElementType elementType) {
        Objects.requireNonNull(elementType);
        switch (elementType) {
            case BUS:
                return busesByIndex.size();
            case BRANCH:
                return branches.size();
            case SHUNT_COMPENSATOR:
                return shuntsByIndex.size();
            case HVDC:
                return hvdcs.size();
            default:
                throw new IllegalArgumentException("Unknown element type: " + elementType);
        }
=======
    private static boolean filterSecondaryVoltageControl(LfSecondaryVoltageControl secondaryVoltageControl) {
        return !secondaryVoltageControl.getPilotBus().isDisabled();
    }

    public List<LfSecondaryVoltageControl> getEnabledSecondaryVoltageControls() {
        return secondaryVoltageControls.stream()
                .filter(LfNetwork::filterSecondaryVoltageControl)
                .toList();
    }

    public void addVoltageAngleLimit(LfVoltageAngleLimit limit) {
        voltageAngleLimits.add(Objects.requireNonNull(limit));
    }

    public List<LfVoltageAngleLimit> getVoltageAngleLimits() {
        return voltageAngleLimits;
    }

    @SuppressWarnings("unchecked")
    public <E extends LfElement> List<E> getControllerElements(VoltageControl.Type type) {
        return busesByIndex.stream()
                .filter(bus -> bus.isVoltageControlled(type))
                .filter(bus -> bus.getVoltageControl(type).orElseThrow().getMergeStatus() == VoltageControl.MergeStatus.MAIN)
                .filter(bus -> bus.getVoltageControl(type).orElseThrow().isVisible())
                .flatMap(bus -> bus.getVoltageControl(type).orElseThrow().getMergedControllerElements().stream())
                .filter(Predicate.not(LfElement::isDisabled))
                .map(element -> (E) element)
                .collect(Collectors.toList());
    }

    public List<LfBus> getControlledBuses(VoltageControl.Type type) {
        return busesByIndex.stream()
                .filter(bus -> bus.isVoltageControlled(type))
                .filter(bus -> bus.getVoltageControl(type).orElseThrow().getMergeStatus() == VoltageControl.MergeStatus.MAIN)
                .filter(bus -> bus.getVoltageControl(type).orElseThrow().isVisible())
                .collect(Collectors.toList());
>>>>>>> a99a618a
    }

    @Override
    public String toString() {
        return getId();
    }
}<|MERGE_RESOLUTION|>--- conflicted
+++ resolved
@@ -697,7 +697,44 @@
         return secondaryVoltageControls;
     }
 
-<<<<<<< HEAD
+    private static boolean filterSecondaryVoltageControl(LfSecondaryVoltageControl secondaryVoltageControl) {
+        return !secondaryVoltageControl.getPilotBus().isDisabled();
+    }
+
+    public List<LfSecondaryVoltageControl> getEnabledSecondaryVoltageControls() {
+        return secondaryVoltageControls.stream()
+                .filter(LfNetwork::filterSecondaryVoltageControl)
+                .toList();
+    }
+
+    public void addVoltageAngleLimit(LfVoltageAngleLimit limit) {
+        voltageAngleLimits.add(Objects.requireNonNull(limit));
+    }
+
+    public List<LfVoltageAngleLimit> getVoltageAngleLimits() {
+        return voltageAngleLimits;
+    }
+
+    @SuppressWarnings("unchecked")
+    public <E extends LfElement> List<E> getControllerElements(VoltageControl.Type type) {
+        return busesByIndex.stream()
+                .filter(bus -> bus.isVoltageControlled(type))
+                .filter(bus -> bus.getVoltageControl(type).orElseThrow().getMergeStatus() == VoltageControl.MergeStatus.MAIN)
+                .filter(bus -> bus.getVoltageControl(type).orElseThrow().isVisible())
+                .flatMap(bus -> bus.getVoltageControl(type).orElseThrow().getMergedControllerElements().stream())
+                .filter(Predicate.not(LfElement::isDisabled))
+                .map(element -> (E) element)
+                .collect(Collectors.toList());
+    }
+
+    public List<LfBus> getControlledBuses(VoltageControl.Type type) {
+        return busesByIndex.stream()
+                .filter(bus -> bus.isVoltageControlled(type))
+                .filter(bus -> bus.getVoltageControl(type).orElseThrow().getMergeStatus() == VoltageControl.MergeStatus.MAIN)
+                .filter(bus -> bus.getVoltageControl(type).orElseThrow().isVisible())
+                .collect(Collectors.toList());
+    }
+
     public int getElementCount(ElementType elementType) {
         Objects.requireNonNull(elementType);
         switch (elementType) {
@@ -712,44 +749,6 @@
             default:
                 throw new IllegalArgumentException("Unknown element type: " + elementType);
         }
-=======
-    private static boolean filterSecondaryVoltageControl(LfSecondaryVoltageControl secondaryVoltageControl) {
-        return !secondaryVoltageControl.getPilotBus().isDisabled();
-    }
-
-    public List<LfSecondaryVoltageControl> getEnabledSecondaryVoltageControls() {
-        return secondaryVoltageControls.stream()
-                .filter(LfNetwork::filterSecondaryVoltageControl)
-                .toList();
-    }
-
-    public void addVoltageAngleLimit(LfVoltageAngleLimit limit) {
-        voltageAngleLimits.add(Objects.requireNonNull(limit));
-    }
-
-    public List<LfVoltageAngleLimit> getVoltageAngleLimits() {
-        return voltageAngleLimits;
-    }
-
-    @SuppressWarnings("unchecked")
-    public <E extends LfElement> List<E> getControllerElements(VoltageControl.Type type) {
-        return busesByIndex.stream()
-                .filter(bus -> bus.isVoltageControlled(type))
-                .filter(bus -> bus.getVoltageControl(type).orElseThrow().getMergeStatus() == VoltageControl.MergeStatus.MAIN)
-                .filter(bus -> bus.getVoltageControl(type).orElseThrow().isVisible())
-                .flatMap(bus -> bus.getVoltageControl(type).orElseThrow().getMergedControllerElements().stream())
-                .filter(Predicate.not(LfElement::isDisabled))
-                .map(element -> (E) element)
-                .collect(Collectors.toList());
-    }
-
-    public List<LfBus> getControlledBuses(VoltageControl.Type type) {
-        return busesByIndex.stream()
-                .filter(bus -> bus.isVoltageControlled(type))
-                .filter(bus -> bus.getVoltageControl(type).orElseThrow().getMergeStatus() == VoltageControl.MergeStatus.MAIN)
-                .filter(bus -> bus.getVoltageControl(type).orElseThrow().isVisible())
-                .collect(Collectors.toList());
->>>>>>> a99a618a
     }
 
     @Override
