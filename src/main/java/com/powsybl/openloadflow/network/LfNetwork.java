/**
 * Copyright (c) 2019, RTE (http://www.rte-france.com)
 * This Source Code Form is subject to the terms of the Mozilla Public
 * License, v. 2.0. If a copy of the MPL was not distributed with this
 * file, You can obtain one at http://mozilla.org/MPL/2.0/.
 */
package com.powsybl.openloadflow.network;

import com.fasterxml.jackson.core.JsonFactory;
import com.fasterxml.jackson.core.JsonGenerator;
import com.google.common.base.Stopwatch;
import com.powsybl.commons.reporter.Reporter;
import com.powsybl.openloadflow.graph.GraphConnectivity;
import com.powsybl.openloadflow.graph.GraphConnectivityFactory;
import com.powsybl.openloadflow.util.PerUnit;
import com.powsybl.openloadflow.util.Reports;
import org.anarres.graphviz.builder.GraphVizGraph;
import org.slf4j.Logger;
import org.slf4j.LoggerFactory;

import java.io.IOException;
import java.io.UncheckedIOException;
import java.io.Writer;
import java.nio.charset.StandardCharsets;
import java.nio.file.Files;
import java.nio.file.Path;
import java.util.*;
import java.util.concurrent.TimeUnit;
import java.util.function.Predicate;
import java.util.stream.Collectors;

import static com.powsybl.openloadflow.util.Markers.PERFORMANCE_MARKER;

/**
 * @author Geoffroy Jamgotchian {@literal <geoffroy.jamgotchian at rte-france.com>}
 */
public class LfNetwork extends AbstractPropertyBag implements PropertyBag {

    private static final Logger LOGGER = LoggerFactory.getLogger(LfNetwork.class);

    private static final SlackBusSelector SLACK_BUS_SELECTOR_FALLBACK = new MostMeshedSlackBusSelector();

    private final int numCC;

    private final int numSC;

    private final SlackBusSelector slackBusSelector;

    private final int maxSlackBusCount;

    private final Map<String, LfBus> busesById = new LinkedHashMap<>();

    private final List<LfBus> busesByIndex = new ArrayList<>();

    private LfBus referenceBus;

    private List<LfBus> slackBuses;

    private LfBus referenceBus;

    private Set<LfBus> excludedSlackBuses = Collections.emptySet();

    private final List<LfBranch> branches = new ArrayList<>();

    private final Map<String, LfBranch> branchesById = new HashMap<>();

    private int shuntCount = 0;

    private final List<LfShunt> shuntsByIndex = new ArrayList<>();

    private final Map<String, LfShunt> shuntsById = new HashMap<>();

    private final Map<String, LfGenerator> generatorsById = new HashMap<>();

    private final Map<String, LfLoad> loadsById = new HashMap<>();

    private final List<LfHvdc> hvdcs = new ArrayList<>();

    private final Map<String, LfHvdc> hvdcsById = new HashMap<>();

    private final List<LfNetworkListener> listeners = new ArrayList<>();

    private boolean valid = true;

    private final GraphConnectivityFactory<LfBus, LfBranch> connectivityFactory;

    private GraphConnectivity<LfBus, LfBranch> connectivity;

    private final Map<LoadFlowModel, Set<LfZeroImpedanceNetwork>> zeroImpedanceNetworksByModel = new EnumMap<>(LoadFlowModel.class);

    private Reporter reporter;

    private final List<LfSecondaryVoltageControl> secondaryVoltageControls = new ArrayList<>();

    private final List<LfVoltageAngleLimit> voltageAngleLimits = new ArrayList<>();

    public static class LfVoltageAngleLimit {
        private final String id;
        private final LfBus from;
        private final LfBus to;
        private final double highValue;
        private final double lowValue;

        public LfVoltageAngleLimit(String id, LfBus from, LfBus to, double highValue, double lowValue) {
            this.id = Objects.requireNonNull(id);
            this.from = Objects.requireNonNull(from);
            this.to = Objects.requireNonNull(to);
            this.highValue = highValue;
            this.lowValue = lowValue;
        }

        public String getId() {
            return id;
        }

        public LfBus getFrom() {
            return from;
        }

        public LfBus getTo() {
            return to;
        }

        public double getHighValue() {
            return highValue;
        }

        public double getLowValue() {
            return lowValue;
        }
    }

    protected final List<LfOverloadManagementSystem> overloadManagementSystems = new ArrayList<>();

    public LfNetwork(int numCC, int numSC, SlackBusSelector slackBusSelector, int maxSlackBusCount,
                     GraphConnectivityFactory<LfBus, LfBranch> connectivityFactory, Reporter reporter) {
        this.numCC = numCC;
        this.numSC = numSC;
        this.slackBusSelector = Objects.requireNonNull(slackBusSelector);
        this.maxSlackBusCount = maxSlackBusCount;
        this.connectivityFactory = Objects.requireNonNull(connectivityFactory);
        this.reporter = Objects.requireNonNull(reporter);
    }

    public LfNetwork(int numCC, int numSC, SlackBusSelector slackBusSelector, int maxSlackBusCount,
                     GraphConnectivityFactory<LfBus, LfBranch> connectivityFactory) {
        this(numCC, numSC, slackBusSelector, maxSlackBusCount, connectivityFactory, Reporter.NO_OP);
    }

    public int getNumCC() {
        return numCC;
    }

    public int getNumSC() {
        return numSC;
    }

    public Reporter getReporter() {
        return reporter;
    }

    public void setReporter(Reporter reporter) {
        this.reporter = Objects.requireNonNull(reporter);
    }

<<<<<<< HEAD
    private void invalidateSlackBusesAndReferenceBus() {
=======
    private void invalidateSlackAndReference() {
>>>>>>> 077d936d
        if (slackBuses != null) {
            for (var slackBus : slackBuses) {
                slackBus.setSlack(false);
            }
<<<<<<< HEAD
            referenceBus.setReference(false);
        }
        slackBuses = null;
=======
        }
        slackBuses = null;
        if (referenceBus != null) {
            referenceBus.setReference(false);
        }
>>>>>>> 077d936d
        referenceBus = null;
    }

    public void updateSlackBusesAndReferenceBus() {
<<<<<<< HEAD
        if (slackBuses == null) {
=======
        if (slackBuses == null || referenceBus == null) {
>>>>>>> 077d936d
            SelectedSlackBus selectedSlackBus = slackBusSelector.select(busesByIndex, maxSlackBusCount);
            slackBuses = selectedSlackBus.getBuses().stream()
                    .filter(bus -> !excludedSlackBuses.contains(bus))
                    .toList();
            if (slackBuses.isEmpty()) { // ultimate fallback
                selectedSlackBus = SLACK_BUS_SELECTOR_FALLBACK.select(busesByIndex, excludedSlackBuses.size() + maxSlackBusCount);
                slackBuses = selectedSlackBus.getBuses().stream()
                        .filter(bus -> !excludedSlackBuses.contains(bus))
                        .limit(maxSlackBusCount)
                        .toList();
            }
            LOGGER.info("Network {}, slack buses are {} (method='{}')", this, slackBuses, selectedSlackBus.getSelectionMethod());
            for (var slackBus : slackBuses) {
                slackBus.setSlack(true);
            }
            referenceBus = slackBuses.get(0);
            referenceBus.setReference(true);
        }
    }

    private void invalidateZeroImpedanceNetworks() {
        zeroImpedanceNetworksByModel.clear();
    }

    public void addBranch(LfBranch branch) {
        Objects.requireNonNull(branch);
        branch.setNum(branches.size());
        branches.add(branch);
        branchesById.put(branch.getId(), branch);
<<<<<<< HEAD
        invalidateSlackBusesAndReferenceBus();
=======
        invalidateSlackAndReference();
>>>>>>> 077d936d
        connectivity = null;
        invalidateZeroImpedanceNetworks();

        // create bus -> branches link
        if (branch.getBus1() != null) {
            branch.getBus1().addBranch(branch);
        }
        if (branch.getBus2() != null) {
            branch.getBus2().addBranch(branch);
        }
    }

    public List<LfBranch> getBranches() {
        return branches;
    }

    public LfBranch getBranch(int num) {
        return branches.get(num);
    }

    public LfBranch getBranchById(String branchId) {
        Objects.requireNonNull(branchId);
        return branchesById.get(branchId);
    }

    private void addShunt(LfShunt shunt) {
        shunt.setNum(shuntCount++);
        shuntsByIndex.add(shunt);
        shunt.getOriginalIds().forEach(id -> shuntsById.put(id, shunt));
    }

    public void addBus(LfBus bus) {
        Objects.requireNonNull(bus);
        bus.setNum(busesByIndex.size());
        busesByIndex.add(bus);
        busesById.put(bus.getId(), bus);
<<<<<<< HEAD
        invalidateSlackBusesAndReferenceBus();
=======
        invalidateSlackAndReference();
>>>>>>> 077d936d
        connectivity = null;

        bus.getShunt().ifPresent(this::addShunt);
        bus.getControllerShunt().ifPresent(this::addShunt);
        bus.getSvcShunt().ifPresent(this::addShunt);
        bus.getGenerators().forEach(gen -> generatorsById.put(gen.getId(), gen));
        bus.getLoads().forEach(load -> load.getOriginalIds().forEach(id -> loadsById.put(id, load)));
    }

    public List<LfBus> getBuses() {
        return busesByIndex;
    }

    public LfBus getBusById(String id) {
        Objects.requireNonNull(id);
        return busesById.get(id);
    }

    public LfBus getBus(int num) {
        return busesByIndex.get(num);
    }

    public LfBus getReferenceBus() {
        return referenceBus;
    }

    public LfBus getSlackBus() {
        return getSlackBuses().get(0);
    }

    public List<LfBus> getSlackBuses() {
        updateSlackBusesAndReferenceBus();
        return slackBuses;
    }

    public LfBus getReferenceBus() {
        updateSlackBusesAndReferenceBus();
        return referenceBus;
    }

    public Set<LfBus> getExcludedSlackBuses() {
        return excludedSlackBuses;
    }

    public void setExcludedSlackBuses(Set<LfBus> excludedSlackBuses) {
        Objects.requireNonNull(excludedSlackBuses);
        if (!excludedSlackBuses.equals(this.excludedSlackBuses)) {
            this.excludedSlackBuses = excludedSlackBuses;
            invalidateSlackBusesAndReferenceBus();
        }
    }

    public List<LfShunt> getShunts() {
        return shuntsByIndex;
    }

    public LfShunt getShunt(int num) {
        return shuntsByIndex.get(num);
    }

    public LfShunt getShuntById(String id) {
        Objects.requireNonNull(id);
        return shuntsById.get(id);
    }

    public LfGenerator getGeneratorById(String id) {
        Objects.requireNonNull(id);
        return generatorsById.get(id);
    }

    public LfLoad getLoadById(String id) {
        Objects.requireNonNull(id);
        return loadsById.get(id);
    }

    public void addHvdc(LfHvdc hvdc) {
        Objects.requireNonNull(hvdc);
        hvdc.setNum(hvdcs.size());
        hvdcs.add(hvdc);
        hvdcsById.put(hvdc.getId(), hvdc);

        // create bus -> branches link
        if (hvdc.getBus1() != null) {
            hvdc.getBus1().addHvdc(hvdc);
        }
        if (hvdc.getBus2() != null) {
            hvdc.getBus2().addHvdc(hvdc);
        }
    }

    public List<LfHvdc> getHvdcs() {
        return hvdcs;
    }

    public LfHvdc getHvdcById(String id) {
        Objects.requireNonNull(id);
        return hvdcsById.get(id);
    }

    public void updateState(LfNetworkStateUpdateParameters parameters) {
        Stopwatch stopwatch = Stopwatch.createStarted();

        for (LfBus bus : busesById.values()) {
            bus.updateState(parameters);
            for (LfGenerator generator : bus.getGenerators()) {
                generator.updateState();
            }
            bus.getShunt().ifPresent(shunt -> shunt.updateState(parameters));
            bus.getControllerShunt().ifPresent(shunt -> shunt.updateState(parameters));
        }
        for (LfBranch branch : branches) {
            branch.updateState(parameters);
        }
        for (LfHvdc hvdc : hvdcs) {
            hvdc.updateState();
        }

        stopwatch.stop();
        LOGGER.debug(PERFORMANCE_MARKER, "Network {}, IIDM network updated in {} ms", this, stopwatch.elapsed(TimeUnit.MILLISECONDS));
    }

    public void writeJson(Path file) {
        try (Writer writer = Files.newBufferedWriter(file, StandardCharsets.UTF_8)) {
            writeJson(writer);
        } catch (IOException e) {
            throw new UncheckedIOException(e);
        }
    }

    private void writeJson(LfBus bus, JsonGenerator jsonGenerator) throws IOException {
        jsonGenerator.writeStringField("id", bus.getId());
        jsonGenerator.writeNumberField("num", bus.getNum());
        if (bus.getGenerationTargetQ() != 0) {
            jsonGenerator.writeNumberField("generationTargetQ", bus.getGenerationTargetQ());
        }
        if (bus.getLoadTargetP() != 0) {
            jsonGenerator.writeNumberField("loadTargetP", bus.getLoadTargetP());
        }
        if (bus.getLoadTargetQ() != 0) {
            jsonGenerator.writeNumberField("loadTargetQ", bus.getLoadTargetQ());
        }
        bus.getGeneratorVoltageControl().ifPresent(vc -> {
            if (bus.isGeneratorVoltageControlEnabled()) {
                try {
                    if (vc.getControlledBus() != bus) {
                        jsonGenerator.writeNumberField("remoteControlTargetBus", vc.getControlledBus().getNum());
                    }
                    jsonGenerator.writeNumberField("targetV", vc.getTargetValue());
                } catch (IOException e) {
                    throw new UncheckedIOException(e);
                }
            }
        });
        if (!Double.isNaN(bus.getV())) {
            jsonGenerator.writeNumberField("v", bus.getV());
        }
        if (!Double.isNaN(bus.getAngle())) {
            jsonGenerator.writeNumberField("angle", bus.getAngle());
        }
    }

    private void writeJson(LfBranch branch, JsonGenerator jsonGenerator) throws IOException {
        jsonGenerator.writeStringField("id", branch.getId());
        jsonGenerator.writeNumberField("num", branch.getNum());
        LfBus bus1 = branch.getBus1();
        LfBus bus2 = branch.getBus2();
        if (bus1 != null) {
            jsonGenerator.writeNumberField("num1", bus1.getNum());
        }
        if (bus2 != null) {
            jsonGenerator.writeNumberField("num2", bus2.getNum());
        }
        PiModel piModel = branch.getPiModel();
        jsonGenerator.writeNumberField("r", piModel.getR());
        jsonGenerator.writeNumberField("x", piModel.getX());
        if (piModel.getG1() != 0) {
            jsonGenerator.writeNumberField("g1", piModel.getG1());
        }
        if (piModel.getG2() != 0) {
            jsonGenerator.writeNumberField("g2", piModel.getG2());
        }
        if (piModel.getB1() != 0) {
            jsonGenerator.writeNumberField("b1", piModel.getB1());
        }
        if (piModel.getB2() != 0) {
            jsonGenerator.writeNumberField("b2", piModel.getB2());
        }
        if (piModel.getR1() != 1) {
            jsonGenerator.writeNumberField("r1", piModel.getR1());
        }
        if (piModel.getA1() != 0) {
            jsonGenerator.writeNumberField("a1", piModel.getA1());
        }
        branch.getPhaseControl().filter(dpc -> branch.isPhaseController()).ifPresent(dpc -> {
            try {
                jsonGenerator.writeFieldName("discretePhaseControl");
                jsonGenerator.writeStartObject();
                jsonGenerator.writeStringField("controller", dpc.getControllerBranch().getId());
                jsonGenerator.writeStringField("controlled", dpc.getControlledBranch().getId());
                jsonGenerator.writeStringField("mode", dpc.getMode().name());
                jsonGenerator.writeStringField("unit", dpc.getUnit().name());
                jsonGenerator.writeStringField("controlledSide", dpc.getControlledSide().name());
                jsonGenerator.writeNumberField("targetValue", dpc.getTargetValue());
                jsonGenerator.writeEndObject();
            } catch (IOException e) {
                throw new UncheckedIOException(e);
            }
        });
    }

    private void writeJson(LfShunt shunt, JsonGenerator jsonGenerator) throws IOException {
        jsonGenerator.writeStringField("id", shunt.getId());
        jsonGenerator.writeNumberField("num", shunt.getNum());
        jsonGenerator.writeNumberField("b", shunt.getB());
    }

    private void writeJson(LfGenerator generator, JsonGenerator jsonGenerator) throws IOException {
        jsonGenerator.writeStringField("id", generator.getId());
        jsonGenerator.writeNumberField("targetP", generator.getTargetP());
        if (!Double.isNaN(generator.getTargetQ())) {
            jsonGenerator.writeNumberField("targetQ", generator.getTargetQ());
        }
        jsonGenerator.writeBooleanField("voltageControl", generator.getGeneratorControlType() == LfGenerator.GeneratorControlType.VOLTAGE);
        jsonGenerator.writeNumberField("minP", generator.getMinP());
        jsonGenerator.writeNumberField("maxP", generator.getMaxP());
    }

    public void writeJson(Writer writer) {
        Objects.requireNonNull(writer);
        updateSlackBusesAndReferenceBus();
        try (JsonGenerator jsonGenerator = new JsonFactory()
                .createGenerator(writer)
                .useDefaultPrettyPrinter()) {
            jsonGenerator.writeStartObject();

            jsonGenerator.writeFieldName("buses");
            jsonGenerator.writeStartArray();
            List<LfBus> sortedBuses = busesById.values().stream().sorted(Comparator.comparing(LfBus::getId)).collect(Collectors.toList());
            for (LfBus bus : sortedBuses) {
                jsonGenerator.writeStartObject();

                writeJson(bus, jsonGenerator);

                bus.getShunt().ifPresent(shunt -> {
                    try {
                        jsonGenerator.writeFieldName("shunt");
                        jsonGenerator.writeStartObject();

                        writeJson(shunt, jsonGenerator);

                        jsonGenerator.writeEndObject();
                    } catch (IOException e) {
                        throw new UncheckedIOException(e);
                    }
                });

                List<LfGenerator> sortedGenerators = bus.getGenerators().stream().sorted(Comparator.comparing(LfGenerator::getId)).collect(Collectors.toList());
                if (!sortedGenerators.isEmpty()) {
                    jsonGenerator.writeFieldName("generators");
                    jsonGenerator.writeStartArray();
                    for (LfGenerator generator : sortedGenerators) {
                        jsonGenerator.writeStartObject();

                        writeJson(generator, jsonGenerator);

                        jsonGenerator.writeEndObject();
                    }
                    jsonGenerator.writeEndArray();
                }

                jsonGenerator.writeEndObject();
            }
            jsonGenerator.writeEndArray();

            jsonGenerator.writeFieldName("branches");
            jsonGenerator.writeStartArray();
            List<LfBranch> sortedBranches = branches.stream().sorted(Comparator.comparing(LfBranch::getId)).collect(Collectors.toList());
            for (LfBranch branch : sortedBranches) {
                jsonGenerator.writeStartObject();

                writeJson(branch, jsonGenerator);

                jsonGenerator.writeEndObject();
            }
            jsonGenerator.writeEndArray();

            jsonGenerator.writeEndObject();
        } catch (IOException e) {
            throw new UncheckedIOException(e);
        }
    }

    private void reportSize(Reporter reporter) {
        Reports.reportNetworkSize(reporter, busesById.values().size(), branches.size());
        LOGGER.info("Network {} has {} buses and {} branches",
            this, busesById.values().size(), branches.size());
    }

    public void reportBalance(Reporter reporter) {
        double activeGeneration = 0;
        double reactiveGeneration = 0;
        double activeLoad = 0;
        double reactiveLoad = 0;
        for (LfBus b : busesById.values()) {
            activeGeneration += b.getGenerationTargetP() * PerUnit.SB;
            reactiveGeneration += b.getGenerationTargetQ() * PerUnit.SB;
            activeLoad += b.getLoadTargetP() * PerUnit.SB;
            reactiveLoad += b.getLoadTargetQ() * PerUnit.SB;
        }

        Reports.reportNetworkBalance(reporter, activeGeneration, activeLoad, reactiveGeneration, reactiveLoad);
        LOGGER.info("Network {} balance: active generation={} MW, active load={} MW, reactive generation={} MVar, reactive load={} MVar",
            this, activeGeneration, activeLoad, reactiveGeneration, reactiveLoad);
    }

    public void fix(boolean minImpedance, double lowImpedanceThreshold) {
        if (minImpedance) {
            for (LfBranch branch : branches) {
                branch.setMinZ(lowImpedanceThreshold);
            }
        } else {
            // zero impedance phase shifter controller or controlled branch is not supported
            branches.stream()
                    .filter(b -> b.isPhaseController() || b.isPhaseControlled())
                    .forEach(branch -> branch.setMinZ(lowImpedanceThreshold));
        }
    }

    private void validateBuses(LoadFlowModel loadFlowModel, Reporter reporter) {
        if (loadFlowModel == LoadFlowModel.AC) {
            boolean hasAtLeastOneBusGeneratorVoltageControlEnabled = false;
            for (LfBus bus : busesByIndex) {
                if (bus.isGeneratorVoltageControlEnabled()) {
                    hasAtLeastOneBusGeneratorVoltageControlEnabled = true;
                    break;
                }
            }
            if (!hasAtLeastOneBusGeneratorVoltageControlEnabled) {
                LOGGER.error("Network {} must have at least one bus with generator voltage control enabled", this);
                if (reporter != null) {
                    Reports.reportNetworkMustHaveAtLeastOneBusGeneratorVoltageControlEnabled(reporter);
                }
                valid = false;
            }
        }
    }

    public void validate(LoadFlowModel loadFlowModel, Reporter reporter) {
        valid = true;
        validateBuses(loadFlowModel, reporter);
    }

    public static <T> List<LfNetwork> load(T network, LfNetworkLoader<T> networkLoader, SlackBusSelector slackBusSelector) {
        return load(network, networkLoader, new LfNetworkParameters().setSlackBusSelector(slackBusSelector), Reporter.NO_OP);
    }

    public static <T> List<LfNetwork> load(T network, LfNetworkLoader<T> networkLoader, LfNetworkParameters parameters) {
        return load(network, networkLoader, parameters, Reporter.NO_OP);
    }

    public static <T> List<LfNetwork> load(T network, LfNetworkLoader<T> networkLoader, LfNetworkParameters parameters, Reporter reporter) {
        return load(network, networkLoader, new LfTopoConfig(), parameters, reporter);
    }

    public static <T> List<LfNetwork> load(T network, LfNetworkLoader<T> networkLoader, LfTopoConfig topoConfig, LfNetworkParameters parameters, Reporter reporter) {
        Objects.requireNonNull(network);
        Objects.requireNonNull(networkLoader);
        Objects.requireNonNull(parameters);
        List<LfNetwork> lfNetworks = networkLoader.load(network, topoConfig, parameters, reporter);
        for (LfNetwork lfNetwork : lfNetworks) {
            Reporter reporterNetwork = Reports.createPostLoadingProcessingReporter(lfNetwork.getReporter());
            lfNetwork.fix(parameters.isMinImpedance(), parameters.getLowImpedanceThreshold());
            lfNetwork.validate(parameters.getLoadFlowModel(), reporterNetwork);
            if (lfNetwork.isValid()) {
                lfNetwork.reportSize(reporterNetwork);
                lfNetwork.reportBalance(reporterNetwork);
            } else {
                LOGGER.info("Network {} is invalid, no calculation will be done", lfNetwork);
            }
        }
        return lfNetworks;
    }

    public void updateZeroImpedanceCache(LoadFlowModel loadFlowModel) {
        zeroImpedanceNetworksByModel.computeIfAbsent(loadFlowModel, m -> LfZeroImpedanceNetwork.create(this, loadFlowModel));
    }

    public Set<LfZeroImpedanceNetwork> getZeroImpedanceNetworks(LoadFlowModel loadFlowModel) {
        updateZeroImpedanceCache(loadFlowModel);
        return zeroImpedanceNetworksByModel.get(loadFlowModel);
    }

    public GraphConnectivity<LfBus, LfBranch> getConnectivity() {
        if (connectivity == null) {
            connectivity = Objects.requireNonNull(connectivityFactory.create());
            getBuses().forEach(connectivity::addVertex);
            getBranches().stream()
                    .filter(b -> b.getBus1() != null && b.getBus2() != null)
                    .forEach(b -> connectivity.addEdge(b.getBus1(), b.getBus2(), b));
            connectivity.setMainComponentVertex(getSlackBus());
            // this is necessary to create a first temporary changes level in order to allow
            // some outer loop to change permanently the connectivity (with automation systems for instance)
            // this one will never be reverted
            if (connectivity.supportTemporaryChangesNesting()) {
                connectivity.startTemporaryChanges();
            }
        }
        return connectivity;
    }

    public void addListener(LfNetworkListener listener) {
        listeners.add(listener);
    }

    public void removeListener(LfNetworkListener listener) {
        listeners.remove(listener);
    }

    public List<LfNetworkListener> getListeners() {
        return listeners;
    }

    public boolean isValid() {
        return valid;
    }

    /**
     * Disable transformer voltage control when there is no generator controlling voltage on the connected component
     * that belong to the not controlled side of the transformer.
     */
    public void fixTransformerVoltageControls() {
        List<LfBranch> controllerBranches = new ArrayList<>(1);
        getConnectivity().startTemporaryChanges();
        for (LfBranch branch : branches) {
            if (!branch.isDisabled() && branch.isVoltageController() && branch.isVoltageControlEnabled()) {
                controllerBranches.add(branch);
            }
            if (branch.isDisabled() && branch.getBus1() != null && branch.getBus2() != null) {
                // apply contingency (in case we are inside a security analysis)
                getConnectivity().removeEdge(branch);
            }
        }
        for (LfBranch branch : controllerBranches) {
            getConnectivity().removeEdge(branch);
        }
        int disabledTransformerCount = 0;
        Map<Integer, Boolean> componentNoPVBusesMap = new HashMap<>();
        for (LfBranch branch : controllerBranches) {
            var voltageControl = branch.getVoltageControl().orElseThrow();
            LfBus notControlledSide;
            if (voltageControl.getControlledBus() == branch.getBus1()) {
                notControlledSide = branch.getBus2();
            } else if (voltageControl.getControlledBus() == branch.getBus2()) {
                notControlledSide = branch.getBus1();
            } else {
                continue;
            }
            boolean noPvBusesInComponent = componentNoPVBusesMap.computeIfAbsent(getConnectivity().getComponentNumber(notControlledSide),
                k -> getConnectivity().getConnectedComponent(notControlledSide).stream().noneMatch(LfBus::isGeneratorVoltageControlled));
            if (noPvBusesInComponent) {
                branch.setVoltageControlEnabled(false);
                LOGGER.trace("Transformer {} voltage control has been disabled because no PV buses on not controlled side connected component",
                        branch.getId());
                disabledTransformerCount++;
            }
        }
        getConnectivity().undoTemporaryChanges();
        if (disabledTransformerCount > 0) {
            LOGGER.warn("{} transformer voltage controls have been disabled because no PV buses on not controlled side connected component",
                    disabledTransformerCount);
        }
    }

    public void writeGraphViz(Path file, LoadFlowModel loadFlowModel) {
        try (Writer writer = Files.newBufferedWriter(file, StandardCharsets.UTF_8)) {
            writeGraphViz(writer, loadFlowModel);
        } catch (IOException e) {
            throw new UncheckedIOException(e);
        }
    }

    public void writeGraphViz(Writer writer, LoadFlowModel loadFlowModel) {
        try {
            GraphVizGraph gvGraph = new GraphVizGraphBuilder(this).build(loadFlowModel);
            gvGraph.writeTo(writer);
        } catch (IOException e) {
            throw new UncheckedIOException(e);
        }
    }

    public String getId() {
        return "{CC" + numCC + " SC" + numSC + '}';
    }

    public void addSecondaryVoltageControl(LfSecondaryVoltageControl secondaryVoltageControl) {
        secondaryVoltageControls.add(Objects.requireNonNull(secondaryVoltageControl));
    }

    public List<LfSecondaryVoltageControl> getSecondaryVoltageControls() {
        return secondaryVoltageControls;
    }

    private static boolean filterSecondaryVoltageControl(LfSecondaryVoltageControl secondaryVoltageControl) {
        return !secondaryVoltageControl.getPilotBus().isDisabled();
    }

    public List<LfSecondaryVoltageControl> getEnabledSecondaryVoltageControls() {
        return secondaryVoltageControls.stream()
                .filter(LfNetwork::filterSecondaryVoltageControl)
                .toList();
    }

    public void addVoltageAngleLimit(LfVoltageAngleLimit limit) {
        voltageAngleLimits.add(Objects.requireNonNull(limit));
    }

    public List<LfVoltageAngleLimit> getVoltageAngleLimits() {
        return voltageAngleLimits;
    }

    @SuppressWarnings("unchecked")
    public <E extends LfElement> List<E> getControllerElements(VoltageControl.Type type) {
        return busesByIndex.stream()
                .filter(bus -> bus.isVoltageControlled(type))
                .filter(bus -> bus.getVoltageControl(type).orElseThrow().getMergeStatus() == VoltageControl.MergeStatus.MAIN)
                .filter(bus -> bus.getVoltageControl(type).orElseThrow().isVisible())
                .flatMap(bus -> bus.getVoltageControl(type).orElseThrow().getMergedControllerElements().stream())
                .filter(Predicate.not(LfElement::isDisabled))
                .map(element -> (E) element)
                .collect(Collectors.toList());
    }

    public List<LfBus> getControlledBuses(VoltageControl.Type type) {
        return busesByIndex.stream()
                .filter(bus -> bus.isVoltageControlled(type))
                .filter(bus -> bus.getVoltageControl(type).orElseThrow().getMergeStatus() == VoltageControl.MergeStatus.MAIN)
                .filter(bus -> bus.getVoltageControl(type).orElseThrow().isVisible())
                .collect(Collectors.toList());
    }

    public void addOverloadManagementSystem(LfOverloadManagementSystem overloadManagementSystem) {
        overloadManagementSystems.add(Objects.requireNonNull(overloadManagementSystem));
    }

    public List<LfOverloadManagementSystem> getOverloadManagementSystems() {
        return overloadManagementSystems;
    }

    @Override
    public String toString() {
        return getId();
    }
}<|MERGE_RESOLUTION|>--- conflicted
+++ resolved
@@ -163,35 +163,21 @@
         this.reporter = Objects.requireNonNull(reporter);
     }
 
-<<<<<<< HEAD
-    private void invalidateSlackBusesAndReferenceBus() {
-=======
     private void invalidateSlackAndReference() {
->>>>>>> 077d936d
         if (slackBuses != null) {
             for (var slackBus : slackBuses) {
                 slackBus.setSlack(false);
             }
-<<<<<<< HEAD
-            referenceBus.setReference(false);
-        }
-        slackBuses = null;
-=======
         }
         slackBuses = null;
         if (referenceBus != null) {
             referenceBus.setReference(false);
         }
->>>>>>> 077d936d
         referenceBus = null;
     }
 
     public void updateSlackBusesAndReferenceBus() {
-<<<<<<< HEAD
-        if (slackBuses == null) {
-=======
         if (slackBuses == null || referenceBus == null) {
->>>>>>> 077d936d
             SelectedSlackBus selectedSlackBus = slackBusSelector.select(busesByIndex, maxSlackBusCount);
             slackBuses = selectedSlackBus.getBuses().stream()
                     .filter(bus -> !excludedSlackBuses.contains(bus))
@@ -221,11 +207,7 @@
         branch.setNum(branches.size());
         branches.add(branch);
         branchesById.put(branch.getId(), branch);
-<<<<<<< HEAD
-        invalidateSlackBusesAndReferenceBus();
-=======
         invalidateSlackAndReference();
->>>>>>> 077d936d
         connectivity = null;
         invalidateZeroImpedanceNetworks();
 
@@ -262,11 +244,7 @@
         bus.setNum(busesByIndex.size());
         busesByIndex.add(bus);
         busesById.put(bus.getId(), bus);
-<<<<<<< HEAD
-        invalidateSlackBusesAndReferenceBus();
-=======
         invalidateSlackAndReference();
->>>>>>> 077d936d
         connectivity = null;
 
         bus.getShunt().ifPresent(this::addShunt);
