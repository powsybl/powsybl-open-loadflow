/**
 * Copyright (c) 2019, RTE (http://www.rte-france.com)
 * This Source Code Form is subject to the terms of the Mozilla Public
 * License, v. 2.0. If a copy of the MPL was not distributed with this
 * file, You can obtain one at http://mozilla.org/MPL/2.0/.
 */
package com.powsybl.openloadflow.network;

import com.powsybl.iidm.network.Country;

import java.util.Collections;
import java.util.List;
import java.util.Objects;
import java.util.Set;

/**
 * @author Geoffroy Jamgotchian <geoffroy.jamgotchian at rte-france.com>
 */
public interface SlackBusSelector {

    SelectedSlackBus select(List<LfBus> buses, int limit);

<<<<<<< HEAD
    static SlackBusSelector fromMode(SlackBusSelectionMode mode, List<String> slackBusesIds,
                                     double plausibleActivePowerLimit) {
        return fromMode(mode, slackBusesIds, plausibleActivePowerLimit, Collections.emptySet());
    }

    static SlackBusSelector fromMode(SlackBusSelectionMode mode, List<String> slackBusesIds,
                                     double plausibleActivePowerLimit,
                                     Set<Country> countriesForSlackBusSelection) {
=======
    static SlackBusSelector fromMode(SlackBusSelectionMode mode, List<String> slackBusesIds, double plausibleActivePowerLimit,
                                     double mostMeshedMaxNominalVoltagePercentile) {
>>>>>>> 99072c12
        Objects.requireNonNull(mode);
        Objects.requireNonNull(slackBusesIds);
        switch (mode) {
            case FIRST:
                return new FirstSlackBusSelector(countriesForSlackBusSelection);
            case MOST_MESHED:
<<<<<<< HEAD
                return new MostMeshedSlackBusSelector(countriesForSlackBusSelection);
            case NAME:
                return new NameSlackBusSelector(slackBusesIds, countriesForSlackBusSelection);
=======
                return new MostMeshedSlackBusSelector(mostMeshedMaxNominalVoltagePercentile);
            case NAME:
                return new NameSlackBusSelector(slackBusesIds, new MostMeshedSlackBusSelector(mostMeshedMaxNominalVoltagePercentile));
>>>>>>> 99072c12
            case LARGEST_GENERATOR:
                return new LargestGeneratorSlackBusSelector(plausibleActivePowerLimit, countriesForSlackBusSelection);
            default:
                throw new IllegalStateException("Unknown slack bus selection mode: " + mode);
        }
    }

    static boolean participateToSlackBusSelection(Set<Country> countriesForSlackBusSelection, LfBus bus) {
        return countriesForSlackBusSelection.isEmpty()
                || bus.getCountry().map(countriesForSlackBusSelection::contains).orElse(false);
    }
}<|MERGE_RESOLUTION|>--- conflicted
+++ resolved
@@ -8,7 +8,6 @@
 
 import com.powsybl.iidm.network.Country;
 
-import java.util.Collections;
 import java.util.List;
 import java.util.Objects;
 import java.util.Set;
@@ -20,34 +19,18 @@
 
     SelectedSlackBus select(List<LfBus> buses, int limit);
 
-<<<<<<< HEAD
-    static SlackBusSelector fromMode(SlackBusSelectionMode mode, List<String> slackBusesIds,
-                                     double plausibleActivePowerLimit) {
-        return fromMode(mode, slackBusesIds, plausibleActivePowerLimit, Collections.emptySet());
-    }
-
-    static SlackBusSelector fromMode(SlackBusSelectionMode mode, List<String> slackBusesIds,
-                                     double plausibleActivePowerLimit,
-                                     Set<Country> countriesForSlackBusSelection) {
-=======
     static SlackBusSelector fromMode(SlackBusSelectionMode mode, List<String> slackBusesIds, double plausibleActivePowerLimit,
-                                     double mostMeshedMaxNominalVoltagePercentile) {
->>>>>>> 99072c12
+                                     double mostMeshedMaxNominalVoltagePercentile, Set<Country> countriesForSlackBusSelection) {
         Objects.requireNonNull(mode);
         Objects.requireNonNull(slackBusesIds);
         switch (mode) {
             case FIRST:
                 return new FirstSlackBusSelector(countriesForSlackBusSelection);
             case MOST_MESHED:
-<<<<<<< HEAD
-                return new MostMeshedSlackBusSelector(countriesForSlackBusSelection);
+                return new MostMeshedSlackBusSelector(mostMeshedMaxNominalVoltagePercentile, countriesForSlackBusSelection);
             case NAME:
-                return new NameSlackBusSelector(slackBusesIds, countriesForSlackBusSelection);
-=======
-                return new MostMeshedSlackBusSelector(mostMeshedMaxNominalVoltagePercentile);
-            case NAME:
-                return new NameSlackBusSelector(slackBusesIds, new MostMeshedSlackBusSelector(mostMeshedMaxNominalVoltagePercentile));
->>>>>>> 99072c12
+                return new NameSlackBusSelector(slackBusesIds, countriesForSlackBusSelection,
+                        new MostMeshedSlackBusSelector(mostMeshedMaxNominalVoltagePercentile, countriesForSlackBusSelection));
             case LARGEST_GENERATOR:
                 return new LargestGeneratorSlackBusSelector(plausibleActivePowerLimit, countriesForSlackBusSelection);
             default:
