/**
 * Copyright (c) 2023, RTE (http://www.rte-france.com)
 * This Source Code Form is subject to the terms of the Mozilla Public
 * License, v. 2.0. If a copy of the MPL was not distributed with this
 * file, You can obtain one at http://mozilla.org/MPL/2.0/.
 */
package com.powsybl.openloadflow.network;

import java.util.*;

/**
 * @author Geoffroy Jamgotchian <geoffroy.jamgotchian at rte-france.com>
 */
public class VoltageControl<T extends LfElement> extends Control {

    public enum Type {
        GENERATOR,
        TRANSFORMER,
        SHUNT
    }

    public enum MergeStatus {
        MAIN,
        DEPENDENT
    }

    protected final Type type;

    protected int priority;

    protected final LfBus controlledBus;

    protected final List<T> controllerElements = new ArrayList<>();

    protected MergeStatus mergeStatus = MergeStatus.MAIN;

    protected final List<VoltageControl<T>> mergedDependentVoltageControls = new ArrayList<>();

    protected VoltageControl<T> mainMergedVoltageControl;

    protected VoltageControl(double targetValue, Type type, int priority, LfBus controlledBus) {
        super(targetValue);
        this.type = Objects.requireNonNull(type);
        this.priority = priority;
        this.controlledBus = Objects.requireNonNull(controlledBus);
    }

    public LfBus getControlledBus() {
        return controlledBus;
    }

    public List<T> getControllerElements() {
        return controllerElements;
    }

    public void addControllerElement(T controllerElement) {
        controllerElements.add(Objects.requireNonNull(controllerElement));
    }

    public boolean isControllerEnabled(T controllerElement) {
        throw new IllegalStateException();
    }

    public List<VoltageControl<T>> getMergedDependentVoltageControls() {
        return mergedDependentVoltageControls;
    }

    protected int getPriority() {
        return priority;
    }

    public Type getType() {
        return type;
    }

    /**
     * Check is the merged voltage to which this voltage control belongs is disabled. Disabled means that there is no
     * more controlled bus or no more controller element.
     * Having a disabled controlled among several controlled bus in a merge voltage control is an open question. Disabling
     * a controlled bus could also lead to removing the associated controller buses from the merge voltage control. The merge
     * status could be updated too.
     */
    public boolean isDisabled() {
        if (getMergedControlledBuses().stream().allMatch(LfElement::isDisabled)) {
            return true;
        }
        return getMergedControllerElements().stream()
                .allMatch(LfElement::isDisabled);
    }

    public MergeStatus getMergeStatus() {
        return mergeStatus;
    }

    @SuppressWarnings("unchecked")
    public <E extends VoltageControl<T>> E getMainVoltageControl() {
        switch (mergeStatus) {
            case MAIN:
                return (E) this;
            case DEPENDENT:
                return (E) mainMergedVoltageControl;
            default:
                throw new IllegalStateException("Unknown merge status: " + mergeStatus);
        }
    }

    public List<LfBus> getMergedControlledBuses() {
        if (mergedDependentVoltageControls.isEmpty()) {
            return List.of(controlledBus);
        } else {
            List<LfBus> mergedControlledBuses = new ArrayList<>(1);
            mergedControlledBuses.add(controlledBus);
            for (var mvc : mergedDependentVoltageControls) {
                mergedControlledBuses.add(mvc.getControlledBus());
            }
            return mergedControlledBuses;
        }
    }

    public List<T> getMergedControllerElements() {
        if (mergedDependentVoltageControls.isEmpty()) {
            return controllerElements;
        } else {
            List<T> mergedControllerElements = new ArrayList<>(controllerElements);
            for (var mvc : mergedDependentVoltageControls) {
                mergedControllerElements.addAll(mvc.getControllerElements());
            }
            return mergedControllerElements;
        }
    }

    private static void addMainVoltageControls(List<VoltageControl<?>> voltageControls, LfBus bus) {
        if (bus.isVoltageControlled()) {
            for (VoltageControl<?> vc : bus.getVoltageControls()) {
                if (vc.isDisabled() || vc.getMergeStatus() == MergeStatus.DEPENDENT) {
                    continue;
                }
                voltageControls.add(vc);
            }
        }
    }

    /**
     * Find the list of voltage control with merge status as main, connected to a given bus (so including by traversing
     * non impedant branches).
     */
    public static List<VoltageControl<?>> findMainVoltageControlsSortedByPriority(LfBus bus) {
        List<VoltageControl<?>> voltageControls = new ArrayList<>();
        LfZeroImpedanceNetwork zn = bus.getZeroImpedanceNetwork(LoadFlowModel.AC);
        if (zn != null) { // bus is part of a zero impedance graph
            for (LfBus zb : zn.getGraph().vertexSet()) { // all enabled by design
                addMainVoltageControls(voltageControls, zb);
            }
        } else {
            addMainVoltageControls(voltageControls, bus);
        }
        voltageControls.sort(Comparator.comparingInt(VoltageControl::getPriority));
        return voltageControls;
    }

    /**
     * Check if the merged voltage to which this voltage control belongs is hidden by another one of a different type
     * (generator, transformer or shunt). The hidden status includes the disable status so a disable voltage control is
     * also hidden.
     *
     * FIXME: take into account controllers status to have a proper definition
     * For generator voltage control, isGeneratorVoltageControlEnabled() should be called.
     * For transformer voltage control, isVoltageControlEnabled() should be called.
     * For shunt voltage control, isVoltageControlEnabled() should be called.
     */
    public boolean isHidden() {
        // collect all main voltage controls connected the same controlled bus
        List<VoltageControl<?>> mainVoltageControls = findMainVoltageControlsSortedByPriority(controlledBus);
        if (mainVoltageControls.isEmpty()) {
            return true; // means all disabled
        } else {
            // we should normally have max 3 voltage controls (one of each type) with merge type as main
            // in order to this method work whatever the voltage control is main or dependent we check against
            // main voltage control of this
            return mainVoltageControls.get(0) != this.getMainVoltageControl();
        }
    }

<<<<<<< HEAD
    public boolean isDisabledAndAlsoAllItsDependentVoltageControls() {
        // collect all voltage controls with the same controlled bus as this one and also all voltage controls coming
        // from merged ones
        List<VoltageControl<?>> voltageControls = findVoltageControlsSortedByPriority(controlledBus);
        return voltageControls.isEmpty(); // if true, it means all disabled
=======
    public boolean isVisible() {
        return !isHidden();
    }

    /**
     * Find controlled bus which is part of:
     *  - the visible voltage control
     *  - the main voltage control of the global merged one
     * This controlled bus is important because this is the one that will be targeted by a voltage equation in the
     * equation system.
     */
    public Optional<LfBus> findMainVisibleControlledBus() {
        List<VoltageControl<?>> mainVoltageControls = findMainVoltageControlsSortedByPriority(controlledBus);
        if (mainVoltageControls.isEmpty()) {
            return Optional.empty(); // means all disabled
        }
        List<VoltageControl<?>> visibleMainVoltageControls = mainVoltageControls.stream().filter(VoltageControl::isVisible).toList();
        if (visibleMainVoltageControls.size() == 1) {
            return Optional.of(visibleMainVoltageControls.get(0).getControlledBus());
        } else {
            throw new IllegalStateException("Several visible controlled buses, it should not happen");
        }
>>>>>>> b8d04783
    }

    @Override
    public String toString() {
        return "VoltageControl(type=" + type
                + ", controlledBus='" + controlledBus
                + "', controllerElements=" + controllerElements
                + ", mergeStatus=" + mergeStatus
                + ", mergedDependentVoltageControlsSize=" + mergedDependentVoltageControls.size()
                + ")";
    }
}<|MERGE_RESOLUTION|>--- conflicted
+++ resolved
@@ -181,13 +181,6 @@
         }
     }
 
-<<<<<<< HEAD
-    public boolean isDisabledAndAlsoAllItsDependentVoltageControls() {
-        // collect all voltage controls with the same controlled bus as this one and also all voltage controls coming
-        // from merged ones
-        List<VoltageControl<?>> voltageControls = findVoltageControlsSortedByPriority(controlledBus);
-        return voltageControls.isEmpty(); // if true, it means all disabled
-=======
     public boolean isVisible() {
         return !isHidden();
     }
@@ -210,7 +203,6 @@
         } else {
             throw new IllegalStateException("Several visible controlled buses, it should not happen");
         }
->>>>>>> b8d04783
     }
 
     @Override
