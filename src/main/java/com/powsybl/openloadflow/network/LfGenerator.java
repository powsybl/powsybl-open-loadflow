/**
 * Copyright (c) 2019, RTE (http://www.rte-france.com)
 * This Source Code Form is subject to the terms of the Mozilla Public
 * License, v. 2.0. If a copy of the MPL was not distributed with this
 * file, You can obtain one at http://mozilla.org/MPL/2.0/.
 */
package com.powsybl.openloadflow.network;

import java.util.OptionalDouble;

/**
 * @author Geoffroy Jamgotchian <geoffroy.jamgotchian at rte-france.com>
 */
public interface LfGenerator {

    String getId();

    LfBus getBus();

    void setBus(LfBus bus);

    boolean hasVoltageControl();

    boolean hasReactivePowerControl();

    double getTargetV();

    OptionalDouble getRemoteControlReactiveKey();

    double getTargetQ();

    double getTargetP();

    void setTargetP(double targetP);

    double getMinP();

    double getMaxP();

    double getMinQ();

    double getMaxQ();

    double getMaxRangeQ();

    default boolean isParticipating() {
        return false;
    }

    default double getDroop() {
        return 0;
    }

    double getCalculatedQ();

    void setCalculatedQ(double calculatedQ);

    void updateState();

    LfBus getControlledBus(LfNetwork lfNetwork);

    default double getSlope() {
        return 0;
    }

<<<<<<< HEAD
    void setSlope(double slope);

    LfBranch getControlledBranch(LfNetwork lfNetwork);

    ReactivePowerControl.ControlledSide getControlledBranchSide();

    double getRemoteTargetQ();
=======
    default void setSlope(double slope) {
        // nothing to do
    }
>>>>>>> eacf02d5
}<|MERGE_RESOLUTION|>--- conflicted
+++ resolved
@@ -63,17 +63,13 @@
         return 0;
     }
 
-<<<<<<< HEAD
-    void setSlope(double slope);
+    default void setSlope(double slope) {
+        // nothing to do
+    }
 
     LfBranch getControlledBranch(LfNetwork lfNetwork);
 
     ReactivePowerControl.ControlledSide getControlledBranchSide();
 
     double getRemoteTargetQ();
-=======
-    default void setSlope(double slope) {
-        // nothing to do
-    }
->>>>>>> eacf02d5
 }