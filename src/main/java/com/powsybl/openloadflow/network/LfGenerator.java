--- conflicted
+++ resolved
@@ -55,15 +55,13 @@
 
     LfBus getControlledBus(LfNetwork lfNetwork);
 
-<<<<<<< HEAD
+    double getSlope();
+
+    void setSlope(double slope);
+
     LfBranch getControlledBranch(LfNetwork lfNetwork);
 
     ReactivePowerControl.ControlledSide getControlledBranchSide();
 
     double getRemoteTargetQ();
-=======
-    double getSlope();
-
-    void setSlope(double slope);
->>>>>>> 6ffbeedc
 }