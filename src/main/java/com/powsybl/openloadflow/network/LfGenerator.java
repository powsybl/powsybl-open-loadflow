--- conflicted
+++ resolved
@@ -73,7 +73,10 @@
 
     double getRemoteTargetQ();
 
-<<<<<<< HEAD
+    Object getUserObject();
+
+    void setUserObject(Object userObject);
+
     enum GeneratorControlType {
         OFF, REACTIVE_POWER, VOLTAGE, MONITORING_VOLTAGE
     }
@@ -83,9 +86,4 @@
     void setGeneratorControlType(GeneratorControlType generatorControlType);
 
     void setTargetQ(double targetQ);
-=======
-    Object getUserObject();
-
-    void setUserObject(Object userObject);
->>>>>>> 766ee033
 }