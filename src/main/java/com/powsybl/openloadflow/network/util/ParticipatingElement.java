/**
 * Copyright (c) 2020, RTE (http://www.rte-france.com)
 * This Source Code Form is subject to the terms of the Mozilla Public
 * License, v. 2.0. If a copy of the MPL was not distributed with this
 * file, You can obtain one at http://mozilla.org/MPL/2.0/.
 */
package com.powsybl.openloadflow.network.util;

import com.powsybl.openloadflow.network.LfBus;
import com.powsybl.openloadflow.network.LfGenerator;
import com.powsybl.openloadflow.network.LfLoad;

import java.util.List;

/**
 * @author Geoffroy Jamgotchian <geoffroy.jamgotchian at rte-france.com>
 */
public class ParticipatingElement {

    private final Object element;

    private double factor;

    public ParticipatingElement(Object element, double factor) {
        this.element = element;
        this.factor = factor;
    }

    public Object getElement() {
        return element;
    }

    public double getFactor() {
        return factor;
    }

    public static double participationFactorNorm(List<ParticipatingElement> participatingElements) {
        return participatingElements.stream()
                .mapToDouble(participatingGenerator -> participatingGenerator.factor)
                .sum();
    }

    public static void normalizeParticipationFactors(List<ParticipatingElement> participatingElements) {
        double factorSum = participationFactorNorm(participatingElements);
        for (ParticipatingElement participatingElement : participatingElements) {
            participatingElement.factor /= factorSum;
        }
    }

    public LfBus getLfBus() {
        if (element instanceof LfGenerator generator) {
            return generator.getBus();
<<<<<<< HEAD
        } else if (element instanceof LfBus bus) {
            return bus;
=======
        } else if (element instanceof LfLoad load) {
            return load.getBus();
>>>>>>> 93352b48
        } else {
            return null;
        }
    }
}
<|MERGE_RESOLUTION|>--- conflicted
+++ resolved
@@ -50,13 +50,8 @@
     public LfBus getLfBus() {
         if (element instanceof LfGenerator generator) {
             return generator.getBus();
-<<<<<<< HEAD
-        } else if (element instanceof LfBus bus) {
-            return bus;
-=======
         } else if (element instanceof LfLoad load) {
             return load.getBus();
->>>>>>> 93352b48
         } else {
             return null;
         }
