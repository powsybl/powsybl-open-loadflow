/**
 * Copyright (c) 2020, RTE (http://www.rte-france.com)
 * This Source Code Form is subject to the terms of the Mozilla Public
 * License, v. 2.0. If a copy of the MPL was not distributed with this
 * file, You can obtain one at http://mozilla.org/MPL/2.0/.
 */
package com.powsybl.openloadflow.network;

import com.powsybl.iidm.network.Country;
import com.powsybl.openloadflow.graph.EvenShiloachGraphDecrementalConnectivityFactory;
import com.powsybl.openloadflow.graph.GraphConnectivityFactory;

import java.util.Collections;
import java.util.Objects;
import java.util.Set;

/**
 * @author Geoffroy Jamgotchian <geoffroy.jamgotchian at rte-france.com>
 */
public class LfNetworkParameters {

    public static final double PLAUSIBLE_ACTIVE_POWER_LIMIT_DEFAULT_VALUE = 5000;

    /**
     * Minimal and maximal plausible target V in p.u
     */
    public static final double MIN_PLAUSIBLE_TARGET_VOLTAGE_DEFAULT_VALUE = 0.8;

    public static final double MAX_PLAUSIBLE_TARGET_VOLTAGE_DEFAULT_VALUE = 1.2;

<<<<<<< HEAD
    public static final double LOAD_ALPHA_DEFAULT_VALUE = 0;

    public static final double LOAD_BETA_DEFAULT_VALUE = 0;

    private SlackBusSelector slackBusSelector;
=======
    private SlackBusSelector slackBusSelector = new FirstSlackBusSelector();
>>>>>>> 2e8528df

    private GraphConnectivityFactory<LfBus, LfBranch> connectivityFactory = new EvenShiloachGraphDecrementalConnectivityFactory<>();

    private boolean generatorVoltageRemoteControl = false;

    private boolean minImpedance = false;

    private boolean twtSplitShuntAdmittance = false;

    private boolean breakers = false;

    private double plausibleActivePowerLimit = PLAUSIBLE_ACTIVE_POWER_LIMIT_DEFAULT_VALUE;

    private boolean addRatioToLinesWithDifferentNominalVoltageAtBothEnds = false;

    private boolean computeMainConnectedComponentOnly = true;

    private Set<Country> countriesToBalance = Collections.emptySet();

    private boolean distributedOnConformLoad = false;

    private boolean phaseControl = false;

    private boolean transformerVoltageControl = false;

    private boolean voltagePerReactivePowerControl = false;

    private boolean reactivePowerRemoteControl = false;

    private boolean dc = false;

    private boolean shuntVoltageControl = false;

    private boolean reactiveLimits = true;

    private boolean hvdcAcEmulation = false;

    private double minPlausibleTargetVoltage = MIN_PLAUSIBLE_TARGET_VOLTAGE_DEFAULT_VALUE;

    private double maxPlausibleTargetVoltage = MAX_PLAUSIBLE_TARGET_VOLTAGE_DEFAULT_VALUE;

    private Set<String> loaderPostProcessorSelection = Collections.emptySet();

<<<<<<< HEAD
    private double loadAlpha = LOAD_ALPHA_DEFAULT_VALUE;

    private double loadBeta = LOAD_BETA_DEFAULT_VALUE;

    public LfNetworkParameters() {
        this(new FirstSlackBusSelector());
    }

    public LfNetworkParameters(SlackBusSelector slackBusSelector) {
        this(slackBusSelector, new EvenShiloachGraphDecrementalConnectivityFactory<>());
    }

    public LfNetworkParameters(SlackBusSelector slackBusSelector, GraphConnectivityFactory<LfBus, LfBranch> connectivityFactory) {
        this(slackBusSelector, connectivityFactory, false, false, false, false,
                PLAUSIBLE_ACTIVE_POWER_LIMIT_DEFAULT_VALUE, false,
                true, Collections.emptySet(), false, false, false, false, false, false, false, true, false,
                MIN_PLAUSIBLE_TARGET_VOLTAGE_DEFAULT_VALUE, MAX_PLAUSIBLE_TARGET_VOLTAGE_DEFAULT_VALUE);
    }

    public LfNetworkParameters(SlackBusSelector slackBusSelector, GraphConnectivityFactory<LfBus, LfBranch> connectivityFactory,
                               boolean generatorVoltageRemoteControl, boolean minImpedance, boolean twtSplitShuntAdmittance, boolean breakers,
                               double plausibleActivePowerLimit, boolean addRatioToLinesWithDifferentNominalVoltageAtBothEnds,
                               boolean computeMainConnectedComponentOnly, Set<Country> countriesToBalance, boolean distributedOnConformLoad,
                               boolean phaseControl, boolean transformerVoltageControl, boolean voltagePerReactivePowerControl, boolean reactivePowerRemoteControl,
                               boolean isDc, boolean shuntVoltageControl, boolean reactiveLimits, boolean hvdcAcEmulation, double minPlausibleTargetVoltage,
                               double maxPlausibleTargetVoltage) {
        this.slackBusSelector = Objects.requireNonNull(slackBusSelector);
        this.connectivityFactory = Objects.requireNonNull(connectivityFactory);
        this.generatorVoltageRemoteControl = generatorVoltageRemoteControl;
        this.minImpedance = minImpedance;
        this.twtSplitShuntAdmittance = twtSplitShuntAdmittance;
        this.breakers = breakers;
        this.plausibleActivePowerLimit = plausibleActivePowerLimit;
        this.addRatioToLinesWithDifferentNominalVoltageAtBothEnds = addRatioToLinesWithDifferentNominalVoltageAtBothEnds;
        this.computeMainConnectedComponentOnly = computeMainConnectedComponentOnly;
        this.countriesToBalance = countriesToBalance;
        this.distributedOnConformLoad = distributedOnConformLoad;
        this.phaseControl = phaseControl;
        this.transformerVoltageControl = transformerVoltageControl;
        this.voltagePerReactivePowerControl = voltagePerReactivePowerControl;
        this.reactivePowerRemoteControl = reactivePowerRemoteControl;
        this.isDc = isDc;
        this.shuntVoltageControl = shuntVoltageControl;
        this.reactiveLimits = reactiveLimits;
        this.hvdcAcEmulation = hvdcAcEmulation;
        this.minPlausibleTargetVoltage = minPlausibleTargetVoltage;
        this.maxPlausibleTargetVoltage = maxPlausibleTargetVoltage;
    }

=======
>>>>>>> 2e8528df
    public SlackBusSelector getSlackBusSelector() {
        return slackBusSelector;
    }

    public LfNetworkParameters setSlackBusSelector(SlackBusSelector slackBusSelector) {
        this.slackBusSelector = Objects.requireNonNull(slackBusSelector);
        return this;
    }

    public GraphConnectivityFactory<LfBus, LfBranch> getConnectivityFactory() {
        return connectivityFactory;
    }

    public LfNetworkParameters setConnectivityFactory(GraphConnectivityFactory<LfBus, LfBranch> connectivityFactory) {
        this.connectivityFactory = Objects.requireNonNull(connectivityFactory);
        return this;
    }

    public boolean isGeneratorVoltageRemoteControl() {
        return generatorVoltageRemoteControl;
    }

    public LfNetworkParameters setGeneratorVoltageRemoteControl(boolean generatorVoltageRemoteControl) {
        this.generatorVoltageRemoteControl = generatorVoltageRemoteControl;
        return this;
    }

    public boolean isMinImpedance() {
        return minImpedance;
    }

    public LfNetworkParameters setMinImpedance(boolean minImpedance) {
        this.minImpedance = minImpedance;
        return this;
    }

    public boolean isTwtSplitShuntAdmittance() {
        return twtSplitShuntAdmittance;
    }

    public LfNetworkParameters setTwtSplitShuntAdmittance(boolean twtSplitShuntAdmittance) {
        this.twtSplitShuntAdmittance = twtSplitShuntAdmittance;
        return this;
    }

    public boolean isBreakers() {
        return breakers;
    }

    public LfNetworkParameters setBreakers(boolean breakers) {
        this.breakers = breakers;
        return this;
    }

    public double getPlausibleActivePowerLimit() {
        return plausibleActivePowerLimit;
    }

    public LfNetworkParameters setPlausibleActivePowerLimit(double plausibleActivePowerLimit) {
        this.plausibleActivePowerLimit = plausibleActivePowerLimit;
        return this;
    }

    public boolean isAddRatioToLinesWithDifferentNominalVoltageAtBothEnds() {
        return addRatioToLinesWithDifferentNominalVoltageAtBothEnds;
    }

    public LfNetworkParameters setAddRatioToLinesWithDifferentNominalVoltageAtBothEnds(boolean addRatioToLinesWithDifferentNominalVoltageAtBothEnds) {
        this.addRatioToLinesWithDifferentNominalVoltageAtBothEnds = addRatioToLinesWithDifferentNominalVoltageAtBothEnds;
        return this;
    }

    public boolean isComputeMainConnectedComponentOnly() {
        return computeMainConnectedComponentOnly;
    }

    public LfNetworkParameters setComputeMainConnectedComponentOnly(boolean computeMainConnectedComponentOnly) {
        this.computeMainConnectedComponentOnly = computeMainConnectedComponentOnly;
        return this;
    }

    public Set<Country> getCountriesToBalance() {
        return Collections.unmodifiableSet(countriesToBalance);
    }

    public LfNetworkParameters setCountriesToBalance(Set<Country> countriesToBalance) {
        this.countriesToBalance = Objects.requireNonNull(countriesToBalance);
        return this;
    }

    public boolean isDistributedOnConformLoad() {
        return distributedOnConformLoad;
    }

    public LfNetworkParameters setDistributedOnConformLoad(boolean distributedOnConformLoad) {
        this.distributedOnConformLoad = distributedOnConformLoad;
        return this;
    }

    public boolean isPhaseControl() {
        return phaseControl;
    }

    public LfNetworkParameters setPhaseControl(boolean phaseControl) {
        this.phaseControl = phaseControl;
        return this;
    }

    public boolean isTransformerVoltageControl() {
        return transformerVoltageControl;
    }

    public LfNetworkParameters setTransformerVoltageControl(boolean transformerVoltageControl) {
        this.transformerVoltageControl = transformerVoltageControl;
        return this;
    }

    public boolean isVoltagePerReactivePowerControl() {
        return voltagePerReactivePowerControl;
    }

    public LfNetworkParameters setVoltagePerReactivePowerControl(boolean voltagePerReactivePowerControl) {
        this.voltagePerReactivePowerControl = voltagePerReactivePowerControl;
        return this;
    }

    public boolean isReactivePowerRemoteControl() {
        return reactivePowerRemoteControl;
    }

    public LfNetworkParameters setReactivePowerRemoteControl(boolean reactivePowerRemoteControl) {
        this.reactivePowerRemoteControl = reactivePowerRemoteControl;
        return this;
    }

    public boolean isDc() {
        return dc;
    }

    public LfNetworkParameters setDc(boolean dc) {
        this.dc = dc;
        return this;
    }

    public boolean isShuntVoltageControl() {
        return shuntVoltageControl;
    }

    public LfNetworkParameters setShuntVoltageControl(boolean shuntVoltageControl) {
        this.shuntVoltageControl = shuntVoltageControl;
        return this;
    }

    public boolean isReactiveLimits() {
        return reactiveLimits;
    }

    public LfNetworkParameters setReactiveLimits(boolean reactiveLimits) {
        this.reactiveLimits = reactiveLimits;
        return this;
    }

    public boolean isHvdcAcEmulation() {
        return hvdcAcEmulation;
    }

    public LfNetworkParameters setHvdcAcEmulation(boolean hvdcAcEmulation) {
        this.hvdcAcEmulation = hvdcAcEmulation;
        return this;
    }

    public double getMinPlausibleTargetVoltage() {
        return minPlausibleTargetVoltage;
    }

    public LfNetworkParameters setMinPlausibleTargetVoltage(double minPlausibleTargetVoltage) {
        this.minPlausibleTargetVoltage = minPlausibleTargetVoltage;
        return this;
    }

    public double getMaxPlausibleTargetVoltage() {
        return maxPlausibleTargetVoltage;
    }

    public LfNetworkParameters setMaxPlausibleTargetVoltage(double maxPlausibleTargetVoltage) {
        this.maxPlausibleTargetVoltage = maxPlausibleTargetVoltage;
        return this;
    }

    public Set<String> getLoaderPostProcessorSelection() {
        return loaderPostProcessorSelection;
    }

    public LfNetworkParameters setLoaderPostProcessorSelection(Set<String> loaderPostProcessorSelection) {
        this.loaderPostProcessorSelection = Objects.requireNonNull(loaderPostProcessorSelection);
        return this;
    }

    public double getLoadAlpha() {
        return loadAlpha;
    }

    public LfNetworkParameters setLoadAlpha(double loadAlpha) {
        this.loadAlpha = loadAlpha;
        return this;
    }

    public double getLoadBeta() {
        return loadBeta;
    }

    public LfNetworkParameters setLoadBeta(double loadBeta) {
        this.loadBeta = loadBeta;
        return this;
    }

    @Override
    public String toString() {
        return "LfNetworkParameters(" +
                "slackBusSelector=" + slackBusSelector.getClass().getSimpleName() +
                ", connectivityFactory=" + connectivityFactory.getClass().getSimpleName() +
                ", generatorVoltageRemoteControl=" + generatorVoltageRemoteControl +
                ", minImpedance=" + minImpedance +
                ", twtSplitShuntAdmittance=" + twtSplitShuntAdmittance +
                ", breakers=" + breakers +
                ", plausibleActivePowerLimit=" + plausibleActivePowerLimit +
                ", addRatioToLinesWithDifferentNominalVoltageAtBothEnds=" + addRatioToLinesWithDifferentNominalVoltageAtBothEnds +
                ", computeMainConnectedComponentOnly=" + computeMainConnectedComponentOnly +
                ", countriesToBalance=" + countriesToBalance +
                ", distributedOnConformLoad=" + distributedOnConformLoad +
                ", phaseControl=" + phaseControl +
                ", transformerVoltageControl=" + transformerVoltageControl +
                ", voltagePerReactivePowerControl=" + voltagePerReactivePowerControl +
                ", reactivePowerRemoteControl=" + reactivePowerRemoteControl +
                ", dc=" + dc +
                ", reactiveLimits=" + reactiveLimits +
                ", hvdcAcEmulation=" + hvdcAcEmulation +
                ", minPlausibleTargetVoltage=" + minPlausibleTargetVoltage +
                ", maxPlausibleTargetVoltage=" + maxPlausibleTargetVoltage +
                ", loaderPostProcessorSelection=" + loaderPostProcessorSelection +
                ", loadAlpha=" + loadAlpha +
                ", loadBeta=" + loadBeta +
                ')';
    }
}<|MERGE_RESOLUTION|>--- conflicted
+++ resolved
@@ -28,15 +28,11 @@
 
     public static final double MAX_PLAUSIBLE_TARGET_VOLTAGE_DEFAULT_VALUE = 1.2;
 
-<<<<<<< HEAD
     public static final double LOAD_ALPHA_DEFAULT_VALUE = 0;
 
     public static final double LOAD_BETA_DEFAULT_VALUE = 0;
 
-    private SlackBusSelector slackBusSelector;
-=======
     private SlackBusSelector slackBusSelector = new FirstSlackBusSelector();
->>>>>>> 2e8528df
 
     private GraphConnectivityFactory<LfBus, LfBranch> connectivityFactory = new EvenShiloachGraphDecrementalConnectivityFactory<>();
 
@@ -80,58 +76,10 @@
 
     private Set<String> loaderPostProcessorSelection = Collections.emptySet();
 
-<<<<<<< HEAD
     private double loadAlpha = LOAD_ALPHA_DEFAULT_VALUE;
 
     private double loadBeta = LOAD_BETA_DEFAULT_VALUE;
 
-    public LfNetworkParameters() {
-        this(new FirstSlackBusSelector());
-    }
-
-    public LfNetworkParameters(SlackBusSelector slackBusSelector) {
-        this(slackBusSelector, new EvenShiloachGraphDecrementalConnectivityFactory<>());
-    }
-
-    public LfNetworkParameters(SlackBusSelector slackBusSelector, GraphConnectivityFactory<LfBus, LfBranch> connectivityFactory) {
-        this(slackBusSelector, connectivityFactory, false, false, false, false,
-                PLAUSIBLE_ACTIVE_POWER_LIMIT_DEFAULT_VALUE, false,
-                true, Collections.emptySet(), false, false, false, false, false, false, false, true, false,
-                MIN_PLAUSIBLE_TARGET_VOLTAGE_DEFAULT_VALUE, MAX_PLAUSIBLE_TARGET_VOLTAGE_DEFAULT_VALUE);
-    }
-
-    public LfNetworkParameters(SlackBusSelector slackBusSelector, GraphConnectivityFactory<LfBus, LfBranch> connectivityFactory,
-                               boolean generatorVoltageRemoteControl, boolean minImpedance, boolean twtSplitShuntAdmittance, boolean breakers,
-                               double plausibleActivePowerLimit, boolean addRatioToLinesWithDifferentNominalVoltageAtBothEnds,
-                               boolean computeMainConnectedComponentOnly, Set<Country> countriesToBalance, boolean distributedOnConformLoad,
-                               boolean phaseControl, boolean transformerVoltageControl, boolean voltagePerReactivePowerControl, boolean reactivePowerRemoteControl,
-                               boolean isDc, boolean shuntVoltageControl, boolean reactiveLimits, boolean hvdcAcEmulation, double minPlausibleTargetVoltage,
-                               double maxPlausibleTargetVoltage) {
-        this.slackBusSelector = Objects.requireNonNull(slackBusSelector);
-        this.connectivityFactory = Objects.requireNonNull(connectivityFactory);
-        this.generatorVoltageRemoteControl = generatorVoltageRemoteControl;
-        this.minImpedance = minImpedance;
-        this.twtSplitShuntAdmittance = twtSplitShuntAdmittance;
-        this.breakers = breakers;
-        this.plausibleActivePowerLimit = plausibleActivePowerLimit;
-        this.addRatioToLinesWithDifferentNominalVoltageAtBothEnds = addRatioToLinesWithDifferentNominalVoltageAtBothEnds;
-        this.computeMainConnectedComponentOnly = computeMainConnectedComponentOnly;
-        this.countriesToBalance = countriesToBalance;
-        this.distributedOnConformLoad = distributedOnConformLoad;
-        this.phaseControl = phaseControl;
-        this.transformerVoltageControl = transformerVoltageControl;
-        this.voltagePerReactivePowerControl = voltagePerReactivePowerControl;
-        this.reactivePowerRemoteControl = reactivePowerRemoteControl;
-        this.isDc = isDc;
-        this.shuntVoltageControl = shuntVoltageControl;
-        this.reactiveLimits = reactiveLimits;
-        this.hvdcAcEmulation = hvdcAcEmulation;
-        this.minPlausibleTargetVoltage = minPlausibleTargetVoltage;
-        this.maxPlausibleTargetVoltage = maxPlausibleTargetVoltage;
-    }
-
-=======
->>>>>>> 2e8528df
     public SlackBusSelector getSlackBusSelector() {
         return slackBusSelector;
     }
