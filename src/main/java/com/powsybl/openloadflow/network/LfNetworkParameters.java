/**
 * Copyright (c) 2020, RTE (http://www.rte-france.com)
 * This Source Code Form is subject to the terms of the Mozilla Public
 * License, v. 2.0. If a copy of the MPL was not distributed with this
 * file, You can obtain one at http://mozilla.org/MPL/2.0/.
 */
package com.powsybl.openloadflow.network;

import com.powsybl.commons.PowsyblException;
import com.powsybl.iidm.network.Country;
import com.powsybl.openloadflow.OpenLoadFlowParameters;
import com.powsybl.openloadflow.graph.EvenShiloachGraphDecrementalConnectivityFactory;
import com.powsybl.openloadflow.graph.GraphConnectivityFactory;

import java.util.Collections;
import java.util.Objects;
import java.util.Set;

/**
 * @author Geoffroy Jamgotchian <geoffroy.jamgotchian at rte-france.com>
 */
public class LfNetworkParameters {

    public static final double PLAUSIBLE_ACTIVE_POWER_LIMIT_DEFAULT_VALUE = 5000;

    /**
     * Minimal and maximal plausible target V in p.u
     */
    public static final double MIN_PLAUSIBLE_TARGET_VOLTAGE_DEFAULT_VALUE = 0.8;

    public static final double MAX_PLAUSIBLE_TARGET_VOLTAGE_DEFAULT_VALUE = 1.2;

    public static final double LOW_IMPEDANCE_THRESHOLD_DEFAULT_VALUE = Math.pow(10, -8); // in per unit

    public static final OpenLoadFlowParameters.ReactiveRangeCheckMode REACTIVE_RANGE_CHECK_MODE_DEFAULT_VALUE = OpenLoadFlowParameters.ReactiveRangeCheckMode.MAX;

<<<<<<< HEAD
    public static final boolean SECONDARY_VOLTAGE_CONTROL_DEFAULT_VALUE = false;
=======
    public static final int DEFAULT_MAX_SLACK_BUS_COUNT = 1;
>>>>>>> 7df4e037

    private SlackBusSelector slackBusSelector = new FirstSlackBusSelector();

    private GraphConnectivityFactory<LfBus, LfBranch> connectivityFactory = new EvenShiloachGraphDecrementalConnectivityFactory<>();

    private boolean generatorVoltageRemoteControl = false;

    private boolean minImpedance = false;

    private boolean twtSplitShuntAdmittance = false;

    private boolean breakers = false;

    private double plausibleActivePowerLimit = PLAUSIBLE_ACTIVE_POWER_LIMIT_DEFAULT_VALUE;

    private boolean computeMainConnectedComponentOnly = true;

    private Set<Country> countriesToBalance = Collections.emptySet();

    private boolean distributedOnConformLoad = false;

    private boolean phaseControl = false;

    private boolean transformerVoltageControl = false;

    private boolean voltagePerReactivePowerControl = false;

    private boolean reactivePowerRemoteControl = false;

    private boolean dc = false;

    private boolean shuntVoltageControl = false;

    private boolean reactiveLimits = true;

    private boolean hvdcAcEmulation = false;

    private double minPlausibleTargetVoltage = MIN_PLAUSIBLE_TARGET_VOLTAGE_DEFAULT_VALUE;

    private double maxPlausibleTargetVoltage = MAX_PLAUSIBLE_TARGET_VOLTAGE_DEFAULT_VALUE;

    private Set<String> loaderPostProcessorSelection = Collections.emptySet();

    private OpenLoadFlowParameters.ReactiveRangeCheckMode reactiveRangeCheckMode = REACTIVE_RANGE_CHECK_MODE_DEFAULT_VALUE;

    private double lowImpedanceThreshold = LOW_IMPEDANCE_THRESHOLD_DEFAULT_VALUE;

    private boolean svcVoltageMonitoring = true;

<<<<<<< HEAD
    private boolean secondaryVoltageControl = SECONDARY_VOLTAGE_CONTROL_DEFAULT_VALUE;
=======
    private int maxSlackBusCount = DEFAULT_MAX_SLACK_BUS_COUNT;
>>>>>>> 7df4e037

    public SlackBusSelector getSlackBusSelector() {
        return slackBusSelector;
    }

    public LfNetworkParameters setSlackBusSelector(SlackBusSelector slackBusSelector) {
        this.slackBusSelector = Objects.requireNonNull(slackBusSelector);
        return this;
    }

    public GraphConnectivityFactory<LfBus, LfBranch> getConnectivityFactory() {
        return connectivityFactory;
    }

    public LfNetworkParameters setConnectivityFactory(GraphConnectivityFactory<LfBus, LfBranch> connectivityFactory) {
        this.connectivityFactory = Objects.requireNonNull(connectivityFactory);
        return this;
    }

    public boolean isGeneratorVoltageRemoteControl() {
        return generatorVoltageRemoteControl;
    }

    public LfNetworkParameters setGeneratorVoltageRemoteControl(boolean generatorVoltageRemoteControl) {
        this.generatorVoltageRemoteControl = generatorVoltageRemoteControl;
        return this;
    }

    public boolean isMinImpedance() {
        return minImpedance;
    }

    public LfNetworkParameters setMinImpedance(boolean minImpedance) {
        this.minImpedance = minImpedance;
        return this;
    }

    public boolean isTwtSplitShuntAdmittance() {
        return twtSplitShuntAdmittance;
    }

    public LfNetworkParameters setTwtSplitShuntAdmittance(boolean twtSplitShuntAdmittance) {
        this.twtSplitShuntAdmittance = twtSplitShuntAdmittance;
        return this;
    }

    public boolean isBreakers() {
        return breakers;
    }

    public LfNetworkParameters setBreakers(boolean breakers) {
        this.breakers = breakers;
        return this;
    }

    public double getPlausibleActivePowerLimit() {
        return plausibleActivePowerLimit;
    }

    public LfNetworkParameters setPlausibleActivePowerLimit(double plausibleActivePowerLimit) {
        this.plausibleActivePowerLimit = plausibleActivePowerLimit;
        return this;
    }

    public boolean isComputeMainConnectedComponentOnly() {
        return computeMainConnectedComponentOnly;
    }

    public LfNetworkParameters setComputeMainConnectedComponentOnly(boolean computeMainConnectedComponentOnly) {
        this.computeMainConnectedComponentOnly = computeMainConnectedComponentOnly;
        return this;
    }

    public Set<Country> getCountriesToBalance() {
        return Collections.unmodifiableSet(countriesToBalance);
    }

    public LfNetworkParameters setCountriesToBalance(Set<Country> countriesToBalance) {
        this.countriesToBalance = Objects.requireNonNull(countriesToBalance);
        return this;
    }

    public boolean isDistributedOnConformLoad() {
        return distributedOnConformLoad;
    }

    public LfNetworkParameters setDistributedOnConformLoad(boolean distributedOnConformLoad) {
        this.distributedOnConformLoad = distributedOnConformLoad;
        return this;
    }

    public boolean isPhaseControl() {
        return phaseControl;
    }

    public LfNetworkParameters setPhaseControl(boolean phaseControl) {
        this.phaseControl = phaseControl;
        return this;
    }

    public boolean isTransformerVoltageControl() {
        return transformerVoltageControl;
    }

    public LfNetworkParameters setTransformerVoltageControl(boolean transformerVoltageControl) {
        this.transformerVoltageControl = transformerVoltageControl;
        return this;
    }

    public boolean isVoltagePerReactivePowerControl() {
        return voltagePerReactivePowerControl;
    }

    public LfNetworkParameters setVoltagePerReactivePowerControl(boolean voltagePerReactivePowerControl) {
        this.voltagePerReactivePowerControl = voltagePerReactivePowerControl;
        return this;
    }

    public boolean isReactivePowerRemoteControl() {
        return reactivePowerRemoteControl;
    }

    public LfNetworkParameters setReactivePowerRemoteControl(boolean reactivePowerRemoteControl) {
        this.reactivePowerRemoteControl = reactivePowerRemoteControl;
        return this;
    }

    public boolean isDc() {
        return dc;
    }

    public LfNetworkParameters setDc(boolean dc) {
        this.dc = dc;
        return this;
    }

    public boolean isShuntVoltageControl() {
        return shuntVoltageControl;
    }

    public LfNetworkParameters setShuntVoltageControl(boolean shuntVoltageControl) {
        this.shuntVoltageControl = shuntVoltageControl;
        return this;
    }

    public boolean isReactiveLimits() {
        return reactiveLimits;
    }

    public LfNetworkParameters setReactiveLimits(boolean reactiveLimits) {
        this.reactiveLimits = reactiveLimits;
        return this;
    }

    public boolean isHvdcAcEmulation() {
        return hvdcAcEmulation;
    }

    public LfNetworkParameters setHvdcAcEmulation(boolean hvdcAcEmulation) {
        this.hvdcAcEmulation = hvdcAcEmulation;
        return this;
    }

    public double getMinPlausibleTargetVoltage() {
        return minPlausibleTargetVoltage;
    }

    public LfNetworkParameters setMinPlausibleTargetVoltage(double minPlausibleTargetVoltage) {
        this.minPlausibleTargetVoltage = minPlausibleTargetVoltage;
        return this;
    }

    public double getMaxPlausibleTargetVoltage() {
        return maxPlausibleTargetVoltage;
    }

    public LfNetworkParameters setMaxPlausibleTargetVoltage(double maxPlausibleTargetVoltage) {
        this.maxPlausibleTargetVoltage = maxPlausibleTargetVoltage;
        return this;
    }

    public double getLowImpedanceThreshold() {
        return lowImpedanceThreshold;
    }

    public LfNetworkParameters setLowImpedanceThreshold(double lowImpedanceThreshold) {
        if (lowImpedanceThreshold <= 0) {
            throw new PowsyblException("lowImpedanceThreshold must be greater than 0");
        }
        this.lowImpedanceThreshold = lowImpedanceThreshold;
        return this;
    }

    public OpenLoadFlowParameters.ReactiveRangeCheckMode getReactiveRangeCheckMode() {
        return reactiveRangeCheckMode;
    }

    public LfNetworkParameters setReactiveRangeCheckMode(OpenLoadFlowParameters.ReactiveRangeCheckMode reactiveRangeCheckMode) {
        this.reactiveRangeCheckMode = reactiveRangeCheckMode;
        return this;
    }

    public boolean isSvcVoltageMonitoring() {
        return svcVoltageMonitoring;
    }

    public LfNetworkParameters setSvcVoltageMonitoring(boolean svcVoltageMonitoring) {
        this.svcVoltageMonitoring = svcVoltageMonitoring;
        return this;
    }

    public Set<String> getLoaderPostProcessorSelection() {
        return loaderPostProcessorSelection;
    }

    public LfNetworkParameters setLoaderPostProcessorSelection(Set<String> loaderPostProcessorSelection) {
        this.loaderPostProcessorSelection = Objects.requireNonNull(loaderPostProcessorSelection);
        return this;
    }

<<<<<<< HEAD
    public boolean isSecondaryVoltageControl() {
        return secondaryVoltageControl;
    }

    public LfNetworkParameters setSecondaryVoltageControl(boolean secondaryVoltageControl) {
        this.secondaryVoltageControl = secondaryVoltageControl;
=======
    public int getMaxSlackBusCount() {
        return maxSlackBusCount;
    }

    public static int checkMaxSlackBusCount(int maxSlackBusCount) {
        if (maxSlackBusCount < 1) {
            throw new IllegalArgumentException("Max slack bus count should be >= 1");
        }
        return maxSlackBusCount;
    }

    public LfNetworkParameters setMaxSlackBusCount(int maxSlackBusCount) {
        this.maxSlackBusCount = checkMaxSlackBusCount(maxSlackBusCount);
>>>>>>> 7df4e037
        return this;
    }

    @Override
    public String toString() {
        return "LfNetworkParameters(" +
                "slackBusSelector=" + slackBusSelector.getClass().getSimpleName() +
                ", connectivityFactory=" + connectivityFactory.getClass().getSimpleName() +
                ", generatorVoltageRemoteControl=" + generatorVoltageRemoteControl +
                ", minImpedance=" + minImpedance +
                ", twtSplitShuntAdmittance=" + twtSplitShuntAdmittance +
                ", breakers=" + breakers +
                ", plausibleActivePowerLimit=" + plausibleActivePowerLimit +
                ", computeMainConnectedComponentOnly=" + computeMainConnectedComponentOnly +
                ", countriesToBalance=" + countriesToBalance +
                ", distributedOnConformLoad=" + distributedOnConformLoad +
                ", phaseControl=" + phaseControl +
                ", transformerVoltageControl=" + transformerVoltageControl +
                ", voltagePerReactivePowerControl=" + voltagePerReactivePowerControl +
                ", reactivePowerRemoteControl=" + reactivePowerRemoteControl +
                ", dc=" + dc +
                ", reactiveLimits=" + reactiveLimits +
                ", hvdcAcEmulation=" + hvdcAcEmulation +
                ", minPlausibleTargetVoltage=" + minPlausibleTargetVoltage +
                ", maxPlausibleTargetVoltage=" + maxPlausibleTargetVoltage +
                ", loaderPostProcessorSelection=" + loaderPostProcessorSelection +
                ", reactiveRangeCheckMode=" + reactiveRangeCheckMode +
                ", lowImpedanceThreshold=" + lowImpedanceThreshold +
                ", svcVoltageMonitoring=" + svcVoltageMonitoring +
<<<<<<< HEAD
                ", secondaryVoltageControl=" + secondaryVoltageControl +
=======
                ", maxSlackBusCount=" + maxSlackBusCount +
>>>>>>> 7df4e037
                ')';
    }
}<|MERGE_RESOLUTION|>--- conflicted
+++ resolved
@@ -34,11 +34,9 @@
 
     public static final OpenLoadFlowParameters.ReactiveRangeCheckMode REACTIVE_RANGE_CHECK_MODE_DEFAULT_VALUE = OpenLoadFlowParameters.ReactiveRangeCheckMode.MAX;
 
-<<<<<<< HEAD
+    public static final int DEFAULT_MAX_SLACK_BUS_COUNT = 1;
+
     public static final boolean SECONDARY_VOLTAGE_CONTROL_DEFAULT_VALUE = false;
-=======
-    public static final int DEFAULT_MAX_SLACK_BUS_COUNT = 1;
->>>>>>> 7df4e037
 
     private SlackBusSelector slackBusSelector = new FirstSlackBusSelector();
 
@@ -88,11 +86,9 @@
 
     private boolean svcVoltageMonitoring = true;
 
-<<<<<<< HEAD
+    private int maxSlackBusCount = DEFAULT_MAX_SLACK_BUS_COUNT;
+
     private boolean secondaryVoltageControl = SECONDARY_VOLTAGE_CONTROL_DEFAULT_VALUE;
-=======
-    private int maxSlackBusCount = DEFAULT_MAX_SLACK_BUS_COUNT;
->>>>>>> 7df4e037
 
     public SlackBusSelector getSlackBusSelector() {
         return slackBusSelector;
@@ -313,14 +309,6 @@
         return this;
     }
 
-<<<<<<< HEAD
-    public boolean isSecondaryVoltageControl() {
-        return secondaryVoltageControl;
-    }
-
-    public LfNetworkParameters setSecondaryVoltageControl(boolean secondaryVoltageControl) {
-        this.secondaryVoltageControl = secondaryVoltageControl;
-=======
     public int getMaxSlackBusCount() {
         return maxSlackBusCount;
     }
@@ -334,7 +322,15 @@
 
     public LfNetworkParameters setMaxSlackBusCount(int maxSlackBusCount) {
         this.maxSlackBusCount = checkMaxSlackBusCount(maxSlackBusCount);
->>>>>>> 7df4e037
+        return this;
+    }
+
+    public boolean isSecondaryVoltageControl() {
+        return secondaryVoltageControl;
+    }
+
+    public LfNetworkParameters setSecondaryVoltageControl(boolean secondaryVoltageControl) {
+        this.secondaryVoltageControl = secondaryVoltageControl;
         return this;
     }
 
@@ -364,11 +360,8 @@
                 ", reactiveRangeCheckMode=" + reactiveRangeCheckMode +
                 ", lowImpedanceThreshold=" + lowImpedanceThreshold +
                 ", svcVoltageMonitoring=" + svcVoltageMonitoring +
-<<<<<<< HEAD
+                ", maxSlackBusCount=" + maxSlackBusCount +
                 ", secondaryVoltageControl=" + secondaryVoltageControl +
-=======
-                ", maxSlackBusCount=" + maxSlackBusCount +
->>>>>>> 7df4e037
                 ')';
     }
 }