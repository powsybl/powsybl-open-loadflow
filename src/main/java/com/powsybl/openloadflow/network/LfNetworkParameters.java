--- conflicted
+++ resolved
@@ -30,23 +30,21 @@
 
     public static final double MAX_PLAUSIBLE_TARGET_VOLTAGE_DEFAULT_VALUE = 1.2;
 
-<<<<<<< HEAD
+    public static final double LOW_IMPEDANCE_THRESHOLD_DEFAULT_VALUE = Math.pow(10, -8); // in per unit
+
+    public static final OpenLoadFlowParameters.ReactiveRangeCheckMode REACTIVE_RANGE_CHECK_MODE_DEFAULT_VALUE = OpenLoadFlowParameters.ReactiveRangeCheckMode.MAX;
+
+    public static final int DEFAULT_MAX_SLACK_BUS_COUNT = 1;
+
+    public static final String DEBUG_DIR_DEFAULT_VALUE = null;
+
+    public static final boolean SECONDARY_VOLTAGE_CONTROL_DEFAULT_VALUE = false;
+
+    public static final boolean CACHE_ENABLED_DEFAULT_VALUE = false;
+
     public static final double LOAD_ALPHA_DEFAULT_VALUE = 0;
 
     public static final double LOAD_BETA_DEFAULT_VALUE = 0;
-=======
-    public static final double LOW_IMPEDANCE_THRESHOLD_DEFAULT_VALUE = Math.pow(10, -8); // in per unit
-
-    public static final OpenLoadFlowParameters.ReactiveRangeCheckMode REACTIVE_RANGE_CHECK_MODE_DEFAULT_VALUE = OpenLoadFlowParameters.ReactiveRangeCheckMode.MAX;
-
-    public static final int DEFAULT_MAX_SLACK_BUS_COUNT = 1;
-
-    public static final String DEBUG_DIR_DEFAULT_VALUE = null;
-
-    public static final boolean SECONDARY_VOLTAGE_CONTROL_DEFAULT_VALUE = false;
-
-    public static final boolean CACHE_ENABLED_DEFAULT_VALUE = false;
->>>>>>> b330dadd
 
     private SlackBusSelector slackBusSelector = new FirstSlackBusSelector();
 
@@ -90,25 +88,23 @@
 
     private Set<String> loaderPostProcessorSelection = Collections.emptySet();
 
-<<<<<<< HEAD
+    private OpenLoadFlowParameters.ReactiveRangeCheckMode reactiveRangeCheckMode = REACTIVE_RANGE_CHECK_MODE_DEFAULT_VALUE;
+
+    private double lowImpedanceThreshold = LOW_IMPEDANCE_THRESHOLD_DEFAULT_VALUE;
+
+    private boolean svcVoltageMonitoring = true;
+
+    private int maxSlackBusCount = DEFAULT_MAX_SLACK_BUS_COUNT;
+
+    private String debugDir = DEBUG_DIR_DEFAULT_VALUE;
+
+    private boolean secondaryVoltageControl = SECONDARY_VOLTAGE_CONTROL_DEFAULT_VALUE;
+
+    private boolean cacheEnabled = CACHE_ENABLED_DEFAULT_VALUE;
+
     private double loadAlpha = LOAD_ALPHA_DEFAULT_VALUE;
 
     private double loadBeta = LOAD_BETA_DEFAULT_VALUE;
-=======
-    private OpenLoadFlowParameters.ReactiveRangeCheckMode reactiveRangeCheckMode = REACTIVE_RANGE_CHECK_MODE_DEFAULT_VALUE;
-
-    private double lowImpedanceThreshold = LOW_IMPEDANCE_THRESHOLD_DEFAULT_VALUE;
-
-    private boolean svcVoltageMonitoring = true;
-
-    private int maxSlackBusCount = DEFAULT_MAX_SLACK_BUS_COUNT;
-
-    private String debugDir = DEBUG_DIR_DEFAULT_VALUE;
-
-    private boolean secondaryVoltageControl = SECONDARY_VOLTAGE_CONTROL_DEFAULT_VALUE;
-
-    private boolean cacheEnabled = CACHE_ENABLED_DEFAULT_VALUE;
->>>>>>> b330dadd
 
     public SlackBusSelector getSlackBusSelector() {
         return slackBusSelector;
@@ -329,23 +325,6 @@
         return this;
     }
 
-<<<<<<< HEAD
-    public double getLoadAlpha() {
-        return loadAlpha;
-    }
-
-    public LfNetworkParameters setLoadAlpha(double loadAlpha) {
-        this.loadAlpha = loadAlpha;
-        return this;
-    }
-
-    public double getLoadBeta() {
-        return loadBeta;
-    }
-
-    public LfNetworkParameters setLoadBeta(double loadBeta) {
-        this.loadBeta = loadBeta;
-=======
     public int getMaxSlackBusCount() {
         return maxSlackBusCount;
     }
@@ -386,7 +365,24 @@
 
     public LfNetworkParameters setCacheEnabled(boolean cacheEnabled) {
         this.cacheEnabled = cacheEnabled;
->>>>>>> b330dadd
+        return this;
+    }
+
+    public double getLoadAlpha() {
+        return loadAlpha;
+    }
+
+    public LfNetworkParameters setLoadAlpha(double loadAlpha) {
+        this.loadAlpha = loadAlpha;
+        return this;
+    }
+
+    public double getLoadBeta() {
+        return loadBeta;
+    }
+
+    public LfNetworkParameters setLoadBeta(double loadBeta) {
+        this.loadBeta = loadBeta;
         return this;
     }
 
@@ -413,10 +409,6 @@
                 ", minPlausibleTargetVoltage=" + minPlausibleTargetVoltage +
                 ", maxPlausibleTargetVoltage=" + maxPlausibleTargetVoltage +
                 ", loaderPostProcessorSelection=" + loaderPostProcessorSelection +
-<<<<<<< HEAD
-                ", loadAlpha=" + loadAlpha +
-                ", loadBeta=" + loadBeta +
-=======
                 ", reactiveRangeCheckMode=" + reactiveRangeCheckMode +
                 ", lowImpedanceThreshold=" + lowImpedanceThreshold +
                 ", svcVoltageMonitoring=" + svcVoltageMonitoring +
@@ -424,7 +416,8 @@
                 ", debugDir=" + debugDir +
                 ", secondaryVoltageControl=" + secondaryVoltageControl +
                 ", cacheEnabled=" + cacheEnabled +
->>>>>>> b330dadd
+                ", loadAlpha=" + loadAlpha +
+                ", loadBeta=" + loadBeta +
                 ')';
     }
 }