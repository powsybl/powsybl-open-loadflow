--- conflicted
+++ resolved
@@ -111,11 +111,10 @@
 
     private boolean cacheEnabled = CACHE_ENABLED_DEFAULT_VALUE;
 
-<<<<<<< HEAD
+    private boolean asymmetrical = ASYMMETRICAL_DEFAULT_VALUE;
+
     private PerUnit.PiModelNominalVoltageCorrectionMode piModelPerUnitNominalVoltageCorrectionMode
             = PI_MODEL_NOMINAL_VOLTAGE_CORRECTION_MODE_DEFAULT_VALUE;
-=======
-    private boolean asymmetrical = ASYMMETRICAL_DEFAULT_VALUE;
 
     public LfNetworkParameters() {
     }
@@ -152,8 +151,8 @@
         this.secondaryVoltageControl = other.secondaryVoltageControl;
         this.cacheEnabled = other.cacheEnabled;
         this.asymmetrical = other.asymmetrical;
-    }
->>>>>>> 6d922154
+        this.piModelPerUnitNominalVoltageCorrectionMode = other.piModelPerUnitNominalVoltageCorrectionMode;
+    }
 
     public SlackBusSelector getSlackBusSelector() {
         return slackBusSelector;
@@ -426,21 +425,21 @@
         return this;
     }
 
-<<<<<<< HEAD
+    public boolean isAsymmetrical() {
+        return asymmetrical;
+    }
+
+    public LfNetworkParameters setAsymmetrical(boolean asymmetrical) {
+        this.asymmetrical = asymmetrical;
+        return this;
+    }
+
     public PerUnit.PiModelNominalVoltageCorrectionMode getPiModelPerUnitNominalVoltageCorrectionMode() {
         return piModelPerUnitNominalVoltageCorrectionMode;
     }
 
     public LfNetworkParameters setPiModelPerUnitNominalVoltageCorrectionMode(PerUnit.PiModelNominalVoltageCorrectionMode piModelPerUnitNominalVoltageCorrectionMode) {
         this.piModelPerUnitNominalVoltageCorrectionMode = Objects.requireNonNull(piModelPerUnitNominalVoltageCorrectionMode);
-=======
-    public boolean isAsymmetrical() {
-        return asymmetrical;
-    }
-
-    public LfNetworkParameters setAsymmetrical(boolean asymmetrical) {
-        this.asymmetrical = asymmetrical;
->>>>>>> 6d922154
         return this;
     }
 
@@ -474,12 +473,9 @@
                 ", debugDir=" + debugDir +
                 ", secondaryVoltageControl=" + secondaryVoltageControl +
                 ", cacheEnabled=" + cacheEnabled +
-<<<<<<< HEAD
-                ", piModelPerUnitNominalVoltageCorrectionMode=" + piModelPerUnitNominalVoltageCorrectionMode +
-=======
                 ", asymmetrical=" + asymmetrical +
                 ", minNominalVoltageTargetVoltageCheck=" + minNominalVoltageTargetVoltageCheck +
->>>>>>> 6d922154
+                ", piModelPerUnitNominalVoltageCorrectionMode=" + piModelPerUnitNominalVoltageCorrectionMode +
                 ')';
     }
 }