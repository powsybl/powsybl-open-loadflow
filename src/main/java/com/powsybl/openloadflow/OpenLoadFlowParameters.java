/**
 * Copyright (c) 2019, RTE (http://www.rte-france.com)
 * This Source Code Form is subject to the terms of the Mozilla Public
 * License, v. 2.0. If a copy of the MPL was not distributed with this
 * file, You can obtain one at http://mozilla.org/MPL/2.0/.
 */
package com.powsybl.openloadflow;

import com.powsybl.commons.PowsyblException;
import com.powsybl.commons.config.PlatformConfig;
import com.powsybl.commons.extensions.AbstractExtension;
import com.powsybl.commons.parameters.Parameter;
import com.powsybl.commons.parameters.ParameterType;
import com.powsybl.iidm.network.Network;
import com.powsybl.loadflow.LoadFlowParameters;
import com.powsybl.math.matrix.MatrixFactory;
import com.powsybl.openloadflow.ac.VoltageMagnitudeInitializer;
import com.powsybl.openloadflow.ac.equations.AcEquationSystemCreationParameters;
import com.powsybl.openloadflow.ac.nr.DefaultNewtonRaphsonStoppingCriteria;
import com.powsybl.openloadflow.ac.nr.NewtonRaphsonParameters;
import com.powsybl.openloadflow.ac.nr.StateVectorScalingMode;
import com.powsybl.openloadflow.ac.outerloop.AcLoadFlowParameters;
import com.powsybl.openloadflow.ac.outerloop.OuterLoop;
import com.powsybl.openloadflow.dc.DcLoadFlowParameters;
import com.powsybl.openloadflow.dc.DcValueVoltageInitializer;
import com.powsybl.openloadflow.dc.equations.DcEquationSystemCreationParameters;
import com.powsybl.openloadflow.graph.GraphConnectivityFactory;
import com.powsybl.openloadflow.network.*;
import com.powsybl.openloadflow.network.util.PreviousValueVoltageInitializer;
import com.powsybl.openloadflow.network.util.UniformValueVoltageInitializer;
import com.powsybl.openloadflow.network.util.VoltageInitializer;
import org.slf4j.Logger;
import org.slf4j.LoggerFactory;

import java.util.*;
import java.util.function.Supplier;
import java.util.stream.Collectors;

/**
 * @author Geoffroy Jamgotchian <geoffroy.jamgotchian at rte-france.com>
 */
public class OpenLoadFlowParameters extends AbstractExtension<LoadFlowParameters> {

    private static final Logger LOGGER = LoggerFactory.getLogger(OpenLoadFlowParameters.class);

    public static final SlackBusSelectionMode SLACK_BUS_SELECTION_MODE_DEFAULT_VALUE = SlackBusSelectionMode.MOST_MESHED;

    public static final LowImpedanceBranchMode LOW_IMPEDANCE_BRANCH_MODE_DEFAULT_VALUE = LowImpedanceBranchMode.REPLACE_BY_ZERO_IMPEDANCE_LINE;

    public static final boolean THROWS_EXCEPTION_IN_CASE_OF_SLACK_DISTRIBUTION_FAILURE_DEFAULT_VALUE = false;

    public static final boolean VOLTAGE_REMOTE_CONTROL_DEFAULT_VALUE = true;

    public static final boolean REACTIVE_POWER_REMOTE_CONTROL_DEFAULT_VALUE = false;

    public static final boolean LOAD_POWER_FACTOR_CONSTANT_DEFAULT_VALUE = false;

    /**
     * Slack bus maximum active power mismatch in MW: 1 Mw => 10^-2 in p.u
     */
    public static final double SLACK_BUS_P_MAX_MISMATCH_DEFAULT_VALUE = 1.0;

    public static final boolean VOLTAGE_PER_REACTIVE_POWER_CONTROL_DEFAULT_VALUE = false;

    public static final double DC_POWER_FACTOR_DEFAULT_VALUE = 1.0;

    private static final boolean NETWORK_CACHE_ENABLED_DEFAULT_VALUE = false;

    public static final boolean SVC_VOLTAGE_MONITORING_DEFAULT_VALUE = true;

<<<<<<< HEAD
    public static final double DEFAULT_NOMINAL_VOLTAGE_PER_UNIT_RESOLUTION = 0.1;

    public static final String SLACK_BUS_SELECTION_PARAM_NAME = "slackBusSelectionMode";
=======
    public static final VoltageInitModeOverride VOLTAGE_INIT_MODE_OVERRIDE_DEFAULT_VALUE = VoltageInitModeOverride.NONE;

    public static final TransformerVoltageControlMode TRANSFORMER_VOLTAGE_CONTROL_MODE_DEFAULT_VALUE = TransformerVoltageControlMode.WITH_GENERATOR_VOLTAGE_CONTROL;

    public static final String SLACK_BUS_SELECTION_MODE_PARAM_NAME = "slackBusSelectionMode";
>>>>>>> 669de3c3

    public static final String SLACK_BUSES_IDS_PARAM_NAME = "slackBusesIds";

    public static final String THROWS_EXCEPTION_IN_CASE_OF_SLACK_DISTRIBUTION_FAILURE_PARAM_NAME = "throwsExceptionInCaseOfSlackDistributionFailure";

    public static final String VOLTAGE_REMOTE_CONTROL_PARAM_NAME = "voltageRemoteControl";

    public static final String REACTIVE_POWER_REMOTE_CONTROL_PARAM_NAME = "reactivePowerRemoteControl";

    public static final String LOW_IMPEDANCE_BRANCH_MODE_PARAM_NAME = "lowImpedanceBranchMode";

    public static final String LOAD_POWER_FACTOR_CONSTANT_PARAM_NAME = "loadPowerFactorConstant";

    public static final String PLAUSIBLE_ACTIVE_POWER_LIMIT_PARAM_NAME = "plausibleActivePowerLimit";

    public static final String SLACK_BUS_P_MAX_MISMATCH_NAME = "slackBusPMaxMismatch";

    public static final String VOLTAGE_PER_REACTIVE_POWER_CONTROL_NAME = "voltagePerReactivePowerControl";

    public static final String MAX_ITERATION_NAME = "maxIteration";

    public static final String NEWTON_RAPHSON_CONV_EPS_PER_EQ_NAME = "newtonRaphsonConvEpsPerEq";

    public static final String VOLTAGE_INIT_MODE_OVERRIDE_NAME = "voltageInitModeOverride";

    public static final String TRANSFORMER_VOLTAGE_CONTROL_MODE_NAME = "transformerVoltageControlMode";

    public static final String DC_POWER_FACTOR_NAME = "dcPowerFactor";

    public static final String MIN_PLAUSIBLE_TARGET_VOLTAGE_NAME = "minPlausibleTargetVoltage";

    public static final String MAX_PLAUSIBLE_TARGET_VOLTAGE_NAME = "maxPlausibleTargetVoltage";

    public static final String MIN_REALISTIC_VOLTAGE_NAME = "minRealisticVoltage";

    public static final String MAX_REALISTIC_VOLTAGE_NAME = "maxRealisticVoltage";

    public static final String REACTIVE_RANGE_CHECK_MODE_NAME = "reactiveRangeCheckMode";

    public static final String LOW_IMPEDANCE_THRESHOLD_NAME = "lowImpedanceThreshold";

    public static final String NETWORK_CACHE_ENABLED_NAME = "networkCacheEnabled";

    public static final String SVC_VOLTAGE_MONITORING_NAME = "svcVoltageMonitoring";

    public static final String STATE_VECTOR_SCALING_MODE_NAME = "stateVectorScalingMode";

    public static final String MAX_SLACK_BUS_COUNT_NAME = "maxSlackBusCount";

<<<<<<< HEAD
    public static final String NOMINAL_VOLTAGE_PER_UNIT_RESOLUTION_NAME = "nominalVoltagePerUnitResolution";

    public static final List<String> SPECIFIC_PARAMETERS_NAMES = List.of(SLACK_BUS_SELECTION_PARAM_NAME,
                                                                         SLACK_BUSES_IDS_PARAM_NAME,
                                                                         LOW_IMPEDANCE_BRANCH_MODE_PARAM_NAME,
                                                                         VOLTAGE_REMOTE_CONTROL_PARAM_NAME,
                                                                         THROWS_EXCEPTION_IN_CASE_OF_SLACK_DISTRIBUTION_FAILURE_PARAM_NAME,
                                                                         LOAD_POWER_FACTOR_CONSTANT_PARAM_NAME,
                                                                         PLAUSIBLE_ACTIVE_POWER_LIMIT_PARAM_NAME,
                                                                         SLACK_BUS_P_MAX_MISMATCH_NAME,
                                                                         VOLTAGE_PER_REACTIVE_POWER_CONTROL_NAME,
                                                                         REACTIVE_POWER_REMOTE_CONTROL_PARAM_NAME,
                                                                         MAX_ITERATION_NAME,
                                                                         NEWTON_RAPHSON_CONV_EPS_PER_EQ_NAME,
                                                                         VOLTAGE_INIT_MODE_OVERRIDE_NAME,
                                                                         TRANSFORMER_VOLTAGE_CONTROL_MODE_NAME,
                                                                         DC_POWER_FACTOR_NAME,
                                                                         MIN_PLAUSIBLE_TARGET_VOLTAGE_NAME,
                                                                         MAX_PLAUSIBLE_TARGET_VOLTAGE_NAME,
                                                                         MIN_REALISTIC_VOLTAGE_NAME,
                                                                         MAX_REALISTIC_VOLTAGE_NAME,
                                                                         REACTIVE_RANGE_CHECK_MODE_NAME,
                                                                         LOW_IMPEDANCE_THRESHOLD_NAME,
                                                                         NETWORK_CACHE_ENABLED_NAME,
                                                                         SVC_VOLTAGE_MONITORING_NAME,
                                                                         STATE_VECTOR_SCALING_MODE_NAME,
                                                                         MAX_SLACK_BUS_COUNT_NAME,
                                                                         STATE_VECTOR_SCALING_MODE_NAME,
                                                                         NOMINAL_VOLTAGE_PER_UNIT_RESOLUTION_NAME);
=======
    private static <E extends Enum<E>> List<Object> getEnumPossibleValues(Class<E> enumClass) {
        return EnumSet.allOf(enumClass).stream().map(Enum::name).collect(Collectors.toList());
    }

    public static final List<Parameter> SPECIFIC_PARAMETERS = List.of(
        new Parameter(SLACK_BUS_SELECTION_MODE_PARAM_NAME, ParameterType.STRING, "Slack bus selection mode", SLACK_BUS_SELECTION_MODE_DEFAULT_VALUE.name(), getEnumPossibleValues(SlackBusSelectionMode.class)),
        new Parameter(SLACK_BUSES_IDS_PARAM_NAME, ParameterType.STRING, "Slack bus IDs", null),
        new Parameter(LOW_IMPEDANCE_BRANCH_MODE_PARAM_NAME, ParameterType.STRING, "Low impedance branch mode", LOW_IMPEDANCE_BRANCH_MODE_DEFAULT_VALUE.name(), getEnumPossibleValues(LowImpedanceBranchMode.class)),
        new Parameter(VOLTAGE_REMOTE_CONTROL_PARAM_NAME, ParameterType.BOOLEAN, "Generator voltage remote control", VOLTAGE_REMOTE_CONTROL_DEFAULT_VALUE),
        new Parameter(THROWS_EXCEPTION_IN_CASE_OF_SLACK_DISTRIBUTION_FAILURE_PARAM_NAME, ParameterType.BOOLEAN, "Throws an exception in case of slack distribution failure", THROWS_EXCEPTION_IN_CASE_OF_SLACK_DISTRIBUTION_FAILURE_DEFAULT_VALUE),
        new Parameter(LOAD_POWER_FACTOR_CONSTANT_PARAM_NAME, ParameterType.BOOLEAN, "Load power factor is constant", LOAD_POWER_FACTOR_CONSTANT_DEFAULT_VALUE),
        new Parameter(PLAUSIBLE_ACTIVE_POWER_LIMIT_PARAM_NAME, ParameterType.DOUBLE, "Plausible active power limit", LfNetworkParameters.PLAUSIBLE_ACTIVE_POWER_LIMIT_DEFAULT_VALUE),
        new Parameter(SLACK_BUS_P_MAX_MISMATCH_NAME, ParameterType.DOUBLE, "Slack bus max active power mismatch", SLACK_BUS_P_MAX_MISMATCH_DEFAULT_VALUE),
        new Parameter(VOLTAGE_PER_REACTIVE_POWER_CONTROL_NAME, ParameterType.BOOLEAN, "Voltage per reactive power slope", VOLTAGE_PER_REACTIVE_POWER_CONTROL_DEFAULT_VALUE),
        new Parameter(REACTIVE_POWER_REMOTE_CONTROL_PARAM_NAME, ParameterType.BOOLEAN, "SVC remote reactive power control", REACTIVE_POWER_REMOTE_CONTROL_DEFAULT_VALUE),
        new Parameter(MAX_ITERATION_NAME, ParameterType.INTEGER, "Max iterations", NewtonRaphsonParameters.DEFAULT_MAX_ITERATION),
        new Parameter(NEWTON_RAPHSON_CONV_EPS_PER_EQ_NAME, ParameterType.DOUBLE, "Newton-Raphson convergence epsilon per equation", DefaultNewtonRaphsonStoppingCriteria.DEFAULT_CONV_EPS_PER_EQ),
        new Parameter(VOLTAGE_INIT_MODE_OVERRIDE_NAME, ParameterType.STRING, "Voltage init mode override", VOLTAGE_INIT_MODE_OVERRIDE_DEFAULT_VALUE.name(), getEnumPossibleValues(VoltageInitModeOverride.class)),
        new Parameter(TRANSFORMER_VOLTAGE_CONTROL_MODE_NAME, ParameterType.STRING, "Transformer voltage control mode", TRANSFORMER_VOLTAGE_CONTROL_MODE_DEFAULT_VALUE.name(), getEnumPossibleValues(TransformerVoltageControlMode.class)),
        new Parameter(DC_POWER_FACTOR_NAME, ParameterType.DOUBLE, "DC approximation power factor", DC_POWER_FACTOR_DEFAULT_VALUE),
        new Parameter(MIN_PLAUSIBLE_TARGET_VOLTAGE_NAME, ParameterType.DOUBLE, "Min plausible target voltage", LfNetworkParameters.MIN_PLAUSIBLE_TARGET_VOLTAGE_DEFAULT_VALUE),
        new Parameter(MAX_PLAUSIBLE_TARGET_VOLTAGE_NAME, ParameterType.DOUBLE, "Max plausible target voltage", LfNetworkParameters.MAX_PLAUSIBLE_TARGET_VOLTAGE_DEFAULT_VALUE),
        new Parameter(MIN_REALISTIC_VOLTAGE_NAME, ParameterType.DOUBLE, "Min realistic voltage", NewtonRaphsonParameters.DEFAULT_MIN_REALISTIC_VOLTAGE),
        new Parameter(MAX_REALISTIC_VOLTAGE_NAME, ParameterType.DOUBLE, "Max realistic voltage", NewtonRaphsonParameters.DEFAULT_MAX_REALISTIC_VOLTAGE),
        new Parameter(REACTIVE_RANGE_CHECK_MODE_NAME, ParameterType.STRING, "Reactive range check mode", LfNetworkParameters.REACTIVE_RANGE_CHECK_MODE_DEFAULT_VALUE.name(), getEnumPossibleValues(ReactiveRangeCheckMode.class)),
        new Parameter(LOW_IMPEDANCE_THRESHOLD_NAME, ParameterType.DOUBLE, "Low impedance threshold in per unit", LfNetworkParameters.LOW_IMPEDANCE_THRESHOLD_DEFAULT_VALUE),
        new Parameter(NETWORK_CACHE_ENABLED_NAME, ParameterType.BOOLEAN, "Network cache enabled", NETWORK_CACHE_ENABLED_DEFAULT_VALUE),
        new Parameter(SVC_VOLTAGE_MONITORING_NAME, ParameterType.BOOLEAN, "SVC voltage monitoring", SVC_VOLTAGE_MONITORING_DEFAULT_VALUE),
        new Parameter(STATE_VECTOR_SCALING_MODE_NAME, ParameterType.STRING, "State vector scaling mode", NewtonRaphsonParameters.DEFAULT_STATE_VECTOR_SCALING_MODE.name(), getEnumPossibleValues(StateVectorScalingMode.class)),
        new Parameter(MAX_SLACK_BUS_COUNT_NAME, ParameterType.INTEGER, "Maximum slack buses count", LfNetworkParameters.DEFAULT_MAX_SLACK_BUS_COUNT)
    );
>>>>>>> 669de3c3

    public enum VoltageInitModeOverride {
        NONE,
        VOLTAGE_MAGNITUDE,
        FULL_VOLTAGE
    }

    public enum TransformerVoltageControlMode {
        WITH_GENERATOR_VOLTAGE_CONTROL,
        AFTER_GENERATOR_VOLTAGE_CONTROL,
        INCREMENTAL_VOLTAGE_CONTROL
    }

    private SlackBusSelectionMode slackBusSelectionMode = SLACK_BUS_SELECTION_MODE_DEFAULT_VALUE;

    private List<String> slackBusesIds = Collections.emptyList();

    private boolean throwsExceptionInCaseOfSlackDistributionFailure = THROWS_EXCEPTION_IN_CASE_OF_SLACK_DISTRIBUTION_FAILURE_DEFAULT_VALUE;

    private boolean voltageRemoteControl = VOLTAGE_REMOTE_CONTROL_DEFAULT_VALUE;

    private LowImpedanceBranchMode lowImpedanceBranchMode = LOW_IMPEDANCE_BRANCH_MODE_DEFAULT_VALUE;

    public enum LowImpedanceBranchMode {
        REPLACE_BY_ZERO_IMPEDANCE_LINE,
        REPLACE_BY_MIN_IMPEDANCE_LINE
    }

    private boolean loadPowerFactorConstant = LOAD_POWER_FACTOR_CONSTANT_DEFAULT_VALUE;

    private double plausibleActivePowerLimit = LfNetworkParameters.PLAUSIBLE_ACTIVE_POWER_LIMIT_DEFAULT_VALUE;

    private double slackBusPMaxMismatch = SLACK_BUS_P_MAX_MISMATCH_DEFAULT_VALUE;

    private boolean voltagePerReactivePowerControl = VOLTAGE_PER_REACTIVE_POWER_CONTROL_DEFAULT_VALUE;

    private boolean reactivePowerRemoteControl = REACTIVE_POWER_REMOTE_CONTROL_DEFAULT_VALUE;

    private int maxIteration = NewtonRaphsonParameters.DEFAULT_MAX_ITERATION;

    private double newtonRaphsonConvEpsPerEq = DefaultNewtonRaphsonStoppingCriteria.DEFAULT_CONV_EPS_PER_EQ;

    private VoltageInitModeOverride voltageInitModeOverride = VOLTAGE_INIT_MODE_OVERRIDE_DEFAULT_VALUE;

    private TransformerVoltageControlMode transformerVoltageControlMode = TRANSFORMER_VOLTAGE_CONTROL_MODE_DEFAULT_VALUE;

    private double dcPowerFactor = DC_POWER_FACTOR_DEFAULT_VALUE;

    private double minPlausibleTargetVoltage = LfNetworkParameters.MIN_PLAUSIBLE_TARGET_VOLTAGE_DEFAULT_VALUE;

    private double maxPlausibleTargetVoltage = LfNetworkParameters.MAX_PLAUSIBLE_TARGET_VOLTAGE_DEFAULT_VALUE;

    private double minRealisticVoltage = NewtonRaphsonParameters.DEFAULT_MIN_REALISTIC_VOLTAGE;

    private double maxRealisticVoltage = NewtonRaphsonParameters.DEFAULT_MAX_REALISTIC_VOLTAGE;

    private double lowImpedanceThreshold = LfNetworkParameters.LOW_IMPEDANCE_THRESHOLD_DEFAULT_VALUE;

    public enum ReactiveRangeCheckMode {
        MIN_MAX,
        MAX,
        TARGET_P
    }

    private ReactiveRangeCheckMode reactiveRangeCheckMode = LfNetworkParameters.REACTIVE_RANGE_CHECK_MODE_DEFAULT_VALUE;

    private boolean networkCacheEnabled = NETWORK_CACHE_ENABLED_DEFAULT_VALUE;

    private boolean svcVoltageMonitoring = SVC_VOLTAGE_MONITORING_DEFAULT_VALUE;

    private StateVectorScalingMode stateVectorScalingMode = NewtonRaphsonParameters.DEFAULT_STATE_VECTOR_SCALING_MODE;

    private int maxSlackBusCount = LfNetworkParameters.DEFAULT_MAX_SLACK_BUS_COUNT;

    private double nominalVoltagePerUnitResolution = DEFAULT_NOMINAL_VOLTAGE_PER_UNIT_RESOLUTION;

    @Override
    public String getName() {
        return "open-load-flow-parameters";
    }

    public SlackBusSelectionMode getSlackBusSelectionMode() {
        return slackBusSelectionMode;
    }

    public OpenLoadFlowParameters setSlackBusSelectionMode(SlackBusSelectionMode slackBusSelectionMode) {
        this.slackBusSelectionMode = Objects.requireNonNull(slackBusSelectionMode);
        return this;
    }

    public List<String> getSlackBusesIds() {
        return slackBusesIds;
    }

    public OpenLoadFlowParameters setSlackBusesIds(List<String> slackBusesIds) {
        this.slackBusesIds = Objects.requireNonNull(slackBusesIds);
        return this;
    }

    public OpenLoadFlowParameters setSlackBusId(String slackBusId) {
        this.slackBusesIds = List.of(Objects.requireNonNull(slackBusId));
        return this;
    }

    public boolean isThrowsExceptionInCaseOfSlackDistributionFailure() {
        return throwsExceptionInCaseOfSlackDistributionFailure;
    }

    public OpenLoadFlowParameters setThrowsExceptionInCaseOfSlackDistributionFailure(boolean throwsExceptionInCaseOfSlackDistributionFailure) {
        this.throwsExceptionInCaseOfSlackDistributionFailure = throwsExceptionInCaseOfSlackDistributionFailure;
        return this;
    }

    public boolean hasVoltageRemoteControl() {
        return voltageRemoteControl;
    }

    public OpenLoadFlowParameters setVoltageRemoteControl(boolean voltageRemoteControl) {
        this.voltageRemoteControl = voltageRemoteControl;
        return this;
    }

    public LowImpedanceBranchMode getLowImpedanceBranchMode() {
        return lowImpedanceBranchMode;
    }

    public OpenLoadFlowParameters setLowImpedanceBranchMode(LowImpedanceBranchMode lowImpedanceBranchMode) {
        this.lowImpedanceBranchMode = Objects.requireNonNull(lowImpedanceBranchMode);
        return this;
    }

    public boolean isLoadPowerFactorConstant() {
        return loadPowerFactorConstant;
    }

    public OpenLoadFlowParameters setLoadPowerFactorConstant(boolean loadPowerFactorConstant) {
        this.loadPowerFactorConstant = loadPowerFactorConstant;
        return this;
    }

    public double getPlausibleActivePowerLimit() {
        return plausibleActivePowerLimit;
    }

    public OpenLoadFlowParameters setPlausibleActivePowerLimit(double plausibleActivePowerLimit) {
        if (plausibleActivePowerLimit <= 0) {
            throw new IllegalArgumentException("Invalid plausible active power limit: " + plausibleActivePowerLimit);
        }
        this.plausibleActivePowerLimit = plausibleActivePowerLimit;
        return this;
    }

    public double getSlackBusPMaxMismatch() {
        return slackBusPMaxMismatch;
    }

    public OpenLoadFlowParameters setSlackBusPMaxMismatch(double pSlackBusPMaxMismatch) {
        this.slackBusPMaxMismatch = pSlackBusPMaxMismatch;
        return this;
    }

    public boolean isVoltagePerReactivePowerControl() {
        return voltagePerReactivePowerControl;
    }

    public OpenLoadFlowParameters setVoltagePerReactivePowerControl(boolean voltagePerReactivePowerControl) {
        this.voltagePerReactivePowerControl = voltagePerReactivePowerControl;
        return this;
    }

    public boolean hasReactivePowerRemoteControl() {
        return reactivePowerRemoteControl;
    }

    public OpenLoadFlowParameters setReactivePowerRemoteControl(boolean reactivePowerRemoteControl) {
        this.reactivePowerRemoteControl = reactivePowerRemoteControl;
        return this;
    }

    public int getMaxIteration() {
        return maxIteration;
    }

    public OpenLoadFlowParameters setMaxIteration(int maxIteration) {
        this.maxIteration = NewtonRaphsonParameters.checkMaxIteration(maxIteration);
        return this;
    }

    public double getNewtonRaphsonConvEpsPerEq() {
        return newtonRaphsonConvEpsPerEq;
    }

    public OpenLoadFlowParameters setNewtonRaphsonConvEpsPerEq(double newtonRaphsonConvEpsPerEq) {
        this.newtonRaphsonConvEpsPerEq = newtonRaphsonConvEpsPerEq;
        return this;
    }

    public VoltageInitModeOverride getVoltageInitModeOverride() {
        return voltageInitModeOverride;
    }

    public OpenLoadFlowParameters setVoltageInitModeOverride(VoltageInitModeOverride voltageInitModeOverride) {
        this.voltageInitModeOverride = Objects.requireNonNull(voltageInitModeOverride);
        return this;
    }

    public TransformerVoltageControlMode getTransformerVoltageControlMode() {
        return transformerVoltageControlMode;
    }

    public OpenLoadFlowParameters setTransformerVoltageControlMode(TransformerVoltageControlMode transformerVoltageControlMode) {
        this.transformerVoltageControlMode = Objects.requireNonNull(transformerVoltageControlMode);
        return this;
    }

    public double getDcPowerFactor() {
        return dcPowerFactor;
    }

    public OpenLoadFlowParameters setDcPowerFactor(double dcPowerFactor) {
        this.dcPowerFactor = dcPowerFactor;
        return this;
    }

    public double getMinPlausibleTargetVoltage() {
        return minPlausibleTargetVoltage;
    }

    public OpenLoadFlowParameters setMinPlausibleTargetVoltage(double minPlausibleTargetVoltage) {
        this.minPlausibleTargetVoltage = minPlausibleTargetVoltage;
        return this;
    }

    public double getMaxPlausibleTargetVoltage() {
        return maxPlausibleTargetVoltage;
    }

    public OpenLoadFlowParameters setMaxPlausibleTargetVoltage(double maxPlausibleTargetVoltage) {
        this.maxPlausibleTargetVoltage = maxPlausibleTargetVoltage;
        return this;
    }

    public double getMinRealisticVoltage() {
        return minRealisticVoltage;
    }

    public OpenLoadFlowParameters setMinRealisticVoltage(double minRealisticVoltage) {
        this.minRealisticVoltage = minRealisticVoltage;
        return this;
    }

    public double getMaxRealisticVoltage() {
        return maxRealisticVoltage;
    }

    public OpenLoadFlowParameters setMaxRealisticVoltage(double maxRealisticVoltage) {
        this.maxRealisticVoltage = maxRealisticVoltage;
        return this;
    }

    public ReactiveRangeCheckMode getReactiveRangeCheckMode() {
        return reactiveRangeCheckMode;
    }

    public OpenLoadFlowParameters setReactiveRangeCheckMode(ReactiveRangeCheckMode reactiveRangeCheckMode) {
        this.reactiveRangeCheckMode = reactiveRangeCheckMode;
        return this;
    }

    public double getLowImpedanceThreshold() {
        return lowImpedanceThreshold;
    }

    public OpenLoadFlowParameters setLowImpedanceThreshold(double lowImpedanceThreshold) {
        if (lowImpedanceThreshold <= 0) {
            throw new PowsyblException("lowImpedanceThreshold must be greater than 0");
        }
        this.lowImpedanceThreshold = lowImpedanceThreshold;
        return this;
    }

    public boolean isNetworkCacheEnabled() {
        return networkCacheEnabled;
    }

    public OpenLoadFlowParameters setNetworkCacheEnabled(boolean networkCacheEnabled) {
        this.networkCacheEnabled = networkCacheEnabled;
        return this;
    }

    public boolean isSvcVoltageMonitoring() {
        return svcVoltageMonitoring;
    }

    public OpenLoadFlowParameters setSvcVoltageMonitoring(boolean svcVoltageMonitoring) {
        this.svcVoltageMonitoring = svcVoltageMonitoring;
        return this;
    }

    public StateVectorScalingMode getStateVectorScalingMode() {
        return stateVectorScalingMode;
    }

    public OpenLoadFlowParameters setStateVectorScalingMode(StateVectorScalingMode stateVectorScalingMode) {
        this.stateVectorScalingMode = Objects.requireNonNull(stateVectorScalingMode);
        return this;
    }

    public int getMaxSlackBusCount() {
        return maxSlackBusCount;
    }

    public OpenLoadFlowParameters setMaxSlackBusCount(int maxSlackBusCount) {
        this.maxSlackBusCount = LfNetworkParameters.checkMaxSlackBusCount(maxSlackBusCount);
        return this;
    }

    public double getNominalVoltagePerUnitResolution() {
        return nominalVoltagePerUnitResolution;
    }

    public OpenLoadFlowParameters setNominalVoltagePerUnitResolution(double nominalVoltagePerUnitResolution) {
        this.nominalVoltagePerUnitResolution = nominalVoltagePerUnitResolution;
        return this;
    }

    public static OpenLoadFlowParameters load() {
        return load(PlatformConfig.defaultConfig());
    }

    public static OpenLoadFlowParameters load(PlatformConfig platformConfig) {
        OpenLoadFlowParameters parameters = new OpenLoadFlowParameters();
        platformConfig.getOptionalModuleConfig("open-loadflow-default-parameters")
            .ifPresent(config -> parameters
                .setSlackBusSelectionMode(config.getEnumProperty(SLACK_BUS_SELECTION_MODE_PARAM_NAME, SlackBusSelectionMode.class, SLACK_BUS_SELECTION_MODE_DEFAULT_VALUE))
                .setSlackBusesIds(config.getStringListProperty(SLACK_BUSES_IDS_PARAM_NAME, Collections.emptyList()))
                .setLowImpedanceBranchMode(config.getEnumProperty(LOW_IMPEDANCE_BRANCH_MODE_PARAM_NAME, LowImpedanceBranchMode.class, LOW_IMPEDANCE_BRANCH_MODE_DEFAULT_VALUE))
                .setVoltageRemoteControl(config.getBooleanProperty(VOLTAGE_REMOTE_CONTROL_PARAM_NAME, VOLTAGE_REMOTE_CONTROL_DEFAULT_VALUE))
                .setThrowsExceptionInCaseOfSlackDistributionFailure(
                        config.getBooleanProperty(THROWS_EXCEPTION_IN_CASE_OF_SLACK_DISTRIBUTION_FAILURE_PARAM_NAME, THROWS_EXCEPTION_IN_CASE_OF_SLACK_DISTRIBUTION_FAILURE_DEFAULT_VALUE)
                )
                .setLoadPowerFactorConstant(config.getBooleanProperty(LOAD_POWER_FACTOR_CONSTANT_PARAM_NAME, LOAD_POWER_FACTOR_CONSTANT_DEFAULT_VALUE))
                .setPlausibleActivePowerLimit(config.getDoubleProperty(PLAUSIBLE_ACTIVE_POWER_LIMIT_PARAM_NAME, LfNetworkParameters.PLAUSIBLE_ACTIVE_POWER_LIMIT_DEFAULT_VALUE))
                .setSlackBusPMaxMismatch(config.getDoubleProperty(SLACK_BUS_P_MAX_MISMATCH_NAME, SLACK_BUS_P_MAX_MISMATCH_DEFAULT_VALUE))
                .setVoltagePerReactivePowerControl(config.getBooleanProperty(VOLTAGE_PER_REACTIVE_POWER_CONTROL_NAME, VOLTAGE_PER_REACTIVE_POWER_CONTROL_DEFAULT_VALUE))
                .setReactivePowerRemoteControl(config.getBooleanProperty(REACTIVE_POWER_REMOTE_CONTROL_PARAM_NAME, REACTIVE_POWER_REMOTE_CONTROL_DEFAULT_VALUE))
                .setMaxIteration(config.getIntProperty(MAX_ITERATION_NAME, NewtonRaphsonParameters.DEFAULT_MAX_ITERATION))
                .setNewtonRaphsonConvEpsPerEq(config.getDoubleProperty(NEWTON_RAPHSON_CONV_EPS_PER_EQ_NAME, DefaultNewtonRaphsonStoppingCriteria.DEFAULT_CONV_EPS_PER_EQ))
                .setVoltageInitModeOverride(config.getEnumProperty(VOLTAGE_INIT_MODE_OVERRIDE_NAME, VoltageInitModeOverride.class, VOLTAGE_INIT_MODE_OVERRIDE_DEFAULT_VALUE))
                .setTransformerVoltageControlMode(config.getEnumProperty(TRANSFORMER_VOLTAGE_CONTROL_MODE_NAME, TransformerVoltageControlMode.class, TRANSFORMER_VOLTAGE_CONTROL_MODE_DEFAULT_VALUE))
                .setDcPowerFactor(config.getDoubleProperty(DC_POWER_FACTOR_NAME, DC_POWER_FACTOR_DEFAULT_VALUE))
                .setMinPlausibleTargetVoltage(config.getDoubleProperty(MIN_PLAUSIBLE_TARGET_VOLTAGE_NAME, LfNetworkParameters.MIN_PLAUSIBLE_TARGET_VOLTAGE_DEFAULT_VALUE))
                .setMaxPlausibleTargetVoltage(config.getDoubleProperty(MAX_PLAUSIBLE_TARGET_VOLTAGE_NAME, LfNetworkParameters.MAX_PLAUSIBLE_TARGET_VOLTAGE_DEFAULT_VALUE))
                .setMinRealisticVoltage(config.getDoubleProperty(MIN_REALISTIC_VOLTAGE_NAME, NewtonRaphsonParameters.DEFAULT_MIN_REALISTIC_VOLTAGE))
                .setMaxRealisticVoltage(config.getDoubleProperty(MAX_REALISTIC_VOLTAGE_NAME, NewtonRaphsonParameters.DEFAULT_MAX_REALISTIC_VOLTAGE))
                .setReactiveRangeCheckMode(config.getEnumProperty(REACTIVE_RANGE_CHECK_MODE_NAME, ReactiveRangeCheckMode.class, LfNetworkParameters.REACTIVE_RANGE_CHECK_MODE_DEFAULT_VALUE))
                .setLowImpedanceThreshold(config.getDoubleProperty(LOW_IMPEDANCE_THRESHOLD_NAME, LfNetworkParameters.LOW_IMPEDANCE_THRESHOLD_DEFAULT_VALUE))
                .setNetworkCacheEnabled(config.getBooleanProperty(NETWORK_CACHE_ENABLED_NAME, NETWORK_CACHE_ENABLED_DEFAULT_VALUE))
                .setSvcVoltageMonitoring(config.getBooleanProperty(SVC_VOLTAGE_MONITORING_NAME, SVC_VOLTAGE_MONITORING_DEFAULT_VALUE))
                .setNetworkCacheEnabled(config.getBooleanProperty(NETWORK_CACHE_ENABLED_NAME, NETWORK_CACHE_ENABLED_DEFAULT_VALUE))
                .setStateVectorScalingMode(config.getEnumProperty(STATE_VECTOR_SCALING_MODE_NAME, StateVectorScalingMode.class, NewtonRaphsonParameters.DEFAULT_STATE_VECTOR_SCALING_MODE))
                .setMaxSlackBusCount(config.getIntProperty(MAX_SLACK_BUS_COUNT_NAME, LfNetworkParameters.DEFAULT_MAX_SLACK_BUS_COUNT))
                .setStateVectorScalingMode(config.getEnumProperty(STATE_VECTOR_SCALING_MODE_NAME, StateVectorScalingMode.class, NewtonRaphsonParameters.DEFAULT_STATE_VECTOR_SCALING_MODE))
                .setNominalVoltagePerUnitResolution(config.getDoubleProperty(NOMINAL_VOLTAGE_PER_UNIT_RESOLUTION_NAME, DEFAULT_NOMINAL_VOLTAGE_PER_UNIT_RESOLUTION)));
        return parameters;
    }

    public static OpenLoadFlowParameters load(Map<String, String> properties) {
        return new OpenLoadFlowParameters().update(properties);
    }

    public OpenLoadFlowParameters update(Map<String, String> properties) {
        Optional.ofNullable(properties.get(SLACK_BUS_SELECTION_MODE_PARAM_NAME))
                .ifPresent(prop -> this.setSlackBusSelectionMode(SlackBusSelectionMode.valueOf(prop)));
        Optional.ofNullable(properties.get(SLACK_BUSES_IDS_PARAM_NAME))
                .ifPresent(prop -> this.setSlackBusesIds(Arrays.asList(prop.split("[:,]"))));
        Optional.ofNullable(properties.get(LOW_IMPEDANCE_BRANCH_MODE_PARAM_NAME))
                .ifPresent(prop -> this.setLowImpedanceBranchMode(LowImpedanceBranchMode.valueOf(prop)));
        Optional.ofNullable(properties.get(VOLTAGE_REMOTE_CONTROL_PARAM_NAME))
                .ifPresent(prop -> this.setVoltageRemoteControl(Boolean.parseBoolean(prop)));
        Optional.ofNullable(properties.get(THROWS_EXCEPTION_IN_CASE_OF_SLACK_DISTRIBUTION_FAILURE_PARAM_NAME))
                .ifPresent(prop -> this.setThrowsExceptionInCaseOfSlackDistributionFailure(Boolean.parseBoolean(prop)));
        Optional.ofNullable(properties.get(LOAD_POWER_FACTOR_CONSTANT_PARAM_NAME))
                .ifPresent(prop -> this.setLoadPowerFactorConstant(Boolean.parseBoolean(prop)));
        Optional.ofNullable(properties.get(PLAUSIBLE_ACTIVE_POWER_LIMIT_PARAM_NAME))
                .ifPresent(prop -> this.setPlausibleActivePowerLimit(Double.parseDouble(prop)));
        Optional.ofNullable(properties.get(SLACK_BUS_P_MAX_MISMATCH_NAME))
                .ifPresent(prop -> this.setSlackBusPMaxMismatch(Double.parseDouble(prop)));
        Optional.ofNullable(properties.get(VOLTAGE_PER_REACTIVE_POWER_CONTROL_NAME))
                .ifPresent(prop -> this.setVoltagePerReactivePowerControl(Boolean.parseBoolean(prop)));
        Optional.ofNullable(properties.get(REACTIVE_POWER_REMOTE_CONTROL_PARAM_NAME))
                .ifPresent(prop -> this.setReactivePowerRemoteControl(Boolean.parseBoolean(prop)));
        Optional.ofNullable(properties.get(MAX_ITERATION_NAME))
                .ifPresent(prop -> this.setMaxIteration(Integer.parseInt(prop)));
        Optional.ofNullable(properties.get(NEWTON_RAPHSON_CONV_EPS_PER_EQ_NAME))
                .ifPresent(prop -> this.setNewtonRaphsonConvEpsPerEq(Double.parseDouble(prop)));
        Optional.ofNullable(properties.get(VOLTAGE_INIT_MODE_OVERRIDE_NAME))
                .ifPresent(prop -> this.setVoltageInitModeOverride(VoltageInitModeOverride.valueOf(prop)));
        Optional.ofNullable(properties.get(TRANSFORMER_VOLTAGE_CONTROL_MODE_NAME))
                .ifPresent(prop -> this.setTransformerVoltageControlMode(TransformerVoltageControlMode.valueOf(prop)));
        Optional.ofNullable(properties.get(DC_POWER_FACTOR_NAME))
                .ifPresent(prop -> this.setDcPowerFactor(Double.parseDouble(prop)));
        Optional.ofNullable(properties.get(MIN_PLAUSIBLE_TARGET_VOLTAGE_NAME))
                .ifPresent(prop -> this.setMinPlausibleTargetVoltage(Double.parseDouble(prop)));
        Optional.ofNullable(properties.get(MAX_PLAUSIBLE_TARGET_VOLTAGE_NAME))
                .ifPresent(prop -> this.setMaxPlausibleTargetVoltage(Double.parseDouble(prop)));
        Optional.ofNullable(properties.get(MIN_REALISTIC_VOLTAGE_NAME))
                .ifPresent(prop -> this.setMinRealisticVoltage(Double.parseDouble(prop)));
        Optional.ofNullable(properties.get(MAX_REALISTIC_VOLTAGE_NAME))
                .ifPresent(prop -> this.setMaxRealisticVoltage(Double.parseDouble(prop)));
        Optional.ofNullable(properties.get(REACTIVE_RANGE_CHECK_MODE_NAME))
                .ifPresent(prop -> this.setReactiveRangeCheckMode(ReactiveRangeCheckMode.valueOf(prop)));
        Optional.ofNullable(properties.get(LOW_IMPEDANCE_THRESHOLD_NAME))
                .ifPresent(prop -> this.setLowImpedanceThreshold(Double.parseDouble(prop)));
        Optional.ofNullable(properties.get(NETWORK_CACHE_ENABLED_NAME))
                .ifPresent(prop -> this.setNetworkCacheEnabled(Boolean.parseBoolean(prop)));
        Optional.ofNullable(properties.get(SVC_VOLTAGE_MONITORING_NAME))
                .ifPresent(prop -> this.setSvcVoltageMonitoring(Boolean.parseBoolean(prop)));
        Optional.ofNullable(properties.get(STATE_VECTOR_SCALING_MODE_NAME))
                .ifPresent(prop -> this.setStateVectorScalingMode(StateVectorScalingMode.valueOf(prop)));
        Optional.ofNullable(properties.get(MAX_SLACK_BUS_COUNT_NAME))
                .ifPresent(prop -> this.setMaxSlackBusCount(Integer.parseInt(prop)));
        Optional.ofNullable(properties.get(NOMINAL_VOLTAGE_PER_UNIT_RESOLUTION_NAME))
                .ifPresent(prop -> this.setNominalVoltagePerUnitResolution(Double.parseDouble(prop)));
        return this;
    }

    @Override
    public String toString() {
        return "OpenLoadFlowParameters(" +
                "slackBusSelectionMode=" + slackBusSelectionMode +
                ", slackBusesIds=" + slackBusesIds +
                ", throwsExceptionInCaseOfSlackDistributionFailure=" + throwsExceptionInCaseOfSlackDistributionFailure +
                ", voltageRemoteControl=" + voltageRemoteControl +
                ", lowImpedanceBranchMode=" + lowImpedanceBranchMode +
                ", loadPowerFactorConstant=" + loadPowerFactorConstant +
                ", plausibleActivePowerLimit=" + plausibleActivePowerLimit +
                ", slackBusPMaxMismatch=" + slackBusPMaxMismatch +
                ", voltagePerReactivePowerControl=" + voltagePerReactivePowerControl +
                ", reactivePowerRemoteControl=" + reactivePowerRemoteControl +
                ", maxIteration=" + maxIteration +
                ", newtonRaphsonConvEpsPerEq=" + newtonRaphsonConvEpsPerEq +
                ", voltageInitModeOverride=" + voltageInitModeOverride +
                ", transformerVoltageControlMode=" + transformerVoltageControlMode +
                ", dcPowerFactor=" + dcPowerFactor +
                ", minPlausibleTargetVoltage=" + minPlausibleTargetVoltage +
                ", maxPlausibleTargetVoltage=" + maxPlausibleTargetVoltage +
                ", minRealisticVoltage=" + minRealisticVoltage +
                ", maxRealisticVoltage=" + maxRealisticVoltage +
                ", reactiveRangeCheckMode=" + reactiveRangeCheckMode +
                ", lowImpedanceThreshold=" + lowImpedanceThreshold +
                ", networkCacheEnabled=" + networkCacheEnabled +
                ", svcVoltageMonitoring=" + svcVoltageMonitoring +
                ", stateVectorScalingMode=" + stateVectorScalingMode +
                ", maxSlackBusCount=" + maxSlackBusCount +
                ", nominalVoltagePerUnitResolution=" + nominalVoltagePerUnitResolution +
                ')';
    }

    public static OpenLoadFlowParameters get(LoadFlowParameters parameters) {
        OpenLoadFlowParameters parametersExt = parameters.getExtension(OpenLoadFlowParameters.class);
        if (parametersExt == null) {
            parametersExt = new OpenLoadFlowParameters();
        }
        return parametersExt;
    }

    private static OpenLoadFlowParameters create(LoadFlowParameters parameters, Supplier<OpenLoadFlowParameters> parametersExtSupplier) {
        Objects.requireNonNull(parameters);
        OpenLoadFlowParameters parametersExt = parametersExtSupplier.get();
        parameters.addExtension(OpenLoadFlowParameters.class, parametersExt);
        return parametersExt;
    }

    public static OpenLoadFlowParameters create(LoadFlowParameters parameters) {
        return create(parameters, OpenLoadFlowParameters::new);
    }

    public static OpenLoadFlowParameters load(LoadFlowParameters parameters) {
        return create(parameters, OpenLoadFlowParameters::load);
    }

    public static void logDc(LoadFlowParameters parameters, OpenLoadFlowParameters parametersExt) {
        LOGGER.info("Direct current: {}", parameters.isDc());
        LOGGER.info("Slack bus selection mode: {}", parametersExt.getSlackBusSelectionMode());
        LOGGER.info("Use transformer ratio: {}", parameters.isDcUseTransformerRatio());
        LOGGER.info("Distributed slack: {}", parameters.isDistributedSlack());
        LOGGER.info("Balance type: {}", parameters.getBalanceType());
        LOGGER.info("Plausible active power limit: {}", parametersExt.getPlausibleActivePowerLimit());
        LOGGER.info("Connected component mode: {}", parameters.getConnectedComponentMode());
        LOGGER.info("DC power factor: {}", parametersExt.getDcPowerFactor());
        LOGGER.info("Nominal voltage per unit resolution: {}", parametersExt.getNominalVoltagePerUnitResolution());
    }

    /**
     * Log parameters interesting for AC calculation
     */
    public static void logAc(LoadFlowParameters parameters, OpenLoadFlowParameters parametersExt) {
        LOGGER.info("Direct current: {}", parameters.isDc());
        LOGGER.info("Slack bus selection mode: {}", parametersExt.getSlackBusSelectionMode());
        LOGGER.info("Voltage initialization mode: {}", parameters.getVoltageInitMode());
        LOGGER.info("Voltage initialization mode override: {}", parametersExt.getVoltageInitModeOverride());
        LOGGER.info("Distributed slack: {}", parameters.isDistributedSlack());
        LOGGER.info("Balance type: {}", parameters.getBalanceType());
        LOGGER.info("Reactive limits: {}", parameters.isUseReactiveLimits());
        LOGGER.info("Voltage remote control: {}", parametersExt.hasVoltageRemoteControl());
        LOGGER.info("Phase control: {}", parameters.isPhaseShifterRegulationOn());
        LOGGER.info("Split shunt admittance: {}", parameters.isTwtSplitShuntAdmittance());
        LOGGER.info("Transformer voltage control: {}", parameters.isTransformerVoltageControlOn());
        LOGGER.info("Load power factor constant: {}", parametersExt.isLoadPowerFactorConstant());
        LOGGER.info("Plausible active power limit: {}", parametersExt.getPlausibleActivePowerLimit());
        LOGGER.info("Slack bus Pmax mismatch: {}", parametersExt.getSlackBusPMaxMismatch());
        LOGGER.info("Connected component mode: {}", parameters.getConnectedComponentMode());
        LOGGER.info("Voltage per reactive power control: {}", parametersExt.isVoltagePerReactivePowerControl());
        LOGGER.info("Reactive Power Remote control: {}", parametersExt.hasReactivePowerRemoteControl());
        LOGGER.info("Shunt voltage control: {}", parameters.isShuntCompensatorVoltageControlOn());
        LOGGER.info("Hvdc Ac emulation: {}", parameters.isHvdcAcEmulation());
        LOGGER.info("Min plausible target voltage: {}", parametersExt.getMinPlausibleTargetVoltage());
        LOGGER.info("Max plausible target voltage: {}", parametersExt.getMaxPlausibleTargetVoltage());
        LOGGER.info("Min realistic voltage: {}", parametersExt.getMinRealisticVoltage());
        LOGGER.info("Max realistic voltage: {}", parametersExt.getMaxRealisticVoltage());
        LOGGER.info("Reactive range check mode: {}", parametersExt.getReactiveRangeCheckMode());
        LOGGER.info("Network cache enabled: {}", parametersExt.isNetworkCacheEnabled());
        LOGGER.info("Static var compensator voltage monitoring: {}", parametersExt.isSvcVoltageMonitoring());
        LOGGER.info("State vector scaling mode: {}", parametersExt.getStateVectorScalingMode());
        LOGGER.info("Max slack bus count: {}", parametersExt.getMaxSlackBusCount());
        LOGGER.info("Nominal voltage per unit resolution: {}", parametersExt.getNominalVoltagePerUnitResolution());
    }

    static VoltageInitializer getVoltageInitializer(LoadFlowParameters parameters, LfNetworkParameters networkParameters, MatrixFactory matrixFactory) {
        switch (parameters.getVoltageInitMode()) {
            case UNIFORM_VALUES:
                return new UniformValueVoltageInitializer();
            case PREVIOUS_VALUES:
                return new PreviousValueVoltageInitializer();
            case DC_VALUES:
                return new DcValueVoltageInitializer(networkParameters, parameters.isDistributedSlack(), parameters.getBalanceType(), parameters.isDcUseTransformerRatio(), matrixFactory);
            default:
                throw new UnsupportedOperationException("Unsupported voltage init mode: " + parameters.getVoltageInitMode());
        }
    }

    static VoltageInitializer getExtendedVoltageInitializer(LoadFlowParameters parameters, OpenLoadFlowParameters parametersExt,
                                                            LfNetworkParameters networkParameters, MatrixFactory matrixFactory) {
        switch (parametersExt.getVoltageInitModeOverride()) {
            case NONE:
                return getVoltageInitializer(parameters, networkParameters, matrixFactory);

            case VOLTAGE_MAGNITUDE:
                return new VoltageMagnitudeInitializer(parameters.isTransformerVoltageControlOn(), matrixFactory, networkParameters.getLowImpedanceThreshold());

            case FULL_VOLTAGE:
                return new FullVoltageInitializer(new VoltageMagnitudeInitializer(parameters.isTransformerVoltageControlOn(), matrixFactory, networkParameters.getLowImpedanceThreshold()),
                        new DcValueVoltageInitializer(networkParameters,
                                                      parameters.isDistributedSlack(),
                                                      parameters.getBalanceType(),
                                                      parameters.isDcUseTransformerRatio(),
                                                      matrixFactory));

            default:
                throw new PowsyblException("Unknown voltage init mode override: " + parametersExt.getVoltageInitModeOverride());
        }
    }

    static LfNetworkParameters getNetworkParameters(LoadFlowParameters parameters, OpenLoadFlowParameters parametersExt,
                                                    SlackBusSelector slackBusSelector, GraphConnectivityFactory<LfBus, LfBranch> connectivityFactory,
                                                    boolean breakers) {
        return new LfNetworkParameters()
                .setSlackBusSelector(slackBusSelector)
                .setConnectivityFactory(connectivityFactory)
                .setGeneratorVoltageRemoteControl(parametersExt.hasVoltageRemoteControl())
                .setMinImpedance(parametersExt.getLowImpedanceBranchMode() == OpenLoadFlowParameters.LowImpedanceBranchMode.REPLACE_BY_MIN_IMPEDANCE_LINE)
                .setTwtSplitShuntAdmittance(parameters.isTwtSplitShuntAdmittance())
                .setBreakers(breakers)
                .setPlausibleActivePowerLimit(parametersExt.getPlausibleActivePowerLimit())
                .setComputeMainConnectedComponentOnly(parameters.getConnectedComponentMode() == LoadFlowParameters.ConnectedComponentMode.MAIN)
                .setCountriesToBalance(parameters.getCountriesToBalance())
                .setDistributedOnConformLoad(parameters.isDistributedSlack() && parameters.getBalanceType() == LoadFlowParameters.BalanceType.PROPORTIONAL_TO_CONFORM_LOAD)
                .setPhaseControl(parameters.isPhaseShifterRegulationOn())
                .setTransformerVoltageControl(parameters.isTransformerVoltageControlOn())
                .setVoltagePerReactivePowerControl(parametersExt.isVoltagePerReactivePowerControl())
                .setReactivePowerRemoteControl(parametersExt.hasReactivePowerRemoteControl())
                .setDc(parameters.isDc())
                .setShuntVoltageControl(parameters.isShuntCompensatorVoltageControlOn())
                .setReactiveLimits(parameters.isUseReactiveLimits())
                .setHvdcAcEmulation(parameters.isHvdcAcEmulation())
                .setMinPlausibleTargetVoltage(parametersExt.getMinPlausibleTargetVoltage())
                .setMaxPlausibleTargetVoltage(parametersExt.getMaxPlausibleTargetVoltage())
                .setReactiveRangeCheckMode(parametersExt.getReactiveRangeCheckMode())
                .setLowImpedanceThreshold(parametersExt.getLowImpedanceThreshold())
                .setSvcVoltageMonitoring(parametersExt.isSvcVoltageMonitoring())
                .setMaxSlackBusCount(parametersExt.getMaxSlackBusCount());
    }

    public static AcLoadFlowParameters createAcParameters(Network network, LoadFlowParameters parameters, OpenLoadFlowParameters parametersExt,
                                                          MatrixFactory matrixFactory, GraphConnectivityFactory<LfBus, LfBranch> connectivityFactory) {
        return createAcParameters(network, parameters, parametersExt, matrixFactory, connectivityFactory, false, false);
    }

    public static AcLoadFlowParameters createAcParameters(Network network, LoadFlowParameters parameters, OpenLoadFlowParameters parametersExt,
                                                          MatrixFactory matrixFactory, GraphConnectivityFactory<LfBus, LfBranch> connectivityFactory,
                                                          boolean breakers, boolean forceA1Var) {
        AcLoadFlowParameters acParameters = createAcParameters(parameters, parametersExt, matrixFactory, connectivityFactory, breakers, forceA1Var);
        if (parameters.isReadSlackBus()) {
            acParameters.getNetworkParameters().setSlackBusSelector(new NetworkSlackBusSelector(network, acParameters.getNetworkParameters().getSlackBusSelector()));
        }
        return acParameters;
    }

    public static AcLoadFlowParameters createAcParameters(LoadFlowParameters parameters, OpenLoadFlowParameters parametersExt,
                                                          MatrixFactory matrixFactory, GraphConnectivityFactory<LfBus, LfBranch> connectivityFactory,
                                                          boolean breakers, boolean forceA1Var) {
        SlackBusSelector slackBusSelector = SlackBusSelector.fromMode(parametersExt.getSlackBusSelectionMode(), parametersExt.getSlackBusesIds(), parametersExt.getPlausibleActivePowerLimit());

        var networkParameters = getNetworkParameters(parameters, parametersExt, slackBusSelector, connectivityFactory, breakers);

        var equationSystemCreationParameters = new AcEquationSystemCreationParameters(forceA1Var);

        VoltageInitializer voltageInitializer = getExtendedVoltageInitializer(parameters, parametersExt, networkParameters, matrixFactory);

        var newtonRaphsonParameters = new NewtonRaphsonParameters()
                .setStoppingCriteria(new DefaultNewtonRaphsonStoppingCriteria(parametersExt.getNewtonRaphsonConvEpsPerEq()))
                .setMaxIteration(parametersExt.getMaxIteration())
                .setMinRealisticVoltage(parametersExt.getMinRealisticVoltage())
                .setMaxRealisticVoltage(parametersExt.getMaxRealisticVoltage())
                .setStateVectorScalingMode(parametersExt.getStateVectorScalingMode());

        OuterLoopConfig outerLoopConfig = OuterLoopConfig.findOuterLoopConfig(new DefaultOuterLoopConfig());
        List<OuterLoop> outerLoops = outerLoopConfig.configure(parameters, parametersExt);

        return new AcLoadFlowParameters(networkParameters,
                                        equationSystemCreationParameters,
                                        newtonRaphsonParameters,
                                        outerLoops,
                                        matrixFactory,
                                        voltageInitializer);
    }

    public static DcLoadFlowParameters createDcParameters(Network network, LoadFlowParameters parameters, OpenLoadFlowParameters parametersExt,
                                                          MatrixFactory matrixFactory, GraphConnectivityFactory<LfBus, LfBranch> connectivityFactory,
                                                          boolean forcePhaseControlOffAndAddAngle1Var) {
        var dcParameters = createDcParameters(parameters, parametersExt, matrixFactory, connectivityFactory, forcePhaseControlOffAndAddAngle1Var);
        if (parameters.isReadSlackBus()) {
            dcParameters.getNetworkParameters().setSlackBusSelector(new NetworkSlackBusSelector(network, dcParameters.getNetworkParameters().getSlackBusSelector()));
        }
        return dcParameters;
    }

    public static DcLoadFlowParameters createDcParameters(LoadFlowParameters parameters, OpenLoadFlowParameters parametersExt,
                                                          MatrixFactory matrixFactory, GraphConnectivityFactory<LfBus, LfBranch> connectivityFactory,
                                                          boolean forcePhaseControlOffAndAddAngle1Var) {
        SlackBusSelector slackBusSelector = SlackBusSelector.fromMode(parametersExt.getSlackBusSelectionMode(), parametersExt.getSlackBusesIds(), parametersExt.getPlausibleActivePowerLimit());

        var networkParameters = new LfNetworkParameters()
                .setSlackBusSelector(slackBusSelector)
                .setConnectivityFactory(connectivityFactory)
                .setGeneratorVoltageRemoteControl(false)
                .setMinImpedance(parametersExt.getLowImpedanceBranchMode() == OpenLoadFlowParameters.LowImpedanceBranchMode.REPLACE_BY_MIN_IMPEDANCE_LINE)
                .setTwtSplitShuntAdmittance(false)
                .setBreakers(false)
                .setPlausibleActivePowerLimit(parametersExt.getPlausibleActivePowerLimit())
                .setComputeMainConnectedComponentOnly(parameters.getConnectedComponentMode() == LoadFlowParameters.ConnectedComponentMode.MAIN)
                .setCountriesToBalance(parameters.getCountriesToBalance())
                .setDistributedOnConformLoad(parameters.isDistributedSlack() && parameters.getBalanceType() == LoadFlowParameters.BalanceType.PROPORTIONAL_TO_CONFORM_LOAD)
                .setPhaseControl(false)
                .setTransformerVoltageControl(false)
                .setVoltagePerReactivePowerControl(false)
                .setReactivePowerRemoteControl(false)
                .setDc(true)
                .setShuntVoltageControl(false)
                .setReactiveLimits(false)
                .setHvdcAcEmulation(false) // FIXME
                .setMinPlausibleTargetVoltage(parametersExt.getMinPlausibleTargetVoltage())
                .setMaxPlausibleTargetVoltage(parametersExt.getMaxPlausibleTargetVoltage())
                .setReactiveRangeCheckMode(ReactiveRangeCheckMode.MAX) // not useful for DC.
                .setLowImpedanceThreshold(parametersExt.getLowImpedanceThreshold())
                .setSvcVoltageMonitoring(false)
                .setMaxSlackBusCount(1);

        var equationSystemCreationParameters = new DcEquationSystemCreationParameters(true,
                                                                                      forcePhaseControlOffAndAddAngle1Var,
                                                                                      parameters.isDcUseTransformerRatio());

        return new DcLoadFlowParameters(networkParameters,
                                        equationSystemCreationParameters,
                                        matrixFactory,
                                        parameters.isDistributedSlack(),
                                        parameters.getBalanceType(),
                                        true);
    }

    public static boolean equals(LoadFlowParameters parameters1, LoadFlowParameters parameters2) {
        Objects.requireNonNull(parameters1);
        Objects.requireNonNull(parameters2);
        boolean equals = parameters1.getVoltageInitMode() == parameters2.getVoltageInitMode() &&
                parameters1.isTransformerVoltageControlOn() == parameters2.isTransformerVoltageControlOn() &&
                parameters1.isUseReactiveLimits() == parameters2.isUseReactiveLimits() &&
                parameters1.isPhaseShifterRegulationOn() == parameters2.isPhaseShifterRegulationOn() &&
                parameters1.isTwtSplitShuntAdmittance() == parameters2.isTwtSplitShuntAdmittance() &&
                parameters1.isShuntCompensatorVoltageControlOn() == parameters2.isShuntCompensatorVoltageControlOn() &&
                parameters1.isReadSlackBus() == parameters2.isReadSlackBus() &&
                parameters1.isWriteSlackBus() == parameters2.isWriteSlackBus() &&
                parameters1.isDc() == parameters2.isDc() &&
                parameters1.isDistributedSlack() == parameters2.isDistributedSlack() &&
                parameters1.getBalanceType() == parameters2.getBalanceType() &&
                parameters1.isDcUseTransformerRatio() == parameters2.isDcUseTransformerRatio() &&
                parameters1.getCountriesToBalance().equals(parameters2.getCountriesToBalance()) &&
                parameters1.getConnectedComponentMode() == parameters2.getConnectedComponentMode() &&
                parameters1.isHvdcAcEmulation() == parameters2.isHvdcAcEmulation();
        if (!equals) {
            return false;
        }

        OpenLoadFlowParameters extension1 = parameters1.getExtension(OpenLoadFlowParameters.class);
        OpenLoadFlowParameters extension2 = parameters2.getExtension(OpenLoadFlowParameters.class);
        if (extension1 == null && extension2 == null) {
            return true;
        }
        if (extension1 == null) {
            return false;
        }
        if (extension2 == null) {
            return false;
        }

        return extension1.getSlackBusSelectionMode() == extension2.getSlackBusSelectionMode() &&
                extension1.getSlackBusesIds().equals(extension2.getSlackBusesIds()) &&
                extension1.isThrowsExceptionInCaseOfSlackDistributionFailure() == extension2.isThrowsExceptionInCaseOfSlackDistributionFailure() &&
                extension1.hasVoltageRemoteControl() == extension2.hasVoltageRemoteControl() &&
                extension1.getLowImpedanceBranchMode() == extension2.getLowImpedanceBranchMode() &&
                extension1.isLoadPowerFactorConstant() == extension2.isLoadPowerFactorConstant() &&
                extension1.getPlausibleActivePowerLimit() == extension2.getPlausibleActivePowerLimit() &&
                extension1.getSlackBusPMaxMismatch() == extension2.getSlackBusPMaxMismatch() &&
                extension1.isVoltagePerReactivePowerControl() == extension2.isVoltagePerReactivePowerControl() &&
                extension1.hasReactivePowerRemoteControl() == extension2.hasReactivePowerRemoteControl() &&
                extension1.getMaxIteration() == extension2.getMaxIteration() &&
                extension1.getNewtonRaphsonConvEpsPerEq() == extension2.getNewtonRaphsonConvEpsPerEq() &&
                extension1.getVoltageInitModeOverride() == extension2.getVoltageInitModeOverride() &&
                extension1.getTransformerVoltageControlMode() == extension2.getTransformerVoltageControlMode() &&
                extension1.getDcPowerFactor() == extension2.getDcPowerFactor() &&
                extension1.getMinPlausibleTargetVoltage() == extension2.getMinPlausibleTargetVoltage() &&
                extension1.getMaxPlausibleTargetVoltage() == extension2.getMaxPlausibleTargetVoltage() &&
                extension1.getMinRealisticVoltage() == extension2.getMinRealisticVoltage() &&
                extension1.getMaxRealisticVoltage() == extension2.getMaxRealisticVoltage() &&
                extension1.getReactiveRangeCheckMode() == extension2.getReactiveRangeCheckMode() &&
                extension1.getLowImpedanceThreshold() == extension2.getLowImpedanceThreshold() &&
                extension1.isNetworkCacheEnabled() == extension2.isNetworkCacheEnabled() &&
                extension1.isSvcVoltageMonitoring() == extension2.isSvcVoltageMonitoring() &&
                extension1.getStateVectorScalingMode() == extension2.getStateVectorScalingMode() &&
                extension1.getMaxSlackBusCount() == extension2.getMaxSlackBusCount() &&
                extension1.getNominalVoltagePerUnitResolution() == extension2.getNominalVoltagePerUnitResolution();
    }

    public static LoadFlowParameters clone(LoadFlowParameters parameters) {
        Objects.requireNonNull(parameters);
        LoadFlowParameters parameters2 = new LoadFlowParameters(parameters.getVoltageInitMode(),
                                                                parameters.isTransformerVoltageControlOn(),
                                                                parameters.isUseReactiveLimits(),
                                                                parameters.isPhaseShifterRegulationOn(),
                                                                parameters.isTwtSplitShuntAdmittance(),
                                                                parameters.isShuntCompensatorVoltageControlOn(),
                                                                parameters.isReadSlackBus(),
                                                                parameters.isWriteSlackBus(),
                                                                parameters.isDc(),
                                                                parameters.isDistributedSlack(),
                                                                parameters.getBalanceType(),
                                                                parameters.isDcUseTransformerRatio(),
                                                                new HashSet<>(parameters.getCountriesToBalance()),
                                                                parameters.getConnectedComponentMode(),
                                                                parameters.isHvdcAcEmulation());

        OpenLoadFlowParameters extension = parameters.getExtension(OpenLoadFlowParameters.class);
        if (extension != null) {
            OpenLoadFlowParameters extension2 = new OpenLoadFlowParameters()
                    .setSlackBusSelectionMode(extension.getSlackBusSelectionMode())
                    .setSlackBusesIds(new ArrayList<>(extension.getSlackBusesIds()))
                    .setThrowsExceptionInCaseOfSlackDistributionFailure(extension.isThrowsExceptionInCaseOfSlackDistributionFailure())
                    .setVoltageRemoteControl(extension.hasVoltageRemoteControl())
                    .setLowImpedanceBranchMode(extension.getLowImpedanceBranchMode())
                    .setLoadPowerFactorConstant(extension.isLoadPowerFactorConstant())
                    .setPlausibleActivePowerLimit(extension.getPlausibleActivePowerLimit())
                    .setSlackBusPMaxMismatch(extension.getSlackBusPMaxMismatch())
                    .setVoltagePerReactivePowerControl(extension.isVoltagePerReactivePowerControl())
                    .setReactivePowerRemoteControl(extension.hasReactivePowerRemoteControl())
                    .setMaxIteration(extension.getMaxIteration())
                    .setNewtonRaphsonConvEpsPerEq(extension.getNewtonRaphsonConvEpsPerEq())
                    .setVoltageInitModeOverride(extension.getVoltageInitModeOverride())
                    .setTransformerVoltageControlMode(extension.getTransformerVoltageControlMode())
                    .setDcPowerFactor(extension.getDcPowerFactor())
                    .setMinPlausibleTargetVoltage(extension.getMinPlausibleTargetVoltage())
                    .setMaxPlausibleTargetVoltage(extension.getMaxPlausibleTargetVoltage())
                    .setMinRealisticVoltage(extension.getMinRealisticVoltage())
                    .setMaxRealisticVoltage(extension.getMaxRealisticVoltage())
                    .setReactiveRangeCheckMode(extension.getReactiveRangeCheckMode())
                    .setLowImpedanceThreshold(extension.getLowImpedanceThreshold())
                    .setNetworkCacheEnabled(extension.isNetworkCacheEnabled())
                    .setSvcVoltageMonitoring(extension.isSvcVoltageMonitoring())
                    .setStateVectorScalingMode(extension.getStateVectorScalingMode())
                    .setMaxSlackBusCount(extension.getMaxSlackBusCount())
                    .setNominalVoltagePerUnitResolution(extension.getNominalVoltagePerUnitResolution());
            if (extension2 != null) {
                parameters2.addExtension(OpenLoadFlowParameters.class, extension2);
            }
        }

        return parameters2;
    }
}
<|MERGE_RESOLUTION|>--- conflicted
+++ resolved
@@ -68,17 +68,15 @@
 
     public static final boolean SVC_VOLTAGE_MONITORING_DEFAULT_VALUE = true;
 
-<<<<<<< HEAD
+    public static final VoltageInitModeOverride VOLTAGE_INIT_MODE_OVERRIDE_DEFAULT_VALUE = VoltageInitModeOverride.NONE;
+
+    public static final TransformerVoltageControlMode TRANSFORMER_VOLTAGE_CONTROL_MODE_DEFAULT_VALUE = TransformerVoltageControlMode.WITH_GENERATOR_VOLTAGE_CONTROL;
+
+    public static final String SLACK_BUS_SELECTION_MODE_PARAM_NAME = "slackBusSelectionMode";
+
     public static final double DEFAULT_NOMINAL_VOLTAGE_PER_UNIT_RESOLUTION = 0.1;
 
     public static final String SLACK_BUS_SELECTION_PARAM_NAME = "slackBusSelectionMode";
-=======
-    public static final VoltageInitModeOverride VOLTAGE_INIT_MODE_OVERRIDE_DEFAULT_VALUE = VoltageInitModeOverride.NONE;
-
-    public static final TransformerVoltageControlMode TRANSFORMER_VOLTAGE_CONTROL_MODE_DEFAULT_VALUE = TransformerVoltageControlMode.WITH_GENERATOR_VOLTAGE_CONTROL;
-
-    public static final String SLACK_BUS_SELECTION_MODE_PARAM_NAME = "slackBusSelectionMode";
->>>>>>> 669de3c3
 
     public static final String SLACK_BUSES_IDS_PARAM_NAME = "slackBusesIds";
 
@@ -128,37 +126,8 @@
 
     public static final String MAX_SLACK_BUS_COUNT_NAME = "maxSlackBusCount";
 
-<<<<<<< HEAD
     public static final String NOMINAL_VOLTAGE_PER_UNIT_RESOLUTION_NAME = "nominalVoltagePerUnitResolution";
 
-    public static final List<String> SPECIFIC_PARAMETERS_NAMES = List.of(SLACK_BUS_SELECTION_PARAM_NAME,
-                                                                         SLACK_BUSES_IDS_PARAM_NAME,
-                                                                         LOW_IMPEDANCE_BRANCH_MODE_PARAM_NAME,
-                                                                         VOLTAGE_REMOTE_CONTROL_PARAM_NAME,
-                                                                         THROWS_EXCEPTION_IN_CASE_OF_SLACK_DISTRIBUTION_FAILURE_PARAM_NAME,
-                                                                         LOAD_POWER_FACTOR_CONSTANT_PARAM_NAME,
-                                                                         PLAUSIBLE_ACTIVE_POWER_LIMIT_PARAM_NAME,
-                                                                         SLACK_BUS_P_MAX_MISMATCH_NAME,
-                                                                         VOLTAGE_PER_REACTIVE_POWER_CONTROL_NAME,
-                                                                         REACTIVE_POWER_REMOTE_CONTROL_PARAM_NAME,
-                                                                         MAX_ITERATION_NAME,
-                                                                         NEWTON_RAPHSON_CONV_EPS_PER_EQ_NAME,
-                                                                         VOLTAGE_INIT_MODE_OVERRIDE_NAME,
-                                                                         TRANSFORMER_VOLTAGE_CONTROL_MODE_NAME,
-                                                                         DC_POWER_FACTOR_NAME,
-                                                                         MIN_PLAUSIBLE_TARGET_VOLTAGE_NAME,
-                                                                         MAX_PLAUSIBLE_TARGET_VOLTAGE_NAME,
-                                                                         MIN_REALISTIC_VOLTAGE_NAME,
-                                                                         MAX_REALISTIC_VOLTAGE_NAME,
-                                                                         REACTIVE_RANGE_CHECK_MODE_NAME,
-                                                                         LOW_IMPEDANCE_THRESHOLD_NAME,
-                                                                         NETWORK_CACHE_ENABLED_NAME,
-                                                                         SVC_VOLTAGE_MONITORING_NAME,
-                                                                         STATE_VECTOR_SCALING_MODE_NAME,
-                                                                         MAX_SLACK_BUS_COUNT_NAME,
-                                                                         STATE_VECTOR_SCALING_MODE_NAME,
-                                                                         NOMINAL_VOLTAGE_PER_UNIT_RESOLUTION_NAME);
-=======
     private static <E extends Enum<E>> List<Object> getEnumPossibleValues(Class<E> enumClass) {
         return EnumSet.allOf(enumClass).stream().map(Enum::name).collect(Collectors.toList());
     }
@@ -188,9 +157,9 @@
         new Parameter(NETWORK_CACHE_ENABLED_NAME, ParameterType.BOOLEAN, "Network cache enabled", NETWORK_CACHE_ENABLED_DEFAULT_VALUE),
         new Parameter(SVC_VOLTAGE_MONITORING_NAME, ParameterType.BOOLEAN, "SVC voltage monitoring", SVC_VOLTAGE_MONITORING_DEFAULT_VALUE),
         new Parameter(STATE_VECTOR_SCALING_MODE_NAME, ParameterType.STRING, "State vector scaling mode", NewtonRaphsonParameters.DEFAULT_STATE_VECTOR_SCALING_MODE.name(), getEnumPossibleValues(StateVectorScalingMode.class)),
-        new Parameter(MAX_SLACK_BUS_COUNT_NAME, ParameterType.INTEGER, "Maximum slack buses count", LfNetworkParameters.DEFAULT_MAX_SLACK_BUS_COUNT)
+        new Parameter(MAX_SLACK_BUS_COUNT_NAME, ParameterType.INTEGER, "Maximum slack buses count", LfNetworkParameters.DEFAULT_MAX_SLACK_BUS_COUNT),
+        new Parameter(NOMINAL_VOLTAGE_PER_UNIT_RESOLUTION_NAME, ParameterType.DOUBLE, "Nominal voltage per unit minimal resolution", DEFAULT_NOMINAL_VOLTAGE_PER_UNIT_RESOLUTION)
     );
->>>>>>> 669de3c3
 
     public enum VoltageInitModeOverride {
         NONE,
