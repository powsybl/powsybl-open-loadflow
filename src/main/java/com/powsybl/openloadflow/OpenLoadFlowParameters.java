--- conflicted
+++ resolved
@@ -132,15 +132,13 @@
 
     public static final String MAX_SLACK_BUS_COUNT_NAME = "maxSlackBusCount";
 
-<<<<<<< HEAD
+    public static final String DEBUG_DIR_PARAM_NAME = "debugDir";
+
+    public static final String INCREMENTAL_TRANSFORMER_VOLTAGE_CONTROL_OUTER_LOOP_MAX_TAP_SHIFT_PARAM_NAME = "incrementalTransformerVoltageControlOuterLoopMaxTapShift";
+
+    public static final String SECONDARY_VOLTAGE_CONTROL_PARAM_NAME = "secondaryVoltageControl";
+
     public static final String NOMINAL_VOLTAGE_PER_UNIT_RESOLUTION_NAME = "nominalVoltagePerUnitResolution";
-=======
-    public static final String DEBUG_DIR_PARAM_NAME = "debugDir";
-
-    public static final String INCREMENTAL_TRANSFORMER_VOLTAGE_CONTROL_OUTER_LOOP_MAX_TAP_SHIFT_PARAM_NAME = "incrementalTransformerVoltageControlOuterLoopMaxTapShift";
-
-    public static final String SECONDARY_VOLTAGE_CONTROL_PARAM_NAME = "secondaryVoltageControl";
->>>>>>> 49ecf890
 
     private static <E extends Enum<E>> List<Object> getEnumPossibleValues(Class<E> enumClass) {
         return EnumSet.allOf(enumClass).stream().map(Enum::name).collect(Collectors.toList());
@@ -173,13 +171,10 @@
         new Parameter(SVC_VOLTAGE_MONITORING_NAME, ParameterType.BOOLEAN, "SVC voltage monitoring", SVC_VOLTAGE_MONITORING_DEFAULT_VALUE),
         new Parameter(STATE_VECTOR_SCALING_MODE_NAME, ParameterType.STRING, "State vector scaling mode", NewtonRaphsonParameters.DEFAULT_STATE_VECTOR_SCALING_MODE.name(), getEnumPossibleValues(StateVectorScalingMode.class)),
         new Parameter(MAX_SLACK_BUS_COUNT_NAME, ParameterType.INTEGER, "Maximum slack buses count", LfNetworkParameters.DEFAULT_MAX_SLACK_BUS_COUNT),
-<<<<<<< HEAD
-        new Parameter(NOMINAL_VOLTAGE_PER_UNIT_RESOLUTION_NAME, ParameterType.DOUBLE, "Nominal voltage per unit minimal resolution", DEFAULT_NOMINAL_VOLTAGE_PER_UNIT_RESOLUTION)
-=======
         new Parameter(DEBUG_DIR_PARAM_NAME, ParameterType.STRING, "Directory to dump debug files", LfNetworkParameters.DEBUG_DIR_DEFAULT_VALUE, Collections.emptyList(), ParameterScope.TECHNICAL),
         new Parameter(INCREMENTAL_TRANSFORMER_VOLTAGE_CONTROL_OUTER_LOOP_MAX_TAP_SHIFT_PARAM_NAME, ParameterType.INTEGER, "Incremental transformer voltage control maximum tap shift per outer loop", IncrementalTransformerVoltageControlOuterLoop.DEFAULT_MAX_TAP_SHIFT),
-        new Parameter(SECONDARY_VOLTAGE_CONTROL_PARAM_NAME, ParameterType.BOOLEAN, "Secondary voltage control simulation", LfNetworkParameters.SECONDARY_VOLTAGE_CONTROL_DEFAULT_VALUE)
->>>>>>> 49ecf890
+        new Parameter(SECONDARY_VOLTAGE_CONTROL_PARAM_NAME, ParameterType.BOOLEAN, "Secondary voltage control simulation", LfNetworkParameters.SECONDARY_VOLTAGE_CONTROL_DEFAULT_VALUE),
+        new Parameter(NOMINAL_VOLTAGE_PER_UNIT_RESOLUTION_NAME, ParameterType.DOUBLE, "Nominal voltage per unit minimal resolution", DEFAULT_NOMINAL_VOLTAGE_PER_UNIT_RESOLUTION)
     );
 
     public enum VoltageInitModeOverride {
@@ -262,15 +257,13 @@
 
     private int maxSlackBusCount = LfNetworkParameters.DEFAULT_MAX_SLACK_BUS_COUNT;
 
-<<<<<<< HEAD
+    private String debugDir = LfNetworkParameters.DEBUG_DIR_DEFAULT_VALUE;
+
+    private int incrementalTransformerVoltageControlOuterLoopMaxTapShift = IncrementalTransformerVoltageControlOuterLoop.DEFAULT_MAX_TAP_SHIFT;
+
+    private boolean secondaryVoltageControl = LfNetworkParameters.SECONDARY_VOLTAGE_CONTROL_DEFAULT_VALUE;
+
     private double nominalVoltagePerUnitResolution = DEFAULT_NOMINAL_VOLTAGE_PER_UNIT_RESOLUTION;
-=======
-    private String debugDir = LfNetworkParameters.DEBUG_DIR_DEFAULT_VALUE;
-
-    private int incrementalTransformerVoltageControlOuterLoopMaxTapShift = IncrementalTransformerVoltageControlOuterLoop.DEFAULT_MAX_TAP_SHIFT;
-
-    private boolean secondaryVoltageControl = LfNetworkParameters.SECONDARY_VOLTAGE_CONTROL_DEFAULT_VALUE;
->>>>>>> 49ecf890
 
     @Override
     public String getName() {
@@ -522,14 +515,15 @@
         return this;
     }
 
-<<<<<<< HEAD
     public double getNominalVoltagePerUnitResolution() {
         return nominalVoltagePerUnitResolution;
     }
 
     public OpenLoadFlowParameters setNominalVoltagePerUnitResolution(double nominalVoltagePerUnitResolution) {
         this.nominalVoltagePerUnitResolution = nominalVoltagePerUnitResolution;
-=======
+        return this;
+    }
+
     public boolean isSecondaryVoltageControl() {
         return secondaryVoltageControl;
     }
@@ -557,7 +551,6 @@
             throw new IllegalArgumentException("Invalid max tap shift value: " + incrementalTransformerVoltageControlOuterLoopMaxTapShift);
         }
         this.incrementalTransformerVoltageControlOuterLoopMaxTapShift = incrementalTransformerVoltageControlOuterLoopMaxTapShift;
->>>>>>> 49ecf890
         return this;
     }
 
@@ -598,14 +591,10 @@
                 .setNetworkCacheEnabled(config.getBooleanProperty(NETWORK_CACHE_ENABLED_NAME, NETWORK_CACHE_ENABLED_DEFAULT_VALUE))
                 .setStateVectorScalingMode(config.getEnumProperty(STATE_VECTOR_SCALING_MODE_NAME, StateVectorScalingMode.class, NewtonRaphsonParameters.DEFAULT_STATE_VECTOR_SCALING_MODE))
                 .setMaxSlackBusCount(config.getIntProperty(MAX_SLACK_BUS_COUNT_NAME, LfNetworkParameters.DEFAULT_MAX_SLACK_BUS_COUNT))
-<<<<<<< HEAD
-                .setStateVectorScalingMode(config.getEnumProperty(STATE_VECTOR_SCALING_MODE_NAME, StateVectorScalingMode.class, NewtonRaphsonParameters.DEFAULT_STATE_VECTOR_SCALING_MODE))
-                .setNominalVoltagePerUnitResolution(config.getDoubleProperty(NOMINAL_VOLTAGE_PER_UNIT_RESOLUTION_NAME, DEFAULT_NOMINAL_VOLTAGE_PER_UNIT_RESOLUTION)));
-=======
                 .setDebugDir(config.getStringProperty(DEBUG_DIR_PARAM_NAME, LfNetworkParameters.DEBUG_DIR_DEFAULT_VALUE))
                 .setIncrementalTransformerVoltageControlOuterLoopMaxTapShift(config.getIntProperty(INCREMENTAL_TRANSFORMER_VOLTAGE_CONTROL_OUTER_LOOP_MAX_TAP_SHIFT_PARAM_NAME, IncrementalTransformerVoltageControlOuterLoop.DEFAULT_MAX_TAP_SHIFT))
-                .setSecondaryVoltageControl(config.getBooleanProperty(SECONDARY_VOLTAGE_CONTROL_PARAM_NAME, LfNetworkParameters.SECONDARY_VOLTAGE_CONTROL_DEFAULT_VALUE)));
->>>>>>> 49ecf890
+                .setSecondaryVoltageControl(config.getBooleanProperty(SECONDARY_VOLTAGE_CONTROL_PARAM_NAME, LfNetworkParameters.SECONDARY_VOLTAGE_CONTROL_DEFAULT_VALUE))
+                .setNominalVoltagePerUnitResolution(config.getDoubleProperty(NOMINAL_VOLTAGE_PER_UNIT_RESOLUTION_NAME, DEFAULT_NOMINAL_VOLTAGE_PER_UNIT_RESOLUTION)));
         return parameters;
     }
 
@@ -666,17 +655,14 @@
                 .ifPresent(prop -> this.setStateVectorScalingMode(StateVectorScalingMode.valueOf(prop)));
         Optional.ofNullable(properties.get(MAX_SLACK_BUS_COUNT_NAME))
                 .ifPresent(prop -> this.setMaxSlackBusCount(Integer.parseInt(prop)));
-<<<<<<< HEAD
-        Optional.ofNullable(properties.get(NOMINAL_VOLTAGE_PER_UNIT_RESOLUTION_NAME))
-                .ifPresent(prop -> this.setNominalVoltagePerUnitResolution(Double.parseDouble(prop)));
-=======
         Optional.ofNullable(properties.get(DEBUG_DIR_PARAM_NAME))
                 .ifPresent(this::setDebugDir);
         Optional.ofNullable(properties.get(INCREMENTAL_TRANSFORMER_VOLTAGE_CONTROL_OUTER_LOOP_MAX_TAP_SHIFT_PARAM_NAME))
                 .ifPresent(prop -> this.setIncrementalTransformerVoltageControlOuterLoopMaxTapShift(Integer.parseInt(prop)));
         Optional.ofNullable(properties.get(SECONDARY_VOLTAGE_CONTROL_PARAM_NAME))
                 .ifPresent(prop -> this.setSecondaryVoltageControl(Boolean.parseBoolean(prop)));
->>>>>>> 49ecf890
+        Optional.ofNullable(properties.get(NOMINAL_VOLTAGE_PER_UNIT_RESOLUTION_NAME))
+                .ifPresent(prop -> this.setNominalVoltagePerUnitResolution(Double.parseDouble(prop)));
         return this;
     }
 
@@ -709,13 +695,10 @@
                 ", svcVoltageMonitoring=" + svcVoltageMonitoring +
                 ", stateVectorScalingMode=" + stateVectorScalingMode +
                 ", maxSlackBusCount=" + maxSlackBusCount +
-<<<<<<< HEAD
-                ", nominalVoltagePerUnitResolution=" + nominalVoltagePerUnitResolution +
-=======
                 ", debugDir=" + debugDir +
                 ", incrementalTransformerVoltageControlOuterLoopMaxTapShift=" + incrementalTransformerVoltageControlOuterLoopMaxTapShift +
                 ", secondaryVoltageControl=" + secondaryVoltageControl +
->>>>>>> 49ecf890
+                ", nominalVoltagePerUnitResolution=" + nominalVoltagePerUnitResolution +
                 ')';
     }
 
@@ -751,11 +734,8 @@
         LOGGER.info("Plausible active power limit: {}", parametersExt.getPlausibleActivePowerLimit());
         LOGGER.info("Connected component mode: {}", parameters.getConnectedComponentMode());
         LOGGER.info("DC power factor: {}", parametersExt.getDcPowerFactor());
-<<<<<<< HEAD
+        LOGGER.info("Debug directory: {}", parametersExt.getDebugDir());
         LOGGER.info("Nominal voltage per unit resolution: {}", parametersExt.getNominalVoltagePerUnitResolution());
-=======
-        LOGGER.info("Debug directory: {}", parametersExt.getDebugDir());
->>>>>>> 49ecf890
     }
 
     /**
@@ -790,13 +770,10 @@
         LOGGER.info("Static var compensator voltage monitoring: {}", parametersExt.isSvcVoltageMonitoring());
         LOGGER.info("State vector scaling mode: {}", parametersExt.getStateVectorScalingMode());
         LOGGER.info("Max slack bus count: {}", parametersExt.getMaxSlackBusCount());
-<<<<<<< HEAD
-        LOGGER.info("Nominal voltage per unit resolution: {}", parametersExt.getNominalVoltagePerUnitResolution());
-=======
         LOGGER.info("Debug directory: {}", parametersExt.getDebugDir());
         LOGGER.info("Incremental transformer voltage control outer loop max tap shift: {}", parametersExt.getIncrementalTransformerVoltageControlOuterLoopMaxTapShift());
         LOGGER.info("Secondary voltage control: {}", parametersExt.isSecondaryVoltageControl());
->>>>>>> 49ecf890
+        LOGGER.info("Nominal voltage per unit resolution: {}", parametersExt.getNominalVoltagePerUnitResolution());
     }
 
     static VoltageInitializer getVoltageInitializer(LoadFlowParameters parameters, LfNetworkParameters networkParameters, MatrixFactory matrixFactory) {
@@ -1023,13 +1000,10 @@
                 extension1.isSvcVoltageMonitoring() == extension2.isSvcVoltageMonitoring() &&
                 extension1.getStateVectorScalingMode() == extension2.getStateVectorScalingMode() &&
                 extension1.getMaxSlackBusCount() == extension2.getMaxSlackBusCount() &&
-<<<<<<< HEAD
-                extension1.getNominalVoltagePerUnitResolution() == extension2.getNominalVoltagePerUnitResolution();
-=======
                 Objects.equals(extension1.getDebugDir(), extension2.getDebugDir()) &&
                 extension1.getIncrementalTransformerVoltageControlOuterLoopMaxTapShift() == extension2.getIncrementalTransformerVoltageControlOuterLoopMaxTapShift() &&
-                extension1.isSecondaryVoltageControl() == extension2.isSecondaryVoltageControl();
->>>>>>> 49ecf890
+                extension1.isSecondaryVoltageControl() == extension2.isSecondaryVoltageControl() &&
+                extension1.getNominalVoltagePerUnitResolution() == extension2.getNominalVoltagePerUnitResolution();
     }
 
     public static LoadFlowParameters clone(LoadFlowParameters parameters) {
@@ -1079,13 +1053,10 @@
                     .setSvcVoltageMonitoring(extension.isSvcVoltageMonitoring())
                     .setStateVectorScalingMode(extension.getStateVectorScalingMode())
                     .setMaxSlackBusCount(extension.getMaxSlackBusCount())
-<<<<<<< HEAD
-                    .setNominalVoltagePerUnitResolution(extension.getNominalVoltagePerUnitResolution());
-=======
                     .setDebugDir(extension.getDebugDir())
                     .setIncrementalTransformerVoltageControlOuterLoopMaxTapShift(extension.getIncrementalTransformerVoltageControlOuterLoopMaxTapShift())
-                    .setSecondaryVoltageControl(extension.isSecondaryVoltageControl());
->>>>>>> 49ecf890
+                    .setSecondaryVoltageControl(extension.isSecondaryVoltageControl())
+                    .setNominalVoltagePerUnitResolution(extension.getNominalVoltagePerUnitResolution());
             if (extension2 != null) {
                 parameters2.addExtension(OpenLoadFlowParameters.class, extension2);
             }
