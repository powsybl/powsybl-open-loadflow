--- conflicted
+++ resolved
@@ -111,11 +111,8 @@
 
     protected static final List<String> OUTER_LOOP_NAMES_DEFAULT_VALUE = null;
 
-<<<<<<< HEAD
-=======
     protected static final int INCREMENTAL_TRANSFORMER_RATIO_TAP_CONTROL_OUTER_LOOP_MAX_TAP_SHIFT_DEFAULT_VALUE = 3;
 
->>>>>>> 42ddb08b
     public static final boolean WRITE_REFERENCE_TERMINALS_DEFAULT_VALUE = false;
 
     public static final String SLACK_BUS_SELECTION_MODE_PARAM_NAME = "slackBusSelectionMode";
