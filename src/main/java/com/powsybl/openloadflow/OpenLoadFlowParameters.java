--- conflicted
+++ resolved
@@ -274,13 +274,10 @@
 
     public static final String VOLTAGE_TARGET_PRIORITIES_PARAM_NAME = "voltageTargetPriorities";
 
-<<<<<<< HEAD
     public static final String GRADIENT_COMPUTATION_MODE_KNITRO_PARAM_NAME = "gradientComputationModeKnitro";
 
     public static final String GRADIENT_USER_ROUTINE_KNITRO_PARAM_NAME = "gradientUserRoutineKnitro";
 
-    private static <E extends Enum<E>> List<Object> getEnumPossibleValues(Class<E> enumClass) {
-=======
     public static final String TRANSFORMER_VOLTAGE_CONTROL_USE_INITIAL_TAP_POSITION_PARAM_NAME = "transformerVoltageControlUseInitialTapPosition";
 
     public static final String GENERATOR_VOLTAGE_CONTROL_MIN_NOMINAL_VOLTAGE_PARAM_NAME = "generatorVoltageControlMinNominalVoltage";
@@ -294,7 +291,6 @@
     public static final String AREA_INTERCHANGE_P_MAX_MISMATCH_PARAM_NAME = "areaInterchangePMaxMismatch";
 
     public static <E extends Enum<E>> List<Object> getEnumPossibleValues(Class<E> enumClass) {
->>>>>>> 0d5f0689
         return EnumSet.allOf(enumClass).stream().map(Enum::name).collect(Collectors.toList());
     }
 
@@ -361,7 +357,6 @@
             .build();
 
     public static final List<Parameter> SPECIFIC_PARAMETERS = List.of(
-<<<<<<< HEAD
         new Parameter(SLACK_BUS_SELECTION_MODE_PARAM_NAME, ParameterType.STRING, "Slack bus selection mode", SLACK_BUS_SELECTION_MODE_DEFAULT_VALUE.name(), getEnumPossibleValues(SlackBusSelectionMode.class)),
         new Parameter(SLACK_BUSES_IDS_PARAM_NAME, ParameterType.STRING_LIST, "Slack bus IDs", null),
         new Parameter(LOW_IMPEDANCE_BRANCH_MODE_PARAM_NAME, ParameterType.STRING, "Low impedance branch mode", LOW_IMPEDANCE_BRANCH_MODE_DEFAULT_VALUE.name(), getEnumPossibleValues(LowImpedanceBranchMode.class)),
@@ -432,80 +427,13 @@
         new Parameter(WRITE_REFERENCE_TERMINALS_PARAM_NAME, ParameterType.BOOLEAN, "Write Reference Terminals", WRITE_REFERENCE_TERMINALS_DEFAULT_VALUE),
         new Parameter(VOLTAGE_TARGET_PRIORITIES_PARAM_NAME, ParameterType.STRING_LIST, "Voltage target priorities for voltage controls", LfNetworkParameters.VOLTAGE_CONTROL_PRIORITIES_DEFAULT_VALUE, getEnumPossibleValues(VoltageControl.Type.class)),
         new Parameter(GRADIENT_COMPUTATION_MODE_KNITRO_PARAM_NAME, ParameterType.INTEGER, "Gradient computation mode", KnitroSolverParameters.DEFAULT_GRADIENT_COMPUTATION_MODE),
-        new Parameter(GRADIENT_USER_ROUTINE_KNITRO_PARAM_NAME, ParameterType.INTEGER, "Gradient user routine", KnitroSolverParameters.DEFAULT_GRADIENT_USER_ROUTINE)
-=======
-        new Parameter(SLACK_BUS_SELECTION_MODE_PARAM_NAME, ParameterType.STRING, "Slack bus selection mode", SLACK_BUS_SELECTION_MODE_DEFAULT_VALUE.name(), getEnumPossibleValues(SlackBusSelectionMode.class), ParameterScope.FUNCTIONAL, SLACK_DISTRIBUTION_CATEGORY_KEY),
-        new Parameter(SLACK_BUSES_IDS_PARAM_NAME, ParameterType.STRING_LIST, "Slack bus IDs", null, ParameterScope.FUNCTIONAL, SLACK_DISTRIBUTION_CATEGORY_KEY),
-        new Parameter(LOW_IMPEDANCE_BRANCH_MODE_PARAM_NAME, ParameterType.STRING, "Low impedance branch mode", LOW_IMPEDANCE_BRANCH_MODE_DEFAULT_VALUE.name(), getEnumPossibleValues(LowImpedanceBranchMode.class), ParameterScope.FUNCTIONAL, MODEL_CATEGORY_KEY),
-        new Parameter(VOLTAGE_REMOTE_CONTROL_PARAM_NAME, ParameterType.BOOLEAN, "Generator voltage remote control", VOLTAGE_REMOTE_CONTROL_DEFAULT_VALUE, ParameterScope.FUNCTIONAL, GENERATOR_VOLTAGE_CONTROL_CATEGORY_KEY),
-        new Parameter(SLACK_DISTRIBUTION_FAILURE_BEHAVIOR_PARAM_NAME, ParameterType.STRING, "Behavior in case of slack distribution failure", SLACK_DISTRIBUTION_FAILURE_BEHAVIOR_DEFAULT_VALUE.name(), getEnumPossibleValues(SlackDistributionFailureBehavior.class), ParameterScope.FUNCTIONAL, SLACK_DISTRIBUTION_CATEGORY_KEY),
-        new Parameter(LOAD_POWER_FACTOR_CONSTANT_PARAM_NAME, ParameterType.BOOLEAN, "Load power factor is constant", LOAD_POWER_FACTOR_CONSTANT_DEFAULT_VALUE, ParameterScope.FUNCTIONAL, SLACK_DISTRIBUTION_CATEGORY_KEY),
-        new Parameter(PLAUSIBLE_ACTIVE_POWER_LIMIT_PARAM_NAME, ParameterType.DOUBLE, "Plausible active power limit", LfNetworkParameters.PLAUSIBLE_ACTIVE_POWER_LIMIT_DEFAULT_VALUE, ParameterScope.FUNCTIONAL, SLACK_DISTRIBUTION_CATEGORY_KEY),
-        new Parameter(SLACK_BUS_P_MAX_MISMATCH_PARAM_NAME, ParameterType.DOUBLE, "Slack bus max active power mismatch", SLACK_BUS_P_MAX_MISMATCH_DEFAULT_VALUE, ParameterScope.FUNCTIONAL, SLACK_DISTRIBUTION_CATEGORY_KEY),
-        new Parameter(VOLTAGE_PER_REACTIVE_POWER_CONTROL_PARAM_NAME, ParameterType.BOOLEAN, "Voltage per reactive power slope", VOLTAGE_PER_REACTIVE_POWER_CONTROL_DEFAULT_VALUE, ParameterScope.FUNCTIONAL, GENERATOR_VOLTAGE_CONTROL_CATEGORY_KEY),
-        new Parameter(GENERATOR_REACTIVE_POWER_REMOTE_CONTROL_PARAM_NAME, ParameterType.BOOLEAN, "Generator remote reactive power control", GENERATOR_REACTIVE_POWER_REMOTE_CONTROL_DEFAULT_VALUE, ParameterScope.FUNCTIONAL, REACTIVE_POWER_CONTROL_CATEGORY_KEY),
-        new Parameter(TRANSFORMER_REACTIVE_POWER_CONTROL_PARAM_NAME, ParameterType.BOOLEAN, "Transformer reactive power control", TRANSFORMER_REACTIVE_POWER_REMOTE_CONTROL_DEFAULT_VALUE, ParameterScope.FUNCTIONAL, REACTIVE_POWER_CONTROL_CATEGORY_KEY),
-        new Parameter(MAX_NEWTON_RAPHSON_ITERATIONS_PARAM_NAME, ParameterType.INTEGER, "Max iterations per Newton-Raphson", NewtonRaphsonParameters.DEFAULT_MAX_ITERATIONS, ParameterScope.FUNCTIONAL, NEWTON_RAPHSON_CATEGORY_KEY),
-        new Parameter(MAX_OUTER_LOOP_ITERATIONS_PARAM_NAME, ParameterType.INTEGER, "Max outer loop iterations", AbstractLoadFlowParameters.DEFAULT_MAX_OUTER_LOOP_ITERATIONS, ParameterScope.FUNCTIONAL, OUTER_LOOPS_CATEGORY_KEY),
-        new Parameter(NEWTON_RAPHSON_CONV_EPS_PER_EQ_PARAM_NAME, ParameterType.DOUBLE, "Newton-Raphson convergence epsilon per equation", NewtonRaphsonStoppingCriteria.DEFAULT_CONV_EPS_PER_EQ, ParameterScope.FUNCTIONAL, NEWTON_RAPHSON_CATEGORY_KEY),
-        new Parameter(VOLTAGE_INIT_MODE_OVERRIDE_PARAM_NAME, ParameterType.STRING, "Voltage init mode override", VOLTAGE_INIT_MODE_OVERRIDE_DEFAULT_VALUE.name(), getEnumPossibleValues(VoltageInitModeOverride.class), ParameterScope.FUNCTIONAL, VOLTAGE_INIT_CATEGORY_KEY),
-        new Parameter(TRANSFORMER_VOLTAGE_CONTROL_MODE_PARAM_NAME, ParameterType.STRING, "Transformer voltage control mode", TRANSFORMER_VOLTAGE_CONTROL_MODE_DEFAULT_VALUE.name(), getEnumPossibleValues(TransformerVoltageControlMode.class), ParameterScope.FUNCTIONAL, TRANSFORMER_VOLTAGE_CONTROL_CATEGORY_KEY),
-        new Parameter(SHUNT_VOLTAGE_CONTROL_MODE_PARAM_NAME, ParameterType.STRING, "Shunt voltage control mode", SHUNT_VOLTAGE_CONTROL_MODE_DEFAULT_VALUE.name(), getEnumPossibleValues(ShuntVoltageControlMode.class), ParameterScope.FUNCTIONAL, SHUNT_VOLTAGE_CONTROL_CATEGORY_KEY),
-        new Parameter(MIN_PLAUSIBLE_TARGET_VOLTAGE_PARAM_NAME, ParameterType.DOUBLE, "Min plausible target voltage", LfNetworkParameters.MIN_PLAUSIBLE_TARGET_VOLTAGE_DEFAULT_VALUE, ParameterScope.FUNCTIONAL, VOLTAGE_CONTROLS_CATEGORY_KEY),
-        new Parameter(MAX_PLAUSIBLE_TARGET_VOLTAGE_PARAM_NAME, ParameterType.DOUBLE, "Max plausible target voltage", LfNetworkParameters.MAX_PLAUSIBLE_TARGET_VOLTAGE_DEFAULT_VALUE, ParameterScope.FUNCTIONAL, VOLTAGE_CONTROLS_CATEGORY_KEY),
-        new Parameter(MIN_REALISTIC_VOLTAGE_PARAM_NAME, ParameterType.DOUBLE, "Min realistic voltage", NewtonRaphsonParameters.DEFAULT_MIN_REALISTIC_VOLTAGE, ParameterScope.FUNCTIONAL, NEWTON_RAPHSON_CATEGORY_KEY),
-        new Parameter(MAX_REALISTIC_VOLTAGE_PARAM_NAME, ParameterType.DOUBLE, "Max realistic voltage", NewtonRaphsonParameters.DEFAULT_MAX_REALISTIC_VOLTAGE, ParameterScope.FUNCTIONAL, NEWTON_RAPHSON_CATEGORY_KEY),
-        new Parameter(REACTIVE_RANGE_CHECK_MODE_PARAM_NAME, ParameterType.STRING, "Reactive range check mode", LfNetworkParameters.REACTIVE_RANGE_CHECK_MODE_DEFAULT_VALUE.name(), getEnumPossibleValues(ReactiveRangeCheckMode.class), ParameterScope.FUNCTIONAL, GENERATOR_VOLTAGE_CONTROL_CATEGORY_KEY),
-        new Parameter(LOW_IMPEDANCE_THRESHOLD_PARAM_NAME, ParameterType.DOUBLE, "Low impedance threshold in per unit", LfNetworkParameters.LOW_IMPEDANCE_THRESHOLD_DEFAULT_VALUE, ParameterScope.FUNCTIONAL, MODEL_CATEGORY_KEY),
-        new Parameter(NETWORK_CACHE_ENABLED_PARAM_NAME, ParameterType.BOOLEAN, "Network cache enabled", LfNetworkParameters.CACHE_ENABLED_DEFAULT_VALUE, ParameterScope.FUNCTIONAL, FAST_RESTART_CATEGORY_KEY),
-        new Parameter(SVC_VOLTAGE_MONITORING_PARAM_NAME, ParameterType.BOOLEAN, "SVC voltage monitoring", SVC_VOLTAGE_MONITORING_DEFAULT_VALUE, ParameterScope.FUNCTIONAL, GENERATOR_VOLTAGE_CONTROL_CATEGORY_KEY),
-        new Parameter(STATE_VECTOR_SCALING_MODE_PARAM_NAME, ParameterType.STRING, "State vector scaling mode", NewtonRaphsonParameters.DEFAULT_STATE_VECTOR_SCALING_MODE.name(), getEnumPossibleValues(StateVectorScalingMode.class), ParameterScope.FUNCTIONAL, NEWTON_RAPHSON_CATEGORY_KEY),
-        new Parameter(MAX_SLACK_BUS_COUNT_PARAM_NAME, ParameterType.INTEGER, "Maximum slack buses count", LfNetworkParameters.DEFAULT_MAX_SLACK_BUS_COUNT, ParameterScope.FUNCTIONAL, SLACK_DISTRIBUTION_CATEGORY_KEY),
-        new Parameter(DEBUG_DIR_PARAM_NAME, ParameterType.STRING, "Directory to dump debug files", LfNetworkParameters.DEBUG_DIR_DEFAULT_VALUE, null, ParameterScope.TECHNICAL, DEBUG_CATEGORY_KEY),
-        new Parameter(INCREMENTAL_TRANSFORMER_RATIO_TAP_CONTROL_OUTER_LOOP_MAX_TAP_SHIFT_PARAM_NAME, ParameterType.INTEGER, "Incremental transformer ratio tap control maximum tap shift per outer loop", INCREMENTAL_TRANSFORMER_RATIO_TAP_CONTROL_OUTER_LOOP_MAX_TAP_SHIFT_DEFAULT_VALUE, ParameterScope.FUNCTIONAL, TRANSFORMER_VOLTAGE_CONTROL_CATEGORY_KEY),
-        new Parameter(SECONDARY_VOLTAGE_CONTROL_PARAM_NAME, ParameterType.BOOLEAN, "Secondary voltage control simulation", LfNetworkParameters.SECONDARY_VOLTAGE_CONTROL_DEFAULT_VALUE, ParameterScope.FUNCTIONAL, VOLTAGE_CONTROLS_CATEGORY_KEY),
-        new Parameter(REACTIVE_LIMITS_MAX_SWITCH_PQ_PV_PARAM_NAME, ParameterType.INTEGER, "Reactive limits maximum Pq Pv switch", ReactiveLimitsOuterLoop.MAX_SWITCH_PQ_PV_DEFAULT_VALUE, ParameterScope.FUNCTIONAL, GENERATOR_VOLTAGE_CONTROL_CATEGORY_KEY),
-        new Parameter(NEWTONRAPHSON_STOPPING_CRITERIA_TYPE_PARAM_NAME, ParameterType.STRING, "Newton-Raphson stopping criteria type", NEWTONRAPHSON_STOPPING_CRITERIA_TYPE_DEFAULT_VALUE.name(), getEnumPossibleValues(NewtonRaphsonStoppingCriteriaType.class), ParameterScope.FUNCTIONAL, NEWTON_RAPHSON_CATEGORY_KEY),
-        new Parameter(MAX_ACTIVE_POWER_MISMATCH_PARAM_NAME, ParameterType.DOUBLE, "Maximum active power for per equation stopping criteria", MAX_ACTIVE_POWER_MISMATCH_DEFAULT_VALUE, ParameterScope.FUNCTIONAL, NEWTON_RAPHSON_CATEGORY_KEY),
-        new Parameter(MAX_REACTIVE_POWER_MISMATCH_PARAM_NAME, ParameterType.DOUBLE, "Maximum reactive power for per equation stopping criteria", MAX_REACTIVE_POWER_MISMATCH_DEFAULT_VALUE, ParameterScope.FUNCTIONAL, NEWTON_RAPHSON_CATEGORY_KEY),
-        new Parameter(MAX_VOLTAGE_MISMATCH_PARAM_NAME, ParameterType.DOUBLE, "Maximum voltage for per equation stopping criteria", MAX_VOLTAGE_MISMATCH_DEFAULT_VALUE, ParameterScope.FUNCTIONAL, NEWTON_RAPHSON_CATEGORY_KEY),
-        new Parameter(MAX_ANGLE_MISMATCH_PARAM_NAME, ParameterType.DOUBLE, "Maximum angle for per equation stopping criteria", MAX_ANGLE_MISMATCH_DEFAULT_VALUE, ParameterScope.FUNCTIONAL, NEWTON_RAPHSON_CATEGORY_KEY),
-        new Parameter(MAX_RATIO_MISMATCH_PARAM_NAME, ParameterType.DOUBLE, "Maximum ratio for per equation stopping criteria", MAX_RATIO_MISMATCH_DEFAULT_VALUE, ParameterScope.FUNCTIONAL, NEWTON_RAPHSON_CATEGORY_KEY),
-        new Parameter(MAX_SUSCEPTANCE_MISMATCH_PARAM_NAME, ParameterType.DOUBLE, "Maximum susceptance for per equation stopping criteria", MAX_SUSCEPTANCE_MISMATCH_DEFAULT_VALUE, ParameterScope.FUNCTIONAL, NEWTON_RAPHSON_CATEGORY_KEY),
-        new Parameter(PHASE_SHIFTER_CONTROL_MODE_PARAM_NAME, ParameterType.STRING, "Phase shifter control mode", PHASE_SHIFTER_CONTROL_MODE_DEFAULT_VALUE.name(), getEnumPossibleValues(PhaseShifterControlMode.class), ParameterScope.FUNCTIONAL, PHASE_CONTROL_CATEGORY_KEY),
-        new Parameter(ALWAYS_UPDATE_NETWORK_PARAM_NAME, ParameterType.BOOLEAN, "Update network even if Newton-Raphson algorithm has diverged", NewtonRaphsonParameters.ALWAYS_UPDATE_NETWORK_DEFAULT_VALUE, ParameterScope.FUNCTIONAL, DEBUG_CATEGORY_KEY),
-        new Parameter(MOST_MESHED_SLACK_BUS_SELECTOR_MAX_NOMINAL_VOLTAGE_PERCENTILE_PARAM_NAME, ParameterType.DOUBLE, "In case of most meshed slack bus selection, the max nominal voltage percentile", MostMeshedSlackBusSelector.MAX_NOMINAL_VOLTAGE_PERCENTILE_DEFAULT_VALUE, ParameterScope.FUNCTIONAL, SLACK_DISTRIBUTION_CATEGORY_KEY),
-        new Parameter(REPORTED_FEATURES_PARAM_NAME, ParameterType.STRING_LIST, "List of extra reported features to be added to report", null, getEnumPossibleValues(ReportedFeatures.class), ParameterScope.FUNCTIONAL, REPORTING_CATEGORY_KEY),
-        new Parameter(SLACK_BUS_COUNTRY_FILTER_PARAM_NAME, ParameterType.STRING_LIST, "Slack bus selection country filter (no filtering if empty)", new ArrayList<>(LfNetworkParameters.SLACK_BUS_COUNTRY_FILTER_DEFAULT_VALUE), getEnumPossibleValues(Country.class), ParameterScope.FUNCTIONAL, SLACK_DISTRIBUTION_CATEGORY_KEY),
-        new Parameter(ACTIONABLE_SWITCHES_IDS_PARAM_NAME, ParameterType.STRING_LIST, "List of actionable switches IDs (used with fast restart)", new ArrayList<>(ACTIONABLE_SWITCH_IDS_DEFAULT_VALUE), ParameterScope.FUNCTIONAL, FAST_RESTART_CATEGORY_KEY),
-        new Parameter(ACTIONABLE_TRANSFORMERS_IDS_PARAM_NAME, ParameterType.STRING_LIST, "List of actionable transformers IDs (used with fast restart for tap position change)", new ArrayList<>(ACTIONABLE_TRANSFORMERS_IDS_DEFAULT_VALUE), ParameterScope.FUNCTIONAL, FAST_RESTART_CATEGORY_KEY),
-        new Parameter(ASYMMETRICAL_PARAM_NAME, ParameterType.BOOLEAN, "Asymmetrical calculation", LfNetworkParameters.ASYMMETRICAL_DEFAULT_VALUE, ParameterScope.FUNCTIONAL, MODEL_CATEGORY_KEY),
-        new Parameter(MIN_NOMINAL_VOLTAGE_TARGET_VOLTAGE_CHECK_PARAM_NAME, ParameterType.DOUBLE, "Min nominal voltage for target voltage check", LfNetworkParameters.MIN_NOMINAL_VOLTAGE_TARGET_VOLTAGE_CHECK_DEFAULT_VALUE, ParameterScope.FUNCTIONAL, VOLTAGE_CONTROLS_CATEGORY_KEY),
-        new Parameter(REACTIVE_POWER_DISPATCH_MODE_PARAM_NAME, ParameterType.STRING, "Generators reactive power from bus dispatch mode", REACTIVE_POWER_DISPATCH_MODE_DEFAULT_VALUE.name(), getEnumPossibleValues(ReactivePowerDispatchMode.class), ParameterScope.FUNCTIONAL, GENERATOR_VOLTAGE_CONTROL_CATEGORY_KEY),
-        new Parameter(OUTER_LOOP_NAMES_PARAM_NAME, ParameterType.STRING_LIST, "Ordered explicit list of outer loop names, supported outer loops are " + String.join(", ", ExplicitAcOuterLoopConfig.NAMES), OUTER_LOOP_NAMES_DEFAULT_VALUE, ParameterScope.TECHNICAL, OUTER_LOOPS_CATEGORY_KEY),
-        new Parameter(USE_ACTIVE_LIMITS_PARAM_NAME, ParameterType.BOOLEAN, "Use active power limits in slack distribution", LfNetworkParameters.USE_ACTIVE_LIMITS_DEFAULT_VALUE, ParameterScope.FUNCTIONAL, SLACK_DISTRIBUTION_CATEGORY_KEY),
-        new Parameter(DISABLE_VOLTAGE_CONTROL_OF_GENERATORS_OUTSIDE_ACTIVE_POWER_LIMITS_PARAM_NAME, ParameterType.BOOLEAN, "Disable voltage control of generators outside active power limits", LfNetworkParameters.DISABLE_VOLTAGE_CONTROL_OF_GENERATORS_OUTSIDE_ACTIVE_POWER_LIMITS_DEFAULT_VALUE, ParameterScope.FUNCTIONAL, GENERATOR_VOLTAGE_CONTROL_CATEGORY_KEY),
-        new Parameter(LINE_SEARCH_STATE_VECTOR_SCALING_MAX_ITERATION_PARAM_NAME, ParameterType.INTEGER, "Max iteration for the line search state vector scaling", LineSearchStateVectorScaling.DEFAULT_MAX_ITERATION, ParameterScope.FUNCTIONAL, NEWTON_RAPHSON_CATEGORY_KEY),
-        new Parameter(LINE_SEARCH_STATE_VECTOR_SCALING_STEP_FOLD_PARAM_NAME, ParameterType.DOUBLE, "Step fold for the line search state vector scaling", LineSearchStateVectorScaling.DEFAULT_STEP_FOLD, ParameterScope.FUNCTIONAL, NEWTON_RAPHSON_CATEGORY_KEY),
-        new Parameter(MAX_VOLTAGE_CHANGE_STATE_VECTOR_SCALING_MAX_DV_PARAM_NAME, ParameterType.DOUBLE, "Max voltage magnitude change for the max voltage change state vector scaling", MaxVoltageChangeStateVectorScaling.DEFAULT_MAX_DV, ParameterScope.FUNCTIONAL, NEWTON_RAPHSON_CATEGORY_KEY),
-        new Parameter(MAX_VOLTAGE_CHANGE_STATE_VECTOR_SCALING_MAX_DPHI_PARAM_NAME, ParameterType.DOUBLE, "Max voltage angle change for the max voltage change state vector scaling", MaxVoltageChangeStateVectorScaling.DEFAULT_MAX_DPHI, ParameterScope.FUNCTIONAL, NEWTON_RAPHSON_CATEGORY_KEY),
-        new Parameter(LINE_PER_UNIT_MODE_PARAM_NAME, ParameterType.STRING, "Line per unit mode", LinePerUnitMode.IMPEDANCE.name(), getEnumPossibleValues(LinePerUnitMode.class), ParameterScope.FUNCTIONAL, MODEL_CATEGORY_KEY),
-        new Parameter(USE_LOAD_MODEL_PARAM_NAME, ParameterType.BOOLEAN, "Use load model (with voltage dependency) for simulation", LfNetworkParameters.USE_LOAD_MODE_DEFAULT_VALUE, ParameterScope.FUNCTIONAL, MODEL_CATEGORY_KEY),
-        new Parameter(DC_APPROXIMATION_TYPE_PARAM_NAME, ParameterType.STRING, "DC approximation type", DcEquationSystemCreationParameters.DC_APPROXIMATION_TYPE_DEFAULT_VALUE.name(), getEnumPossibleValues(DcApproximationType.class), ParameterScope.FUNCTIONAL, DC_CATEGORY_KEY),
-        new Parameter(SIMULATE_AUTOMATION_SYSTEMS_PARAM_NAME, ParameterType.BOOLEAN, "Automation systems simulation", LfNetworkParameters.SIMULATE_AUTOMATION_SYSTEMS_DEFAULT_VALUE, ParameterScope.FUNCTIONAL, AUTOMATION_CATEGORY_KEY),
-        new Parameter(AC_SOLVER_TYPE_PARAM_NAME, ParameterType.STRING, "AC solver type", AcSolverType.NEWTON_RAPHSON.name(), getEnumPossibleValues(AcSolverType.class), ParameterScope.FUNCTIONAL, SOLVER_CATEGORY_KEY),
-        new Parameter(MAX_NEWTON_KRYLOV_ITERATIONS_PARAM_NAME, ParameterType.INTEGER, "Newton Krylov max number of iterations", NewtonKrylovParameters.DEFAULT_MAX_ITERATIONS, ParameterScope.FUNCTIONAL, NEWTON_KRYLOV_CATEGORY_KEY),
-        new Parameter(NEWTON_KRYLOV_LINE_SEARCH_PARAM_NAME, ParameterType.BOOLEAN, "Newton Krylov line search activation", NewtonKrylovParameters.LINE_SEARCH_DEFAULT_VALUE, ParameterScope.FUNCTIONAL, NEWTON_KRYLOV_CATEGORY_KEY),
-        new Parameter(REFERENCE_BUS_SELECTION_MODE_PARAM_NAME, ParameterType.STRING, "Reference bus selection mode", ReferenceBusSelector.DEFAULT_MODE.name(), getEnumPossibleValues(ReferenceBusSelectionMode.class), ParameterScope.FUNCTIONAL, REFERENCE_BUS_CATEGORY_KEY),
-        new Parameter(WRITE_REFERENCE_TERMINALS_PARAM_NAME, ParameterType.BOOLEAN, "Write Reference Terminals", WRITE_REFERENCE_TERMINALS_DEFAULT_VALUE, ParameterScope.FUNCTIONAL, REFERENCE_BUS_CATEGORY_KEY),
-        new Parameter(VOLTAGE_TARGET_PRIORITIES_PARAM_NAME, ParameterType.STRING_LIST, "Voltage target priorities for voltage controls", LfNetworkParameters.VOLTAGE_CONTROL_PRIORITIES_DEFAULT_VALUE, getEnumPossibleValues(VoltageControl.Type.class), ParameterScope.FUNCTIONAL, VOLTAGE_CONTROLS_CATEGORY_KEY),
+        new Parameter(GRADIENT_USER_ROUTINE_KNITRO_PARAM_NAME, ParameterType.INTEGER, "Gradient user routine", KnitroSolverParameters.DEFAULT_GRADIENT_USER_ROUTINE),
         new Parameter(TRANSFORMER_VOLTAGE_CONTROL_USE_INITIAL_TAP_POSITION_PARAM_NAME, ParameterType.BOOLEAN, "Maintain initial tap position if possible", LfNetworkParameters.TRANSFORMER_VOLTAGE_CONTROL_USE_INITIAL_TAP_POSITION_DEFAULT_VALUE, ParameterScope.FUNCTIONAL, TRANSFORMER_VOLTAGE_CONTROL_CATEGORY_KEY),
         new Parameter(GENERATOR_VOLTAGE_CONTROL_MIN_NOMINAL_VOLTAGE_PARAM_NAME, ParameterType.DOUBLE, "Nominal voltage under which generator voltage controls are disabled during transformer voltage control outer loop of mode AFTER_GENERATOR_VOLTAGE_CONTROL, < 0 means automatic detection", OpenLoadFlowParameters.GENERATOR_VOLTAGE_CONTROL_MIN_NOMINAL_VOLTAGE_DEFAULT_VALUE, ParameterScope.FUNCTIONAL, TRANSFORMER_VOLTAGE_CONTROL_CATEGORY_KEY),
         new Parameter(FICTITIOUS_GENERATOR_VOLTAGE_CONTROL_CHECK_MODE, ParameterType.STRING, "Specifies fictitious generators active power checks exemption for voltage control", OpenLoadFlowParameters.FICTITIOUS_GENERATOR_VOLTAGE_CONTROL_CHECK_MODE_DEFAULT_VALUE.name(), getEnumPossibleValues(FictitiousGeneratorVoltageControlCheckMode.class), ParameterScope.FUNCTIONAL, GENERATOR_VOLTAGE_CONTROL_CATEGORY_KEY),
         new Parameter(AREA_INTERCHANGE_CONTROL_PARAM_NAME, ParameterType.BOOLEAN, "Area interchange control", AREA_INTERCHANGE_CONTROL_DEFAULT_VALUE, ParameterScope.FUNCTIONAL, SLACK_DISTRIBUTION_CATEGORY_KEY),
         new Parameter(AREA_INTERCHANGE_CONTROL_AREA_TYPE_PARAM_NAME, ParameterType.STRING, "Area type for area interchange control", LfNetworkParameters.AREA_INTERCHANGE_CONTROL_AREA_TYPE_DEFAULT_VALUE, ParameterScope.FUNCTIONAL, SLACK_DISTRIBUTION_CATEGORY_KEY),
         new Parameter(AREA_INTERCHANGE_P_MAX_MISMATCH_PARAM_NAME, ParameterType.DOUBLE, "Area interchange max active power mismatch", AREA_INTERCHANGE_P_MAX_MISMATCH_DEFAULT_VALUE, ParameterScope.FUNCTIONAL, SLACK_DISTRIBUTION_CATEGORY_KEY)
->>>>>>> 0d5f0689
     );
 
     public enum VoltageInitModeOverride {
@@ -685,11 +613,10 @@
 
     private List<String> voltageTargetPriorities = LfNetworkParameters.VOLTAGE_CONTROL_PRIORITIES_DEFAULT_VALUE;
 
-<<<<<<< HEAD
     private int gradientComputationModeKnitro = KnitroSolverParameters.DEFAULT_GRADIENT_COMPUTATION_MODE;
 
     private int gradientUserRoutineKnitro = KnitroSolverParameters.DEFAULT_GRADIENT_USER_ROUTINE;
-=======
+
     private boolean transformerVoltageControlUseInitialTapPosition = LfNetworkParameters.TRANSFORMER_VOLTAGE_CONTROL_USE_INITIAL_TAP_POSITION_DEFAULT_VALUE;
 
     private double generatorVoltageControlMinNominalVoltage = GENERATOR_VOLTAGE_CONTROL_MIN_NOMINAL_VOLTAGE_DEFAULT_VALUE;
@@ -701,7 +628,6 @@
     private String areaInterchangeControlAreaType = LfNetworkParameters.AREA_INTERCHANGE_CONTROL_AREA_TYPE_DEFAULT_VALUE;
 
     private double areaInterchangePMaxMismatch = AREA_INTERCHANGE_P_MAX_MISMATCH_DEFAULT_VALUE;
->>>>>>> 0d5f0689
 
     public static double checkParameterValue(double parameterValue, boolean condition, String parameterName) {
         if (!condition) {
@@ -1411,7 +1337,6 @@
         return this;
     }
 
-<<<<<<< HEAD
     public int getGradientComputationModeKnitro() {
         return gradientComputationModeKnitro;
     }
@@ -1433,7 +1358,9 @@
                 gradientUserRoutineKnitro >= 1 &&
                         gradientUserRoutineKnitro <= 2,
                 GRADIENT_USER_ROUTINE_KNITRO_PARAM_NAME);
-=======
+        return this;
+    }
+
     public boolean isTransformerVoltageControlUseInitialTapPosition() {
         return transformerVoltageControlUseInitialTapPosition;
     }
@@ -1492,7 +1419,6 @@
         this.areaInterchangePMaxMismatch = checkParameterValue(areaInterchangePMaxMismatch,
                 areaInterchangePMaxMismatch >= 0,
                 AREA_INTERCHANGE_P_MAX_MISMATCH_PARAM_NAME);
->>>>>>> 0d5f0689
         return this;
     }
 
@@ -1574,16 +1500,14 @@
                 .setReferenceBusSelectionMode(config.getEnumProperty(REFERENCE_BUS_SELECTION_MODE_PARAM_NAME, ReferenceBusSelectionMode.class, ReferenceBusSelector.DEFAULT_MODE))
                 .setWriteReferenceTerminals(config.getBooleanProperty(WRITE_REFERENCE_TERMINALS_PARAM_NAME, WRITE_REFERENCE_TERMINALS_DEFAULT_VALUE))
                 .setVoltageTargetPriorities(config.getStringListProperty(VOLTAGE_TARGET_PRIORITIES_PARAM_NAME, LfNetworkParameters.VOLTAGE_CONTROL_PRIORITIES_DEFAULT_VALUE))
-<<<<<<< HEAD
                 .setGradientComputationModeKnitro(config.getIntProperty(GRADIENT_COMPUTATION_MODE_KNITRO_PARAM_NAME, KnitroSolverParameters.DEFAULT_GRADIENT_COMPUTATION_MODE))
-                .setGradientUserRoutineKnitro(config.getIntProperty(GRADIENT_USER_ROUTINE_KNITRO_PARAM_NAME, KnitroSolverParameters.DEFAULT_GRADIENT_USER_ROUTINE)));
-=======
+                .setGradientUserRoutineKnitro(config.getIntProperty(GRADIENT_USER_ROUTINE_KNITRO_PARAM_NAME, KnitroSolverParameters.DEFAULT_GRADIENT_USER_ROUTINE)))
+                .setVoltageTargetPriorities(config.getStringListProperty(VOLTAGE_TARGET_PRIORITIES_PARAM_NAME, LfNetworkParameters.VOLTAGE_CONTROL_PRIORITIES_DEFAULT_VALUE))
                 .setTransformerVoltageControlUseInitialTapPosition(config.getBooleanProperty(TRANSFORMER_VOLTAGE_CONTROL_USE_INITIAL_TAP_POSITION_PARAM_NAME, LfNetworkParameters.TRANSFORMER_VOLTAGE_CONTROL_USE_INITIAL_TAP_POSITION_DEFAULT_VALUE))
                 .setGeneratorVoltageControlMinNominalVoltage(config.getDoubleProperty(GENERATOR_VOLTAGE_CONTROL_MIN_NOMINAL_VOLTAGE_PARAM_NAME, GENERATOR_VOLTAGE_CONTROL_MIN_NOMINAL_VOLTAGE_DEFAULT_VALUE))
                 .setAreaInterchangeControl(config.getBooleanProperty(AREA_INTERCHANGE_CONTROL_PARAM_NAME, AREA_INTERCHANGE_CONTROL_DEFAULT_VALUE))
                 .setAreaInterchangeControlAreaType(config.getStringProperty(AREA_INTERCHANGE_CONTROL_AREA_TYPE_PARAM_NAME, LfNetworkParameters.AREA_INTERCHANGE_CONTROL_AREA_TYPE_DEFAULT_VALUE))
                 .setAreaInterchangePMaxMismatch(config.getDoubleProperty(AREA_INTERCHANGE_P_MAX_MISMATCH_PARAM_NAME, AREA_INTERCHANGE_P_MAX_MISMATCH_DEFAULT_VALUE)));
->>>>>>> 0d5f0689
         return parameters;
     }
 
@@ -1740,12 +1664,10 @@
                 .ifPresent(prop -> this.setWriteReferenceTerminals(Boolean.parseBoolean(prop)));
         Optional.ofNullable(properties.get(VOLTAGE_TARGET_PRIORITIES_PARAM_NAME))
                 .ifPresent(prop -> this.setVoltageTargetPriorities(parseStringListProp(prop)));
-<<<<<<< HEAD
         Optional.ofNullable(properties.get(GRADIENT_COMPUTATION_MODE_KNITRO_PARAM_NAME))
                 .ifPresent(prop -> this.setGradientComputationModeKnitro(Integer.parseInt(prop)));
         Optional.ofNullable(properties.get(GRADIENT_USER_ROUTINE_KNITRO_PARAM_NAME))
                 .ifPresent(prop -> this.setGradientUserRoutineKnitro(Integer.parseInt(prop)));
-=======
         Optional.ofNullable(properties.get(TRANSFORMER_VOLTAGE_CONTROL_USE_INITIAL_TAP_POSITION_PARAM_NAME))
                 .ifPresent(prop -> this.setTransformerVoltageControlUseInitialTapPosition(Boolean.parseBoolean(prop)));
         Optional.ofNullable(properties.get(GENERATOR_VOLTAGE_CONTROL_MIN_NOMINAL_VOLTAGE_PARAM_NAME))
@@ -1758,7 +1680,6 @@
                 .ifPresent(this::setAreaInterchangeControlAreaType);
         Optional.ofNullable(properties.get(AREA_INTERCHANGE_P_MAX_MISMATCH_PARAM_NAME))
                 .ifPresent(prop -> this.setAreaInterchangePMaxMismatch(Double.parseDouble(prop)));
->>>>>>> 0d5f0689
         return this;
     }
 
@@ -1833,17 +1754,14 @@
         map.put(REFERENCE_BUS_SELECTION_MODE_PARAM_NAME, referenceBusSelectionMode);
         map.put(WRITE_REFERENCE_TERMINALS_PARAM_NAME, writeReferenceTerminals);
         map.put(VOLTAGE_TARGET_PRIORITIES_PARAM_NAME, voltageTargetPriorities);
-<<<<<<< HEAD
         map.put(GRADIENT_COMPUTATION_MODE_KNITRO_PARAM_NAME, gradientComputationModeKnitro);
         map.put(GRADIENT_USER_ROUTINE_KNITRO_PARAM_NAME, gradientUserRoutineKnitro);
-=======
         map.put(TRANSFORMER_VOLTAGE_CONTROL_USE_INITIAL_TAP_POSITION_PARAM_NAME, transformerVoltageControlUseInitialTapPosition);
         map.put(GENERATOR_VOLTAGE_CONTROL_MIN_NOMINAL_VOLTAGE_PARAM_NAME, generatorVoltageControlMinNominalVoltage);
         map.put(FICTITIOUS_GENERATOR_VOLTAGE_CONTROL_CHECK_MODE, fictitiousGeneratorVoltageControlCheckMode);
         map.put(AREA_INTERCHANGE_CONTROL_PARAM_NAME, areaInterchangeControl);
         map.put(AREA_INTERCHANGE_CONTROL_AREA_TYPE_PARAM_NAME, areaInterchangeControlAreaType);
         map.put(AREA_INTERCHANGE_P_MAX_MISMATCH_PARAM_NAME, areaInterchangePMaxMismatch);
->>>>>>> 0d5f0689
         return map;
     }
 
@@ -2265,12 +2183,8 @@
                 extension1.getMaxRatioMismatch() == extension2.getMaxRatioMismatch() &&
                 extension1.getMaxSusceptanceMismatch() == extension2.getMaxSusceptanceMismatch() &&
                 extension1.getNewtonRaphsonStoppingCriteriaType() == extension2.getNewtonRaphsonStoppingCriteriaType() &&
-<<<<<<< HEAD
                 extension1.getGradientComputationModeKnitro() == extension2.getGradientComputationModeKnitro() &&
                 extension1.getGradientUserRoutineKnitro() == extension2.getGradientUserRoutineKnitro() &&
-                Objects.equals(extension1.getVoltageTargetPriorities(), extension2.getVoltageTargetPriorities());
-
-=======
                 Objects.equals(extension1.getVoltageTargetPriorities(), extension2.getVoltageTargetPriorities()) &&
                 extension1.isTransformerVoltageControlUseInitialTapPosition() == extension2.isTransformerVoltageControlUseInitialTapPosition() &&
                 extension1.getGeneratorVoltageControlMinNominalVoltage() == extension2.getGeneratorVoltageControlMinNominalVoltage() &&
@@ -2278,7 +2192,6 @@
                 extension1.isAreaInterchangeControl() == extension2.isAreaInterchangeControl() &&
                 Objects.equals(extension1.getAreaInterchangeControlAreaType(), extension2.getAreaInterchangeControlAreaType()) &&
                 extension1.getAreaInterchangePMaxMismatch() == extension2.getAreaInterchangePMaxMismatch();
->>>>>>> 0d5f0689
     }
 
     public static LoadFlowParameters clone(LoadFlowParameters parameters) {
@@ -2372,17 +2285,15 @@
                     .setNewtonRaphsonStoppingCriteriaType(extension.getNewtonRaphsonStoppingCriteriaType())
                     .setReferenceBusSelectionMode(extension.getReferenceBusSelectionMode())
                     .setVoltageTargetPriorities(extension.getVoltageTargetPriorities())
-<<<<<<< HEAD
                     .setGradientComputationModeKnitro(extension.getGradientComputationModeKnitro())
-                    .setGradientUserRoutineKnitro(extension.getGradientUserRoutineKnitro());
-=======
+                    .setGradientUserRoutineKnitro(extension.getGradientUserRoutineKnitro())
+                    .setVoltageTargetPriorities(extension.getVoltageTargetPriorities())
                     .setTransformerVoltageControlUseInitialTapPosition(extension.isTransformerVoltageControlUseInitialTapPosition())
                     .setGeneratorVoltageControlMinNominalVoltage(extension.getGeneratorVoltageControlMinNominalVoltage())
                     .setFictitiousGeneratorVoltageControlCheckMode(extension.getFictitiousGeneratorVoltageControlCheckMode())
                     .setAreaInterchangeControl(extension.isAreaInterchangeControl())
                     .setAreaInterchangeControlAreaType(extension.getAreaInterchangeControlAreaType())
                     .setAreaInterchangePMaxMismatch(extension.getAreaInterchangePMaxMismatch());
->>>>>>> 0d5f0689
 
             if (extension2 != null) {
                 parameters2.addExtension(OpenLoadFlowParameters.class, extension2);
