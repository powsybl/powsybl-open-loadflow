--- conflicted
+++ resolved
@@ -124,11 +124,9 @@
 
     public static final String MAX_SLACK_BUS_COUNT_NAME = "maxSlackBusCount";
 
-<<<<<<< HEAD
+    public static final String DEBUG_DIR_PARAM_NAME = "debugDir";
+
     public static final String TRANSFORMER_VOLTAGE_CONTROL_MAX_TAP_SHIFT_PER_OUTER_LOOP_PARAM_NAME = "transformerVoltageControlMaxTapShiftPerOuterLoop";
-=======
-    public static final String DEBUG_DIR_PARAM_NAME = "debugDir";
->>>>>>> 6371e1f4
 
     private static <E extends Enum<E>> List<Object> getEnumPossibleValues(Class<E> enumClass) {
         return EnumSet.allOf(enumClass).stream().map(Enum::name).collect(Collectors.toList());
@@ -160,11 +158,8 @@
         new Parameter(SVC_VOLTAGE_MONITORING_NAME, ParameterType.BOOLEAN, "SVC voltage monitoring", SVC_VOLTAGE_MONITORING_DEFAULT_VALUE),
         new Parameter(STATE_VECTOR_SCALING_MODE_NAME, ParameterType.STRING, "State vector scaling mode", NewtonRaphsonParameters.DEFAULT_STATE_VECTOR_SCALING_MODE.name(), getEnumPossibleValues(StateVectorScalingMode.class)),
         new Parameter(MAX_SLACK_BUS_COUNT_NAME, ParameterType.INTEGER, "Maximum slack buses count", LfNetworkParameters.DEFAULT_MAX_SLACK_BUS_COUNT),
-<<<<<<< HEAD
+        new Parameter(DEBUG_DIR_PARAM_NAME, ParameterType.STRING, "Directory to dump debug files", LfNetworkParameters.DEBUG_DIR_DEFAULT_VALUE, Collections.emptyList(), ParameterScope.TECHNICAL),
         new Parameter(TRANSFORMER_VOLTAGE_CONTROL_MAX_TAP_SHIFT_PER_OUTER_LOOP_PARAM_NAME, ParameterType.INTEGER, "Transformer voltage control maximum tap shift per outer loop", IncrementalTransformerVoltageControlOuterLoop.DEFAULT_MAX_TAP_SHIFT)
-=======
-        new Parameter(DEBUG_DIR_PARAM_NAME, ParameterType.STRING, "Directory to dump debug files", LfNetworkParameters.DEBUG_DIR_DEFAULT_VALUE, Collections.emptyList(), ParameterScope.TECHNICAL)
->>>>>>> 6371e1f4
     );
 
     public enum VoltageInitModeOverride {
@@ -240,11 +235,9 @@
 
     private int maxSlackBusCount = LfNetworkParameters.DEFAULT_MAX_SLACK_BUS_COUNT;
 
-<<<<<<< HEAD
+    private String debugDir = LfNetworkParameters.DEBUG_DIR_DEFAULT_VALUE;
+
     private int transformerVoltageControlMaxTapShiftPerOuterLoop = IncrementalTransformerVoltageControlOuterLoop.DEFAULT_MAX_TAP_SHIFT;
-=======
-    private String debugDir = LfNetworkParameters.DEBUG_DIR_DEFAULT_VALUE;
->>>>>>> 6371e1f4
 
     @Override
     public String getName() {
@@ -487,7 +480,15 @@
         return this;
     }
 
-<<<<<<< HEAD
+    public String getDebugDir() {
+        return debugDir;
+    }
+
+    public OpenLoadFlowParameters setDebugDir(String debugDir) {
+        this.debugDir = debugDir;
+        return this;
+    }
+
     public int getTransformerVoltageControlMaxTapShiftPerOuterLoop() {
         return transformerVoltageControlMaxTapShiftPerOuterLoop;
     }
@@ -497,14 +498,6 @@
             throw new IllegalArgumentException("Invalid max tap shift value: " + transformerVoltageControlMaxTapShiftPerOuterLoop);
         }
         this.transformerVoltageControlMaxTapShiftPerOuterLoop = transformerVoltageControlMaxTapShiftPerOuterLoop;
-=======
-    public String getDebugDir() {
-        return debugDir;
-    }
-
-    public OpenLoadFlowParameters setDebugDir(String debugDir) {
-        this.debugDir = debugDir;
->>>>>>> 6371e1f4
         return this;
     }
 
@@ -544,11 +537,8 @@
                 .setNetworkCacheEnabled(config.getBooleanProperty(NETWORK_CACHE_ENABLED_NAME, NETWORK_CACHE_ENABLED_DEFAULT_VALUE))
                 .setStateVectorScalingMode(config.getEnumProperty(STATE_VECTOR_SCALING_MODE_NAME, StateVectorScalingMode.class, NewtonRaphsonParameters.DEFAULT_STATE_VECTOR_SCALING_MODE))
                 .setMaxSlackBusCount(config.getIntProperty(MAX_SLACK_BUS_COUNT_NAME, LfNetworkParameters.DEFAULT_MAX_SLACK_BUS_COUNT))
-<<<<<<< HEAD
+                .setDebugDir(config.getStringProperty(DEBUG_DIR_PARAM_NAME, LfNetworkParameters.DEBUG_DIR_DEFAULT_VALUE))
                 .setTransformerVoltageControlMaxTapShiftPerOuterLoop(config.getIntProperty(TRANSFORMER_VOLTAGE_CONTROL_MAX_TAP_SHIFT_PER_OUTER_LOOP_PARAM_NAME, IncrementalTransformerVoltageControlOuterLoop.DEFAULT_MAX_TAP_SHIFT)));
-=======
-                .setDebugDir(config.getStringProperty(DEBUG_DIR_PARAM_NAME, LfNetworkParameters.DEBUG_DIR_DEFAULT_VALUE)));
->>>>>>> 6371e1f4
         return parameters;
     }
 
@@ -607,13 +597,10 @@
                 .ifPresent(prop -> this.setStateVectorScalingMode(StateVectorScalingMode.valueOf(prop)));
         Optional.ofNullable(properties.get(MAX_SLACK_BUS_COUNT_NAME))
                 .ifPresent(prop -> this.setMaxSlackBusCount(Integer.parseInt(prop)));
-<<<<<<< HEAD
+        Optional.ofNullable(properties.get(DEBUG_DIR_PARAM_NAME))
+                .ifPresent(this::setDebugDir);
         Optional.ofNullable(properties.get(TRANSFORMER_VOLTAGE_CONTROL_MAX_TAP_SHIFT_PER_OUTER_LOOP_PARAM_NAME))
                 .ifPresent(prop -> this.setTransformerVoltageControlMaxTapShiftPerOuterLoop(Integer.parseInt(prop)));
-=======
-        Optional.ofNullable(properties.get(DEBUG_DIR_PARAM_NAME))
-                .ifPresent(this::setDebugDir);
->>>>>>> 6371e1f4
         return this;
     }
 
@@ -645,11 +632,8 @@
                 ", svcVoltageMonitoring=" + svcVoltageMonitoring +
                 ", stateVectorScalingMode=" + stateVectorScalingMode +
                 ", maxSlackBusCount=" + maxSlackBusCount +
-<<<<<<< HEAD
+                ", debugDir=" + debugDir +
                 ", transformerVoltageControlMaxTapShiftPerOuterLoop=" + transformerVoltageControlMaxTapShiftPerOuterLoop +
-=======
-                ", debugDir=" + debugDir +
->>>>>>> 6371e1f4
                 ')';
     }
 
@@ -720,11 +704,8 @@
         LOGGER.info("Static var compensator voltage monitoring: {}", parametersExt.isSvcVoltageMonitoring());
         LOGGER.info("State vector scaling mode: {}", parametersExt.getStateVectorScalingMode());
         LOGGER.info("Max slack bus count: {}", parametersExt.getMaxSlackBusCount());
-<<<<<<< HEAD
+        LOGGER.info("Debug directory: {}", parametersExt.getDebugDir());
         LOGGER.info("Transformer voltage control max tap shift per outer loop: {}", parametersExt.getTransformerVoltageControlMaxTapShiftPerOuterLoop());
-=======
-        LOGGER.info("Debug directory: {}", parametersExt.getDebugDir());
->>>>>>> 6371e1f4
     }
 
     static VoltageInitializer getVoltageInitializer(LoadFlowParameters parameters, LfNetworkParameters networkParameters, MatrixFactory matrixFactory) {
@@ -949,11 +930,8 @@
                 extension1.isSvcVoltageMonitoring() == extension2.isSvcVoltageMonitoring() &&
                 extension1.getStateVectorScalingMode() == extension2.getStateVectorScalingMode() &&
                 extension1.getMaxSlackBusCount() == extension2.getMaxSlackBusCount() &&
-<<<<<<< HEAD
+                Objects.equals(extension1.getDebugDir(), extension2.getDebugDir()) &&
                 extension1.getTransformerVoltageControlMaxTapShiftPerOuterLoop() == extension2.getTransformerVoltageControlMaxTapShiftPerOuterLoop();
-=======
-                Objects.equals(extension1.getDebugDir(), extension2.getDebugDir());
->>>>>>> 6371e1f4
     }
 
     public static LoadFlowParameters clone(LoadFlowParameters parameters) {
@@ -1002,11 +980,8 @@
                     .setSvcVoltageMonitoring(extension.isSvcVoltageMonitoring())
                     .setStateVectorScalingMode(extension.getStateVectorScalingMode())
                     .setMaxSlackBusCount(extension.getMaxSlackBusCount())
-<<<<<<< HEAD
+                    .setDebugDir(extension.getDebugDir())
                     .setTransformerVoltageControlMaxTapShiftPerOuterLoop(extension.getTransformerVoltageControlMaxTapShiftPerOuterLoop());
-=======
-                    .setDebugDir(extension.getDebugDir());
->>>>>>> 6371e1f4
             if (extension2 != null) {
                 parameters2.addExtension(OpenLoadFlowParameters.class, extension2);
             }
