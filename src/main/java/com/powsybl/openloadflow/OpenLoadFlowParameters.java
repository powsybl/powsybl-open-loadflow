--- conflicted
+++ resolved
@@ -208,11 +208,9 @@
 
     private static final String LINE_PER_UNIT_MODE_PARAM_NAME = "linePerUnitMode";
 
-<<<<<<< HEAD
+    private static final String USE_LOAD_MODEL_PARAM_NAME = "useLoadModel";
+
     private static final String DC_APPROXIMATION_TYPE_PARAM_NAME = "dcApproximationType";
-=======
-    private static final String USE_LOAD_MODEL_PARAM_NAME = "useLoadModel";
->>>>>>> 7b29ad88
 
     private static <E extends Enum<E>> List<Object> getEnumPossibleValues(Class<E> enumClass) {
         return EnumSet.allOf(enumClass).stream().map(Enum::name).collect(Collectors.toList());
@@ -272,11 +270,8 @@
         new Parameter(MAX_VOLTAGE_CHANGE_STATE_VECTOR_SCALING_MAX_DV_PARAM_NAME, ParameterType.DOUBLE, "Max voltage magnitude change for the max voltage change state vector scaling", MaxVoltageChangeStateVectorScaling.DEFAULT_MAX_DV),
         new Parameter(MAX_VOLTAGE_CHANGE_STATE_VECTOR_SCALING_MAX_DPHI_PARAM_NAME, ParameterType.DOUBLE, "Max voltage angle change for the max voltage change state vector scaling", MaxVoltageChangeStateVectorScaling.DEFAULT_MAX_DPHI),
         new Parameter(LINE_PER_UNIT_MODE_PARAM_NAME, ParameterType.STRING, "Line per unit mode", LinePerUnitMode.IMPEDANCE.name(), getEnumPossibleValues(LinePerUnitMode.class)),
-<<<<<<< HEAD
+        new Parameter(USE_LOAD_MODEL_PARAM_NAME, ParameterType.BOOLEAN, "Use load model (with voltage dependency) for simulation", LfNetworkParameters.USE_LOAD_MODE_DEFAULT_VALUE),
         new Parameter(DC_APPROXIMATION_TYPE_PARAM_NAME, ParameterType.STRING, "DC approximation type", DcEquationSystemCreationParameters.DC_APPROXIMATION_TYPE_DEFAULT_VALUE.name(), getEnumPossibleValues(DcApproximationType.class))
-=======
-        new Parameter(USE_LOAD_MODEL_PARAM_NAME, ParameterType.BOOLEAN, "Use load model (with voltage dependency) for simulation", LfNetworkParameters.USE_LOAD_MODE_DEFAULT_VALUE)
->>>>>>> 7b29ad88
     );
 
     public enum VoltageInitModeOverride {
@@ -424,11 +419,9 @@
 
     private LinePerUnitMode linePerUnitMode = LfNetworkParameters.LINE_PER_UNIT_MODE_DEFAULT_VALUE;
 
-<<<<<<< HEAD
+    private boolean useLoadModel = LfNetworkParameters.USE_LOAD_MODE_DEFAULT_VALUE;
+
     private DcApproximationType dcApproximationType = DcEquationSystemCreationParameters.DC_APPROXIMATION_TYPE_DEFAULT_VALUE;
-=======
-    private boolean useLoadModel = LfNetworkParameters.USE_LOAD_MODE_DEFAULT_VALUE;
->>>>>>> 7b29ad88
 
     @Override
     public String getName() {
@@ -954,21 +947,21 @@
         return this;
     }
 
-<<<<<<< HEAD
+    public boolean isUseLoadModel() {
+        return useLoadModel;
+    }
+
+    public OpenLoadFlowParameters setUseLoadModel(boolean useLoadModel) {
+        this.useLoadModel = useLoadModel;
+        return this;
+    }
+
     public DcApproximationType getDcApproximationType() {
         return dcApproximationType;
     }
 
     public OpenLoadFlowParameters setDcApproximationType(DcApproximationType dcApproximationType) {
         this.dcApproximationType = Objects.requireNonNull(dcApproximationType);
-=======
-    public boolean isUseLoadModel() {
-        return useLoadModel;
-    }
-
-    public OpenLoadFlowParameters setUseLoadModel(boolean useLoadModel) {
-        this.useLoadModel = useLoadModel;
->>>>>>> 7b29ad88
         return this;
     }
 
@@ -1036,11 +1029,8 @@
                 .setMaxVoltageChangeStateVectorScalingMaxDv(config.getDoubleProperty(MAX_VOLTAGE_CHANGE_STATE_VECTOR_SCALING_MAX_DV_PARAM_NAME, MaxVoltageChangeStateVectorScaling.DEFAULT_MAX_DV))
                 .setMaxVoltageChangeStateVectorScalingMaxDphi(config.getDoubleProperty(MAX_VOLTAGE_CHANGE_STATE_VECTOR_SCALING_MAX_DPHI_PARAM_NAME, MaxVoltageChangeStateVectorScaling.DEFAULT_MAX_DPHI))
                 .setLinePerUnitMode(config.getEnumProperty(LINE_PER_UNIT_MODE_PARAM_NAME, LinePerUnitMode.class, LfNetworkParameters.LINE_PER_UNIT_MODE_DEFAULT_VALUE))
-<<<<<<< HEAD
+                .setUseLoadModel(config.getBooleanProperty(USE_LOAD_MODEL_PARAM_NAME, LfNetworkParameters.USE_LOAD_MODE_DEFAULT_VALUE))
                 .setDcApproximationType(config.getEnumProperty(DC_APPROXIMATION_TYPE_PARAM_NAME, DcApproximationType.class, DcEquationSystemCreationParameters.DC_APPROXIMATION_TYPE_DEFAULT_VALUE))
-=======
-                .setUseLoadModel(config.getBooleanProperty(USE_LOAD_MODEL_PARAM_NAME, LfNetworkParameters.USE_LOAD_MODE_DEFAULT_VALUE))
->>>>>>> 7b29ad88
             );
         return parameters;
     }
@@ -1163,13 +1153,10 @@
                 .ifPresent(prop -> this.setMaxVoltageChangeStateVectorScalingMaxDphi(Double.parseDouble(prop)));
         Optional.ofNullable(properties.get(LINE_PER_UNIT_MODE_PARAM_NAME))
                 .ifPresent(prop -> this.setLinePerUnitMode(LinePerUnitMode.valueOf(prop)));
-<<<<<<< HEAD
+        Optional.ofNullable(properties.get(USE_LOAD_MODEL_PARAM_NAME))
+                .ifPresent(prop -> this.setUseLoadModel(Boolean.parseBoolean(prop)));
         Optional.ofNullable(properties.get(DC_APPROXIMATION_TYPE_PARAM_NAME))
                 .ifPresent(prop -> this.setDcApproximationType(DcApproximationType.valueOf(prop)));
-=======
-        Optional.ofNullable(properties.get(USE_LOAD_MODEL_PARAM_NAME))
-                .ifPresent(prop -> this.setUseLoadModel(Boolean.parseBoolean(prop)));
->>>>>>> 7b29ad88
         return this;
     }
 
@@ -1228,11 +1215,8 @@
         map.put(MAX_VOLTAGE_CHANGE_STATE_VECTOR_SCALING_MAX_DV_PARAM_NAME, maxVoltageChangeStateVectorScalingMaxDv);
         map.put(MAX_VOLTAGE_CHANGE_STATE_VECTOR_SCALING_MAX_DPHI_PARAM_NAME, maxVoltageChangeStateVectorScalingMaxDphi);
         map.put(LINE_PER_UNIT_MODE_PARAM_NAME, linePerUnitMode);
-<<<<<<< HEAD
+        map.put(USE_LOAD_MODEL_PARAM_NAME, useLoadModel);
         map.put(DC_APPROXIMATION_TYPE_PARAM_NAME, dcApproximationType);
-=======
-        map.put(USE_LOAD_MODEL_PARAM_NAME, useLoadModel);
->>>>>>> 7b29ad88
         return map;
     }
 
@@ -1569,11 +1553,8 @@
                 extension1.getMaxVoltageChangeStateVectorScalingMaxDv() == extension2.getMaxVoltageChangeStateVectorScalingMaxDv() &&
                 extension1.getMaxVoltageChangeStateVectorScalingMaxDphi() == extension2.getMaxVoltageChangeStateVectorScalingMaxDphi() &&
                 extension1.getLinePerUnitMode() == extension2.getLinePerUnitMode() &&
-<<<<<<< HEAD
+                extension1.isUseLoadModel() == extension2.isUseLoadModel() &&
                 extension1.getDcApproximationType() == extension2.getDcApproximationType();
-=======
-                extension1.isUseLoadModel() == extension2.isUseLoadModel();
->>>>>>> 7b29ad88
     }
 
     public static LoadFlowParameters clone(LoadFlowParameters parameters) {
@@ -1645,11 +1626,8 @@
                     .setMaxVoltageChangeStateVectorScalingMaxDv(extension.getMaxVoltageChangeStateVectorScalingMaxDv())
                     .setMaxVoltageChangeStateVectorScalingMaxDphi(extension.getMaxVoltageChangeStateVectorScalingMaxDphi())
                     .setLinePerUnitMode(extension.getLinePerUnitMode())
-<<<<<<< HEAD
+                    .setUseLoadModel(extension.isUseLoadModel())
                     .setDcApproximationType(extension.getDcApproximationType());
-=======
-                    .setUseLoadModel(extension.isUseLoadModel());
->>>>>>> 7b29ad88
             if (extension2 != null) {
                 parameters2.addExtension(OpenLoadFlowParameters.class, extension2);
             }
