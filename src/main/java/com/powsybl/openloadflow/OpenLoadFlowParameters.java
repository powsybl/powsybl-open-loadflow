--- conflicted
+++ resolved
@@ -200,7 +200,7 @@
         new Parameter(DEBUG_DIR_PARAM_NAME, ParameterType.STRING, "Directory to dump debug files", LfNetworkParameters.DEBUG_DIR_DEFAULT_VALUE, Collections.emptyList(), ParameterScope.TECHNICAL),
         new Parameter(INCREMENTAL_TRANSFORMER_VOLTAGE_CONTROL_OUTER_LOOP_MAX_TAP_SHIFT_PARAM_NAME, ParameterType.INTEGER, "Incremental transformer voltage control maximum tap shift per outer loop", IncrementalTransformerVoltageControlOuterLoop.DEFAULT_MAX_TAP_SHIFT),
         new Parameter(SECONDARY_VOLTAGE_CONTROL_PARAM_NAME, ParameterType.BOOLEAN, "Secondary voltage control simulation", LfNetworkParameters.SECONDARY_VOLTAGE_CONTROL_DEFAULT_VALUE),
-<<<<<<< HEAD
+        new Parameter(REACTIVE_LIMITS_MAX_SWITCH_PQ_PV_PARAM_NAME, ParameterType.INTEGER, "Reactive limits maximum Pq Pv switch", ReactiveLimitsOuterLoop.MAX_SWITCH_PQ_PV),
         new Parameter(NEWTONRAPHSON_STOPPING_CRITERIA_TYPE_PARAM_NAME, ParameterType.STRING, "Newton raphson stopping criteria type", NEWTONRAPHSON_STOPPING_CRITERIA_TYPE_DEFAULT_VALUE.name(), getEnumPossibleValues(NewtonRaphsonStoppingCriteriaType.class)),
         new Parameter(MAX_ACTIVE_POWER_MISMATCH_PARAM_NAME, ParameterType.DOUBLE, "Maximum active power for per equation stopping criteria", MAX_ACTIVE_POWER_MISMATCH_DEFAULT_VALUE),
         new Parameter(MAX_REACTIVE_POWER_MISMATCH_PARAM_NAME, ParameterType.DOUBLE, "Maximum reactive power for per equation stopping criteria", MAX_REACTIVE_POWER_MISMATCH_DEFAULT_VALUE),
@@ -208,9 +208,6 @@
         new Parameter(MAX_ANGLE_MISMATCH_PARAM_NAME, ParameterType.DOUBLE, "Maximum angle for per equation stopping criteria", MAX_ANGLE_MISMATCH_DEFAULT_VALUE),
         new Parameter(MAX_RATIO_MISMATCH_PARAM_NAME, ParameterType.DOUBLE, "Maximum ratio for per equation stopping criteria", MAX_RATIO_MISMATCH_DEFAULT_VALUE),
         new Parameter(MAX_SUSCEPTANCE_MISMATCH_PARAM_NAME, ParameterType.DOUBLE, "Maximum susceptance for per equation stopping criteria", MAX_SUSCEPTANCE_MISMATCH_DEFAULT_VALUE)
-=======
-        new Parameter(REACTIVE_LIMITS_MAX_SWITCH_PQ_PV_PARAM_NAME, ParameterType.INTEGER, "Reactive limits maximum Pq Pv switch", ReactiveLimitsOuterLoop.MAX_SWITCH_PQ_PV)
->>>>>>> ceb4312b
     );
 
     public enum VoltageInitModeOverride {
