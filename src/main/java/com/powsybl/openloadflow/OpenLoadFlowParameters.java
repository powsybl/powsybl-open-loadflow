/*
 * Copyright (c) 2019-2025, RTE (http://www.rte-france.com)
 * This Source Code Form is subject to the terms of the Mozilla Public
 * License, v. 2.0. If a copy of the MPL was not distributed with this
 * file, You can obtain one at http://mozilla.org/MPL/2.0/.
 * SPDX-License-Identifier: MPL-2.0
 */
package com.powsybl.openloadflow;

import com.google.common.collect.ImmutableMap;
import com.powsybl.commons.PowsyblException;
import com.powsybl.commons.config.PlatformConfig;
import com.powsybl.commons.extensions.AbstractExtension;
import com.powsybl.commons.parameters.Parameter;
import com.powsybl.commons.parameters.ParameterScope;
import com.powsybl.commons.parameters.ParameterType;
import com.powsybl.iidm.network.Country;
import com.powsybl.iidm.network.Network;
import com.powsybl.loadflow.LoadFlowParameters;
import com.powsybl.math.matrix.MatrixFactory;
import com.powsybl.openloadflow.ac.AcLoadFlowParameters;
import com.powsybl.openloadflow.ac.VoltageMagnitudeInitializer;
import com.powsybl.openloadflow.ac.equations.AcEquationSystemCreationParameters;
import com.powsybl.openloadflow.ac.solver.*;
import com.powsybl.openloadflow.ac.outerloop.AcOuterLoop;
import com.powsybl.openloadflow.ac.outerloop.ReactiveLimitsOuterLoop;
import com.powsybl.openloadflow.dc.DcLoadFlowParameters;
import com.powsybl.openloadflow.dc.DcOuterLoop;
import com.powsybl.openloadflow.dc.DcValueVoltageInitializer;
import com.powsybl.openloadflow.dc.equations.DcApproximationType;
import com.powsybl.openloadflow.dc.equations.DcEquationSystemCreationParameters;
import com.powsybl.openloadflow.graph.GraphConnectivityFactory;
import com.powsybl.openloadflow.lf.AbstractLoadFlowParameters;
import com.powsybl.openloadflow.lf.outerloop.config.AbstractAcOuterLoopConfig;
import com.powsybl.openloadflow.lf.outerloop.config.AbstractDcOuterLoopConfig;
import com.powsybl.openloadflow.lf.outerloop.config.AcOuterLoopConfig;
import com.powsybl.openloadflow.lf.outerloop.config.DcOuterLoopConfig;
import com.powsybl.openloadflow.lf.outerloop.config.DefaultAcOuterLoopConfig;
import com.powsybl.openloadflow.lf.outerloop.config.DefaultDcOuterLoopConfig;
import com.powsybl.openloadflow.lf.outerloop.config.ExplicitAcOuterLoopConfig;
import com.powsybl.openloadflow.lf.outerloop.config.ExplicitDcOuterLoopConfig;
import com.powsybl.openloadflow.network.*;
import com.powsybl.openloadflow.network.util.PreviousValueVoltageInitializer;
import com.powsybl.openloadflow.network.util.UniformValueVoltageInitializer;
import com.powsybl.openloadflow.network.util.VoltageInitializer;
import de.vandermeer.asciitable.AsciiTable;
import de.vandermeer.asciitable.CWC_LongestWord;
import org.slf4j.Logger;
import org.slf4j.LoggerFactory;

import java.util.*;
import java.util.function.Supplier;
import java.util.stream.Collectors;

/**
 * @author Geoffroy Jamgotchian {@literal <geoffroy.jamgotchian at rte-france.com>}
 */
public class OpenLoadFlowParameters extends AbstractExtension<LoadFlowParameters> {

    private static final Logger LOGGER = LoggerFactory.getLogger(OpenLoadFlowParameters.class);

    public static final SlackBusSelectionMode SLACK_BUS_SELECTION_MODE_DEFAULT_VALUE = SlackBusSelectionMode.MOST_MESHED;

    public static final LowImpedanceBranchMode LOW_IMPEDANCE_BRANCH_MODE_DEFAULT_VALUE = LowImpedanceBranchMode.REPLACE_BY_ZERO_IMPEDANCE_LINE;

    public static final String MODULE_SPECIFIC_PARAMETERS = "open-loadflow-default-parameters";

    public enum SlackDistributionFailureBehavior {
        THROW,
        FAIL,
        LEAVE_ON_SLACK_BUS,
        DISTRIBUTE_ON_REFERENCE_GENERATOR
    }

    public static final SlackDistributionFailureBehavior SLACK_DISTRIBUTION_FAILURE_BEHAVIOR_DEFAULT_VALUE = SlackDistributionFailureBehavior.LEAVE_ON_SLACK_BUS;

    public static final boolean VOLTAGE_REMOTE_CONTROL_DEFAULT_VALUE = true;

    public static final boolean VOLTAGE_REMOTE_CONTROL_ROBUST_MODE_DEFAULT_VALUE = true;

    public static final boolean GENERATOR_REACTIVE_POWER_REMOTE_CONTROL_DEFAULT_VALUE = false;

    public static final boolean TRANSFORMER_REACTIVE_POWER_REMOTE_CONTROL_DEFAULT_VALUE = false;

    public static final boolean LOAD_POWER_FACTOR_CONSTANT_DEFAULT_VALUE = false;

    /**
     * Slack bus maximum active power mismatch in MW: 1 Mw => 10^-2 in p.u
     */
    public static final double SLACK_BUS_P_MAX_MISMATCH_DEFAULT_VALUE = 1.0;

    public static final NewtonRaphsonStoppingCriteriaType NEWTONRAPHSON_STOPPING_CRITERIA_TYPE_DEFAULT_VALUE = NewtonRaphsonStoppingCriteriaType.UNIFORM_CRITERIA;

    /** Default value of the maximum active power mismatch in MW **/
    public static final double MAX_ACTIVE_POWER_MISMATCH_DEFAULT_VALUE = 1e-2;

    /** Default value of the maximum reactive power mismatch in Mvar **/
    public static final double MAX_REACTIVE_POWER_MISMATCH_DEFAULT_VALUE = 1e-2;

    /** Default value of the maximum voltage mismatch in pu **/
    public static final double MAX_VOLTAGE_MISMATCH_DEFAULT_VALUE = 1e-4;

    public static final double MAX_ANGLE_MISMATCH_DEFAULT_VALUE = 1e-5;

    public static final double MAX_RATIO_MISMATCH_DEFAULT_VALUE = 1e-5;

    public static final double MAX_SUSCEPTANCE_MISMATCH_DEFAULT_VALUE = 1e-4;

    public static final boolean VOLTAGE_PER_REACTIVE_POWER_CONTROL_DEFAULT_VALUE = false;

    public static final boolean SVC_VOLTAGE_MONITORING_DEFAULT_VALUE = true;

    public static final VoltageInitModeOverride VOLTAGE_INIT_MODE_OVERRIDE_DEFAULT_VALUE = VoltageInitModeOverride.NONE;

    public static final TransformerVoltageControlMode TRANSFORMER_VOLTAGE_CONTROL_MODE_DEFAULT_VALUE = TransformerVoltageControlMode.WITH_GENERATOR_VOLTAGE_CONTROL;

    public static final ShuntVoltageControlMode SHUNT_VOLTAGE_CONTROL_MODE_DEFAULT_VALUE = ShuntVoltageControlMode.WITH_GENERATOR_VOLTAGE_CONTROL;

    public static final PhaseShifterControlMode PHASE_SHIFTER_CONTROL_MODE_DEFAULT_VALUE = PhaseShifterControlMode.CONTINUOUS_WITH_DISCRETISATION;

    public static final Set<String> ACTIONABLE_SWITCH_IDS_DEFAULT_VALUE = Collections.emptySet();

    public static final Set<String> ACTIONABLE_TRANSFORMERS_IDS_DEFAULT_VALUE = Collections.emptySet();

    public static final Set<ReportedFeatures> REPORTED_FEATURES_DEFAULT_VALUE = Collections.emptySet();

    private static final ReactivePowerDispatchMode REACTIVE_POWER_DISPATCH_MODE_DEFAULT_VALUE = ReactivePowerDispatchMode.Q_EQUAL_PROPORTION;

    protected static final List<String> OUTER_LOOP_NAMES_DEFAULT_VALUE = null;

    protected static final int INCREMENTAL_TRANSFORMER_RATIO_TAP_CONTROL_OUTER_LOOP_MAX_TAP_SHIFT_DEFAULT_VALUE = 3;

    public static final boolean WRITE_REFERENCE_TERMINALS_DEFAULT_VALUE = true;

    protected static final double GENERATOR_VOLTAGE_CONTROL_MIN_NOMINAL_VOLTAGE_DEFAULT_VALUE = -1d;

    public enum FictitiousGeneratorVoltageControlCheckMode {
        FORCED,
        NORMAL
    }

    protected static final FictitiousGeneratorVoltageControlCheckMode FICTITIOUS_GENERATOR_VOLTAGE_CONTROL_CHECK_MODE_DEFAULT_VALUE = FictitiousGeneratorVoltageControlCheckMode.FORCED;

    public static final boolean AREA_INTERCHANGE_CONTROL_DEFAULT_VALUE = false;

    public static final double AREA_INTERCHANGE_P_MAX_MISMATCH_DEFAULT_VALUE = 2.0;

    public static final boolean FORCE_TARGET_Q_IN_REACTIVE_LIMITS_DEFAULT_VALUE = false;

    public static final String SLACK_BUS_SELECTION_MODE_PARAM_NAME = "slackBusSelectionMode";

    public static final String SLACK_BUSES_IDS_PARAM_NAME = "slackBusesIds";

    public static final String SLACK_DISTRIBUTION_FAILURE_BEHAVIOR_PARAM_NAME = "slackDistributionFailureBehavior";

    public static final String VOLTAGE_REMOTE_CONTROL_PARAM_NAME = "voltageRemoteControl";

    public static final String VOLTAGE_REMOTE_CONTROL_ROBUST_MODE_PARAM_NAME = "voltageRemoteControlRobustMode";

    public static final String GENERATOR_REACTIVE_POWER_REMOTE_CONTROL_PARAM_NAME = "generatorReactivePowerRemoteControl";

    public static final String TRANSFORMER_REACTIVE_POWER_CONTROL_PARAM_NAME = "transformerReactivePowerControl";

    public static final String LOW_IMPEDANCE_BRANCH_MODE_PARAM_NAME = "lowImpedanceBranchMode";

    public static final String LOAD_POWER_FACTOR_CONSTANT_PARAM_NAME = "loadPowerFactorConstant";

    public static final String PLAUSIBLE_ACTIVE_POWER_LIMIT_PARAM_NAME = "plausibleActivePowerLimit";

    public static final String NEWTONRAPHSON_STOPPING_CRITERIA_TYPE_PARAM_NAME = "newtonRaphsonStoppingCriteriaType";

    public static final String MAX_ACTIVE_POWER_MISMATCH_PARAM_NAME = "maxActivePowerMismatch";

    public static final String MAX_REACTIVE_POWER_MISMATCH_PARAM_NAME = "maxReactivePowerMismatch";

    public static final String MAX_VOLTAGE_MISMATCH_PARAM_NAME = "maxVoltageMismatch";

    public static final String MAX_ANGLE_MISMATCH_PARAM_NAME = "maxAngleMismatch";

    public static final String MAX_RATIO_MISMATCH_PARAM_NAME = "maxRatioMismatch";

    public static final String MAX_SUSCEPTANCE_MISMATCH_PARAM_NAME = "maxSusceptanceMismatch";

    public static final String SLACK_BUS_P_MAX_MISMATCH_PARAM_NAME = "slackBusPMaxMismatch";

    public static final String VOLTAGE_PER_REACTIVE_POWER_CONTROL_PARAM_NAME = "voltagePerReactivePowerControl";

    public static final String MAX_NEWTON_RAPHSON_ITERATIONS_PARAM_NAME = "maxNewtonRaphsonIterations";

    public static final String MAX_OUTER_LOOP_ITERATIONS_PARAM_NAME = "maxOuterLoopIterations";

    public static final String NEWTON_RAPHSON_CONV_EPS_PER_EQ_PARAM_NAME = "newtonRaphsonConvEpsPerEq";

    public static final String VOLTAGE_INIT_MODE_OVERRIDE_PARAM_NAME = "voltageInitModeOverride";

    public static final String TRANSFORMER_VOLTAGE_CONTROL_MODE_PARAM_NAME = "transformerVoltageControlMode";

    public static final String SHUNT_VOLTAGE_CONTROL_MODE_PARAM_NAME = "shuntVoltageControlMode";

    public static final String MIN_PLAUSIBLE_TARGET_VOLTAGE_PARAM_NAME = "minPlausibleTargetVoltage";

    public static final String MAX_PLAUSIBLE_TARGET_VOLTAGE_PARAM_NAME = "maxPlausibleTargetVoltage";

    public static final String MIN_REALISTIC_VOLTAGE_PARAM_NAME = "minRealisticVoltage";

    public static final String MAX_REALISTIC_VOLTAGE_PARAM_NAME = "maxRealisticVoltage";

    public static final String MIN_NOMINAL_VOLTAGE_TARGET_VOLTAGE_CHECK_PARAM_NAME = "minNominalVoltageTargetVoltageCheck";

    public static final String REACTIVE_RANGE_CHECK_MODE_PARAM_NAME = "reactiveRangeCheckMode";

    public static final String LOW_IMPEDANCE_THRESHOLD_PARAM_NAME = "lowImpedanceThreshold";

    public static final String NETWORK_CACHE_ENABLED_PARAM_NAME = "networkCacheEnabled";

    public static final String SVC_VOLTAGE_MONITORING_PARAM_NAME = "svcVoltageMonitoring";

    public static final String STATE_VECTOR_SCALING_MODE_PARAM_NAME = "stateVectorScalingMode";

    public static final String MAX_SLACK_BUS_COUNT_PARAM_NAME = "maxSlackBusCount";

    public static final String DEBUG_DIR_PARAM_NAME = "debugDir";

    public static final String INCREMENTAL_TRANSFORMER_RATIO_TAP_CONTROL_OUTER_LOOP_MAX_TAP_SHIFT_PARAM_NAME = "incrementalTransformerRatioTapControlOuterLoopMaxTapShift";

    public static final String SECONDARY_VOLTAGE_CONTROL_PARAM_NAME = "secondaryVoltageControl";

    public static final String REACTIVE_LIMITS_MAX_SWITCH_PQ_PV_PARAM_NAME = "reactiveLimitsMaxPqPvSwitch";

    public static final String PHASE_SHIFTER_CONTROL_MODE_PARAM_NAME = "phaseShifterControlMode";

    private static final String ALWAYS_UPDATE_NETWORK_PARAM_NAME = "alwaysUpdateNetwork";

    private static final String MOST_MESHED_SLACK_BUS_SELECTOR_MAX_NOMINAL_VOLTAGE_PERCENTILE_PARAM_NAME = "mostMeshedSlackBusSelectorMaxNominalVoltagePercentile";

    public static final String REPORTED_FEATURES_PARAM_NAME = "reportedFeatures";

    public static final String SLACK_BUS_COUNTRY_FILTER_PARAM_NAME = "slackBusCountryFilter";

    private static final String ACTIONABLE_SWITCHES_IDS_PARAM_NAME = "actionableSwitchesIds";

    private static final String ACTIONABLE_TRANSFORMERS_IDS_PARAM_NAME = "actionableTransformersIds";

    private static final String ASYMMETRICAL_PARAM_NAME = "asymmetrical";

    private static final String REACTIVE_POWER_DISPATCH_MODE_PARAM_NAME = "reactivePowerDispatchMode";

    static final String OUTER_LOOP_NAMES_PARAM_NAME = "outerLoopNames";

    public static final String USE_ACTIVE_LIMITS_PARAM_NAME = "useActiveLimits";

    public static final String DISABLE_VOLTAGE_CONTROL_OF_GENERATORS_OUTSIDE_ACTIVE_POWER_LIMITS_PARAM_NAME = "disableVoltageControlOfGeneratorsOutsideActivePowerLimits";

    private static final String LINE_SEARCH_STATE_VECTOR_SCALING_MAX_ITERATION_PARAM_NAME = "lineSearchStateVectorScalingMaxIteration";

    private static final String LINE_SEARCH_STATE_VECTOR_SCALING_STEP_FOLD_PARAM_NAME = "lineSearchStateVectorScalingStepFold";

    private static final String MAX_VOLTAGE_CHANGE_STATE_VECTOR_SCALING_MAX_DV_PARAM_NAME = "maxVoltageChangeStateVectorScalingMaxDv";

    private static final String MAX_VOLTAGE_CHANGE_STATE_VECTOR_SCALING_MAX_DPHI_PARAM_NAME = "maxVoltageChangeStateVectorScalingMaxDphi";

    private static final String LINE_PER_UNIT_MODE_PARAM_NAME = "linePerUnitMode";

    private static final String USE_LOAD_MODEL_PARAM_NAME = "useLoadModel";

    private static final String DC_APPROXIMATION_TYPE_PARAM_NAME = "dcApproximationType";

    public static final String SIMULATE_AUTOMATION_SYSTEMS_PARAM_NAME = "simulateAutomationSystems";

    public static final String AC_SOLVER_TYPE_PARAM_NAME = "acSolverType";

    public static final String MAX_NEWTON_KRYLOV_ITERATIONS_PARAM_NAME = "maxNewtonKrylovIterations";

    public static final String NEWTON_KRYLOV_LINE_SEARCH_PARAM_NAME = "newtonKrylovLineSearch";

    public static final String REFERENCE_BUS_SELECTION_MODE_PARAM_NAME = "referenceBusSelectionMode";

    public static final String WRITE_REFERENCE_TERMINALS_PARAM_NAME = "writeReferenceTerminals";

    public static final String VOLTAGE_TARGET_PRIORITIES_PARAM_NAME = "voltageTargetPriorities";

    public static final String TRANSFORMER_VOLTAGE_CONTROL_USE_INITIAL_TAP_POSITION_PARAM_NAME = "transformerVoltageControlUseInitialTapPosition";

    public static final String GENERATOR_VOLTAGE_CONTROL_MIN_NOMINAL_VOLTAGE_PARAM_NAME = "generatorVoltageControlMinNominalVoltage";

    public static final String FICTITIOUS_GENERATOR_VOLTAGE_CONTROL_CHECK_MODE = "fictitiousGeneratorVoltageControlCheckMode";

    public static final String AREA_INTERCHANGE_CONTROL_PARAM_NAME = "areaInterchangeControl";

    public static final String AREA_INTERCHANGE_CONTROL_AREA_TYPE_PARAM_NAME = "areaInterchangeControlAreaType";

    public static final String AREA_INTERCHANGE_P_MAX_MISMATCH_PARAM_NAME = "areaInterchangePMaxMismatch";

    public static final String FORCE_TARGET_Q_IN_REACTIVE_LIMITS_PARAM_NAME = "forceTargetQInReactiveLimits";

    public static <E extends Enum<E>> List<Object> getEnumPossibleValues(Class<E> enumClass) {
        return EnumSet.allOf(enumClass).stream().map(Enum::name).collect(Collectors.toList());
    }

    public static List<Object> getAcSolverTypePossibleValues() {
        return AcSolverFactory.findAll().stream().map(acSolverFactory -> (Object) acSolverFactory.getName()).toList();
    }

    // Category keys
    public static final String MODEL_CATEGORY_KEY = "Model";

    public static final String DC_CATEGORY_KEY = "DC";

    public static final String SLACK_DISTRIBUTION_CATEGORY_KEY = "SlackDistribution";

    public static final String REFERENCE_BUS_CATEGORY_KEY = "ReferenceBus";

    public static final String VOLTAGE_CONTROLS_CATEGORY_KEY = "VoltageControls";

    public static final String GENERATOR_VOLTAGE_CONTROL_CATEGORY_KEY = "GeneratorVoltageControl";

    public static final String TRANSFORMER_VOLTAGE_CONTROL_CATEGORY_KEY = "TransformerVoltageControl";

    public static final String SHUNT_VOLTAGE_CONTROL_CATEGORY_KEY = "ShuntVoltageControl";

    public static final String PHASE_CONTROL_CATEGORY_KEY = "PhaseControl";

    public static final String REACTIVE_POWER_CONTROL_CATEGORY_KEY = "ReactivePowerControl";

    public static final String NEWTON_RAPHSON_CATEGORY_KEY = "NewtonRaphson";

    public static final String NEWTON_KRYLOV_CATEGORY_KEY = "NewtonKrylov";

    public static final String FAST_RESTART_CATEGORY_KEY = "FastRestart";

    public static final String OUTER_LOOPS_CATEGORY_KEY = "OuterLoops";

    public static final String SOLVER_CATEGORY_KEY = "Solver";

    public static final String DEBUG_CATEGORY_KEY = "Debug";

    public static final String REPORTING_CATEGORY_KEY = "Reporting";

    public static final String VOLTAGE_INIT_CATEGORY_KEY = "VoltageInit";

    public static final String HVDC_CATEGORY_KEY = "HVDC";

    public static final String AUTOMATION_CATEGORY_KEY = "Automation";

    public static final String PERFORMANCE_CATEGORY_KEY = "Performance";

    public static final Map<String, String> BASE_PARAMETERS_CATEGORY = ImmutableMap.<String, String>builder()
            .put("dc", MODEL_CATEGORY_KEY)
            .put("twtSplitShuntAdmittance", MODEL_CATEGORY_KEY)
            .put("dcPowerFactor", DC_CATEGORY_KEY)
            .put("dcUseTransformerRatio", DC_CATEGORY_KEY)
            .put("useReactiveLimits", VOLTAGE_CONTROLS_CATEGORY_KEY)
            .put("distributedSlack", SLACK_DISTRIBUTION_CATEGORY_KEY)
            .put("readSlackBus", SLACK_DISTRIBUTION_CATEGORY_KEY)
            .put("writeSlackBus", SLACK_DISTRIBUTION_CATEGORY_KEY)
            .put("balanceType", SLACK_DISTRIBUTION_CATEGORY_KEY)
            .put("countriesToBalance", SLACK_DISTRIBUTION_CATEGORY_KEY)
            .put("shuntCompensatorVoltageControlOn", SHUNT_VOLTAGE_CONTROL_CATEGORY_KEY)
            .put("transformerVoltageControlOn", TRANSFORMER_VOLTAGE_CONTROL_CATEGORY_KEY)
            .put("phaseShifterRegulationOn", PHASE_CONTROL_CATEGORY_KEY)
            .put("voltageInitMode", VOLTAGE_INIT_CATEGORY_KEY)
            .put("hvdcAcEmulation", HVDC_CATEGORY_KEY)
            .put("computedConnectedComponentScope", PERFORMANCE_CATEGORY_KEY)
            .build();

    public static final List<Parameter> SPECIFIC_PARAMETERS = List.of(
        new Parameter(SLACK_BUS_SELECTION_MODE_PARAM_NAME, ParameterType.STRING, "Slack bus selection mode", SLACK_BUS_SELECTION_MODE_DEFAULT_VALUE.name(), getEnumPossibleValues(SlackBusSelectionMode.class), ParameterScope.FUNCTIONAL, SLACK_DISTRIBUTION_CATEGORY_KEY),
        new Parameter(SLACK_BUSES_IDS_PARAM_NAME, ParameterType.STRING_LIST, "Slack bus IDs", null, ParameterScope.FUNCTIONAL, SLACK_DISTRIBUTION_CATEGORY_KEY),
        new Parameter(LOW_IMPEDANCE_BRANCH_MODE_PARAM_NAME, ParameterType.STRING, "Low impedance branch mode", LOW_IMPEDANCE_BRANCH_MODE_DEFAULT_VALUE.name(), getEnumPossibleValues(LowImpedanceBranchMode.class), ParameterScope.FUNCTIONAL, MODEL_CATEGORY_KEY),
        new Parameter(VOLTAGE_REMOTE_CONTROL_PARAM_NAME, ParameterType.BOOLEAN, "Generator voltage remote control", VOLTAGE_REMOTE_CONTROL_DEFAULT_VALUE, ParameterScope.FUNCTIONAL, GENERATOR_VOLTAGE_CONTROL_CATEGORY_KEY),
        new Parameter(SLACK_DISTRIBUTION_FAILURE_BEHAVIOR_PARAM_NAME, ParameterType.STRING, "Behavior in case of slack distribution failure", SLACK_DISTRIBUTION_FAILURE_BEHAVIOR_DEFAULT_VALUE.name(), getEnumPossibleValues(SlackDistributionFailureBehavior.class), ParameterScope.FUNCTIONAL, SLACK_DISTRIBUTION_CATEGORY_KEY),
        new Parameter(LOAD_POWER_FACTOR_CONSTANT_PARAM_NAME, ParameterType.BOOLEAN, "Load power factor is constant", LOAD_POWER_FACTOR_CONSTANT_DEFAULT_VALUE, ParameterScope.FUNCTIONAL, SLACK_DISTRIBUTION_CATEGORY_KEY),
        new Parameter(PLAUSIBLE_ACTIVE_POWER_LIMIT_PARAM_NAME, ParameterType.DOUBLE, "Plausible active power limit", LfNetworkParameters.PLAUSIBLE_ACTIVE_POWER_LIMIT_DEFAULT_VALUE, ParameterScope.FUNCTIONAL, SLACK_DISTRIBUTION_CATEGORY_KEY),
        new Parameter(SLACK_BUS_P_MAX_MISMATCH_PARAM_NAME, ParameterType.DOUBLE, "Slack bus max active power mismatch", SLACK_BUS_P_MAX_MISMATCH_DEFAULT_VALUE, ParameterScope.FUNCTIONAL, SLACK_DISTRIBUTION_CATEGORY_KEY),
        new Parameter(VOLTAGE_PER_REACTIVE_POWER_CONTROL_PARAM_NAME, ParameterType.BOOLEAN, "Voltage per reactive power slope", VOLTAGE_PER_REACTIVE_POWER_CONTROL_DEFAULT_VALUE, ParameterScope.FUNCTIONAL, GENERATOR_VOLTAGE_CONTROL_CATEGORY_KEY),
        new Parameter(GENERATOR_REACTIVE_POWER_REMOTE_CONTROL_PARAM_NAME, ParameterType.BOOLEAN, "Generator remote reactive power control", GENERATOR_REACTIVE_POWER_REMOTE_CONTROL_DEFAULT_VALUE, ParameterScope.FUNCTIONAL, REACTIVE_POWER_CONTROL_CATEGORY_KEY),
        new Parameter(TRANSFORMER_REACTIVE_POWER_CONTROL_PARAM_NAME, ParameterType.BOOLEAN, "Transformer reactive power control", TRANSFORMER_REACTIVE_POWER_REMOTE_CONTROL_DEFAULT_VALUE, ParameterScope.FUNCTIONAL, REACTIVE_POWER_CONTROL_CATEGORY_KEY),
        new Parameter(MAX_NEWTON_RAPHSON_ITERATIONS_PARAM_NAME, ParameterType.INTEGER, "Max iterations per Newton-Raphson", NewtonRaphsonParameters.DEFAULT_MAX_ITERATIONS, ParameterScope.FUNCTIONAL, NEWTON_RAPHSON_CATEGORY_KEY),
        new Parameter(MAX_OUTER_LOOP_ITERATIONS_PARAM_NAME, ParameterType.INTEGER, "Max outer loop iterations", AbstractLoadFlowParameters.DEFAULT_MAX_OUTER_LOOP_ITERATIONS, ParameterScope.FUNCTIONAL, OUTER_LOOPS_CATEGORY_KEY),
        new Parameter(NEWTON_RAPHSON_CONV_EPS_PER_EQ_PARAM_NAME, ParameterType.DOUBLE, "Newton-Raphson convergence epsilon per equation", NewtonRaphsonStoppingCriteria.DEFAULT_CONV_EPS_PER_EQ, ParameterScope.FUNCTIONAL, NEWTON_RAPHSON_CATEGORY_KEY),
        new Parameter(VOLTAGE_INIT_MODE_OVERRIDE_PARAM_NAME, ParameterType.STRING, "Voltage init mode override", VOLTAGE_INIT_MODE_OVERRIDE_DEFAULT_VALUE.name(), getEnumPossibleValues(VoltageInitModeOverride.class), ParameterScope.FUNCTIONAL, VOLTAGE_INIT_CATEGORY_KEY),
        new Parameter(TRANSFORMER_VOLTAGE_CONTROL_MODE_PARAM_NAME, ParameterType.STRING, "Transformer voltage control mode", TRANSFORMER_VOLTAGE_CONTROL_MODE_DEFAULT_VALUE.name(), getEnumPossibleValues(TransformerVoltageControlMode.class), ParameterScope.FUNCTIONAL, TRANSFORMER_VOLTAGE_CONTROL_CATEGORY_KEY),
        new Parameter(SHUNT_VOLTAGE_CONTROL_MODE_PARAM_NAME, ParameterType.STRING, "Shunt voltage control mode", SHUNT_VOLTAGE_CONTROL_MODE_DEFAULT_VALUE.name(), getEnumPossibleValues(ShuntVoltageControlMode.class), ParameterScope.FUNCTIONAL, SHUNT_VOLTAGE_CONTROL_CATEGORY_KEY),
        new Parameter(MIN_PLAUSIBLE_TARGET_VOLTAGE_PARAM_NAME, ParameterType.DOUBLE, "Min plausible target voltage", LfNetworkParameters.MIN_PLAUSIBLE_TARGET_VOLTAGE_DEFAULT_VALUE, ParameterScope.FUNCTIONAL, VOLTAGE_CONTROLS_CATEGORY_KEY),
        new Parameter(MAX_PLAUSIBLE_TARGET_VOLTAGE_PARAM_NAME, ParameterType.DOUBLE, "Max plausible target voltage", LfNetworkParameters.MAX_PLAUSIBLE_TARGET_VOLTAGE_DEFAULT_VALUE, ParameterScope.FUNCTIONAL, VOLTAGE_CONTROLS_CATEGORY_KEY),
        new Parameter(MIN_REALISTIC_VOLTAGE_PARAM_NAME, ParameterType.DOUBLE, "Min realistic voltage", AcLoadFlowParameters.DEFAULT_MIN_REALISTIC_VOLTAGE, ParameterScope.FUNCTIONAL, VOLTAGE_CONTROLS_CATEGORY_KEY),
        new Parameter(MAX_REALISTIC_VOLTAGE_PARAM_NAME, ParameterType.DOUBLE, "Max realistic voltage", AcLoadFlowParameters.DEFAULT_MAX_REALISTIC_VOLTAGE, ParameterScope.FUNCTIONAL, VOLTAGE_CONTROLS_CATEGORY_KEY),
        new Parameter(REACTIVE_RANGE_CHECK_MODE_PARAM_NAME, ParameterType.STRING, "Reactive range check mode", LfNetworkParameters.REACTIVE_RANGE_CHECK_MODE_DEFAULT_VALUE.name(), getEnumPossibleValues(ReactiveRangeCheckMode.class), ParameterScope.FUNCTIONAL, GENERATOR_VOLTAGE_CONTROL_CATEGORY_KEY),
        new Parameter(LOW_IMPEDANCE_THRESHOLD_PARAM_NAME, ParameterType.DOUBLE, "Low impedance threshold in per unit", LfNetworkParameters.LOW_IMPEDANCE_THRESHOLD_DEFAULT_VALUE, ParameterScope.FUNCTIONAL, MODEL_CATEGORY_KEY),
        new Parameter(NETWORK_CACHE_ENABLED_PARAM_NAME, ParameterType.BOOLEAN, "Network cache enabled", LfNetworkParameters.CACHE_ENABLED_DEFAULT_VALUE, ParameterScope.FUNCTIONAL, FAST_RESTART_CATEGORY_KEY),
        new Parameter(SVC_VOLTAGE_MONITORING_PARAM_NAME, ParameterType.BOOLEAN, "SVC voltage monitoring", SVC_VOLTAGE_MONITORING_DEFAULT_VALUE, ParameterScope.FUNCTIONAL, GENERATOR_VOLTAGE_CONTROL_CATEGORY_KEY),
        new Parameter(STATE_VECTOR_SCALING_MODE_PARAM_NAME, ParameterType.STRING, "State vector scaling mode", NewtonRaphsonParameters.DEFAULT_STATE_VECTOR_SCALING_MODE.name(), getEnumPossibleValues(StateVectorScalingMode.class), ParameterScope.FUNCTIONAL, NEWTON_RAPHSON_CATEGORY_KEY),
        new Parameter(MAX_SLACK_BUS_COUNT_PARAM_NAME, ParameterType.INTEGER, "Maximum slack buses count", LfNetworkParameters.DEFAULT_MAX_SLACK_BUS_COUNT, ParameterScope.FUNCTIONAL, SLACK_DISTRIBUTION_CATEGORY_KEY),
        new Parameter(DEBUG_DIR_PARAM_NAME, ParameterType.STRING, "Directory to dump debug files", LfNetworkParameters.DEBUG_DIR_DEFAULT_VALUE, null, ParameterScope.TECHNICAL, DEBUG_CATEGORY_KEY),
        new Parameter(INCREMENTAL_TRANSFORMER_RATIO_TAP_CONTROL_OUTER_LOOP_MAX_TAP_SHIFT_PARAM_NAME, ParameterType.INTEGER, "Incremental transformer ratio tap control maximum tap shift per outer loop", INCREMENTAL_TRANSFORMER_RATIO_TAP_CONTROL_OUTER_LOOP_MAX_TAP_SHIFT_DEFAULT_VALUE, ParameterScope.FUNCTIONAL, TRANSFORMER_VOLTAGE_CONTROL_CATEGORY_KEY),
        new Parameter(SECONDARY_VOLTAGE_CONTROL_PARAM_NAME, ParameterType.BOOLEAN, "Secondary voltage control simulation", LfNetworkParameters.SECONDARY_VOLTAGE_CONTROL_DEFAULT_VALUE, ParameterScope.FUNCTIONAL, VOLTAGE_CONTROLS_CATEGORY_KEY),
        new Parameter(REACTIVE_LIMITS_MAX_SWITCH_PQ_PV_PARAM_NAME, ParameterType.INTEGER, "Reactive limits maximum Pq Pv switch", ReactiveLimitsOuterLoop.MAX_SWITCH_PQ_PV_DEFAULT_VALUE, ParameterScope.FUNCTIONAL, GENERATOR_VOLTAGE_CONTROL_CATEGORY_KEY),
        new Parameter(NEWTONRAPHSON_STOPPING_CRITERIA_TYPE_PARAM_NAME, ParameterType.STRING, "Newton-Raphson stopping criteria type", NEWTONRAPHSON_STOPPING_CRITERIA_TYPE_DEFAULT_VALUE.name(), getEnumPossibleValues(NewtonRaphsonStoppingCriteriaType.class), ParameterScope.FUNCTIONAL, NEWTON_RAPHSON_CATEGORY_KEY),
        new Parameter(MAX_ACTIVE_POWER_MISMATCH_PARAM_NAME, ParameterType.DOUBLE, "Maximum active power for per equation stopping criteria", MAX_ACTIVE_POWER_MISMATCH_DEFAULT_VALUE, ParameterScope.FUNCTIONAL, NEWTON_RAPHSON_CATEGORY_KEY),
        new Parameter(MAX_REACTIVE_POWER_MISMATCH_PARAM_NAME, ParameterType.DOUBLE, "Maximum reactive power for per equation stopping criteria", MAX_REACTIVE_POWER_MISMATCH_DEFAULT_VALUE, ParameterScope.FUNCTIONAL, NEWTON_RAPHSON_CATEGORY_KEY),
        new Parameter(MAX_VOLTAGE_MISMATCH_PARAM_NAME, ParameterType.DOUBLE, "Maximum voltage for per equation stopping criteria", MAX_VOLTAGE_MISMATCH_DEFAULT_VALUE, ParameterScope.FUNCTIONAL, NEWTON_RAPHSON_CATEGORY_KEY),
        new Parameter(MAX_ANGLE_MISMATCH_PARAM_NAME, ParameterType.DOUBLE, "Maximum angle for per equation stopping criteria", MAX_ANGLE_MISMATCH_DEFAULT_VALUE, ParameterScope.FUNCTIONAL, NEWTON_RAPHSON_CATEGORY_KEY),
        new Parameter(MAX_RATIO_MISMATCH_PARAM_NAME, ParameterType.DOUBLE, "Maximum ratio for per equation stopping criteria", MAX_RATIO_MISMATCH_DEFAULT_VALUE, ParameterScope.FUNCTIONAL, NEWTON_RAPHSON_CATEGORY_KEY),
        new Parameter(MAX_SUSCEPTANCE_MISMATCH_PARAM_NAME, ParameterType.DOUBLE, "Maximum susceptance for per equation stopping criteria", MAX_SUSCEPTANCE_MISMATCH_DEFAULT_VALUE, ParameterScope.FUNCTIONAL, NEWTON_RAPHSON_CATEGORY_KEY),
        new Parameter(PHASE_SHIFTER_CONTROL_MODE_PARAM_NAME, ParameterType.STRING, "Phase shifter control mode", PHASE_SHIFTER_CONTROL_MODE_DEFAULT_VALUE.name(), getEnumPossibleValues(PhaseShifterControlMode.class), ParameterScope.FUNCTIONAL, PHASE_CONTROL_CATEGORY_KEY),
        new Parameter(ALWAYS_UPDATE_NETWORK_PARAM_NAME, ParameterType.BOOLEAN, "Update network even if Newton-Raphson algorithm has diverged", NewtonRaphsonParameters.ALWAYS_UPDATE_NETWORK_DEFAULT_VALUE, ParameterScope.FUNCTIONAL, DEBUG_CATEGORY_KEY),
        new Parameter(MOST_MESHED_SLACK_BUS_SELECTOR_MAX_NOMINAL_VOLTAGE_PERCENTILE_PARAM_NAME, ParameterType.DOUBLE, "In case of most meshed slack bus selection, the max nominal voltage percentile", MostMeshedSlackBusSelector.MAX_NOMINAL_VOLTAGE_PERCENTILE_DEFAULT_VALUE, ParameterScope.FUNCTIONAL, SLACK_DISTRIBUTION_CATEGORY_KEY),
        new Parameter(REPORTED_FEATURES_PARAM_NAME, ParameterType.STRING_LIST, "List of extra reported features to be added to report", null, getEnumPossibleValues(ReportedFeatures.class), ParameterScope.FUNCTIONAL, REPORTING_CATEGORY_KEY),
        new Parameter(SLACK_BUS_COUNTRY_FILTER_PARAM_NAME, ParameterType.STRING_LIST, "Slack bus selection country filter (no filtering if empty)", new ArrayList<>(LfNetworkParameters.SLACK_BUS_COUNTRY_FILTER_DEFAULT_VALUE), getEnumPossibleValues(Country.class), ParameterScope.FUNCTIONAL, SLACK_DISTRIBUTION_CATEGORY_KEY),
        new Parameter(ACTIONABLE_SWITCHES_IDS_PARAM_NAME, ParameterType.STRING_LIST, "List of actionable switches IDs (used with fast restart)", new ArrayList<>(ACTIONABLE_SWITCH_IDS_DEFAULT_VALUE), ParameterScope.FUNCTIONAL, FAST_RESTART_CATEGORY_KEY),
        new Parameter(ACTIONABLE_TRANSFORMERS_IDS_PARAM_NAME, ParameterType.STRING_LIST, "List of actionable transformers IDs (used with fast restart for tap position change)", new ArrayList<>(ACTIONABLE_TRANSFORMERS_IDS_DEFAULT_VALUE), ParameterScope.FUNCTIONAL, FAST_RESTART_CATEGORY_KEY),
        new Parameter(ASYMMETRICAL_PARAM_NAME, ParameterType.BOOLEAN, "Asymmetrical calculation", LfNetworkParameters.ASYMMETRICAL_DEFAULT_VALUE, ParameterScope.FUNCTIONAL, MODEL_CATEGORY_KEY),
        new Parameter(MIN_NOMINAL_VOLTAGE_TARGET_VOLTAGE_CHECK_PARAM_NAME, ParameterType.DOUBLE, "Min nominal voltage for target voltage check", LfNetworkParameters.MIN_NOMINAL_VOLTAGE_TARGET_VOLTAGE_CHECK_DEFAULT_VALUE, ParameterScope.FUNCTIONAL, VOLTAGE_CONTROLS_CATEGORY_KEY),
        new Parameter(REACTIVE_POWER_DISPATCH_MODE_PARAM_NAME, ParameterType.STRING, "Generators reactive power from bus dispatch mode", REACTIVE_POWER_DISPATCH_MODE_DEFAULT_VALUE.name(), getEnumPossibleValues(ReactivePowerDispatchMode.class), ParameterScope.FUNCTIONAL, GENERATOR_VOLTAGE_CONTROL_CATEGORY_KEY),
        new Parameter(OUTER_LOOP_NAMES_PARAM_NAME, ParameterType.STRING_LIST, "Ordered explicit list of outer loop names, supported outer loops are for AC : [" + String.join(", ", ExplicitAcOuterLoopConfig.NAMES) + "], and for DC : [" + String.join(", ", ExplicitDcOuterLoopConfig.NAMES) + "]", OUTER_LOOP_NAMES_DEFAULT_VALUE, ParameterScope.TECHNICAL, OUTER_LOOPS_CATEGORY_KEY),
        new Parameter(USE_ACTIVE_LIMITS_PARAM_NAME, ParameterType.BOOLEAN, "Use active power limits in slack distribution", LfNetworkParameters.USE_ACTIVE_LIMITS_DEFAULT_VALUE, ParameterScope.FUNCTIONAL, SLACK_DISTRIBUTION_CATEGORY_KEY),
        new Parameter(DISABLE_VOLTAGE_CONTROL_OF_GENERATORS_OUTSIDE_ACTIVE_POWER_LIMITS_PARAM_NAME, ParameterType.BOOLEAN, "Disable voltage control of generators outside active power limits", LfNetworkParameters.DISABLE_VOLTAGE_CONTROL_OF_GENERATORS_OUTSIDE_ACTIVE_POWER_LIMITS_DEFAULT_VALUE, ParameterScope.FUNCTIONAL, GENERATOR_VOLTAGE_CONTROL_CATEGORY_KEY),
        new Parameter(LINE_SEARCH_STATE_VECTOR_SCALING_MAX_ITERATION_PARAM_NAME, ParameterType.INTEGER, "Max iteration for the line search state vector scaling", LineSearchStateVectorScaling.DEFAULT_MAX_ITERATION, ParameterScope.FUNCTIONAL, NEWTON_RAPHSON_CATEGORY_KEY),
        new Parameter(LINE_SEARCH_STATE_VECTOR_SCALING_STEP_FOLD_PARAM_NAME, ParameterType.DOUBLE, "Step fold for the line search state vector scaling", LineSearchStateVectorScaling.DEFAULT_STEP_FOLD, ParameterScope.FUNCTIONAL, NEWTON_RAPHSON_CATEGORY_KEY),
        new Parameter(MAX_VOLTAGE_CHANGE_STATE_VECTOR_SCALING_MAX_DV_PARAM_NAME, ParameterType.DOUBLE, "Max voltage magnitude change for the max voltage change state vector scaling", MaxVoltageChangeStateVectorScaling.DEFAULT_MAX_DV, ParameterScope.FUNCTIONAL, NEWTON_RAPHSON_CATEGORY_KEY),
        new Parameter(MAX_VOLTAGE_CHANGE_STATE_VECTOR_SCALING_MAX_DPHI_PARAM_NAME, ParameterType.DOUBLE, "Max voltage angle change for the max voltage change state vector scaling", MaxVoltageChangeStateVectorScaling.DEFAULT_MAX_DPHI, ParameterScope.FUNCTIONAL, NEWTON_RAPHSON_CATEGORY_KEY),
        new Parameter(LINE_PER_UNIT_MODE_PARAM_NAME, ParameterType.STRING, "Line per unit mode", LinePerUnitMode.IMPEDANCE.name(), getEnumPossibleValues(LinePerUnitMode.class), ParameterScope.FUNCTIONAL, MODEL_CATEGORY_KEY),
        new Parameter(USE_LOAD_MODEL_PARAM_NAME, ParameterType.BOOLEAN, "Use load model (with voltage dependency) for simulation", LfNetworkParameters.USE_LOAD_MODE_DEFAULT_VALUE, ParameterScope.FUNCTIONAL, MODEL_CATEGORY_KEY),
        new Parameter(DC_APPROXIMATION_TYPE_PARAM_NAME, ParameterType.STRING, "DC approximation type", DcEquationSystemCreationParameters.DC_APPROXIMATION_TYPE_DEFAULT_VALUE.name(), getEnumPossibleValues(DcApproximationType.class), ParameterScope.FUNCTIONAL, DC_CATEGORY_KEY),
        new Parameter(SIMULATE_AUTOMATION_SYSTEMS_PARAM_NAME, ParameterType.BOOLEAN, "Automation systems simulation", LfNetworkParameters.SIMULATE_AUTOMATION_SYSTEMS_DEFAULT_VALUE, ParameterScope.FUNCTIONAL, AUTOMATION_CATEGORY_KEY),
        new Parameter(AC_SOLVER_TYPE_PARAM_NAME, ParameterType.STRING, "AC solver type", NewtonRaphsonFactory.NAME, getAcSolverTypePossibleValues(), ParameterScope.FUNCTIONAL, SOLVER_CATEGORY_KEY),
        new Parameter(MAX_NEWTON_KRYLOV_ITERATIONS_PARAM_NAME, ParameterType.INTEGER, "Newton Krylov max number of iterations", NewtonKrylovParameters.DEFAULT_MAX_ITERATIONS, ParameterScope.FUNCTIONAL, NEWTON_KRYLOV_CATEGORY_KEY),
        new Parameter(NEWTON_KRYLOV_LINE_SEARCH_PARAM_NAME, ParameterType.BOOLEAN, "Newton Krylov line search activation", NewtonKrylovParameters.LINE_SEARCH_DEFAULT_VALUE, ParameterScope.FUNCTIONAL, NEWTON_KRYLOV_CATEGORY_KEY),
        new Parameter(REFERENCE_BUS_SELECTION_MODE_PARAM_NAME, ParameterType.STRING, "Reference bus selection mode", ReferenceBusSelector.DEFAULT_MODE.name(), getEnumPossibleValues(ReferenceBusSelectionMode.class), ParameterScope.FUNCTIONAL, REFERENCE_BUS_CATEGORY_KEY),
        new Parameter(WRITE_REFERENCE_TERMINALS_PARAM_NAME, ParameterType.BOOLEAN, "Write Reference Terminals", WRITE_REFERENCE_TERMINALS_DEFAULT_VALUE, ParameterScope.FUNCTIONAL, REFERENCE_BUS_CATEGORY_KEY),
        new Parameter(VOLTAGE_TARGET_PRIORITIES_PARAM_NAME, ParameterType.STRING_LIST, "Voltage target priorities for voltage controls", LfNetworkParameters.VOLTAGE_CONTROL_PRIORITIES_DEFAULT_VALUE, getEnumPossibleValues(VoltageControl.Type.class), ParameterScope.FUNCTIONAL, VOLTAGE_CONTROLS_CATEGORY_KEY),
        new Parameter(TRANSFORMER_VOLTAGE_CONTROL_USE_INITIAL_TAP_POSITION_PARAM_NAME, ParameterType.BOOLEAN, "Maintain initial tap position if possible", LfNetworkParameters.TRANSFORMER_VOLTAGE_CONTROL_USE_INITIAL_TAP_POSITION_DEFAULT_VALUE, ParameterScope.FUNCTIONAL, TRANSFORMER_VOLTAGE_CONTROL_CATEGORY_KEY),
        new Parameter(GENERATOR_VOLTAGE_CONTROL_MIN_NOMINAL_VOLTAGE_PARAM_NAME, ParameterType.DOUBLE, "Nominal voltage under which generator voltage controls are disabled during transformer voltage control outer loop of mode AFTER_GENERATOR_VOLTAGE_CONTROL, < 0 means automatic detection", OpenLoadFlowParameters.GENERATOR_VOLTAGE_CONTROL_MIN_NOMINAL_VOLTAGE_DEFAULT_VALUE, ParameterScope.FUNCTIONAL, TRANSFORMER_VOLTAGE_CONTROL_CATEGORY_KEY),
        new Parameter(FICTITIOUS_GENERATOR_VOLTAGE_CONTROL_CHECK_MODE, ParameterType.STRING, "Specifies fictitious generators active power checks exemption for voltage control", OpenLoadFlowParameters.FICTITIOUS_GENERATOR_VOLTAGE_CONTROL_CHECK_MODE_DEFAULT_VALUE.name(), getEnumPossibleValues(FictitiousGeneratorVoltageControlCheckMode.class), ParameterScope.FUNCTIONAL, GENERATOR_VOLTAGE_CONTROL_CATEGORY_KEY),
        new Parameter(AREA_INTERCHANGE_CONTROL_PARAM_NAME, ParameterType.BOOLEAN, "Area interchange control", AREA_INTERCHANGE_CONTROL_DEFAULT_VALUE, ParameterScope.FUNCTIONAL, SLACK_DISTRIBUTION_CATEGORY_KEY),
        new Parameter(AREA_INTERCHANGE_CONTROL_AREA_TYPE_PARAM_NAME, ParameterType.STRING, "Area type for area interchange control", LfNetworkParameters.AREA_INTERCHANGE_CONTROL_AREA_TYPE_DEFAULT_VALUE, ParameterScope.FUNCTIONAL, SLACK_DISTRIBUTION_CATEGORY_KEY),
        new Parameter(AREA_INTERCHANGE_P_MAX_MISMATCH_PARAM_NAME, ParameterType.DOUBLE, "Area interchange max active power mismatch", AREA_INTERCHANGE_P_MAX_MISMATCH_DEFAULT_VALUE, ParameterScope.FUNCTIONAL, SLACK_DISTRIBUTION_CATEGORY_KEY),
<<<<<<< HEAD
        new Parameter(VOLTAGE_REMOTE_CONTROL_ROBUST_MODE_PARAM_NAME, ParameterType.BOOLEAN, "Generator voltage remote control robust mode", VOLTAGE_REMOTE_CONTROL_ROBUST_MODE_DEFAULT_VALUE, ParameterScope.FUNCTIONAL, GENERATOR_VOLTAGE_CONTROL_CATEGORY_KEY)
=======
        new Parameter(FORCE_TARGET_Q_IN_REACTIVE_LIMITS_PARAM_NAME, ParameterType.BOOLEAN, "Force targetQ in the reactive limit diagram", FORCE_TARGET_Q_IN_REACTIVE_LIMITS_DEFAULT_VALUE, ParameterScope.FUNCTIONAL, REACTIVE_POWER_CONTROL_CATEGORY_KEY)
>>>>>>> e2f3a803
    );

    public enum VoltageInitModeOverride {
        NONE,
        VOLTAGE_MAGNITUDE,
        FULL_VOLTAGE
    }

    public enum TransformerVoltageControlMode {
        WITH_GENERATOR_VOLTAGE_CONTROL,
        AFTER_GENERATOR_VOLTAGE_CONTROL,
        INCREMENTAL_VOLTAGE_CONTROL
    }

    public enum ShuntVoltageControlMode {
        WITH_GENERATOR_VOLTAGE_CONTROL,
        INCREMENTAL_VOLTAGE_CONTROL
    }

    public enum PhaseShifterControlMode {
        CONTINUOUS_WITH_DISCRETISATION,
        INCREMENTAL
    }

    public enum ReportedFeatures {
        NEWTON_RAPHSON_LOAD_FLOW,
        NEWTON_RAPHSON_SECURITY_ANALYSIS,
        NEWTON_RAPHSON_SENSITIVITY_ANALYSIS,
    }

    private SlackBusSelectionMode slackBusSelectionMode = SLACK_BUS_SELECTION_MODE_DEFAULT_VALUE;

    private List<String> slackBusesIds = Collections.emptyList();

    private SlackDistributionFailureBehavior slackDistributionFailureBehavior = SLACK_DISTRIBUTION_FAILURE_BEHAVIOR_DEFAULT_VALUE;

    private boolean voltageRemoteControl = VOLTAGE_REMOTE_CONTROL_DEFAULT_VALUE;

    private boolean voltageRemoteControlRobustMode = VOLTAGE_REMOTE_CONTROL_ROBUST_MODE_DEFAULT_VALUE;

    private LowImpedanceBranchMode lowImpedanceBranchMode = LOW_IMPEDANCE_BRANCH_MODE_DEFAULT_VALUE;

    public enum LowImpedanceBranchMode {
        REPLACE_BY_ZERO_IMPEDANCE_LINE,
        REPLACE_BY_MIN_IMPEDANCE_LINE
    }

    private boolean loadPowerFactorConstant = LOAD_POWER_FACTOR_CONSTANT_DEFAULT_VALUE;

    private double plausibleActivePowerLimit = LfNetworkParameters.PLAUSIBLE_ACTIVE_POWER_LIMIT_DEFAULT_VALUE;

    private NewtonRaphsonStoppingCriteriaType newtonRaphsonStoppingCriteriaType = NEWTONRAPHSON_STOPPING_CRITERIA_TYPE_DEFAULT_VALUE;

    private double maxActivePowerMismatch = MAX_ACTIVE_POWER_MISMATCH_DEFAULT_VALUE;

    private double maxReactivePowerMismatch = MAX_REACTIVE_POWER_MISMATCH_DEFAULT_VALUE;

    private double maxVoltageMismatch = MAX_VOLTAGE_MISMATCH_DEFAULT_VALUE;

    private double maxAngleMismatch = MAX_ANGLE_MISMATCH_DEFAULT_VALUE;

    private double maxRatioMismatch = MAX_RATIO_MISMATCH_DEFAULT_VALUE;

    private double maxSusceptanceMismatch = MAX_SUSCEPTANCE_MISMATCH_DEFAULT_VALUE;

    private double slackBusPMaxMismatch = SLACK_BUS_P_MAX_MISMATCH_DEFAULT_VALUE;

    private boolean voltagePerReactivePowerControl = VOLTAGE_PER_REACTIVE_POWER_CONTROL_DEFAULT_VALUE;

    private boolean generatorReactivePowerRemoteControl = GENERATOR_REACTIVE_POWER_REMOTE_CONTROL_DEFAULT_VALUE;

    private boolean transformerReactivePowerControl = TRANSFORMER_REACTIVE_POWER_REMOTE_CONTROL_DEFAULT_VALUE;

    private int maxNewtonRaphsonIterations = NewtonRaphsonParameters.DEFAULT_MAX_ITERATIONS;

    private int maxOuterLoopIterations = AbstractLoadFlowParameters.DEFAULT_MAX_OUTER_LOOP_ITERATIONS;

    private double newtonRaphsonConvEpsPerEq = NewtonRaphsonStoppingCriteria.DEFAULT_CONV_EPS_PER_EQ;

    private VoltageInitModeOverride voltageInitModeOverride = VOLTAGE_INIT_MODE_OVERRIDE_DEFAULT_VALUE;

    private TransformerVoltageControlMode transformerVoltageControlMode = TRANSFORMER_VOLTAGE_CONTROL_MODE_DEFAULT_VALUE;

    private ShuntVoltageControlMode shuntVoltageControlMode = SHUNT_VOLTAGE_CONTROL_MODE_DEFAULT_VALUE;

    private double minPlausibleTargetVoltage = LfNetworkParameters.MIN_PLAUSIBLE_TARGET_VOLTAGE_DEFAULT_VALUE;

    private double maxPlausibleTargetVoltage = LfNetworkParameters.MAX_PLAUSIBLE_TARGET_VOLTAGE_DEFAULT_VALUE;

    private double minNominalVoltageTargetVoltageCheck = LfNetworkParameters.MIN_NOMINAL_VOLTAGE_TARGET_VOLTAGE_CHECK_DEFAULT_VALUE;

    private double minRealisticVoltage = AcLoadFlowParameters.DEFAULT_MIN_REALISTIC_VOLTAGE;

    private double maxRealisticVoltage = AcLoadFlowParameters.DEFAULT_MAX_REALISTIC_VOLTAGE;

    private double lowImpedanceThreshold = LfNetworkParameters.LOW_IMPEDANCE_THRESHOLD_DEFAULT_VALUE;

    public enum ReactiveRangeCheckMode {
        MIN_MAX,
        MAX,
        TARGET_P
    }

    private ReactiveRangeCheckMode reactiveRangeCheckMode = LfNetworkParameters.REACTIVE_RANGE_CHECK_MODE_DEFAULT_VALUE;

    private boolean networkCacheEnabled = LfNetworkParameters.CACHE_ENABLED_DEFAULT_VALUE;

    private boolean svcVoltageMonitoring = SVC_VOLTAGE_MONITORING_DEFAULT_VALUE;

    private StateVectorScalingMode stateVectorScalingMode = NewtonRaphsonParameters.DEFAULT_STATE_VECTOR_SCALING_MODE;

    private int maxSlackBusCount = LfNetworkParameters.DEFAULT_MAX_SLACK_BUS_COUNT;

    private String debugDir = LfNetworkParameters.DEBUG_DIR_DEFAULT_VALUE;

    private int incrementalTransformerRatioTapControlOuterLoopMaxTapShift = INCREMENTAL_TRANSFORMER_RATIO_TAP_CONTROL_OUTER_LOOP_MAX_TAP_SHIFT_DEFAULT_VALUE;

    private boolean secondaryVoltageControl = LfNetworkParameters.SECONDARY_VOLTAGE_CONTROL_DEFAULT_VALUE;

    private int reactiveLimitsMaxPqPvSwitch = ReactiveLimitsOuterLoop.MAX_SWITCH_PQ_PV_DEFAULT_VALUE;

    private PhaseShifterControlMode phaseShifterControlMode = PHASE_SHIFTER_CONTROL_MODE_DEFAULT_VALUE;

    private boolean alwaysUpdateNetwork = NewtonRaphsonParameters.ALWAYS_UPDATE_NETWORK_DEFAULT_VALUE;

    private double mostMeshedSlackBusSelectorMaxNominalVoltagePercentile = MostMeshedSlackBusSelector.MAX_NOMINAL_VOLTAGE_PERCENTILE_DEFAULT_VALUE;

    private Set<ReportedFeatures> reportedFeatures = REPORTED_FEATURES_DEFAULT_VALUE;

    private Set<Country> slackBusCountryFilter = LfNetworkParameters.SLACK_BUS_COUNTRY_FILTER_DEFAULT_VALUE;

    private Set<String> actionableSwitchesIds = ACTIONABLE_SWITCH_IDS_DEFAULT_VALUE;

    private Set<String> actionableTransformersIds = ACTIONABLE_TRANSFORMERS_IDS_DEFAULT_VALUE;

    private boolean asymmetrical = LfNetworkParameters.ASYMMETRICAL_DEFAULT_VALUE;

    private ReactivePowerDispatchMode reactivePowerDispatchMode = REACTIVE_POWER_DISPATCH_MODE_DEFAULT_VALUE;

    private List<String> outerLoopNames = OUTER_LOOP_NAMES_DEFAULT_VALUE;

    private boolean useActiveLimits = LfNetworkParameters.USE_ACTIVE_LIMITS_DEFAULT_VALUE;

    private boolean disableVoltageControlOfGeneratorsOutsideActivePowerLimits = LfNetworkParameters.DISABLE_VOLTAGE_CONTROL_OF_GENERATORS_OUTSIDE_ACTIVE_POWER_LIMITS_DEFAULT_VALUE;

    private int lineSearchStateVectorScalingMaxIteration = LineSearchStateVectorScaling.DEFAULT_MAX_ITERATION;

    private double lineSearchStateVectorScalingStepFold = LineSearchStateVectorScaling.DEFAULT_STEP_FOLD;

    private double maxVoltageChangeStateVectorScalingMaxDv = MaxVoltageChangeStateVectorScaling.DEFAULT_MAX_DV;

    private double maxVoltageChangeStateVectorScalingMaxDphi = MaxVoltageChangeStateVectorScaling.DEFAULT_MAX_DPHI;

    private LinePerUnitMode linePerUnitMode = LfNetworkParameters.LINE_PER_UNIT_MODE_DEFAULT_VALUE;

    private boolean useLoadModel = LfNetworkParameters.USE_LOAD_MODE_DEFAULT_VALUE;

    private DcApproximationType dcApproximationType = DcEquationSystemCreationParameters.DC_APPROXIMATION_TYPE_DEFAULT_VALUE;

    private boolean simulateAutomationSystems = LfNetworkParameters.SIMULATE_AUTOMATION_SYSTEMS_DEFAULT_VALUE;

    private String acSolverType = NewtonRaphsonFactory.NAME;

    private int maxNewtonKrylovIterations = NewtonKrylovParameters.DEFAULT_MAX_ITERATIONS;

    private boolean newtonKrylovLineSearch = NewtonKrylovParameters.LINE_SEARCH_DEFAULT_VALUE;

    private ReferenceBusSelectionMode referenceBusSelectionMode = ReferenceBusSelector.DEFAULT_MODE;

    private boolean writeReferenceTerminals = WRITE_REFERENCE_TERMINALS_DEFAULT_VALUE;

    private List<String> voltageTargetPriorities = LfNetworkParameters.VOLTAGE_CONTROL_PRIORITIES_DEFAULT_VALUE;

    private boolean transformerVoltageControlUseInitialTapPosition = LfNetworkParameters.TRANSFORMER_VOLTAGE_CONTROL_USE_INITIAL_TAP_POSITION_DEFAULT_VALUE;

    private double generatorVoltageControlMinNominalVoltage = GENERATOR_VOLTAGE_CONTROL_MIN_NOMINAL_VOLTAGE_DEFAULT_VALUE;

    private FictitiousGeneratorVoltageControlCheckMode fictitiousGeneratorVoltageControlCheckMode = FICTITIOUS_GENERATOR_VOLTAGE_CONTROL_CHECK_MODE_DEFAULT_VALUE;

    private boolean areaInterchangeControl = AREA_INTERCHANGE_CONTROL_DEFAULT_VALUE;

    private String areaInterchangeControlAreaType = LfNetworkParameters.AREA_INTERCHANGE_CONTROL_AREA_TYPE_DEFAULT_VALUE;

    private double areaInterchangePMaxMismatch = AREA_INTERCHANGE_P_MAX_MISMATCH_DEFAULT_VALUE;

    private boolean forceTargetQInReactiveLimits = FORCE_TARGET_Q_IN_REACTIVE_LIMITS_DEFAULT_VALUE;

    public static double checkParameterValue(double parameterValue, boolean condition, String parameterName) {
        if (!condition) {
            throw new IllegalArgumentException("Invalid value for parameter " + parameterName + ": " + parameterValue);
        }
        return parameterValue;
    }

    public static int checkParameterValue(int parameterValue, boolean condition, String parameterName) {
        if (!condition) {
            throw new IllegalArgumentException("Invalid value for parameter " + parameterName + ": " + parameterValue);
        }
        return parameterValue;
    }

    @Override
    public String getName() {
        return "open-load-flow-parameters";
    }

    public SlackBusSelectionMode getSlackBusSelectionMode() {
        return slackBusSelectionMode;
    }

    public OpenLoadFlowParameters setSlackBusSelectionMode(SlackBusSelectionMode slackBusSelectionMode) {
        this.slackBusSelectionMode = Objects.requireNonNull(slackBusSelectionMode);
        return this;
    }

    public List<String> getSlackBusesIds() {
        return slackBusesIds;
    }

    public OpenLoadFlowParameters setSlackBusesIds(List<String> slackBusesIds) {
        this.slackBusesIds = Objects.requireNonNull(slackBusesIds);
        return this;
    }

    public OpenLoadFlowParameters setSlackBusId(String slackBusId) {
        this.slackBusesIds = List.of(Objects.requireNonNull(slackBusId));
        return this;
    }

    public SlackDistributionFailureBehavior getSlackDistributionFailureBehavior() {
        return slackDistributionFailureBehavior;
    }

    public OpenLoadFlowParameters setSlackDistributionFailureBehavior(SlackDistributionFailureBehavior slackDistributionFailureBehavior) {
        this.slackDistributionFailureBehavior = Objects.requireNonNull(slackDistributionFailureBehavior);
        return this;
    }

    public boolean isVoltageRemoteControl() {
        return voltageRemoteControl;
    }

    public OpenLoadFlowParameters setVoltageRemoteControl(boolean voltageRemoteControl) {
        this.voltageRemoteControl = voltageRemoteControl;
        return this;
    }

    public boolean isVoltageRemoteControlRobustMode() {
        return voltageRemoteControlRobustMode;
    }

    public OpenLoadFlowParameters setVoltageRemoteControlRobustMode(boolean voltageRemoteControlRobustMode) {
        this.voltageRemoteControlRobustMode = voltageRemoteControlRobustMode;
        return this;
    }

    public LowImpedanceBranchMode getLowImpedanceBranchMode() {
        return lowImpedanceBranchMode;
    }

    public OpenLoadFlowParameters setLowImpedanceBranchMode(LowImpedanceBranchMode lowImpedanceBranchMode) {
        this.lowImpedanceBranchMode = Objects.requireNonNull(lowImpedanceBranchMode);
        return this;
    }

    public boolean isLoadPowerFactorConstant() {
        return loadPowerFactorConstant;
    }

    public OpenLoadFlowParameters setLoadPowerFactorConstant(boolean loadPowerFactorConstant) {
        this.loadPowerFactorConstant = loadPowerFactorConstant;
        return this;
    }

    public double getPlausibleActivePowerLimit() {
        return plausibleActivePowerLimit;
    }

    public OpenLoadFlowParameters setPlausibleActivePowerLimit(double plausibleActivePowerLimit) {
        if (plausibleActivePowerLimit <= 0) {
            throw new IllegalArgumentException("Invalid plausible active power limit: " + plausibleActivePowerLimit);
        }
        this.plausibleActivePowerLimit = plausibleActivePowerLimit;
        return this;
    }

    public double getSlackBusPMaxMismatch() {
        return slackBusPMaxMismatch;
    }

    public OpenLoadFlowParameters setSlackBusPMaxMismatch(double slackBusPMaxMismatch) {
        this.slackBusPMaxMismatch = checkParameterValue(slackBusPMaxMismatch,
                slackBusPMaxMismatch >= 0,
                SLACK_BUS_P_MAX_MISMATCH_PARAM_NAME);
        return this;
    }

    public boolean isVoltagePerReactivePowerControl() {
        return voltagePerReactivePowerControl;
    }

    public OpenLoadFlowParameters setVoltagePerReactivePowerControl(boolean voltagePerReactivePowerControl) {
        this.voltagePerReactivePowerControl = voltagePerReactivePowerControl;
        return this;
    }

    public boolean isGeneratorReactivePowerRemoteControl() {
        return generatorReactivePowerRemoteControl;
    }

    public OpenLoadFlowParameters setGeneratorReactivePowerRemoteControl(boolean generatorReactivePowerRemoteControl) {
        this.generatorReactivePowerRemoteControl = generatorReactivePowerRemoteControl;
        return this;
    }

    public boolean isTransformerReactivePowerControl() {
        return transformerReactivePowerControl;
    }

    public OpenLoadFlowParameters setTransformerReactivePowerControl(boolean transformerReactivePowerControl) {
        this.transformerReactivePowerControl = transformerReactivePowerControl;
        return this;
    }

    public int getMaxNewtonRaphsonIterations() {
        return maxNewtonRaphsonIterations;
    }

    public OpenLoadFlowParameters setMaxNewtonRaphsonIterations(int maxNewtonRaphsonIterations) {
        this.maxNewtonRaphsonIterations = checkParameterValue(maxNewtonRaphsonIterations,
                maxNewtonRaphsonIterations >= 1,
                MAX_NEWTON_RAPHSON_ITERATIONS_PARAM_NAME);
        return this;
    }

    public int getMaxOuterLoopIterations() {
        return maxOuterLoopIterations;
    }

    public OpenLoadFlowParameters setMaxOuterLoopIterations(int maxOuterLoopIterations) {
        this.maxOuterLoopIterations = checkParameterValue(maxOuterLoopIterations,
                maxOuterLoopIterations >= 1,
                MAX_OUTER_LOOP_ITERATIONS_PARAM_NAME);
        return this;
    }

    public double getNewtonRaphsonConvEpsPerEq() {
        return newtonRaphsonConvEpsPerEq;
    }

    public OpenLoadFlowParameters setNewtonRaphsonConvEpsPerEq(double newtonRaphsonConvEpsPerEq) {
        this.newtonRaphsonConvEpsPerEq = checkParameterValue(newtonRaphsonConvEpsPerEq,
                newtonRaphsonConvEpsPerEq > 0,
                NEWTON_RAPHSON_CONV_EPS_PER_EQ_PARAM_NAME);
        return this;
    }

    public NewtonRaphsonStoppingCriteriaType getNewtonRaphsonStoppingCriteriaType() {
        return newtonRaphsonStoppingCriteriaType;
    }

    public OpenLoadFlowParameters setNewtonRaphsonStoppingCriteriaType(NewtonRaphsonStoppingCriteriaType newtonRaphsonStoppingCriteriaType) {
        this.newtonRaphsonStoppingCriteriaType = Objects.requireNonNull(newtonRaphsonStoppingCriteriaType);
        return this;
    }

    public double getMaxActivePowerMismatch() {
        return maxActivePowerMismatch;
    }

    public OpenLoadFlowParameters setMaxActivePowerMismatch(double maxActivePowerMismatch) {
        this.maxActivePowerMismatch = checkParameterValue(maxActivePowerMismatch,
                maxActivePowerMismatch > 0,
                MAX_ACTIVE_POWER_MISMATCH_PARAM_NAME);
        return this;
    }

    public double getMaxReactivePowerMismatch() {
        return maxReactivePowerMismatch;
    }

    public OpenLoadFlowParameters setMaxReactivePowerMismatch(double maxReactivePowerMismatch) {
        this.maxReactivePowerMismatch = checkParameterValue(maxReactivePowerMismatch,
                maxReactivePowerMismatch > 0,
                MAX_REACTIVE_POWER_MISMATCH_PARAM_NAME);
        return this;
    }

    public double getMaxVoltageMismatch() {
        return maxVoltageMismatch;
    }

    public OpenLoadFlowParameters setMaxVoltageMismatch(double maxVoltageMismatch) {
        this.maxVoltageMismatch = checkParameterValue(maxVoltageMismatch,
                maxVoltageMismatch > 0,
                MAX_VOLTAGE_MISMATCH_PARAM_NAME);
        return this;
    }

    public double getMaxAngleMismatch() {
        return maxAngleMismatch;
    }

    public OpenLoadFlowParameters setMaxAngleMismatch(double maxAngleMismatch) {
        this.maxAngleMismatch = checkParameterValue(maxAngleMismatch,
                maxAngleMismatch > 0,
                MAX_ANGLE_MISMATCH_PARAM_NAME);
        return this;
    }

    public double getMaxRatioMismatch() {
        return maxRatioMismatch;
    }

    public OpenLoadFlowParameters setMaxRatioMismatch(double maxRatioMismatch) {
        this.maxRatioMismatch = checkParameterValue(maxRatioMismatch,
                maxRatioMismatch > 0,
                MAX_RATIO_MISMATCH_PARAM_NAME);
        return this;
    }

    public double getMaxSusceptanceMismatch() {
        return maxSusceptanceMismatch;
    }

    public OpenLoadFlowParameters setMaxSusceptanceMismatch(double maxSusceptanceMismatch) {
        this.maxSusceptanceMismatch = checkParameterValue(maxSusceptanceMismatch,
                maxSusceptanceMismatch > 0,
                MAX_SUSCEPTANCE_MISMATCH_PARAM_NAME);
        return this;
    }

    public VoltageInitModeOverride getVoltageInitModeOverride() {
        return voltageInitModeOverride;
    }

    public OpenLoadFlowParameters setVoltageInitModeOverride(VoltageInitModeOverride voltageInitModeOverride) {
        this.voltageInitModeOverride = Objects.requireNonNull(voltageInitModeOverride);
        return this;
    }

    public TransformerVoltageControlMode getTransformerVoltageControlMode() {
        return transformerVoltageControlMode;
    }

    public OpenLoadFlowParameters setTransformerVoltageControlMode(TransformerVoltageControlMode transformerVoltageControlMode) {
        this.transformerVoltageControlMode = Objects.requireNonNull(transformerVoltageControlMode);
        return this;
    }

    public ShuntVoltageControlMode getShuntVoltageControlMode() {
        return shuntVoltageControlMode;
    }

    public OpenLoadFlowParameters setShuntVoltageControlMode(ShuntVoltageControlMode shuntVoltageControlMode) {
        this.shuntVoltageControlMode = Objects.requireNonNull(shuntVoltageControlMode);
        return this;
    }

    public double getMinPlausibleTargetVoltage() {
        return minPlausibleTargetVoltage;
    }

    public OpenLoadFlowParameters setMinPlausibleTargetVoltage(double minPlausibleTargetVoltage) {
        this.minPlausibleTargetVoltage = checkParameterValue(minPlausibleTargetVoltage,
                minPlausibleTargetVoltage >= 0,
                MIN_PLAUSIBLE_TARGET_VOLTAGE_PARAM_NAME);
        return this;
    }

    public double getMaxPlausibleTargetVoltage() {
        return maxPlausibleTargetVoltage;
    }

    public OpenLoadFlowParameters setMaxPlausibleTargetVoltage(double maxPlausibleTargetVoltage) {
        this.maxPlausibleTargetVoltage = checkParameterValue(maxPlausibleTargetVoltage,
                maxPlausibleTargetVoltage >= 0,
                MAX_PLAUSIBLE_TARGET_VOLTAGE_PARAM_NAME);
        return this;
    }

    public double getMinNominalVoltageTargetVoltageCheck() {
        return minNominalVoltageTargetVoltageCheck;
    }

    public OpenLoadFlowParameters setMinNominalVoltageTargetVoltageCheck(double minNominalVoltageTargetVoltageCheck) {
        this.minNominalVoltageTargetVoltageCheck = checkParameterValue(minNominalVoltageTargetVoltageCheck,
                minNominalVoltageTargetVoltageCheck >= 0,
                MIN_NOMINAL_VOLTAGE_TARGET_VOLTAGE_CHECK_PARAM_NAME);
        return this;
    }

    public double getMinRealisticVoltage() {
        return minRealisticVoltage;
    }

    public OpenLoadFlowParameters setMinRealisticVoltage(double minRealisticVoltage) {
        this.minRealisticVoltage = checkParameterValue(minRealisticVoltage,
                minRealisticVoltage >= 0,
                MIN_REALISTIC_VOLTAGE_PARAM_NAME);
        return this;
    }

    public double getMaxRealisticVoltage() {
        return maxRealisticVoltage;
    }

    public OpenLoadFlowParameters setMaxRealisticVoltage(double maxRealisticVoltage) {
        this.maxRealisticVoltage = checkParameterValue(maxRealisticVoltage,
                maxRealisticVoltage >= 0,
                MAX_REALISTIC_VOLTAGE_PARAM_NAME);
        return this;
    }

    public ReactiveRangeCheckMode getReactiveRangeCheckMode() {
        return reactiveRangeCheckMode;
    }

    public OpenLoadFlowParameters setReactiveRangeCheckMode(ReactiveRangeCheckMode reactiveRangeCheckMode) {
        this.reactiveRangeCheckMode = reactiveRangeCheckMode;
        return this;
    }

    public double getLowImpedanceThreshold() {
        return lowImpedanceThreshold;
    }

    public OpenLoadFlowParameters setLowImpedanceThreshold(double lowImpedanceThreshold) {
        this.lowImpedanceThreshold = checkParameterValue(lowImpedanceThreshold,
                lowImpedanceThreshold > 0,
                LOW_IMPEDANCE_THRESHOLD_PARAM_NAME);
        return this;
    }

    public boolean isNetworkCacheEnabled() {
        return networkCacheEnabled;
    }

    public OpenLoadFlowParameters setNetworkCacheEnabled(boolean networkCacheEnabled) {
        this.networkCacheEnabled = networkCacheEnabled;
        return this;
    }

    public boolean isSvcVoltageMonitoring() {
        return svcVoltageMonitoring;
    }

    public OpenLoadFlowParameters setSvcVoltageMonitoring(boolean svcVoltageMonitoring) {
        this.svcVoltageMonitoring = svcVoltageMonitoring;
        return this;
    }

    public StateVectorScalingMode getStateVectorScalingMode() {
        return stateVectorScalingMode;
    }

    public OpenLoadFlowParameters setStateVectorScalingMode(StateVectorScalingMode stateVectorScalingMode) {
        this.stateVectorScalingMode = Objects.requireNonNull(stateVectorScalingMode);
        return this;
    }

    public int getMaxSlackBusCount() {
        return maxSlackBusCount;
    }

    public OpenLoadFlowParameters setMaxSlackBusCount(int maxSlackBusCount) {
        this.maxSlackBusCount = LfNetworkParameters.checkMaxSlackBusCount(maxSlackBusCount);
        return this;
    }

    public boolean isSecondaryVoltageControl() {
        return secondaryVoltageControl;
    }

    public OpenLoadFlowParameters setSecondaryVoltageControl(boolean secondaryVoltageControl) {
        this.secondaryVoltageControl = secondaryVoltageControl;
        return this;
    }

    public boolean isUseActiveLimits() {
        return useActiveLimits;
    }

    public OpenLoadFlowParameters setUseActiveLimits(boolean useActiveLimits) {
        this.useActiveLimits = useActiveLimits;
        return this;
    }

    public boolean isDisableVoltageControlOfGeneratorsOutsideActivePowerLimits() {
        return disableVoltageControlOfGeneratorsOutsideActivePowerLimits;
    }

    public OpenLoadFlowParameters setDisableVoltageControlOfGeneratorsOutsideActivePowerLimits(boolean disableVoltageControlOfGeneratorsOutsideActivePowerLimits) {
        this.disableVoltageControlOfGeneratorsOutsideActivePowerLimits = disableVoltageControlOfGeneratorsOutsideActivePowerLimits;
        return this;
    }

    public String getDebugDir() {
        return debugDir;
    }

    public OpenLoadFlowParameters setDebugDir(String debugDir) {
        this.debugDir = debugDir;
        return this;
    }

    public int getIncrementalTransformerRatioTapControlOuterLoopMaxTapShift() {
        return incrementalTransformerRatioTapControlOuterLoopMaxTapShift;
    }

    public OpenLoadFlowParameters setIncrementalTransformerRatioTapControlOuterLoopMaxTapShift(int incrementalTransformerRatioTapControlOuterLoopMaxTapShift) {
        this.incrementalTransformerRatioTapControlOuterLoopMaxTapShift = checkParameterValue(incrementalTransformerRatioTapControlOuterLoopMaxTapShift,
                incrementalTransformerRatioTapControlOuterLoopMaxTapShift >= 1,
                INCREMENTAL_TRANSFORMER_RATIO_TAP_CONTROL_OUTER_LOOP_MAX_TAP_SHIFT_PARAM_NAME);
        return this;
    }

    public int getReactiveLimitsMaxPqPvSwitch() {
        return reactiveLimitsMaxPqPvSwitch;
    }

    public OpenLoadFlowParameters setReactiveLimitsMaxPqPvSwitch(int reactiveLimitsMaxPqPvSwitch) {
        this.reactiveLimitsMaxPqPvSwitch = checkParameterValue(reactiveLimitsMaxPqPvSwitch,
                reactiveLimitsMaxPqPvSwitch >= 0,
                REACTIVE_LIMITS_MAX_SWITCH_PQ_PV_PARAM_NAME);
        return this;
    }

    public PhaseShifterControlMode getPhaseShifterControlMode() {
        return phaseShifterControlMode;
    }

    public OpenLoadFlowParameters setPhaseShifterControlMode(PhaseShifterControlMode phaseShifterControlMode) {
        this.phaseShifterControlMode = Objects.requireNonNull(phaseShifterControlMode);
        return this;
    }

    public boolean isAlwaysUpdateNetwork() {
        return alwaysUpdateNetwork;
    }

    public OpenLoadFlowParameters setAlwaysUpdateNetwork(boolean alwaysUpdateNetwork) {
        this.alwaysUpdateNetwork = alwaysUpdateNetwork;
        return this;
    }

    public double getMostMeshedSlackBusSelectorMaxNominalVoltagePercentile() {
        return mostMeshedSlackBusSelectorMaxNominalVoltagePercentile;
    }

    public OpenLoadFlowParameters setMostMeshedSlackBusSelectorMaxNominalVoltagePercentile(double mostMeshedSlackBusSelectorMaxNominalVoltagePercentile) {
        this.mostMeshedSlackBusSelectorMaxNominalVoltagePercentile = checkParameterValue(mostMeshedSlackBusSelectorMaxNominalVoltagePercentile,
                mostMeshedSlackBusSelectorMaxNominalVoltagePercentile >= 0 &&
                        mostMeshedSlackBusSelectorMaxNominalVoltagePercentile <= 100,
                MOST_MESHED_SLACK_BUS_SELECTOR_MAX_NOMINAL_VOLTAGE_PERCENTILE_PARAM_NAME);
        return this;
    }

    public Set<ReportedFeatures> getReportedFeatures() {
        return reportedFeatures;
    }

    public OpenLoadFlowParameters setReportedFeatures(Set<ReportedFeatures> reportedFeatures) {
        this.reportedFeatures = Objects.requireNonNull(reportedFeatures);
        return this;
    }

    public Set<Country> getSlackBusCountryFilter() {
        return slackBusCountryFilter;
    }

    public OpenLoadFlowParameters setSlackBusCountryFilter(Set<Country> slackBusCountryFilter) {
        this.slackBusCountryFilter = Objects.requireNonNull(slackBusCountryFilter);
        return this;
    }

    public Set<String> getActionableSwitchesIds() {
        return actionableSwitchesIds;
    }

    public OpenLoadFlowParameters setActionableSwitchesIds(Set<String> actionableSwitchesIds) {
        this.actionableSwitchesIds = Objects.requireNonNull(actionableSwitchesIds);
        return this;
    }

    public Set<String> getActionableTransformersIds() {
        return actionableTransformersIds;
    }

    public OpenLoadFlowParameters setActionableTransformersIds(Set<String> actionableTransformersIds) {
        this.actionableTransformersIds = Objects.requireNonNull(actionableTransformersIds);
        return this;
    }

    public boolean isAsymmetrical() {
        return asymmetrical;
    }

    public OpenLoadFlowParameters setAsymmetrical(boolean asymmetrical) {
        this.asymmetrical = asymmetrical;
        return this;
    }

    public ReactivePowerDispatchMode getReactivePowerDispatchMode() {
        return reactivePowerDispatchMode;
    }

    public OpenLoadFlowParameters setReactivePowerDispatchMode(ReactivePowerDispatchMode reactivePowerDispatchMode) {
        this.reactivePowerDispatchMode = Objects.requireNonNull(reactivePowerDispatchMode);
        return this;
    }

    public List<String> getOuterLoopNames() {
        return outerLoopNames;
    }

    public OpenLoadFlowParameters setOuterLoopNames(List<String> outerLoopNames) {
        this.outerLoopNames = outerLoopNames;
        return this;
    }

    public int getLineSearchStateVectorScalingMaxIteration() {
        return lineSearchStateVectorScalingMaxIteration;
    }

    public OpenLoadFlowParameters setLineSearchStateVectorScalingMaxIteration(int lineSearchStateVectorScalingMaxIteration) {
        this.lineSearchStateVectorScalingMaxIteration = checkParameterValue(lineSearchStateVectorScalingMaxIteration,
                lineSearchStateVectorScalingMaxIteration >= 1,
                LINE_SEARCH_STATE_VECTOR_SCALING_MAX_ITERATION_PARAM_NAME);
        return this;
    }

    public double getLineSearchStateVectorScalingStepFold() {
        return lineSearchStateVectorScalingStepFold;
    }

    public OpenLoadFlowParameters setLineSearchStateVectorScalingStepFold(double lineSearchStateVectorScalingStepFold) {
        this.lineSearchStateVectorScalingStepFold = checkParameterValue(lineSearchStateVectorScalingStepFold,
                lineSearchStateVectorScalingStepFold > 1,
                LINE_SEARCH_STATE_VECTOR_SCALING_STEP_FOLD_PARAM_NAME);
        return this;
    }

    public double getMaxVoltageChangeStateVectorScalingMaxDv() {
        return maxVoltageChangeStateVectorScalingMaxDv;
    }

    public OpenLoadFlowParameters setMaxVoltageChangeStateVectorScalingMaxDv(double maxVoltageChangeStateVectorScalingMaxDv) {
        this.maxVoltageChangeStateVectorScalingMaxDv = checkParameterValue(maxVoltageChangeStateVectorScalingMaxDv,
                maxVoltageChangeStateVectorScalingMaxDv > 0,
                MAX_VOLTAGE_CHANGE_STATE_VECTOR_SCALING_MAX_DV_PARAM_NAME);
        return this;
    }

    public double getMaxVoltageChangeStateVectorScalingMaxDphi() {
        return maxVoltageChangeStateVectorScalingMaxDphi;
    }

    public OpenLoadFlowParameters setMaxVoltageChangeStateVectorScalingMaxDphi(double maxVoltageChangeStateVectorScalingMaxDphi) {
        this.maxVoltageChangeStateVectorScalingMaxDphi = checkParameterValue(maxVoltageChangeStateVectorScalingMaxDphi,
                maxVoltageChangeStateVectorScalingMaxDphi > 0,
                MAX_VOLTAGE_CHANGE_STATE_VECTOR_SCALING_MAX_DPHI_PARAM_NAME);
        return this;
    }

    public LinePerUnitMode getLinePerUnitMode() {
        return linePerUnitMode;
    }

    public OpenLoadFlowParameters setLinePerUnitMode(LinePerUnitMode linePerUnitMode) {
        this.linePerUnitMode = Objects.requireNonNull(linePerUnitMode);
        return this;
    }

    public boolean isUseLoadModel() {
        return useLoadModel;
    }

    public OpenLoadFlowParameters setUseLoadModel(boolean useLoadModel) {
        this.useLoadModel = useLoadModel;
        return this;
    }

    public DcApproximationType getDcApproximationType() {
        return dcApproximationType;
    }

    public OpenLoadFlowParameters setDcApproximationType(DcApproximationType dcApproximationType) {
        this.dcApproximationType = Objects.requireNonNull(dcApproximationType);
        return this;
    }

    public boolean isSimulateAutomationSystems() {
        return simulateAutomationSystems;
    }

    public OpenLoadFlowParameters setSimulateAutomationSystems(boolean simulateAutomationSystems) {
        this.simulateAutomationSystems = simulateAutomationSystems;
        return this;
    }

    public String getAcSolverType() {
        return acSolverType;
    }

    public OpenLoadFlowParameters setAcSolverType(String acSolverType) {
        this.acSolverType = AcSolverFactory.find(acSolverType).getName();
        return this;
    }

    public int getMaxNewtonKrylovIterations() {
        return maxNewtonKrylovIterations;
    }

    public OpenLoadFlowParameters setMaxNewtonKrylovIterations(int maxNewtonKrylovIterations) {
        this.maxNewtonKrylovIterations = checkParameterValue(maxNewtonKrylovIterations,
                maxNewtonKrylovIterations >= 1,
                MAX_NEWTON_KRYLOV_ITERATIONS_PARAM_NAME);
        return this;
    }

    public boolean isNewtonKrylovLineSearch() {
        return newtonKrylovLineSearch;
    }

    public OpenLoadFlowParameters setNewtonKrylovLineSearch(boolean newtonKrylovLineSearch) {
        this.newtonKrylovLineSearch = newtonKrylovLineSearch;
        return this;
    }

    public ReferenceBusSelectionMode getReferenceBusSelectionMode() {
        return referenceBusSelectionMode;
    }

    public OpenLoadFlowParameters setReferenceBusSelectionMode(ReferenceBusSelectionMode referenceBusSelectionMode) {
        this.referenceBusSelectionMode = referenceBusSelectionMode;
        return this;
    }

    public boolean isWriteReferenceTerminals() {
        return writeReferenceTerminals;
    }

    public OpenLoadFlowParameters setWriteReferenceTerminals(boolean writeReferenceTerminals) {
        this.writeReferenceTerminals = writeReferenceTerminals;
        return this;
    }

    public List<String> getVoltageTargetPriorities() {
        return voltageTargetPriorities;
    }

    public OpenLoadFlowParameters setVoltageTargetPriorities(List<String> voltageTargetPriorities) {
        // just check, but do not use return value in this.voltageTargetPriorities:
        // doing this would modify the user's input
        LfNetworkParameters.checkVoltageTargetPriorities(voltageTargetPriorities);
        this.voltageTargetPriorities = voltageTargetPriorities;
        return this;
    }

    public boolean isTransformerVoltageControlUseInitialTapPosition() {
        return transformerVoltageControlUseInitialTapPosition;
    }

    public OpenLoadFlowParameters setTransformerVoltageControlUseInitialTapPosition(boolean transformerVoltageControlUseInitialTapPosition) {
        this.transformerVoltageControlUseInitialTapPosition = transformerVoltageControlUseInitialTapPosition;
        return this;
    }

    /**
     * Only if transformer voltage control is active and with mode `AFTER_GENERATOR_VOLTAGE_CONTROL`. Set the nominal
     * voltage under which the generator voltage control are disabled during outer loop. This parameter overrides the
     * automatic nominal voltage computation if >= 0.
     */
    public OpenLoadFlowParameters setGeneratorVoltageControlMinNominalVoltage(double generatorVoltageControlMinNominalVoltage) {
        this.generatorVoltageControlMinNominalVoltage = generatorVoltageControlMinNominalVoltage;
        return this;
    }

    public double getGeneratorVoltageControlMinNominalVoltage() {
        return generatorVoltageControlMinNominalVoltage;
    }

    public FictitiousGeneratorVoltageControlCheckMode getFictitiousGeneratorVoltageControlCheckMode() {
        return fictitiousGeneratorVoltageControlCheckMode;
    }

    public OpenLoadFlowParameters setFictitiousGeneratorVoltageControlCheckMode(FictitiousGeneratorVoltageControlCheckMode fictitiousGeneratorVoltageControlCheckMode) {
        this.fictitiousGeneratorVoltageControlCheckMode = Objects.requireNonNull(fictitiousGeneratorVoltageControlCheckMode);
        return this;
    }

    public boolean isAreaInterchangeControl() {
        return areaInterchangeControl;
    }

    public OpenLoadFlowParameters setAreaInterchangeControl(boolean areaInterchangeControl) {
        this.areaInterchangeControl = areaInterchangeControl;
        return this;
    }

    public String getAreaInterchangeControlAreaType() {
        return areaInterchangeControlAreaType;
    }

    public OpenLoadFlowParameters setAreaInterchangeControlAreaType(String areaInterchangeControlAreaType) {
        this.areaInterchangeControlAreaType = Objects.requireNonNull(areaInterchangeControlAreaType);
        return this;
    }

    public double getAreaInterchangePMaxMismatch() {
        return areaInterchangePMaxMismatch;
    }

    public OpenLoadFlowParameters setAreaInterchangePMaxMismatch(double areaInterchangePMaxMismatch) {
        this.areaInterchangePMaxMismatch = checkParameterValue(areaInterchangePMaxMismatch,
                areaInterchangePMaxMismatch >= 0,
                AREA_INTERCHANGE_P_MAX_MISMATCH_PARAM_NAME);
        return this;
    }

    public boolean isForceTargetQInReactiveLimits() {
        return forceTargetQInReactiveLimits;
    }

    public OpenLoadFlowParameters setForceTargetQInReactiveLimits(boolean forceTargetQInReactiveLimits) {
        this.forceTargetQInReactiveLimits = forceTargetQInReactiveLimits;
        return this;
    }

    public static OpenLoadFlowParameters load() {
        return load(PlatformConfig.defaultConfig());
    }

    public static OpenLoadFlowParameters load(PlatformConfig platformConfig) {
        OpenLoadFlowParameters parameters = new OpenLoadFlowParameters();
        platformConfig.getOptionalModuleConfig(MODULE_SPECIFIC_PARAMETERS)
            .ifPresent(config -> parameters
                .setSlackBusSelectionMode(config.getEnumProperty(SLACK_BUS_SELECTION_MODE_PARAM_NAME, SlackBusSelectionMode.class, SLACK_BUS_SELECTION_MODE_DEFAULT_VALUE))
                .setSlackBusesIds(config.getStringListProperty(SLACK_BUSES_IDS_PARAM_NAME, Collections.emptyList()))
                .setLowImpedanceBranchMode(config.getEnumProperty(LOW_IMPEDANCE_BRANCH_MODE_PARAM_NAME, LowImpedanceBranchMode.class, LOW_IMPEDANCE_BRANCH_MODE_DEFAULT_VALUE))
                .setVoltageRemoteControl(config.getBooleanProperty(VOLTAGE_REMOTE_CONTROL_PARAM_NAME, VOLTAGE_REMOTE_CONTROL_DEFAULT_VALUE))
                .setSlackDistributionFailureBehavior(config.getEnumProperty(SLACK_DISTRIBUTION_FAILURE_BEHAVIOR_PARAM_NAME, SlackDistributionFailureBehavior.class, SLACK_DISTRIBUTION_FAILURE_BEHAVIOR_DEFAULT_VALUE))
                .setLoadPowerFactorConstant(config.getBooleanProperty(LOAD_POWER_FACTOR_CONSTANT_PARAM_NAME, LOAD_POWER_FACTOR_CONSTANT_DEFAULT_VALUE))
                .setPlausibleActivePowerLimit(config.getDoubleProperty(PLAUSIBLE_ACTIVE_POWER_LIMIT_PARAM_NAME, LfNetworkParameters.PLAUSIBLE_ACTIVE_POWER_LIMIT_DEFAULT_VALUE))
                .setNewtonRaphsonStoppingCriteriaType(config.getEnumProperty(NEWTONRAPHSON_STOPPING_CRITERIA_TYPE_PARAM_NAME, NewtonRaphsonStoppingCriteriaType.class, NEWTONRAPHSON_STOPPING_CRITERIA_TYPE_DEFAULT_VALUE))
                .setMaxActivePowerMismatch(config.getDoubleProperty(MAX_ACTIVE_POWER_MISMATCH_PARAM_NAME, MAX_ACTIVE_POWER_MISMATCH_DEFAULT_VALUE))
                .setMaxReactivePowerMismatch(config.getDoubleProperty(MAX_REACTIVE_POWER_MISMATCH_PARAM_NAME, MAX_REACTIVE_POWER_MISMATCH_DEFAULT_VALUE))
                .setMaxVoltageMismatch(config.getDoubleProperty(MAX_VOLTAGE_MISMATCH_PARAM_NAME, MAX_VOLTAGE_MISMATCH_DEFAULT_VALUE))
                .setMaxAngleMismatch(config.getDoubleProperty(MAX_ANGLE_MISMATCH_PARAM_NAME, MAX_ANGLE_MISMATCH_DEFAULT_VALUE))
                .setMaxRatioMismatch(config.getDoubleProperty(MAX_RATIO_MISMATCH_PARAM_NAME, MAX_RATIO_MISMATCH_DEFAULT_VALUE))
                .setMaxSusceptanceMismatch(config.getDoubleProperty(MAX_SUSCEPTANCE_MISMATCH_PARAM_NAME, MAX_SUSCEPTANCE_MISMATCH_DEFAULT_VALUE))
                .setSlackBusPMaxMismatch(config.getDoubleProperty(SLACK_BUS_P_MAX_MISMATCH_PARAM_NAME, SLACK_BUS_P_MAX_MISMATCH_DEFAULT_VALUE))
                .setVoltagePerReactivePowerControl(config.getBooleanProperty(VOLTAGE_PER_REACTIVE_POWER_CONTROL_PARAM_NAME, VOLTAGE_PER_REACTIVE_POWER_CONTROL_DEFAULT_VALUE))
                .setGeneratorReactivePowerRemoteControl(config.getBooleanProperty(GENERATOR_REACTIVE_POWER_REMOTE_CONTROL_PARAM_NAME, GENERATOR_REACTIVE_POWER_REMOTE_CONTROL_DEFAULT_VALUE))
                .setTransformerReactivePowerControl(config.getBooleanProperty(TRANSFORMER_REACTIVE_POWER_CONTROL_PARAM_NAME, TRANSFORMER_REACTIVE_POWER_REMOTE_CONTROL_DEFAULT_VALUE))
                .setMaxNewtonRaphsonIterations(config.getIntProperty(MAX_NEWTON_RAPHSON_ITERATIONS_PARAM_NAME, NewtonRaphsonParameters.DEFAULT_MAX_ITERATIONS))
                .setMaxOuterLoopIterations(config.getIntProperty(MAX_OUTER_LOOP_ITERATIONS_PARAM_NAME, AbstractLoadFlowParameters.DEFAULT_MAX_OUTER_LOOP_ITERATIONS))
                .setNewtonRaphsonConvEpsPerEq(config.getDoubleProperty(NEWTON_RAPHSON_CONV_EPS_PER_EQ_PARAM_NAME, NewtonRaphsonStoppingCriteria.DEFAULT_CONV_EPS_PER_EQ))
                .setVoltageInitModeOverride(config.getEnumProperty(VOLTAGE_INIT_MODE_OVERRIDE_PARAM_NAME, VoltageInitModeOverride.class, VOLTAGE_INIT_MODE_OVERRIDE_DEFAULT_VALUE))
                .setTransformerVoltageControlMode(config.getEnumProperty(TRANSFORMER_VOLTAGE_CONTROL_MODE_PARAM_NAME, TransformerVoltageControlMode.class, TRANSFORMER_VOLTAGE_CONTROL_MODE_DEFAULT_VALUE))
                .setShuntVoltageControlMode(config.getEnumProperty(SHUNT_VOLTAGE_CONTROL_MODE_PARAM_NAME, ShuntVoltageControlMode.class, SHUNT_VOLTAGE_CONTROL_MODE_DEFAULT_VALUE))
                .setMinPlausibleTargetVoltage(config.getDoubleProperty(MIN_PLAUSIBLE_TARGET_VOLTAGE_PARAM_NAME, LfNetworkParameters.MIN_PLAUSIBLE_TARGET_VOLTAGE_DEFAULT_VALUE))
                .setMaxPlausibleTargetVoltage(config.getDoubleProperty(MAX_PLAUSIBLE_TARGET_VOLTAGE_PARAM_NAME, LfNetworkParameters.MAX_PLAUSIBLE_TARGET_VOLTAGE_DEFAULT_VALUE))
                .setMinRealisticVoltage(config.getDoubleProperty(MIN_REALISTIC_VOLTAGE_PARAM_NAME, AcLoadFlowParameters.DEFAULT_MIN_REALISTIC_VOLTAGE))
                .setMaxRealisticVoltage(config.getDoubleProperty(MAX_REALISTIC_VOLTAGE_PARAM_NAME, AcLoadFlowParameters.DEFAULT_MAX_REALISTIC_VOLTAGE))
                .setReactiveRangeCheckMode(config.getEnumProperty(REACTIVE_RANGE_CHECK_MODE_PARAM_NAME, ReactiveRangeCheckMode.class, LfNetworkParameters.REACTIVE_RANGE_CHECK_MODE_DEFAULT_VALUE))
                .setLowImpedanceThreshold(config.getDoubleProperty(LOW_IMPEDANCE_THRESHOLD_PARAM_NAME, LfNetworkParameters.LOW_IMPEDANCE_THRESHOLD_DEFAULT_VALUE))
                .setNetworkCacheEnabled(config.getBooleanProperty(NETWORK_CACHE_ENABLED_PARAM_NAME, LfNetworkParameters.CACHE_ENABLED_DEFAULT_VALUE))
                .setSvcVoltageMonitoring(config.getBooleanProperty(SVC_VOLTAGE_MONITORING_PARAM_NAME, SVC_VOLTAGE_MONITORING_DEFAULT_VALUE))
                .setNetworkCacheEnabled(config.getBooleanProperty(NETWORK_CACHE_ENABLED_PARAM_NAME, LfNetworkParameters.CACHE_ENABLED_DEFAULT_VALUE))
                .setStateVectorScalingMode(config.getEnumProperty(STATE_VECTOR_SCALING_MODE_PARAM_NAME, StateVectorScalingMode.class, NewtonRaphsonParameters.DEFAULT_STATE_VECTOR_SCALING_MODE))
                .setMaxSlackBusCount(config.getIntProperty(MAX_SLACK_BUS_COUNT_PARAM_NAME, LfNetworkParameters.DEFAULT_MAX_SLACK_BUS_COUNT))
                .setDebugDir(config.getStringProperty(DEBUG_DIR_PARAM_NAME, LfNetworkParameters.DEBUG_DIR_DEFAULT_VALUE))
                .setIncrementalTransformerRatioTapControlOuterLoopMaxTapShift(config.getIntProperty(INCREMENTAL_TRANSFORMER_RATIO_TAP_CONTROL_OUTER_LOOP_MAX_TAP_SHIFT_PARAM_NAME, INCREMENTAL_TRANSFORMER_RATIO_TAP_CONTROL_OUTER_LOOP_MAX_TAP_SHIFT_DEFAULT_VALUE))
                .setSecondaryVoltageControl(config.getBooleanProperty(SECONDARY_VOLTAGE_CONTROL_PARAM_NAME, LfNetworkParameters.SECONDARY_VOLTAGE_CONTROL_DEFAULT_VALUE))
                .setReactiveLimitsMaxPqPvSwitch(config.getIntProperty(REACTIVE_LIMITS_MAX_SWITCH_PQ_PV_PARAM_NAME, ReactiveLimitsOuterLoop.MAX_SWITCH_PQ_PV_DEFAULT_VALUE))
                .setPhaseShifterControlMode(config.getEnumProperty(PHASE_SHIFTER_CONTROL_MODE_PARAM_NAME, PhaseShifterControlMode.class, PHASE_SHIFTER_CONTROL_MODE_DEFAULT_VALUE))
                .setAlwaysUpdateNetwork(config.getBooleanProperty(ALWAYS_UPDATE_NETWORK_PARAM_NAME, NewtonRaphsonParameters.ALWAYS_UPDATE_NETWORK_DEFAULT_VALUE))
                .setMostMeshedSlackBusSelectorMaxNominalVoltagePercentile(config.getDoubleProperty(MOST_MESHED_SLACK_BUS_SELECTOR_MAX_NOMINAL_VOLTAGE_PERCENTILE_PARAM_NAME, MostMeshedSlackBusSelector.MAX_NOMINAL_VOLTAGE_PERCENTILE_DEFAULT_VALUE))
                .setReportedFeatures(config.getEnumSetProperty(REPORTED_FEATURES_PARAM_NAME, ReportedFeatures.class, REPORTED_FEATURES_DEFAULT_VALUE))
                .setSlackBusCountryFilter(config.getEnumSetProperty(SLACK_BUS_COUNTRY_FILTER_PARAM_NAME, Country.class, LfNetworkParameters.SLACK_BUS_COUNTRY_FILTER_DEFAULT_VALUE))
                .setActionableSwitchesIds(new HashSet<>(config.getStringListProperty(ACTIONABLE_SWITCHES_IDS_PARAM_NAME, new ArrayList<>(ACTIONABLE_SWITCH_IDS_DEFAULT_VALUE))))
                .setActionableTransformersIds(new HashSet<>(config.getStringListProperty(ACTIONABLE_TRANSFORMERS_IDS_PARAM_NAME, new ArrayList<>(ACTIONABLE_TRANSFORMERS_IDS_DEFAULT_VALUE))))
                .setAsymmetrical(config.getBooleanProperty(ASYMMETRICAL_PARAM_NAME, LfNetworkParameters.ASYMMETRICAL_DEFAULT_VALUE))
                .setMinNominalVoltageTargetVoltageCheck(config.getDoubleProperty(MIN_NOMINAL_VOLTAGE_TARGET_VOLTAGE_CHECK_PARAM_NAME, LfNetworkParameters.MIN_NOMINAL_VOLTAGE_TARGET_VOLTAGE_CHECK_DEFAULT_VALUE))
                .setReactivePowerDispatchMode(config.getEnumProperty(REACTIVE_POWER_DISPATCH_MODE_PARAM_NAME, ReactivePowerDispatchMode.class, REACTIVE_POWER_DISPATCH_MODE_DEFAULT_VALUE))
                .setOuterLoopNames(config.getStringListProperty(OUTER_LOOP_NAMES_PARAM_NAME, OUTER_LOOP_NAMES_DEFAULT_VALUE))
                .setUseActiveLimits(config.getBooleanProperty(USE_ACTIVE_LIMITS_PARAM_NAME, LfNetworkParameters.USE_ACTIVE_LIMITS_DEFAULT_VALUE))
                .setDisableVoltageControlOfGeneratorsOutsideActivePowerLimits(config.getBooleanProperty(DISABLE_VOLTAGE_CONTROL_OF_GENERATORS_OUTSIDE_ACTIVE_POWER_LIMITS_PARAM_NAME, LfNetworkParameters.DISABLE_VOLTAGE_CONTROL_OF_GENERATORS_OUTSIDE_ACTIVE_POWER_LIMITS_DEFAULT_VALUE))
                .setLineSearchStateVectorScalingMaxIteration(config.getIntProperty(LINE_SEARCH_STATE_VECTOR_SCALING_MAX_ITERATION_PARAM_NAME, LineSearchStateVectorScaling.DEFAULT_MAX_ITERATION))
                .setLineSearchStateVectorScalingStepFold(config.getDoubleProperty(LINE_SEARCH_STATE_VECTOR_SCALING_STEP_FOLD_PARAM_NAME, LineSearchStateVectorScaling.DEFAULT_STEP_FOLD))
                .setMaxVoltageChangeStateVectorScalingMaxDv(config.getDoubleProperty(MAX_VOLTAGE_CHANGE_STATE_VECTOR_SCALING_MAX_DV_PARAM_NAME, MaxVoltageChangeStateVectorScaling.DEFAULT_MAX_DV))
                .setMaxVoltageChangeStateVectorScalingMaxDphi(config.getDoubleProperty(MAX_VOLTAGE_CHANGE_STATE_VECTOR_SCALING_MAX_DPHI_PARAM_NAME, MaxVoltageChangeStateVectorScaling.DEFAULT_MAX_DPHI))
                .setLinePerUnitMode(config.getEnumProperty(LINE_PER_UNIT_MODE_PARAM_NAME, LinePerUnitMode.class, LfNetworkParameters.LINE_PER_UNIT_MODE_DEFAULT_VALUE))
                .setUseLoadModel(config.getBooleanProperty(USE_LOAD_MODEL_PARAM_NAME, LfNetworkParameters.USE_LOAD_MODE_DEFAULT_VALUE))
                .setDcApproximationType(config.getEnumProperty(DC_APPROXIMATION_TYPE_PARAM_NAME, DcApproximationType.class, DcEquationSystemCreationParameters.DC_APPROXIMATION_TYPE_DEFAULT_VALUE))
                .setSimulateAutomationSystems(config.getBooleanProperty(SIMULATE_AUTOMATION_SYSTEMS_PARAM_NAME, LfNetworkParameters.SIMULATE_AUTOMATION_SYSTEMS_DEFAULT_VALUE))
                .setAcSolverType(config.getStringProperty(AC_SOLVER_TYPE_PARAM_NAME, NewtonRaphsonFactory.NAME))
                .setMaxNewtonKrylovIterations(config.getIntProperty(MAX_NEWTON_KRYLOV_ITERATIONS_PARAM_NAME, NewtonKrylovParameters.DEFAULT_MAX_ITERATIONS))
                .setNewtonKrylovLineSearch(config.getBooleanProperty(NEWTON_KRYLOV_LINE_SEARCH_PARAM_NAME, NewtonKrylovParameters.LINE_SEARCH_DEFAULT_VALUE))
                .setReferenceBusSelectionMode(config.getEnumProperty(REFERENCE_BUS_SELECTION_MODE_PARAM_NAME, ReferenceBusSelectionMode.class, ReferenceBusSelector.DEFAULT_MODE))
                .setWriteReferenceTerminals(config.getBooleanProperty(WRITE_REFERENCE_TERMINALS_PARAM_NAME, WRITE_REFERENCE_TERMINALS_DEFAULT_VALUE))
                .setVoltageTargetPriorities(config.getStringListProperty(VOLTAGE_TARGET_PRIORITIES_PARAM_NAME, LfNetworkParameters.VOLTAGE_CONTROL_PRIORITIES_DEFAULT_VALUE))
                .setTransformerVoltageControlUseInitialTapPosition(config.getBooleanProperty(TRANSFORMER_VOLTAGE_CONTROL_USE_INITIAL_TAP_POSITION_PARAM_NAME, LfNetworkParameters.TRANSFORMER_VOLTAGE_CONTROL_USE_INITIAL_TAP_POSITION_DEFAULT_VALUE))
                .setGeneratorVoltageControlMinNominalVoltage(config.getDoubleProperty(GENERATOR_VOLTAGE_CONTROL_MIN_NOMINAL_VOLTAGE_PARAM_NAME, GENERATOR_VOLTAGE_CONTROL_MIN_NOMINAL_VOLTAGE_DEFAULT_VALUE))
                .setAreaInterchangeControl(config.getBooleanProperty(AREA_INTERCHANGE_CONTROL_PARAM_NAME, AREA_INTERCHANGE_CONTROL_DEFAULT_VALUE))
                .setAreaInterchangeControlAreaType(config.getStringProperty(AREA_INTERCHANGE_CONTROL_AREA_TYPE_PARAM_NAME, LfNetworkParameters.AREA_INTERCHANGE_CONTROL_AREA_TYPE_DEFAULT_VALUE))
                .setAreaInterchangePMaxMismatch(config.getDoubleProperty(AREA_INTERCHANGE_P_MAX_MISMATCH_PARAM_NAME, AREA_INTERCHANGE_P_MAX_MISMATCH_DEFAULT_VALUE)));
        return parameters;
    }

    public static OpenLoadFlowParameters load(Map<String, String> properties) {
        return new OpenLoadFlowParameters().update(properties);
    }

    private static List<String> parseStringListProp(String prop) {
        if (prop.trim().isEmpty()) {
            return Collections.emptyList();
        }
        return Arrays.asList(prop.split("[:,]"));
    }

    public OpenLoadFlowParameters update(Map<String, String> properties) {
        Optional.ofNullable(properties.get(SLACK_BUS_SELECTION_MODE_PARAM_NAME))
                .ifPresent(prop -> this.setSlackBusSelectionMode(SlackBusSelectionMode.valueOf(prop)));
        Optional.ofNullable(properties.get(SLACK_BUSES_IDS_PARAM_NAME))
                .ifPresent(prop -> this.setSlackBusesIds(parseStringListProp(prop)));
        Optional.ofNullable(properties.get(LOW_IMPEDANCE_BRANCH_MODE_PARAM_NAME))
                .ifPresent(prop -> this.setLowImpedanceBranchMode(LowImpedanceBranchMode.valueOf(prop)));
        Optional.ofNullable(properties.get(VOLTAGE_REMOTE_CONTROL_PARAM_NAME))
                .ifPresent(prop -> this.setVoltageRemoteControl(Boolean.parseBoolean(prop)));
        Optional.ofNullable(properties.get(SLACK_DISTRIBUTION_FAILURE_BEHAVIOR_PARAM_NAME))
                .ifPresent(prop -> this.setSlackDistributionFailureBehavior(SlackDistributionFailureBehavior.valueOf(prop)));
        Optional.ofNullable(properties.get(LOAD_POWER_FACTOR_CONSTANT_PARAM_NAME))
                .ifPresent(prop -> this.setLoadPowerFactorConstant(Boolean.parseBoolean(prop)));
        Optional.ofNullable(properties.get(PLAUSIBLE_ACTIVE_POWER_LIMIT_PARAM_NAME))
                .ifPresent(prop -> this.setPlausibleActivePowerLimit(Double.parseDouble(prop)));
        Optional.ofNullable(properties.get(NEWTONRAPHSON_STOPPING_CRITERIA_TYPE_PARAM_NAME))
                .ifPresent(prop -> this.setNewtonRaphsonStoppingCriteriaType(NewtonRaphsonStoppingCriteriaType.valueOf(prop)));
        Optional.ofNullable(properties.get(MAX_ACTIVE_POWER_MISMATCH_PARAM_NAME))
                .ifPresent(prop -> this.setMaxActivePowerMismatch(Double.parseDouble(prop)));
        Optional.ofNullable(properties.get(MAX_REACTIVE_POWER_MISMATCH_PARAM_NAME))
                .ifPresent(prop -> this.setMaxReactivePowerMismatch(Double.parseDouble(prop)));
        Optional.ofNullable(properties.get(MAX_VOLTAGE_MISMATCH_PARAM_NAME))
                .ifPresent(prop -> this.setMaxVoltageMismatch(Double.parseDouble(prop)));
        Optional.ofNullable(properties.get(MAX_ANGLE_MISMATCH_PARAM_NAME))
                .ifPresent(prop -> this.setMaxAngleMismatch(Double.parseDouble(prop)));
        Optional.ofNullable(properties.get(MAX_RATIO_MISMATCH_PARAM_NAME))
                .ifPresent(prop -> this.setMaxRatioMismatch(Double.parseDouble(prop)));
        Optional.ofNullable(properties.get(MAX_SUSCEPTANCE_MISMATCH_PARAM_NAME))
                .ifPresent(prop -> this.setMaxSusceptanceMismatch(Double.parseDouble(prop)));
        Optional.ofNullable(properties.get(SLACK_BUS_P_MAX_MISMATCH_PARAM_NAME))
                .ifPresent(prop -> this.setSlackBusPMaxMismatch(Double.parseDouble(prop)));
        Optional.ofNullable(properties.get(VOLTAGE_PER_REACTIVE_POWER_CONTROL_PARAM_NAME))
                .ifPresent(prop -> this.setVoltagePerReactivePowerControl(Boolean.parseBoolean(prop)));
        Optional.ofNullable(properties.get(GENERATOR_REACTIVE_POWER_REMOTE_CONTROL_PARAM_NAME))
                .ifPresent(prop -> this.setGeneratorReactivePowerRemoteControl(Boolean.parseBoolean(prop)));
        Optional.ofNullable(properties.get(TRANSFORMER_REACTIVE_POWER_CONTROL_PARAM_NAME))
                .ifPresent(prop -> this.setTransformerReactivePowerControl(Boolean.parseBoolean(prop)));
        Optional.ofNullable(properties.get(MAX_NEWTON_RAPHSON_ITERATIONS_PARAM_NAME))
                .ifPresent(prop -> this.setMaxNewtonRaphsonIterations(Integer.parseInt(prop)));
        Optional.ofNullable(properties.get(MAX_OUTER_LOOP_ITERATIONS_PARAM_NAME))
                .ifPresent(prop -> this.setMaxOuterLoopIterations(Integer.parseInt(prop)));
        Optional.ofNullable(properties.get(NEWTON_RAPHSON_CONV_EPS_PER_EQ_PARAM_NAME))
                .ifPresent(prop -> this.setNewtonRaphsonConvEpsPerEq(Double.parseDouble(prop)));
        Optional.ofNullable(properties.get(VOLTAGE_INIT_MODE_OVERRIDE_PARAM_NAME))
                .ifPresent(prop -> this.setVoltageInitModeOverride(VoltageInitModeOverride.valueOf(prop)));
        Optional.ofNullable(properties.get(TRANSFORMER_VOLTAGE_CONTROL_MODE_PARAM_NAME))
                .ifPresent(prop -> this.setTransformerVoltageControlMode(TransformerVoltageControlMode.valueOf(prop)));
        Optional.ofNullable(properties.get(SHUNT_VOLTAGE_CONTROL_MODE_PARAM_NAME))
                .ifPresent(prop -> this.setShuntVoltageControlMode(ShuntVoltageControlMode.valueOf(prop)));
        Optional.ofNullable(properties.get(MIN_PLAUSIBLE_TARGET_VOLTAGE_PARAM_NAME))
                .ifPresent(prop -> this.setMinPlausibleTargetVoltage(Double.parseDouble(prop)));
        Optional.ofNullable(properties.get(MAX_PLAUSIBLE_TARGET_VOLTAGE_PARAM_NAME))
                .ifPresent(prop -> this.setMaxPlausibleTargetVoltage(Double.parseDouble(prop)));
        Optional.ofNullable(properties.get(MIN_REALISTIC_VOLTAGE_PARAM_NAME))
                .ifPresent(prop -> this.setMinRealisticVoltage(Double.parseDouble(prop)));
        Optional.ofNullable(properties.get(MAX_REALISTIC_VOLTAGE_PARAM_NAME))
                .ifPresent(prop -> this.setMaxRealisticVoltage(Double.parseDouble(prop)));
        Optional.ofNullable(properties.get(REACTIVE_RANGE_CHECK_MODE_PARAM_NAME))
                .ifPresent(prop -> this.setReactiveRangeCheckMode(ReactiveRangeCheckMode.valueOf(prop)));
        Optional.ofNullable(properties.get(LOW_IMPEDANCE_THRESHOLD_PARAM_NAME))
                .ifPresent(prop -> this.setLowImpedanceThreshold(Double.parseDouble(prop)));
        Optional.ofNullable(properties.get(NETWORK_CACHE_ENABLED_PARAM_NAME))
                .ifPresent(prop -> this.setNetworkCacheEnabled(Boolean.parseBoolean(prop)));
        Optional.ofNullable(properties.get(SVC_VOLTAGE_MONITORING_PARAM_NAME))
                .ifPresent(prop -> this.setSvcVoltageMonitoring(Boolean.parseBoolean(prop)));
        Optional.ofNullable(properties.get(STATE_VECTOR_SCALING_MODE_PARAM_NAME))
                .ifPresent(prop -> this.setStateVectorScalingMode(StateVectorScalingMode.valueOf(prop)));
        Optional.ofNullable(properties.get(MAX_SLACK_BUS_COUNT_PARAM_NAME))
                .ifPresent(prop -> this.setMaxSlackBusCount(Integer.parseInt(prop)));
        Optional.ofNullable(properties.get(DEBUG_DIR_PARAM_NAME))
                .ifPresent(this::setDebugDir);
        Optional.ofNullable(properties.get(INCREMENTAL_TRANSFORMER_RATIO_TAP_CONTROL_OUTER_LOOP_MAX_TAP_SHIFT_PARAM_NAME))
                .ifPresent(prop -> this.setIncrementalTransformerRatioTapControlOuterLoopMaxTapShift(Integer.parseInt(prop)));
        Optional.ofNullable(properties.get(SECONDARY_VOLTAGE_CONTROL_PARAM_NAME))
                .ifPresent(prop -> this.setSecondaryVoltageControl(Boolean.parseBoolean(prop)));
        Optional.ofNullable(properties.get(REACTIVE_LIMITS_MAX_SWITCH_PQ_PV_PARAM_NAME))
                .ifPresent(prop -> this.setReactiveLimitsMaxPqPvSwitch(Integer.parseInt(prop)));
        Optional.ofNullable(properties.get(PHASE_SHIFTER_CONTROL_MODE_PARAM_NAME))
                .ifPresent(prop -> this.setPhaseShifterControlMode(PhaseShifterControlMode.valueOf(prop)));
        Optional.ofNullable(properties.get(ALWAYS_UPDATE_NETWORK_PARAM_NAME))
                .ifPresent(prop -> this.setAlwaysUpdateNetwork(Boolean.parseBoolean(prop)));
        Optional.ofNullable(properties.get(MOST_MESHED_SLACK_BUS_SELECTOR_MAX_NOMINAL_VOLTAGE_PERCENTILE_PARAM_NAME))
                .ifPresent(prop -> this.setMostMeshedSlackBusSelectorMaxNominalVoltagePercentile(Double.parseDouble(prop)));
        Optional.ofNullable(properties.get(REPORTED_FEATURES_PARAM_NAME))
                .ifPresent(prop -> this.setReportedFeatures(
                        parseStringListProp(prop).stream()
                        .map(ReportedFeatures::valueOf)
                        .collect(Collectors.toSet())));
        Optional.ofNullable(properties.get(SLACK_BUS_COUNTRY_FILTER_PARAM_NAME))
                .ifPresent(prop -> this.setSlackBusCountryFilter(parseStringListProp(prop).stream().map(Country::valueOf).collect(Collectors.toSet())));
        Optional.ofNullable(properties.get(ACTIONABLE_SWITCHES_IDS_PARAM_NAME))
                .ifPresent(prop -> this.setActionableSwitchesIds(new HashSet<>(parseStringListProp(prop))));
        Optional.ofNullable(properties.get(ACTIONABLE_TRANSFORMERS_IDS_PARAM_NAME))
                .ifPresent(prop -> this.setActionableTransformersIds(new HashSet<>(parseStringListProp(prop))));
        Optional.ofNullable(properties.get(ASYMMETRICAL_PARAM_NAME))
                .ifPresent(prop -> this.setAsymmetrical(Boolean.parseBoolean(prop)));
        Optional.ofNullable(properties.get(MIN_NOMINAL_VOLTAGE_TARGET_VOLTAGE_CHECK_PARAM_NAME))
                .ifPresent(prop -> this.setMinNominalVoltageTargetVoltageCheck(Double.parseDouble(prop)));
        Optional.ofNullable(properties.get(REACTIVE_POWER_DISPATCH_MODE_PARAM_NAME))
                .ifPresent(prop -> this.setReactivePowerDispatchMode(ReactivePowerDispatchMode.valueOf(prop)));
        Optional.ofNullable(properties.get(OUTER_LOOP_NAMES_PARAM_NAME))
                .ifPresent(prop -> this.setOuterLoopNames(parseStringListProp(prop)));
        Optional.ofNullable(properties.get(USE_ACTIVE_LIMITS_PARAM_NAME))
                .ifPresent(prop -> this.setUseActiveLimits(Boolean.parseBoolean(prop)));
        Optional.ofNullable(properties.get(DISABLE_VOLTAGE_CONTROL_OF_GENERATORS_OUTSIDE_ACTIVE_POWER_LIMITS_PARAM_NAME))
                .ifPresent(prop -> this.setDisableVoltageControlOfGeneratorsOutsideActivePowerLimits(Boolean.parseBoolean(prop)));
        Optional.ofNullable(properties.get(LINE_SEARCH_STATE_VECTOR_SCALING_MAX_ITERATION_PARAM_NAME))
                .ifPresent(prop -> this.setLineSearchStateVectorScalingMaxIteration(Integer.parseInt(prop)));
        Optional.ofNullable(properties.get(LINE_SEARCH_STATE_VECTOR_SCALING_STEP_FOLD_PARAM_NAME))
                .ifPresent(prop -> this.setLineSearchStateVectorScalingStepFold(Double.parseDouble(prop)));
        Optional.ofNullable(properties.get(MAX_VOLTAGE_CHANGE_STATE_VECTOR_SCALING_MAX_DV_PARAM_NAME))
                .ifPresent(prop -> this.setMaxVoltageChangeStateVectorScalingMaxDv(Double.parseDouble(prop)));
        Optional.ofNullable(properties.get(MAX_VOLTAGE_CHANGE_STATE_VECTOR_SCALING_MAX_DPHI_PARAM_NAME))
                .ifPresent(prop -> this.setMaxVoltageChangeStateVectorScalingMaxDphi(Double.parseDouble(prop)));
        Optional.ofNullable(properties.get(LINE_PER_UNIT_MODE_PARAM_NAME))
                .ifPresent(prop -> this.setLinePerUnitMode(LinePerUnitMode.valueOf(prop)));
        Optional.ofNullable(properties.get(USE_LOAD_MODEL_PARAM_NAME))
                .ifPresent(prop -> this.setUseLoadModel(Boolean.parseBoolean(prop)));
        Optional.ofNullable(properties.get(DC_APPROXIMATION_TYPE_PARAM_NAME))
                .ifPresent(prop -> this.setDcApproximationType(DcApproximationType.valueOf(prop)));
        Optional.ofNullable(properties.get(SIMULATE_AUTOMATION_SYSTEMS_PARAM_NAME))
                .ifPresent(prop -> this.setSimulateAutomationSystems(Boolean.parseBoolean(prop)));
        Optional.ofNullable(properties.get(AC_SOLVER_TYPE_PARAM_NAME))
                .ifPresent(this::setAcSolverType);
        Optional.ofNullable(properties.get(MAX_NEWTON_KRYLOV_ITERATIONS_PARAM_NAME))
                .ifPresent(prop -> this.setMaxNewtonKrylovIterations(Integer.parseInt(prop)));
        Optional.ofNullable(properties.get(NEWTON_KRYLOV_LINE_SEARCH_PARAM_NAME))
                .ifPresent(prop -> this.setNewtonKrylovLineSearch(Boolean.parseBoolean(prop)));
        Optional.ofNullable(properties.get(REFERENCE_BUS_SELECTION_MODE_PARAM_NAME))
                .ifPresent(prop -> this.setReferenceBusSelectionMode(ReferenceBusSelectionMode.valueOf(prop)));
        Optional.ofNullable(properties.get(WRITE_REFERENCE_TERMINALS_PARAM_NAME))
                .ifPresent(prop -> this.setWriteReferenceTerminals(Boolean.parseBoolean(prop)));
        Optional.ofNullable(properties.get(VOLTAGE_TARGET_PRIORITIES_PARAM_NAME))
                .ifPresent(prop -> this.setVoltageTargetPriorities(parseStringListProp(prop)));
        Optional.ofNullable(properties.get(TRANSFORMER_VOLTAGE_CONTROL_USE_INITIAL_TAP_POSITION_PARAM_NAME))
                .ifPresent(prop -> this.setTransformerVoltageControlUseInitialTapPosition(Boolean.parseBoolean(prop)));
        Optional.ofNullable(properties.get(GENERATOR_VOLTAGE_CONTROL_MIN_NOMINAL_VOLTAGE_PARAM_NAME))
                .ifPresent(prop -> this.setGeneratorVoltageControlMinNominalVoltage(Double.parseDouble(prop)));
        Optional.ofNullable(properties.get(FICTITIOUS_GENERATOR_VOLTAGE_CONTROL_CHECK_MODE))
                .ifPresent(prop -> this.setFictitiousGeneratorVoltageControlCheckMode(FictitiousGeneratorVoltageControlCheckMode.valueOf(prop)));
        Optional.ofNullable(properties.get(AREA_INTERCHANGE_CONTROL_PARAM_NAME))
                .ifPresent(prop -> this.setAreaInterchangeControl(Boolean.parseBoolean(prop)));
        Optional.ofNullable(properties.get(AREA_INTERCHANGE_CONTROL_AREA_TYPE_PARAM_NAME))
                .ifPresent(this::setAreaInterchangeControlAreaType);
        Optional.ofNullable(properties.get(AREA_INTERCHANGE_P_MAX_MISMATCH_PARAM_NAME))
                .ifPresent(prop -> this.setAreaInterchangePMaxMismatch(Double.parseDouble(prop)));
<<<<<<< HEAD
        Optional.ofNullable(properties.get(VOLTAGE_REMOTE_CONTROL_ROBUST_MODE_PARAM_NAME))
                .ifPresent(prop -> this.setVoltageRemoteControlRobustMode(Boolean.parseBoolean(prop)));
=======
        Optional.ofNullable(properties.get(FORCE_TARGET_Q_IN_REACTIVE_LIMITS_PARAM_NAME))
                .ifPresent(prop -> this.setForceTargetQInReactiveLimits(Boolean.parseBoolean(prop)));
>>>>>>> e2f3a803
        return this;
    }

    public Map<String, Object> toMap() {
        Map<String, Object> map = new LinkedHashMap<>(71);
        map.put(SLACK_BUS_SELECTION_MODE_PARAM_NAME, slackBusSelectionMode);
        map.put(SLACK_BUSES_IDS_PARAM_NAME, slackBusesIds);
        map.put(SLACK_DISTRIBUTION_FAILURE_BEHAVIOR_PARAM_NAME, slackDistributionFailureBehavior);
        map.put(VOLTAGE_REMOTE_CONTROL_PARAM_NAME, voltageRemoteControl);
        map.put(LOW_IMPEDANCE_BRANCH_MODE_PARAM_NAME, lowImpedanceBranchMode);
        map.put(LOAD_POWER_FACTOR_CONSTANT_PARAM_NAME, loadPowerFactorConstant);
        map.put(PLAUSIBLE_ACTIVE_POWER_LIMIT_PARAM_NAME, plausibleActivePowerLimit);
        map.put(NEWTONRAPHSON_STOPPING_CRITERIA_TYPE_PARAM_NAME, newtonRaphsonStoppingCriteriaType);
        map.put(SLACK_BUS_P_MAX_MISMATCH_PARAM_NAME, slackBusPMaxMismatch);
        map.put(MAX_ACTIVE_POWER_MISMATCH_PARAM_NAME, maxActivePowerMismatch);
        map.put(MAX_REACTIVE_POWER_MISMATCH_PARAM_NAME, maxReactivePowerMismatch);
        map.put(MAX_VOLTAGE_MISMATCH_PARAM_NAME, maxVoltageMismatch);
        map.put(MAX_ANGLE_MISMATCH_PARAM_NAME, maxAngleMismatch);
        map.put(MAX_RATIO_MISMATCH_PARAM_NAME, maxRatioMismatch);
        map.put(MAX_SUSCEPTANCE_MISMATCH_PARAM_NAME, maxSusceptanceMismatch);
        map.put(VOLTAGE_PER_REACTIVE_POWER_CONTROL_PARAM_NAME, voltagePerReactivePowerControl);
        map.put(GENERATOR_REACTIVE_POWER_REMOTE_CONTROL_PARAM_NAME, generatorReactivePowerRemoteControl);
        map.put(TRANSFORMER_REACTIVE_POWER_CONTROL_PARAM_NAME, transformerReactivePowerControl);
        map.put(MAX_NEWTON_RAPHSON_ITERATIONS_PARAM_NAME, maxNewtonRaphsonIterations);
        map.put(MAX_OUTER_LOOP_ITERATIONS_PARAM_NAME, maxOuterLoopIterations);
        map.put(NEWTON_RAPHSON_CONV_EPS_PER_EQ_PARAM_NAME, newtonRaphsonConvEpsPerEq);
        map.put(VOLTAGE_INIT_MODE_OVERRIDE_PARAM_NAME, voltageInitModeOverride);
        map.put(TRANSFORMER_VOLTAGE_CONTROL_MODE_PARAM_NAME, transformerVoltageControlMode);
        map.put(SHUNT_VOLTAGE_CONTROL_MODE_PARAM_NAME, shuntVoltageControlMode);
        map.put(MIN_PLAUSIBLE_TARGET_VOLTAGE_PARAM_NAME, minPlausibleTargetVoltage);
        map.put(MAX_PLAUSIBLE_TARGET_VOLTAGE_PARAM_NAME, maxPlausibleTargetVoltage);
        map.put(MIN_REALISTIC_VOLTAGE_PARAM_NAME, minRealisticVoltage);
        map.put(MAX_REALISTIC_VOLTAGE_PARAM_NAME, maxRealisticVoltage);
        map.put(REACTIVE_RANGE_CHECK_MODE_PARAM_NAME, reactiveRangeCheckMode);
        map.put(LOW_IMPEDANCE_THRESHOLD_PARAM_NAME, lowImpedanceThreshold);
        map.put(NETWORK_CACHE_ENABLED_PARAM_NAME, networkCacheEnabled);
        map.put(SVC_VOLTAGE_MONITORING_PARAM_NAME, svcVoltageMonitoring);
        map.put(STATE_VECTOR_SCALING_MODE_PARAM_NAME, stateVectorScalingMode);
        map.put(MAX_SLACK_BUS_COUNT_PARAM_NAME, maxSlackBusCount);
        map.put(DEBUG_DIR_PARAM_NAME, debugDir);
        map.put(INCREMENTAL_TRANSFORMER_RATIO_TAP_CONTROL_OUTER_LOOP_MAX_TAP_SHIFT_PARAM_NAME, incrementalTransformerRatioTapControlOuterLoopMaxTapShift);
        map.put(SECONDARY_VOLTAGE_CONTROL_PARAM_NAME, secondaryVoltageControl);
        map.put(REACTIVE_LIMITS_MAX_SWITCH_PQ_PV_PARAM_NAME, reactiveLimitsMaxPqPvSwitch);
        map.put(PHASE_SHIFTER_CONTROL_MODE_PARAM_NAME, phaseShifterControlMode);
        map.put(ALWAYS_UPDATE_NETWORK_PARAM_NAME, alwaysUpdateNetwork);
        map.put(MOST_MESHED_SLACK_BUS_SELECTOR_MAX_NOMINAL_VOLTAGE_PERCENTILE_PARAM_NAME, mostMeshedSlackBusSelectorMaxNominalVoltagePercentile);
        map.put(REPORTED_FEATURES_PARAM_NAME, reportedFeatures);
        map.put(SLACK_BUS_COUNTRY_FILTER_PARAM_NAME, slackBusCountryFilter);
        map.put(ACTIONABLE_SWITCHES_IDS_PARAM_NAME, actionableSwitchesIds);
        map.put(ACTIONABLE_TRANSFORMERS_IDS_PARAM_NAME, actionableTransformersIds);
        map.put(ASYMMETRICAL_PARAM_NAME, asymmetrical);
        map.put(MIN_NOMINAL_VOLTAGE_TARGET_VOLTAGE_CHECK_PARAM_NAME, minNominalVoltageTargetVoltageCheck);
        map.put(REACTIVE_POWER_DISPATCH_MODE_PARAM_NAME, reactivePowerDispatchMode);
        map.put(OUTER_LOOP_NAMES_PARAM_NAME, outerLoopNames);
        map.put(USE_ACTIVE_LIMITS_PARAM_NAME, useActiveLimits);
        map.put(DISABLE_VOLTAGE_CONTROL_OF_GENERATORS_OUTSIDE_ACTIVE_POWER_LIMITS_PARAM_NAME, disableVoltageControlOfGeneratorsOutsideActivePowerLimits);
        map.put(LINE_SEARCH_STATE_VECTOR_SCALING_MAX_ITERATION_PARAM_NAME, lineSearchStateVectorScalingMaxIteration);
        map.put(LINE_SEARCH_STATE_VECTOR_SCALING_STEP_FOLD_PARAM_NAME, lineSearchStateVectorScalingStepFold);
        map.put(MAX_VOLTAGE_CHANGE_STATE_VECTOR_SCALING_MAX_DV_PARAM_NAME, maxVoltageChangeStateVectorScalingMaxDv);
        map.put(MAX_VOLTAGE_CHANGE_STATE_VECTOR_SCALING_MAX_DPHI_PARAM_NAME, maxVoltageChangeStateVectorScalingMaxDphi);
        map.put(LINE_PER_UNIT_MODE_PARAM_NAME, linePerUnitMode);
        map.put(USE_LOAD_MODEL_PARAM_NAME, useLoadModel);
        map.put(DC_APPROXIMATION_TYPE_PARAM_NAME, dcApproximationType);
        map.put(SIMULATE_AUTOMATION_SYSTEMS_PARAM_NAME, simulateAutomationSystems);
        map.put(AC_SOLVER_TYPE_PARAM_NAME, acSolverType);
        map.put(MAX_NEWTON_KRYLOV_ITERATIONS_PARAM_NAME, maxNewtonKrylovIterations);
        map.put(NEWTON_KRYLOV_LINE_SEARCH_PARAM_NAME, newtonKrylovLineSearch);
        map.put(REFERENCE_BUS_SELECTION_MODE_PARAM_NAME, referenceBusSelectionMode);
        map.put(WRITE_REFERENCE_TERMINALS_PARAM_NAME, writeReferenceTerminals);
        map.put(VOLTAGE_TARGET_PRIORITIES_PARAM_NAME, voltageTargetPriorities);
        map.put(TRANSFORMER_VOLTAGE_CONTROL_USE_INITIAL_TAP_POSITION_PARAM_NAME, transformerVoltageControlUseInitialTapPosition);
        map.put(GENERATOR_VOLTAGE_CONTROL_MIN_NOMINAL_VOLTAGE_PARAM_NAME, generatorVoltageControlMinNominalVoltage);
        map.put(FICTITIOUS_GENERATOR_VOLTAGE_CONTROL_CHECK_MODE, fictitiousGeneratorVoltageControlCheckMode);
        map.put(AREA_INTERCHANGE_CONTROL_PARAM_NAME, areaInterchangeControl);
        map.put(AREA_INTERCHANGE_CONTROL_AREA_TYPE_PARAM_NAME, areaInterchangeControlAreaType);
        map.put(AREA_INTERCHANGE_P_MAX_MISMATCH_PARAM_NAME, areaInterchangePMaxMismatch);
<<<<<<< HEAD
        map.put(VOLTAGE_REMOTE_CONTROL_ROBUST_MODE_PARAM_NAME, voltageRemoteControlRobustMode);
=======
        map.put(FORCE_TARGET_Q_IN_REACTIVE_LIMITS_PARAM_NAME, forceTargetQInReactiveLimits);
>>>>>>> e2f3a803
        return map;
    }

    @Override
    public String toString() {
        return "OpenLoadFlowParameters(" + toMap().entrySet().stream().map(e -> e.getKey() + "=" + e.getValue()).collect(Collectors.joining(", ")) + ")";
    }

    public static OpenLoadFlowParameters get(LoadFlowParameters parameters) {
        OpenLoadFlowParameters parametersExt = parameters.getExtension(OpenLoadFlowParameters.class);
        if (parametersExt == null) {
            parametersExt = new OpenLoadFlowParameters();
        }
        return parametersExt;
    }

    private static OpenLoadFlowParameters create(LoadFlowParameters parameters, Supplier<OpenLoadFlowParameters> parametersExtSupplier) {
        Objects.requireNonNull(parameters);
        OpenLoadFlowParameters parametersExt = parametersExtSupplier.get();
        parameters.addExtension(OpenLoadFlowParameters.class, parametersExt);
        return parametersExt;
    }

    public static OpenLoadFlowParameters create(LoadFlowParameters parameters) {
        return create(parameters, OpenLoadFlowParameters::new);
    }

    public static OpenLoadFlowParameters load(LoadFlowParameters parameters) {
        return create(parameters, OpenLoadFlowParameters::load);
    }

    public static void log(LoadFlowParameters parameters, OpenLoadFlowParameters parametersExt) {
        if (LOGGER.isInfoEnabled()) {
            // build category map
            Map<String, String> categoryByParameterName = new HashMap<>(BASE_PARAMETERS_CATEGORY);
            for (Parameter parameter : OpenLoadFlowParameters.SPECIFIC_PARAMETERS) {
                if (parameter.getCategoryKey() != null) {
                    categoryByParameterName.put(parameter.getName(), parameter.getCategoryKey());
                }
            }

            record CategorizedParameter(String category, String name, Object value) implements Comparable<CategorizedParameter> {
                @Override
                public int compareTo(CategorizedParameter o) {
                    int c = category.compareTo(o.category);
                    if (c == 0) {
                        c = name.compareTo(o.name);
                    }
                    return c;
                }
            }
            Map<String, Object> parametersMap = new HashMap<>();
            parametersMap.putAll(parameters.toMap());
            parametersMap.putAll(parametersExt.toMap());
            Set<CategorizedParameter> categorizedParameters = parametersMap.entrySet()
                    .stream()
                    .map(e -> new CategorizedParameter(categoryByParameterName.getOrDefault(e.getKey(), "None"), e.getKey(), e.getValue()))
                    .collect(Collectors.toCollection(TreeSet::new));

            AsciiTable at = new AsciiTable();
            at.addRule();
            at.addRow("Category", "Name", "Value");
            at.addRule();
            String previousCategory = null;
            for (var p : categorizedParameters) {
                String category = p.category.equals(previousCategory) ? "" : p.category; // to not repeat in the table for each row
                previousCategory = p.category;
                at.addRow(category, p.name, Objects.toString(p.value, ""));
            }
            at.addRule();
            at.getRenderer().setCWC(new CWC_LongestWord());
            at.setPaddingLeftRight(1, 1);
            LOGGER.info("Parameters:\n{}", at.render());
        }
    }

    static VoltageInitializer getVoltageInitializer(LoadFlowParameters parameters, OpenLoadFlowParameters parametersExt, LfNetworkParameters networkParameters, MatrixFactory matrixFactory) {
        switch (parameters.getVoltageInitMode()) {
            case UNIFORM_VALUES:
                return new UniformValueVoltageInitializer();
            case PREVIOUS_VALUES:
                return new PreviousValueVoltageInitializer();
            case DC_VALUES:
                return new DcValueVoltageInitializer(networkParameters, parameters.isDistributedSlack() || parametersExt.isAreaInterchangeControl(), parameters.getBalanceType(), parameters.isDcUseTransformerRatio(), parametersExt.getDcApproximationType(), matrixFactory, parametersExt.getMaxOuterLoopIterations());
            default:
                throw new UnsupportedOperationException("Unsupported voltage init mode: " + parameters.getVoltageInitMode());
        }
    }

    static VoltageInitializer getExtendedVoltageInitializer(LoadFlowParameters parameters, OpenLoadFlowParameters parametersExt,
                                                            LfNetworkParameters networkParameters, MatrixFactory matrixFactory) {
        switch (parametersExt.getVoltageInitModeOverride()) {
            case NONE:
                return getVoltageInitializer(parameters, parametersExt, networkParameters, matrixFactory);

            case VOLTAGE_MAGNITUDE:
                return new VoltageMagnitudeInitializer(parameters.isTransformerVoltageControlOn(), matrixFactory, networkParameters.getLowImpedanceThreshold());

            case FULL_VOLTAGE:
                return new FullVoltageInitializer(new VoltageMagnitudeInitializer(parameters.isTransformerVoltageControlOn(), matrixFactory, networkParameters.getLowImpedanceThreshold()),
                        new DcValueVoltageInitializer(networkParameters,
                                                      parameters.isDistributedSlack() || parametersExt.isAreaInterchangeControl(),
                                                      parameters.getBalanceType(),
                                                      parameters.isDcUseTransformerRatio(),
                                                      parametersExt.getDcApproximationType(),
                                                      matrixFactory,
                                                      parametersExt.getMaxOuterLoopIterations()));

            default:
                throw new PowsyblException("Unknown voltage init mode override: " + parametersExt.getVoltageInitModeOverride());
        }
    }

    static LfNetworkParameters getNetworkParameters(LoadFlowParameters parameters, OpenLoadFlowParameters parametersExt,
                                                    SlackBusSelector slackBusSelector, GraphConnectivityFactory<LfBus, LfBranch> connectivityFactory,
                                                    boolean breakers) {
        return new LfNetworkParameters()
                .setSlackBusSelector(slackBusSelector)
                .setConnectivityFactory(connectivityFactory)
                .setGeneratorVoltageRemoteControl(parametersExt.isVoltageRemoteControl())
                .setMinImpedance(parametersExt.getLowImpedanceBranchMode() == OpenLoadFlowParameters.LowImpedanceBranchMode.REPLACE_BY_MIN_IMPEDANCE_LINE)
                .setTwtSplitShuntAdmittance(parameters.isTwtSplitShuntAdmittance())
                .setBreakers(breakers)
                .setPlausibleActivePowerLimit(parametersExt.getPlausibleActivePowerLimit())
                .setUseActiveLimits(parametersExt.isUseActiveLimits())
                .setDisableVoltageControlOfGeneratorsOutsideActivePowerLimits(parametersExt.isDisableVoltageControlOfGeneratorsOutsideActivePowerLimits())
                .setComputeMainConnectedComponentOnly(parameters.getConnectedComponentMode() == LoadFlowParameters.ConnectedComponentMode.MAIN)
                .setCountriesToBalance(parameters.getCountriesToBalance())
                .setDistributedOnConformLoad((parameters.isDistributedSlack() || parametersExt.isAreaInterchangeControl()) && parameters.getBalanceType() == LoadFlowParameters.BalanceType.PROPORTIONAL_TO_CONFORM_LOAD)
                .setPhaseControl(parameters.isPhaseShifterRegulationOn())
                .setTransformerVoltageControl(parameters.isTransformerVoltageControlOn())
                .setVoltagePerReactivePowerControl(parametersExt.isVoltagePerReactivePowerControl())
                .setGeneratorReactivePowerRemoteControl(parametersExt.isGeneratorReactivePowerRemoteControl())
                .setTransformerReactivePowerControl(parametersExt.isTransformerReactivePowerControl())
                .setLoadFlowModel(parameters.isDc() ? LoadFlowModel.DC : LoadFlowModel.AC)
                .setShuntVoltageControl(parameters.isShuntCompensatorVoltageControlOn())
                .setReactiveLimits(parameters.isUseReactiveLimits())
                .setHvdcAcEmulation(parameters.isHvdcAcEmulation())
                .setMinPlausibleTargetVoltage(parametersExt.getMinPlausibleTargetVoltage())
                .setMaxPlausibleTargetVoltage(parametersExt.getMaxPlausibleTargetVoltage())
                .setReactiveRangeCheckMode(parametersExt.getReactiveRangeCheckMode())
                .setLowImpedanceThreshold(parametersExt.getLowImpedanceThreshold())
                .setSvcVoltageMonitoring(parametersExt.isSvcVoltageMonitoring())
                .setMaxSlackBusCount(parametersExt.getMaxSlackBusCount())
                .setDebugDir(parametersExt.getDebugDir())
                .setSecondaryVoltageControl(parametersExt.isSecondaryVoltageControl())
                .setCacheEnabled(parametersExt.isNetworkCacheEnabled())
                .setAsymmetrical(parametersExt.isAsymmetrical())
                .setMinNominalVoltageTargetVoltageCheck(parametersExt.getMinNominalVoltageTargetVoltageCheck())
                .setLinePerUnitMode(parametersExt.getLinePerUnitMode())
                .setUseLoadModel(parametersExt.isUseLoadModel())
                .setSimulateAutomationSystems(parametersExt.isSimulateAutomationSystems())
                .setReferenceBusSelector(ReferenceBusSelector.fromMode(parametersExt.getReferenceBusSelectionMode()))
                .setVoltageTargetPriorities(parametersExt.getVoltageTargetPriorities())
                .setFictitiousGeneratorVoltageControlCheckMode(parametersExt.getFictitiousGeneratorVoltageControlCheckMode())
                .setAreaInterchangeControl(parametersExt.isAreaInterchangeControl())
                .setAreaInterchangeControlAreaType(parametersExt.getAreaInterchangeControlAreaType())
                .setForceTargetQInReactiveLimits(parametersExt.isForceTargetQInReactiveLimits());
    }

    public static AcLoadFlowParameters createAcParameters(Network network, LoadFlowParameters parameters, OpenLoadFlowParameters parametersExt,
                                                          MatrixFactory matrixFactory, GraphConnectivityFactory<LfBus, LfBranch> connectivityFactory) {
        return createAcParameters(network, parameters, parametersExt, matrixFactory, connectivityFactory, false, false);
    }

    public static AcLoadFlowParameters createAcParameters(Network network, LoadFlowParameters parameters, OpenLoadFlowParameters parametersExt,
                                                          MatrixFactory matrixFactory, GraphConnectivityFactory<LfBus, LfBranch> connectivityFactory,
                                                          boolean breakers, boolean forceA1Var) {
        AcLoadFlowParameters acParameters = createAcParameters(parameters, parametersExt, matrixFactory, connectivityFactory, breakers, forceA1Var);
        if (parameters.isReadSlackBus()) {
            acParameters.getNetworkParameters().setSlackBusSelector(new NetworkSlackBusSelector(network, parametersExt.getSlackBusCountryFilter(),
                    acParameters.getNetworkParameters().getSlackBusSelector()));
        }
        return acParameters;
    }

    static List<AcOuterLoop> createAcOuterLoops(LoadFlowParameters parameters, OpenLoadFlowParameters parametersExt) {
        AcOuterLoopConfig outerLoopConfig = AbstractAcOuterLoopConfig.getOuterLoopConfig()
                .orElseGet(() -> parametersExt.getOuterLoopNames() != null ? new ExplicitAcOuterLoopConfig()
                                                                           : new DefaultAcOuterLoopConfig());
        return outerLoopConfig.configure(parameters, parametersExt);
    }

    static List<DcOuterLoop> createDcOuterLoops(LoadFlowParameters parameters, OpenLoadFlowParameters parametersExt) {
        DcOuterLoopConfig outerLoopConfig = AbstractDcOuterLoopConfig.getOuterLoopConfig()
                .orElseGet(() -> parametersExt.getOuterLoopNames() != null ? new ExplicitDcOuterLoopConfig()
                                                                           : new DefaultDcOuterLoopConfig());
        return outerLoopConfig.configure(parameters, parametersExt);
    }

    public static AcLoadFlowParameters createAcParameters(LoadFlowParameters parameters, OpenLoadFlowParameters parametersExt,
                                                          MatrixFactory matrixFactory, GraphConnectivityFactory<LfBus, LfBranch> connectivityFactory,
                                                          boolean breakers, boolean forceA1Var) {
        SlackBusSelector slackBusSelector = SlackBusSelector.fromMode(parametersExt.getSlackBusSelectionMode(), parametersExt.getSlackBusesIds(),
                parametersExt.getPlausibleActivePowerLimit(), parametersExt.getMostMeshedSlackBusSelectorMaxNominalVoltagePercentile(), parametersExt.getSlackBusCountryFilter());

        var networkParameters = getNetworkParameters(parameters, parametersExt, slackBusSelector, connectivityFactory, breakers);

        var equationSystemCreationParameters = new AcEquationSystemCreationParameters(forceA1Var);

        VoltageInitializer voltageInitializer = getExtendedVoltageInitializer(parameters, parametersExt, networkParameters, matrixFactory);

        List<AcOuterLoop> outerLoops = createAcOuterLoops(parameters, parametersExt);

        AcSolverFactory solverFactory = AcSolverFactory.find(parametersExt.getAcSolverType());

        return new AcLoadFlowParameters()
                .setNetworkParameters(networkParameters)
                .setEquationSystemCreationParameters(equationSystemCreationParameters)
                .setOuterLoops(outerLoops)
                .setMaxOuterLoopIterations(parametersExt.getMaxOuterLoopIterations())
                .setMatrixFactory(matrixFactory)
                .setVoltageInitializer(voltageInitializer)
                .setAsymmetrical(parametersExt.isAsymmetrical())
                .setSlackDistributionFailureBehavior(parametersExt.getSlackDistributionFailureBehavior())
                .setSolverFactory(solverFactory, parameters)
<<<<<<< HEAD
                .setRemoteControlRobustMode(parametersExt.isVoltageRemoteControlRobustMode());
=======
                .setMinRealisticVoltage(parametersExt.minRealisticVoltage)
                .setMaxRealisticVoltage(parametersExt.maxRealisticVoltage);
>>>>>>> e2f3a803
    }

    public static DcLoadFlowParameters createDcParameters(Network network, LoadFlowParameters parameters, OpenLoadFlowParameters parametersExt,
                                                          MatrixFactory matrixFactory, GraphConnectivityFactory<LfBus, LfBranch> connectivityFactory,
                                                          boolean forcePhaseControlOffAndAddAngle1Var) {
        var dcParameters = createDcParameters(parameters, parametersExt, matrixFactory, connectivityFactory, forcePhaseControlOffAndAddAngle1Var);
        if (parameters.isReadSlackBus()) {
            dcParameters.getNetworkParameters().setSlackBusSelector(new NetworkSlackBusSelector(network, parametersExt.getSlackBusCountryFilter(),
                    dcParameters.getNetworkParameters().getSlackBusSelector()));
        }
        return dcParameters;
    }

    public static DcLoadFlowParameters createDcParameters(LoadFlowParameters parameters, OpenLoadFlowParameters parametersExt,
                                                          MatrixFactory matrixFactory, GraphConnectivityFactory<LfBus, LfBranch> connectivityFactory,
                                                          boolean forcePhaseControlOffAndAddAngle1Var) {
        SlackBusSelector slackBusSelector = SlackBusSelector.fromMode(parametersExt.getSlackBusSelectionMode(), parametersExt.getSlackBusesIds(),
                parametersExt.getPlausibleActivePowerLimit(), parametersExt.getMostMeshedSlackBusSelectorMaxNominalVoltagePercentile(), parametersExt.getSlackBusCountryFilter());

        var networkParameters = new LfNetworkParameters()
                .setSlackBusSelector(slackBusSelector)
                .setConnectivityFactory(connectivityFactory)
                .setGeneratorVoltageRemoteControl(false)
                .setMinImpedance(parametersExt.getLowImpedanceBranchMode() == OpenLoadFlowParameters.LowImpedanceBranchMode.REPLACE_BY_MIN_IMPEDANCE_LINE)
                .setTwtSplitShuntAdmittance(false)
                .setBreakers(false)
                .setPlausibleActivePowerLimit(parametersExt.getPlausibleActivePowerLimit())
                .setUseActiveLimits(parametersExt.isUseActiveLimits())
                .setDisableVoltageControlOfGeneratorsOutsideActivePowerLimits(parametersExt.isDisableVoltageControlOfGeneratorsOutsideActivePowerLimits())
                .setComputeMainConnectedComponentOnly(parameters.getConnectedComponentMode() == LoadFlowParameters.ConnectedComponentMode.MAIN)
                .setCountriesToBalance(parameters.getCountriesToBalance())
                .setDistributedOnConformLoad((parameters.isDistributedSlack() || parametersExt.isAreaInterchangeControl()) && parameters.getBalanceType() == LoadFlowParameters.BalanceType.PROPORTIONAL_TO_CONFORM_LOAD)
                .setPhaseControl(parameters.isPhaseShifterRegulationOn())
                .setTransformerVoltageControl(false)
                .setVoltagePerReactivePowerControl(false)
                .setGeneratorReactivePowerRemoteControl(false)
                .setTransformerReactivePowerControl(false)
                .setLoadFlowModel(LoadFlowModel.DC)
                .setShuntVoltageControl(false)
                .setReactiveLimits(false)
                .setHvdcAcEmulation(parameters.isHvdcAcEmulation())
                .setLowImpedanceThreshold(parametersExt.getLowImpedanceThreshold())
                .setSvcVoltageMonitoring(false)
                .setMaxSlackBusCount(parametersExt.getMaxSlackBusCount())
                .setLinePerUnitMode(parametersExt.getLinePerUnitMode())
                .setReferenceBusSelector(ReferenceBusSelector.fromMode(parametersExt.getReferenceBusSelectionMode()))
                .setAreaInterchangeControl(parametersExt.isAreaInterchangeControl())
                .setAreaInterchangeControlAreaType(parametersExt.getAreaInterchangeControlAreaType());

        var equationSystemCreationParameters = new DcEquationSystemCreationParameters()
                .setUpdateFlows(true)
                .setForcePhaseControlOffAndAddAngle1Var(forcePhaseControlOffAndAddAngle1Var)
                .setUseTransformerRatio(parameters.isDcUseTransformerRatio())
                .setDcApproximationType(parametersExt.getDcApproximationType())
                .setDcPowerFactor(parameters.getDcPowerFactor());

        return new DcLoadFlowParameters()
                .setNetworkParameters(networkParameters)
                .setEquationSystemCreationParameters(equationSystemCreationParameters)
                .setSlackDistributionFailureBehavior(parametersExt.getSlackDistributionFailureBehavior())
                .setMatrixFactory(matrixFactory)
                .setDistributedSlack(parameters.isDistributedSlack())
                .setBalanceType(parameters.getBalanceType())
                .setSetVToNan(true)
                .setOuterLoops(createDcOuterLoops(parameters, parametersExt))
                .setMaxOuterLoopIterations(parametersExt.getMaxOuterLoopIterations())
                .setSlackBusPMaxMismatch(parametersExt.getSlackBusPMaxMismatch())
                .setAreaInterchangePMaxMismatch(parametersExt.getAreaInterchangePMaxMismatch());
    }

    public static boolean equals(LoadFlowParameters parameters1, LoadFlowParameters parameters2) {
        Objects.requireNonNull(parameters1);
        Objects.requireNonNull(parameters2);
        boolean equals = parameters1.getVoltageInitMode() == parameters2.getVoltageInitMode() &&
                parameters1.isTransformerVoltageControlOn() == parameters2.isTransformerVoltageControlOn() &&
                parameters1.isUseReactiveLimits() == parameters2.isUseReactiveLimits() &&
                parameters1.isPhaseShifterRegulationOn() == parameters2.isPhaseShifterRegulationOn() &&
                parameters1.isTwtSplitShuntAdmittance() == parameters2.isTwtSplitShuntAdmittance() &&
                parameters1.isShuntCompensatorVoltageControlOn() == parameters2.isShuntCompensatorVoltageControlOn() &&
                parameters1.isReadSlackBus() == parameters2.isReadSlackBus() &&
                parameters1.isWriteSlackBus() == parameters2.isWriteSlackBus() &&
                parameters1.isDc() == parameters2.isDc() &&
                parameters1.isDistributedSlack() == parameters2.isDistributedSlack() &&
                parameters1.getBalanceType() == parameters2.getBalanceType() &&
                parameters1.isDcUseTransformerRatio() == parameters2.isDcUseTransformerRatio() &&
                parameters1.getCountriesToBalance().equals(parameters2.getCountriesToBalance()) &&
                parameters1.getConnectedComponentMode() == parameters2.getConnectedComponentMode() &&
                parameters1.isHvdcAcEmulation() == parameters2.isHvdcAcEmulation() &&
                parameters1.getDcPowerFactor() == parameters2.getDcPowerFactor();
        if (!equals) {
            return false;
        }

        OpenLoadFlowParameters extension1 = parameters1.getExtension(OpenLoadFlowParameters.class);
        OpenLoadFlowParameters extension2 = parameters2.getExtension(OpenLoadFlowParameters.class);
        if (extension1 == null && extension2 == null) {
            return true;
        }
        if (extension1 == null) {
            return false;
        }
        if (extension2 == null) {
            return false;
        }

        return extension1.getSlackBusSelectionMode() == extension2.getSlackBusSelectionMode() &&
                extension1.getSlackBusesIds().equals(extension2.getSlackBusesIds()) &&
                extension1.getSlackDistributionFailureBehavior() == extension2.getSlackDistributionFailureBehavior() &&
                extension1.isVoltageRemoteControl() == extension2.isVoltageRemoteControl() &&
                extension1.getLowImpedanceBranchMode() == extension2.getLowImpedanceBranchMode() &&
                extension1.isLoadPowerFactorConstant() == extension2.isLoadPowerFactorConstant() &&
                extension1.getPlausibleActivePowerLimit() == extension2.getPlausibleActivePowerLimit() &&
                extension1.getSlackBusPMaxMismatch() == extension2.getSlackBusPMaxMismatch() &&
                extension1.isVoltagePerReactivePowerControl() == extension2.isVoltagePerReactivePowerControl() &&
                extension1.isGeneratorReactivePowerRemoteControl() == extension2.isGeneratorReactivePowerRemoteControl() &&
                extension1.isTransformerReactivePowerControl() == extension2.isTransformerReactivePowerControl() &&
                extension1.getMaxNewtonRaphsonIterations() == extension2.getMaxNewtonRaphsonIterations() &&
                extension1.getMaxOuterLoopIterations() == extension2.getMaxOuterLoopIterations() &&
                extension1.getNewtonRaphsonConvEpsPerEq() == extension2.getNewtonRaphsonConvEpsPerEq() &&
                extension1.getVoltageInitModeOverride() == extension2.getVoltageInitModeOverride() &&
                extension1.getTransformerVoltageControlMode() == extension2.getTransformerVoltageControlMode() &&
                extension1.getShuntVoltageControlMode() == extension2.getShuntVoltageControlMode() &&
                extension1.getMinPlausibleTargetVoltage() == extension2.getMinPlausibleTargetVoltage() &&
                extension1.getMaxPlausibleTargetVoltage() == extension2.getMaxPlausibleTargetVoltage() &&
                extension1.getMinRealisticVoltage() == extension2.getMinRealisticVoltage() &&
                extension1.getMaxRealisticVoltage() == extension2.getMaxRealisticVoltage() &&
                extension1.getReactiveRangeCheckMode() == extension2.getReactiveRangeCheckMode() &&
                extension1.getLowImpedanceThreshold() == extension2.getLowImpedanceThreshold() &&
                extension1.isNetworkCacheEnabled() == extension2.isNetworkCacheEnabled() &&
                extension1.isSvcVoltageMonitoring() == extension2.isSvcVoltageMonitoring() &&
                extension1.getStateVectorScalingMode() == extension2.getStateVectorScalingMode() &&
                extension1.getMaxSlackBusCount() == extension2.getMaxSlackBusCount() &&
                Objects.equals(extension1.getDebugDir(), extension2.getDebugDir()) &&
                extension1.getIncrementalTransformerRatioTapControlOuterLoopMaxTapShift() == extension2.getIncrementalTransformerRatioTapControlOuterLoopMaxTapShift() &&
                extension1.isSecondaryVoltageControl() == extension2.isSecondaryVoltageControl() &&
                extension1.getReactiveLimitsMaxPqPvSwitch() == extension2.getReactiveLimitsMaxPqPvSwitch() &&
                extension1.getPhaseShifterControlMode() == extension2.getPhaseShifterControlMode() &&
                extension1.isAlwaysUpdateNetwork() == extension2.isAlwaysUpdateNetwork() &&
                extension1.getMostMeshedSlackBusSelectorMaxNominalVoltagePercentile() == extension2.getMostMeshedSlackBusSelectorMaxNominalVoltagePercentile() &&
                extension1.getReportedFeatures().equals(extension2.getReportedFeatures()) &&
                extension1.getSlackBusCountryFilter().equals(extension2.getSlackBusCountryFilter()) &&
                extension1.getActionableSwitchesIds().equals(extension2.getActionableSwitchesIds()) &&
                extension1.getActionableTransformersIds().equals(extension2.getActionableTransformersIds()) &&
                extension1.isAsymmetrical() == extension2.isAsymmetrical() &&
                extension1.getMinNominalVoltageTargetVoltageCheck() == extension2.getMinNominalVoltageTargetVoltageCheck() &&
                extension1.getReactivePowerDispatchMode() == extension2.getReactivePowerDispatchMode() &&
                Objects.equals(extension1.getOuterLoopNames(), extension2.getOuterLoopNames()) &&
                extension1.isUseActiveLimits() == extension2.isUseActiveLimits() &&
                extension1.isDisableVoltageControlOfGeneratorsOutsideActivePowerLimits() == extension2.isDisableVoltageControlOfGeneratorsOutsideActivePowerLimits() &&
                extension1.getLineSearchStateVectorScalingMaxIteration() == extension2.getLineSearchStateVectorScalingMaxIteration() &&
                extension1.getLineSearchStateVectorScalingStepFold() == extension2.getLineSearchStateVectorScalingStepFold() &&
                extension1.getMaxVoltageChangeStateVectorScalingMaxDv() == extension2.getMaxVoltageChangeStateVectorScalingMaxDv() &&
                extension1.getMaxVoltageChangeStateVectorScalingMaxDphi() == extension2.getMaxVoltageChangeStateVectorScalingMaxDphi() &&
                extension1.getLinePerUnitMode() == extension2.getLinePerUnitMode() &&
                extension1.isUseLoadModel() == extension2.isUseLoadModel() &&
                extension1.getDcApproximationType() == extension2.getDcApproximationType() &&
                extension1.isSimulateAutomationSystems() == extension2.isSimulateAutomationSystems() &&
                extension1.getAcSolverType().equals(extension2.getAcSolverType()) &&
                extension1.getMaxNewtonKrylovIterations() == extension2.getMaxNewtonKrylovIterations() &&
                extension1.isNewtonKrylovLineSearch() == extension2.isNewtonKrylovLineSearch() &&
                extension1.getReferenceBusSelectionMode() == extension2.getReferenceBusSelectionMode() &&
                extension1.isWriteReferenceTerminals() == extension2.isWriteReferenceTerminals() &&
                extension1.getMaxActivePowerMismatch() == extension2.getMaxActivePowerMismatch() &&
                extension1.getMaxReactivePowerMismatch() == extension2.getMaxReactivePowerMismatch() &&
                extension1.getMaxVoltageMismatch() == extension2.getMaxVoltageMismatch() &&
                extension1.getMaxAngleMismatch() == extension2.getMaxAngleMismatch() &&
                extension1.getMaxRatioMismatch() == extension2.getMaxRatioMismatch() &&
                extension1.getMaxSusceptanceMismatch() == extension2.getMaxSusceptanceMismatch() &&
                extension1.getNewtonRaphsonStoppingCriteriaType() == extension2.getNewtonRaphsonStoppingCriteriaType() &&
                Objects.equals(extension1.getVoltageTargetPriorities(), extension2.getVoltageTargetPriorities()) &&
                extension1.isTransformerVoltageControlUseInitialTapPosition() == extension2.isTransformerVoltageControlUseInitialTapPosition() &&
                extension1.getGeneratorVoltageControlMinNominalVoltage() == extension2.getGeneratorVoltageControlMinNominalVoltage() &&
                extension1.getFictitiousGeneratorVoltageControlCheckMode() == extension2.getFictitiousGeneratorVoltageControlCheckMode() &&
                extension1.isAreaInterchangeControl() == extension2.isAreaInterchangeControl() &&
                Objects.equals(extension1.getAreaInterchangeControlAreaType(), extension2.getAreaInterchangeControlAreaType()) &&
                extension1.getAreaInterchangePMaxMismatch() == extension2.getAreaInterchangePMaxMismatch() &&
<<<<<<< HEAD
                extension1.isVoltageRemoteControlRobustMode() == extension2.isVoltageRemoteControlRobustMode();
=======
                extension1.isForceTargetQInReactiveLimits() == extension2.isForceTargetQInReactiveLimits();
>>>>>>> e2f3a803
    }

    public static LoadFlowParameters clone(LoadFlowParameters parameters) {
        Objects.requireNonNull(parameters);
        LoadFlowParameters parameters2 = new LoadFlowParameters()
                .setVoltageInitMode(parameters.getVoltageInitMode())
                .setTransformerVoltageControlOn(parameters.isTransformerVoltageControlOn())
                .setUseReactiveLimits(parameters.isUseReactiveLimits())
                .setPhaseShifterRegulationOn(parameters.isPhaseShifterRegulationOn())
                .setTwtSplitShuntAdmittance(parameters.isTwtSplitShuntAdmittance())
                .setShuntCompensatorVoltageControlOn(parameters.isShuntCompensatorVoltageControlOn())
                .setReadSlackBus(parameters.isReadSlackBus())
                .setWriteSlackBus(parameters.isWriteSlackBus())
                .setDc(parameters.isDc())
                .setDistributedSlack(parameters.isDistributedSlack())
                .setBalanceType(parameters.getBalanceType())
                .setDcUseTransformerRatio(parameters.isDcUseTransformerRatio())
                .setCountriesToBalance(new HashSet<>(parameters.getCountriesToBalance()))
                .setConnectedComponentMode(parameters.getConnectedComponentMode())
                .setHvdcAcEmulation(parameters.isHvdcAcEmulation())
                .setDcPowerFactor(parameters.getDcPowerFactor());

        OpenLoadFlowParameters extension = parameters.getExtension(OpenLoadFlowParameters.class);
        if (extension != null) {
            OpenLoadFlowParameters extension2 = new OpenLoadFlowParameters()
                    .setSlackBusSelectionMode(extension.getSlackBusSelectionMode())
                    .setSlackBusesIds(new ArrayList<>(extension.getSlackBusesIds()))
                    .setSlackDistributionFailureBehavior(extension.getSlackDistributionFailureBehavior())
                    .setVoltageRemoteControl(extension.isVoltageRemoteControl())
                    .setLowImpedanceBranchMode(extension.getLowImpedanceBranchMode())
                    .setLoadPowerFactorConstant(extension.isLoadPowerFactorConstant())
                    .setPlausibleActivePowerLimit(extension.getPlausibleActivePowerLimit())
                    .setSlackBusPMaxMismatch(extension.getSlackBusPMaxMismatch())
                    .setVoltagePerReactivePowerControl(extension.isVoltagePerReactivePowerControl())
                    .setGeneratorReactivePowerRemoteControl(extension.isGeneratorReactivePowerRemoteControl())
                    .setTransformerReactivePowerControl(extension.isTransformerReactivePowerControl())
                    .setMaxNewtonRaphsonIterations(extension.getMaxNewtonRaphsonIterations())
                    .setMaxOuterLoopIterations(extension.getMaxOuterLoopIterations())
                    .setNewtonRaphsonConvEpsPerEq(extension.getNewtonRaphsonConvEpsPerEq())
                    .setVoltageInitModeOverride(extension.getVoltageInitModeOverride())
                    .setTransformerVoltageControlMode(extension.getTransformerVoltageControlMode())
                    .setShuntVoltageControlMode(extension.getShuntVoltageControlMode())
                    .setMinPlausibleTargetVoltage(extension.getMinPlausibleTargetVoltage())
                    .setMaxPlausibleTargetVoltage(extension.getMaxPlausibleTargetVoltage())
                    .setMinRealisticVoltage(extension.getMinRealisticVoltage())
                    .setMaxRealisticVoltage(extension.getMaxRealisticVoltage())
                    .setReactiveRangeCheckMode(extension.getReactiveRangeCheckMode())
                    .setLowImpedanceThreshold(extension.getLowImpedanceThreshold())
                    .setNetworkCacheEnabled(extension.isNetworkCacheEnabled())
                    .setSvcVoltageMonitoring(extension.isSvcVoltageMonitoring())
                    .setStateVectorScalingMode(extension.getStateVectorScalingMode())
                    .setMaxSlackBusCount(extension.getMaxSlackBusCount())
                    .setDebugDir(extension.getDebugDir())
                    .setIncrementalTransformerRatioTapControlOuterLoopMaxTapShift(extension.getIncrementalTransformerRatioTapControlOuterLoopMaxTapShift())
                    .setSecondaryVoltageControl(extension.isSecondaryVoltageControl())
                    .setReactiveLimitsMaxPqPvSwitch(extension.getReactiveLimitsMaxPqPvSwitch())
                    .setPhaseShifterControlMode(extension.getPhaseShifterControlMode())
                    .setAlwaysUpdateNetwork(extension.isAlwaysUpdateNetwork())
                    .setMostMeshedSlackBusSelectorMaxNominalVoltagePercentile(extension.getMostMeshedSlackBusSelectorMaxNominalVoltagePercentile())
                    .setReportedFeatures(extension.getReportedFeatures())
                    .setSlackBusCountryFilter(new HashSet<>(extension.getSlackBusCountryFilter()))
                    .setActionableSwitchesIds(new HashSet<>(extension.getActionableSwitchesIds()))
                    .setActionableTransformersIds(new HashSet<>(extension.getActionableTransformersIds()))
                    .setAsymmetrical(extension.isAsymmetrical())
                    .setMinNominalVoltageTargetVoltageCheck(extension.getMinNominalVoltageTargetVoltageCheck())
                    .setReactivePowerDispatchMode(extension.getReactivePowerDispatchMode())
                    .setOuterLoopNames(extension.getOuterLoopNames())
                    .setUseActiveLimits(extension.isUseActiveLimits())
                    .setDisableVoltageControlOfGeneratorsOutsideActivePowerLimits(extension.isDisableVoltageControlOfGeneratorsOutsideActivePowerLimits())
                    .setLineSearchStateVectorScalingMaxIteration(extension.getLineSearchStateVectorScalingMaxIteration())
                    .setLineSearchStateVectorScalingStepFold(extension.getLineSearchStateVectorScalingStepFold())
                    .setMaxVoltageChangeStateVectorScalingMaxDv(extension.getMaxVoltageChangeStateVectorScalingMaxDv())
                    .setMaxVoltageChangeStateVectorScalingMaxDphi(extension.getMaxVoltageChangeStateVectorScalingMaxDphi())
                    .setLinePerUnitMode(extension.getLinePerUnitMode())
                    .setUseLoadModel(extension.isUseLoadModel())
                    .setDcApproximationType(extension.getDcApproximationType())
                    .setAcSolverType(extension.getAcSolverType())
                    .setMaxNewtonKrylovIterations(extension.getMaxNewtonKrylovIterations())
                    .setNewtonKrylovLineSearch(extension.isNewtonKrylovLineSearch())
                    .setSimulateAutomationSystems(extension.isSimulateAutomationSystems())
                    .setWriteReferenceTerminals(extension.isWriteReferenceTerminals())
                    .setMaxActivePowerMismatch(extension.getMaxActivePowerMismatch())
                    .setMaxReactivePowerMismatch(extension.getMaxReactivePowerMismatch())
                    .setMaxVoltageMismatch(extension.getMaxVoltageMismatch())
                    .setMaxAngleMismatch(extension.getMaxAngleMismatch())
                    .setMaxRatioMismatch(extension.getMaxRatioMismatch())
                    .setMaxSusceptanceMismatch(extension.getMaxSusceptanceMismatch())
                    .setNewtonRaphsonStoppingCriteriaType(extension.getNewtonRaphsonStoppingCriteriaType())
                    .setReferenceBusSelectionMode(extension.getReferenceBusSelectionMode())
                    .setVoltageTargetPriorities(extension.getVoltageTargetPriorities())
                    .setTransformerVoltageControlUseInitialTapPosition(extension.isTransformerVoltageControlUseInitialTapPosition())
                    .setGeneratorVoltageControlMinNominalVoltage(extension.getGeneratorVoltageControlMinNominalVoltage())
                    .setFictitiousGeneratorVoltageControlCheckMode(extension.getFictitiousGeneratorVoltageControlCheckMode())
                    .setAreaInterchangeControl(extension.isAreaInterchangeControl())
                    .setAreaInterchangeControlAreaType(extension.getAreaInterchangeControlAreaType())
                    .setAreaInterchangePMaxMismatch(extension.getAreaInterchangePMaxMismatch())
<<<<<<< HEAD
                    .setVoltageRemoteControlRobustMode(extension.isVoltageRemoteControlRobustMode());
=======
                    .setForceTargetQInReactiveLimits(extension.isForceTargetQInReactiveLimits());
>>>>>>> e2f3a803

            if (extension2 != null) {
                parameters2.addExtension(OpenLoadFlowParameters.class, extension2);
            }
        }

        return parameters2;
    }
}
<|MERGE_RESOLUTION|>--- conflicted
+++ resolved
@@ -435,11 +435,8 @@
         new Parameter(AREA_INTERCHANGE_CONTROL_PARAM_NAME, ParameterType.BOOLEAN, "Area interchange control", AREA_INTERCHANGE_CONTROL_DEFAULT_VALUE, ParameterScope.FUNCTIONAL, SLACK_DISTRIBUTION_CATEGORY_KEY),
         new Parameter(AREA_INTERCHANGE_CONTROL_AREA_TYPE_PARAM_NAME, ParameterType.STRING, "Area type for area interchange control", LfNetworkParameters.AREA_INTERCHANGE_CONTROL_AREA_TYPE_DEFAULT_VALUE, ParameterScope.FUNCTIONAL, SLACK_DISTRIBUTION_CATEGORY_KEY),
         new Parameter(AREA_INTERCHANGE_P_MAX_MISMATCH_PARAM_NAME, ParameterType.DOUBLE, "Area interchange max active power mismatch", AREA_INTERCHANGE_P_MAX_MISMATCH_DEFAULT_VALUE, ParameterScope.FUNCTIONAL, SLACK_DISTRIBUTION_CATEGORY_KEY),
-<<<<<<< HEAD
-        new Parameter(VOLTAGE_REMOTE_CONTROL_ROBUST_MODE_PARAM_NAME, ParameterType.BOOLEAN, "Generator voltage remote control robust mode", VOLTAGE_REMOTE_CONTROL_ROBUST_MODE_DEFAULT_VALUE, ParameterScope.FUNCTIONAL, GENERATOR_VOLTAGE_CONTROL_CATEGORY_KEY)
-=======
+        new Parameter(VOLTAGE_REMOTE_CONTROL_ROBUST_MODE_PARAM_NAME, ParameterType.BOOLEAN, "Generator voltage remote control robust mode", VOLTAGE_REMOTE_CONTROL_ROBUST_MODE_DEFAULT_VALUE, ParameterScope.FUNCTIONAL, GENERATOR_VOLTAGE_CONTROL_CATEGORY_KEY),
         new Parameter(FORCE_TARGET_Q_IN_REACTIVE_LIMITS_PARAM_NAME, ParameterType.BOOLEAN, "Force targetQ in the reactive limit diagram", FORCE_TARGET_Q_IN_REACTIVE_LIMITS_DEFAULT_VALUE, ParameterScope.FUNCTIONAL, REACTIVE_POWER_CONTROL_CATEGORY_KEY)
->>>>>>> e2f3a803
     );
 
     public enum VoltageInitModeOverride {
@@ -1609,13 +1606,10 @@
                 .ifPresent(this::setAreaInterchangeControlAreaType);
         Optional.ofNullable(properties.get(AREA_INTERCHANGE_P_MAX_MISMATCH_PARAM_NAME))
                 .ifPresent(prop -> this.setAreaInterchangePMaxMismatch(Double.parseDouble(prop)));
-<<<<<<< HEAD
         Optional.ofNullable(properties.get(VOLTAGE_REMOTE_CONTROL_ROBUST_MODE_PARAM_NAME))
                 .ifPresent(prop -> this.setVoltageRemoteControlRobustMode(Boolean.parseBoolean(prop)));
-=======
         Optional.ofNullable(properties.get(FORCE_TARGET_Q_IN_REACTIVE_LIMITS_PARAM_NAME))
                 .ifPresent(prop -> this.setForceTargetQInReactiveLimits(Boolean.parseBoolean(prop)));
->>>>>>> e2f3a803
         return this;
     }
 
@@ -1692,11 +1686,8 @@
         map.put(AREA_INTERCHANGE_CONTROL_PARAM_NAME, areaInterchangeControl);
         map.put(AREA_INTERCHANGE_CONTROL_AREA_TYPE_PARAM_NAME, areaInterchangeControlAreaType);
         map.put(AREA_INTERCHANGE_P_MAX_MISMATCH_PARAM_NAME, areaInterchangePMaxMismatch);
-<<<<<<< HEAD
         map.put(VOLTAGE_REMOTE_CONTROL_ROBUST_MODE_PARAM_NAME, voltageRemoteControlRobustMode);
-=======
         map.put(FORCE_TARGET_Q_IN_REACTIVE_LIMITS_PARAM_NAME, forceTargetQInReactiveLimits);
->>>>>>> e2f3a803
         return map;
     }
 
@@ -1913,12 +1904,9 @@
                 .setAsymmetrical(parametersExt.isAsymmetrical())
                 .setSlackDistributionFailureBehavior(parametersExt.getSlackDistributionFailureBehavior())
                 .setSolverFactory(solverFactory, parameters)
-<<<<<<< HEAD
-                .setRemoteControlRobustMode(parametersExt.isVoltageRemoteControlRobustMode());
-=======
+                .setRemoteControlRobustMode(parametersExt.isVoltageRemoteControlRobustMode())
                 .setMinRealisticVoltage(parametersExt.minRealisticVoltage)
                 .setMaxRealisticVoltage(parametersExt.maxRealisticVoltage);
->>>>>>> e2f3a803
     }
 
     public static DcLoadFlowParameters createDcParameters(Network network, LoadFlowParameters parameters, OpenLoadFlowParameters parametersExt,
@@ -2095,11 +2083,8 @@
                 extension1.isAreaInterchangeControl() == extension2.isAreaInterchangeControl() &&
                 Objects.equals(extension1.getAreaInterchangeControlAreaType(), extension2.getAreaInterchangeControlAreaType()) &&
                 extension1.getAreaInterchangePMaxMismatch() == extension2.getAreaInterchangePMaxMismatch() &&
-<<<<<<< HEAD
-                extension1.isVoltageRemoteControlRobustMode() == extension2.isVoltageRemoteControlRobustMode();
-=======
+                extension1.isVoltageRemoteControlRobustMode() == extension2.isVoltageRemoteControlRobustMode() &&
                 extension1.isForceTargetQInReactiveLimits() == extension2.isForceTargetQInReactiveLimits();
->>>>>>> e2f3a803
     }
 
     public static LoadFlowParameters clone(LoadFlowParameters parameters) {
@@ -2196,11 +2181,8 @@
                     .setAreaInterchangeControl(extension.isAreaInterchangeControl())
                     .setAreaInterchangeControlAreaType(extension.getAreaInterchangeControlAreaType())
                     .setAreaInterchangePMaxMismatch(extension.getAreaInterchangePMaxMismatch())
-<<<<<<< HEAD
-                    .setVoltageRemoteControlRobustMode(extension.isVoltageRemoteControlRobustMode());
-=======
+                    .setVoltageRemoteControlRobustMode(extension.isVoltageRemoteControlRobustMode())
                     .setForceTargetQInReactiveLimits(extension.isForceTargetQInReactiveLimits());
->>>>>>> e2f3a803
 
             if (extension2 != null) {
                 parameters2.addExtension(OpenLoadFlowParameters.class, extension2);
