/**
 * Copyright (c) 2019, RTE (http://www.rte-france.com)
 * This Source Code Form is subject to the terms of the Mozilla Public
 * License, v. 2.0. If a copy of the MPL was not distributed with this
 * file, You can obtain one at http://mozilla.org/MPL/2.0/.
 */
package com.powsybl.openloadflow;

import com.powsybl.commons.PowsyblException;
import com.powsybl.commons.config.PlatformConfig;
import com.powsybl.commons.extensions.AbstractExtension;
import com.powsybl.commons.parameters.Parameter;
import com.powsybl.commons.parameters.ParameterScope;
import com.powsybl.commons.parameters.ParameterType;
import com.powsybl.iidm.network.Network;
import com.powsybl.loadflow.LoadFlowParameters;
import com.powsybl.math.matrix.MatrixFactory;
import com.powsybl.openloadflow.ac.AcLoadFlowParameters;
import com.powsybl.openloadflow.ac.OuterLoop;
import com.powsybl.openloadflow.ac.VoltageMagnitudeInitializer;
import com.powsybl.openloadflow.ac.equations.AcEquationSystemCreationParameters;
import com.powsybl.openloadflow.ac.nr.*;
import com.powsybl.openloadflow.ac.outerloop.IncrementalTransformerVoltageControlOuterLoop;
import com.powsybl.openloadflow.ac.outerloop.ReactiveLimitsOuterLoop;
import com.powsybl.openloadflow.dc.DcLoadFlowParameters;
import com.powsybl.openloadflow.dc.DcValueVoltageInitializer;
import com.powsybl.openloadflow.dc.equations.DcEquationSystemCreationParameters;
import com.powsybl.openloadflow.graph.GraphConnectivityFactory;
import com.powsybl.openloadflow.network.*;
import com.powsybl.openloadflow.network.util.PreviousValueVoltageInitializer;
import com.powsybl.openloadflow.network.util.UniformValueVoltageInitializer;
import com.powsybl.openloadflow.network.util.VoltageInitializer;
import de.vandermeer.asciitable.AsciiTable;
import de.vandermeer.asciitable.CWC_LongestWord;
import org.slf4j.Logger;
import org.slf4j.LoggerFactory;

import java.util.*;
import java.util.function.Supplier;
import java.util.stream.Collectors;

/**
 * @author Geoffroy Jamgotchian <geoffroy.jamgotchian at rte-france.com>
 */
public class OpenLoadFlowParameters extends AbstractExtension<LoadFlowParameters> {

    private static final Logger LOGGER = LoggerFactory.getLogger(OpenLoadFlowParameters.class);

    public static final SlackBusSelectionMode SLACK_BUS_SELECTION_MODE_DEFAULT_VALUE = SlackBusSelectionMode.MOST_MESHED;

    public static final LowImpedanceBranchMode LOW_IMPEDANCE_BRANCH_MODE_DEFAULT_VALUE = LowImpedanceBranchMode.REPLACE_BY_ZERO_IMPEDANCE_LINE;

    public static final boolean THROWS_EXCEPTION_IN_CASE_OF_SLACK_DISTRIBUTION_FAILURE_DEFAULT_VALUE = false;

    public static final boolean VOLTAGE_REMOTE_CONTROL_DEFAULT_VALUE = true;

    public static final boolean REACTIVE_POWER_REMOTE_CONTROL_DEFAULT_VALUE = false;

    public static final boolean LOAD_POWER_FACTOR_CONSTANT_DEFAULT_VALUE = false;

    /**
     * Slack bus maximum active power mismatch in MW: 1 Mw => 10^-2 in p.u
     */
    public static final double SLACK_BUS_P_MAX_MISMATCH_DEFAULT_VALUE = 1.0;

    public static final NewtonRaphsonStoppingCriteriaType NEWTONRAPHSON_STOPPING_CRITERIA_TYPE_DEFAULT_VALUE = NewtonRaphsonStoppingCriteriaType.UNIFORM_CRITERIA;

    /** Default value of the maximum active power mismatch in MW **/
    public static final double MAX_ACTIVE_POWER_MISMATCH_DEFAULT_VALUE = 1e-2;

    /** Default value of the maximum reactive power mismatch in Mvar **/
    public static final double MAX_REACTIVE_POWER_MISMATCH_DEFAULT_VALUE = 1e-2;

    /** Default value of the maximum voltage mismatch in pu **/
    public static final double MAX_VOLTAGE_MISMATCH_DEFAULT_VALUE = 1e-4;

    public static final double MAX_ANGLE_MISMATCH_DEFAULT_VALUE = 1e-5;

    public static final double MAX_RATIO_MISMATCH_DEFAULT_VALUE = 1e-5;

    public static final double MAX_SUSCEPTANCE_MISMATCH_DEFAULT_VALUE = 1e-4;

    public static final boolean VOLTAGE_PER_REACTIVE_POWER_CONTROL_DEFAULT_VALUE = false;

    public static final boolean SVC_VOLTAGE_MONITORING_DEFAULT_VALUE = true;

    public static final VoltageInitModeOverride VOLTAGE_INIT_MODE_OVERRIDE_DEFAULT_VALUE = VoltageInitModeOverride.NONE;

    public static final TransformerVoltageControlMode TRANSFORMER_VOLTAGE_CONTROL_MODE_DEFAULT_VALUE = TransformerVoltageControlMode.WITH_GENERATOR_VOLTAGE_CONTROL;

    public static final ShuntVoltageControlMode SHUNT_VOLTAGE_CONTROL_MODE_DEFAULT_VALUE = ShuntVoltageControlMode.WITH_GENERATOR_VOLTAGE_CONTROL;

    public static final PhaseShifterControlMode PHASE_SHIFTER_CONTROL_MODE_DEFAULT_VALUE = PhaseShifterControlMode.CONTINUOUS_WITH_DISCRETISATION;

    public static final Set<ReportedFeatures> REPORTED_FEATURES_DEFAULT_VALUE = Collections.emptySet();

    public static final String SLACK_BUS_SELECTION_MODE_PARAM_NAME = "slackBusSelectionMode";

    public static final String SLACK_BUSES_IDS_PARAM_NAME = "slackBusesIds";

    public static final String THROWS_EXCEPTION_IN_CASE_OF_SLACK_DISTRIBUTION_FAILURE_PARAM_NAME = "throwsExceptionInCaseOfSlackDistributionFailure";

    public static final String VOLTAGE_REMOTE_CONTROL_PARAM_NAME = "voltageRemoteControl";

    public static final String REACTIVE_POWER_REMOTE_CONTROL_PARAM_NAME = "reactivePowerRemoteControl";

    public static final String LOW_IMPEDANCE_BRANCH_MODE_PARAM_NAME = "lowImpedanceBranchMode";

    public static final String LOAD_POWER_FACTOR_CONSTANT_PARAM_NAME = "loadPowerFactorConstant";

    public static final String PLAUSIBLE_ACTIVE_POWER_LIMIT_PARAM_NAME = "plausibleActivePowerLimit";

    public static final String NEWTONRAPHSON_STOPPING_CRITERIA_TYPE_PARAM_NAME = "newtonRaphsonStoppingCriteriaType";

    public static final String MAX_ACTIVE_POWER_MISMATCH_PARAM_NAME = "maxActivePowerMismatch";

    public static final String MAX_REACTIVE_POWER_MISMATCH_PARAM_NAME = "maxReactivePowerMismatch";

    public static final String MAX_VOLTAGE_MISMATCH_PARAM_NAME = "maxVoltageMismatch";

    public static final String MAX_ANGLE_MISMATCH_PARAM_NAME = "maxAngleMismatch";

    public static final String MAX_RATIO_MISMATCH_PARAM_NAME = "maxRatioMismatch";

    public static final String MAX_SUSCEPTANCE_MISMATCH_PARAM_NAME = "maxSusceptanceMismatch";

    public static final String SLACK_BUS_P_MAX_MISMATCH_PARAM_NAME = "slackBusPMaxMismatch";

    public static final String VOLTAGE_PER_REACTIVE_POWER_CONTROL_PARAM_NAME = "voltagePerReactivePowerControl";

    public static final String MAX_NEWTON_RAPHSON_ITERATIONS_PARAM_NAME = "maxNewtonRaphsonIterations";

    public static final String MAX_OUTER_LOOP_ITERATIONS_PARAM_NAME = "maxOuterLoopIterations";

    public static final String NEWTON_RAPHSON_CONV_EPS_PER_EQ_PARAM_NAME = "newtonRaphsonConvEpsPerEq";

    public static final String VOLTAGE_INIT_MODE_OVERRIDE_PARAM_NAME = "voltageInitModeOverride";

    public static final String TRANSFORMER_VOLTAGE_CONTROL_MODE_PARAM_NAME = "transformerVoltageControlMode";

    public static final String SHUNT_VOLTAGE_CONTROL_MODE_PARAM_NAME = "shuntVoltageControlMode";

    public static final String MIN_PLAUSIBLE_TARGET_VOLTAGE_PARAM_NAME = "minPlausibleTargetVoltage";

    public static final String MAX_PLAUSIBLE_TARGET_VOLTAGE_PARAM_NAME = "maxPlausibleTargetVoltage";

    public static final String MIN_REALISTIC_VOLTAGE_PARAM_NAME = "minRealisticVoltage";

    public static final String MAX_REALISTIC_VOLTAGE_PARAM_NAME = "maxRealisticVoltage";

    public static final String REACTIVE_RANGE_CHECK_MODE_PARAM_NAME = "reactiveRangeCheckMode";

    public static final String LOW_IMPEDANCE_THRESHOLD_PARAM_NAME = "lowImpedanceThreshold";

    public static final String NETWORK_CACHE_ENABLED_PARAM_NAME = "networkCacheEnabled";

    public static final String SVC_VOLTAGE_MONITORING_PARAM_NAME = "svcVoltageMonitoring";

    public static final String STATE_VECTOR_SCALING_MODE_PARAM_NAME = "stateVectorScalingMode";

    public static final String MAX_SLACK_BUS_COUNT_PARAM_NAME = "maxSlackBusCount";

    public static final String DEBUG_DIR_PARAM_NAME = "debugDir";

    public static final String INCREMENTAL_TRANSFORMER_VOLTAGE_CONTROL_OUTER_LOOP_MAX_TAP_SHIFT_PARAM_NAME = "incrementalTransformerVoltageControlOuterLoopMaxTapShift";

    public static final String SECONDARY_VOLTAGE_CONTROL_PARAM_NAME = "secondaryVoltageControl";

    public static final String REACTIVE_LIMITS_MAX_SWITCH_PQ_PV_PARAM_NAME = "reactiveLimitsMaxPqPvSwitch";

    public static final String PHASE_SHIFTER_CONTROL_MODE_PARAM_NAME = "phaseShifterControlMode";

    private static final String ALWAYS_UPDATE_NETWORK_PARAM_NAME = "alwaysUpdateNetwork";

<<<<<<< HEAD
    public static final String REPORTED_FEATURES_PARAM_NAME = "reportedFeatures";
=======
    private static final String MOST_MESHED_SLACK_BUS_SELECTOR_MAX_NOMINAL_VOLTAGE_PERCENTILE_PARAM_NAME = "mostMeshedSlackBusSelectorMaxNominalVoltagePercentile";
>>>>>>> 99072c12

    private static <E extends Enum<E>> List<Object> getEnumPossibleValues(Class<E> enumClass) {
        return EnumSet.allOf(enumClass).stream().map(Enum::name).collect(Collectors.toList());
    }

    public static final List<Parameter> SPECIFIC_PARAMETERS = List.of(
        new Parameter(SLACK_BUS_SELECTION_MODE_PARAM_NAME, ParameterType.STRING, "Slack bus selection mode", SLACK_BUS_SELECTION_MODE_DEFAULT_VALUE.name(), getEnumPossibleValues(SlackBusSelectionMode.class)),
        new Parameter(SLACK_BUSES_IDS_PARAM_NAME, ParameterType.STRING, "Slack bus IDs", null),
        new Parameter(LOW_IMPEDANCE_BRANCH_MODE_PARAM_NAME, ParameterType.STRING, "Low impedance branch mode", LOW_IMPEDANCE_BRANCH_MODE_DEFAULT_VALUE.name(), getEnumPossibleValues(LowImpedanceBranchMode.class)),
        new Parameter(VOLTAGE_REMOTE_CONTROL_PARAM_NAME, ParameterType.BOOLEAN, "Generator voltage remote control", VOLTAGE_REMOTE_CONTROL_DEFAULT_VALUE),
        new Parameter(THROWS_EXCEPTION_IN_CASE_OF_SLACK_DISTRIBUTION_FAILURE_PARAM_NAME, ParameterType.BOOLEAN, "Throws an exception in case of slack distribution failure", THROWS_EXCEPTION_IN_CASE_OF_SLACK_DISTRIBUTION_FAILURE_DEFAULT_VALUE),
        new Parameter(LOAD_POWER_FACTOR_CONSTANT_PARAM_NAME, ParameterType.BOOLEAN, "Load power factor is constant", LOAD_POWER_FACTOR_CONSTANT_DEFAULT_VALUE),
        new Parameter(PLAUSIBLE_ACTIVE_POWER_LIMIT_PARAM_NAME, ParameterType.DOUBLE, "Plausible active power limit", LfNetworkParameters.PLAUSIBLE_ACTIVE_POWER_LIMIT_DEFAULT_VALUE),
        new Parameter(SLACK_BUS_P_MAX_MISMATCH_PARAM_NAME, ParameterType.DOUBLE, "Slack bus max active power mismatch", SLACK_BUS_P_MAX_MISMATCH_DEFAULT_VALUE),
        new Parameter(VOLTAGE_PER_REACTIVE_POWER_CONTROL_PARAM_NAME, ParameterType.BOOLEAN, "Voltage per reactive power slope", VOLTAGE_PER_REACTIVE_POWER_CONTROL_DEFAULT_VALUE),
        new Parameter(REACTIVE_POWER_REMOTE_CONTROL_PARAM_NAME, ParameterType.BOOLEAN, "SVC remote reactive power control", REACTIVE_POWER_REMOTE_CONTROL_DEFAULT_VALUE),
        new Parameter(MAX_NEWTON_RAPHSON_ITERATIONS_PARAM_NAME, ParameterType.INTEGER, "Max iterations per Newton-Raphson", NewtonRaphsonParameters.DEFAULT_MAX_ITERATIONS),
        new Parameter(MAX_OUTER_LOOP_ITERATIONS_PARAM_NAME, ParameterType.INTEGER, "Max outer loop iterations", AcLoadFlowParameters.DEFAULT_MAX_OUTER_LOOP_ITERATIONS),
        new Parameter(NEWTON_RAPHSON_CONV_EPS_PER_EQ_PARAM_NAME, ParameterType.DOUBLE, "Newton-Raphson convergence epsilon per equation", DefaultNewtonRaphsonStoppingCriteria.DEFAULT_CONV_EPS_PER_EQ),
        new Parameter(VOLTAGE_INIT_MODE_OVERRIDE_PARAM_NAME, ParameterType.STRING, "Voltage init mode override", VOLTAGE_INIT_MODE_OVERRIDE_DEFAULT_VALUE.name(), getEnumPossibleValues(VoltageInitModeOverride.class)),
        new Parameter(TRANSFORMER_VOLTAGE_CONTROL_MODE_PARAM_NAME, ParameterType.STRING, "Transformer voltage control mode", TRANSFORMER_VOLTAGE_CONTROL_MODE_DEFAULT_VALUE.name(), getEnumPossibleValues(TransformerVoltageControlMode.class)),
        new Parameter(SHUNT_VOLTAGE_CONTROL_MODE_PARAM_NAME, ParameterType.STRING, "Shunt voltage control mode", SHUNT_VOLTAGE_CONTROL_MODE_DEFAULT_VALUE.name(), getEnumPossibleValues(ShuntVoltageControlMode.class)),
        new Parameter(MIN_PLAUSIBLE_TARGET_VOLTAGE_PARAM_NAME, ParameterType.DOUBLE, "Min plausible target voltage", LfNetworkParameters.MIN_PLAUSIBLE_TARGET_VOLTAGE_DEFAULT_VALUE),
        new Parameter(MAX_PLAUSIBLE_TARGET_VOLTAGE_PARAM_NAME, ParameterType.DOUBLE, "Max plausible target voltage", LfNetworkParameters.MAX_PLAUSIBLE_TARGET_VOLTAGE_DEFAULT_VALUE),
        new Parameter(MIN_REALISTIC_VOLTAGE_PARAM_NAME, ParameterType.DOUBLE, "Min realistic voltage", NewtonRaphsonParameters.DEFAULT_MIN_REALISTIC_VOLTAGE),
        new Parameter(MAX_REALISTIC_VOLTAGE_PARAM_NAME, ParameterType.DOUBLE, "Max realistic voltage", NewtonRaphsonParameters.DEFAULT_MAX_REALISTIC_VOLTAGE),
        new Parameter(REACTIVE_RANGE_CHECK_MODE_PARAM_NAME, ParameterType.STRING, "Reactive range check mode", LfNetworkParameters.REACTIVE_RANGE_CHECK_MODE_DEFAULT_VALUE.name(), getEnumPossibleValues(ReactiveRangeCheckMode.class)),
        new Parameter(LOW_IMPEDANCE_THRESHOLD_PARAM_NAME, ParameterType.DOUBLE, "Low impedance threshold in per unit", LfNetworkParameters.LOW_IMPEDANCE_THRESHOLD_DEFAULT_VALUE),
        new Parameter(NETWORK_CACHE_ENABLED_PARAM_NAME, ParameterType.BOOLEAN, "Network cache enabled", LfNetworkParameters.CACHE_ENABLED_DEFAULT_VALUE),
        new Parameter(SVC_VOLTAGE_MONITORING_PARAM_NAME, ParameterType.BOOLEAN, "SVC voltage monitoring", SVC_VOLTAGE_MONITORING_DEFAULT_VALUE),
        new Parameter(STATE_VECTOR_SCALING_MODE_PARAM_NAME, ParameterType.STRING, "State vector scaling mode", NewtonRaphsonParameters.DEFAULT_STATE_VECTOR_SCALING_MODE.name(), getEnumPossibleValues(StateVectorScalingMode.class)),
        new Parameter(MAX_SLACK_BUS_COUNT_PARAM_NAME, ParameterType.INTEGER, "Maximum slack buses count", LfNetworkParameters.DEFAULT_MAX_SLACK_BUS_COUNT),
        new Parameter(DEBUG_DIR_PARAM_NAME, ParameterType.STRING, "Directory to dump debug files", LfNetworkParameters.DEBUG_DIR_DEFAULT_VALUE, Collections.emptyList(), ParameterScope.TECHNICAL),
        new Parameter(INCREMENTAL_TRANSFORMER_VOLTAGE_CONTROL_OUTER_LOOP_MAX_TAP_SHIFT_PARAM_NAME, ParameterType.INTEGER, "Incremental transformer voltage control maximum tap shift per outer loop", IncrementalTransformerVoltageControlOuterLoop.DEFAULT_MAX_TAP_SHIFT),
        new Parameter(SECONDARY_VOLTAGE_CONTROL_PARAM_NAME, ParameterType.BOOLEAN, "Secondary voltage control simulation", LfNetworkParameters.SECONDARY_VOLTAGE_CONTROL_DEFAULT_VALUE),
        new Parameter(REACTIVE_LIMITS_MAX_SWITCH_PQ_PV_PARAM_NAME, ParameterType.INTEGER, "Reactive limits maximum Pq Pv switch", ReactiveLimitsOuterLoop.MAX_SWITCH_PQ_PV),
        new Parameter(NEWTONRAPHSON_STOPPING_CRITERIA_TYPE_PARAM_NAME, ParameterType.STRING, "Newton raphson stopping criteria type", NEWTONRAPHSON_STOPPING_CRITERIA_TYPE_DEFAULT_VALUE.name(), getEnumPossibleValues(NewtonRaphsonStoppingCriteriaType.class)),
        new Parameter(MAX_ACTIVE_POWER_MISMATCH_PARAM_NAME, ParameterType.DOUBLE, "Maximum active power for per equation stopping criteria", MAX_ACTIVE_POWER_MISMATCH_DEFAULT_VALUE),
        new Parameter(MAX_REACTIVE_POWER_MISMATCH_PARAM_NAME, ParameterType.DOUBLE, "Maximum reactive power for per equation stopping criteria", MAX_REACTIVE_POWER_MISMATCH_DEFAULT_VALUE),
        new Parameter(MAX_VOLTAGE_MISMATCH_PARAM_NAME, ParameterType.DOUBLE, "Maximum voltage for per equation stopping criteria", MAX_VOLTAGE_MISMATCH_DEFAULT_VALUE),
        new Parameter(MAX_ANGLE_MISMATCH_PARAM_NAME, ParameterType.DOUBLE, "Maximum angle for per equation stopping criteria", MAX_ANGLE_MISMATCH_DEFAULT_VALUE),
        new Parameter(MAX_RATIO_MISMATCH_PARAM_NAME, ParameterType.DOUBLE, "Maximum ratio for per equation stopping criteria", MAX_RATIO_MISMATCH_DEFAULT_VALUE),
        new Parameter(MAX_SUSCEPTANCE_MISMATCH_PARAM_NAME, ParameterType.DOUBLE, "Maximum susceptance for per equation stopping criteria", MAX_SUSCEPTANCE_MISMATCH_DEFAULT_VALUE),
        new Parameter(PHASE_SHIFTER_CONTROL_MODE_PARAM_NAME, ParameterType.STRING, "Phase shifter control mode", PHASE_SHIFTER_CONTROL_MODE_DEFAULT_VALUE.name(), getEnumPossibleValues(PhaseShifterControlMode.class)),
        new Parameter(ALWAYS_UPDATE_NETWORK_PARAM_NAME, ParameterType.BOOLEAN, "Update network even if Newton-Raphson algorithm has diverged", NewtonRaphsonParameters.ALWAYS_UPDATE_NETWORK_DEFAULT_VALUE),
<<<<<<< HEAD
        new Parameter(REPORTED_FEATURES_PARAM_NAME, ParameterType.STRING_LIST, "List of extra reported features to be added to report", null, getEnumPossibleValues(ReportedFeatures.class))
=======
        new Parameter(MOST_MESHED_SLACK_BUS_SELECTOR_MAX_NOMINAL_VOLTAGE_PERCENTILE_PARAM_NAME, ParameterType.DOUBLE, "In case of most meshed slack bus selection, the max nominal voltage percentile", MostMeshedSlackBusSelector.MAX_NOMINAL_VOLTAGE_PERCENTILE_DEFAULT_VALUE)
>>>>>>> 99072c12
    );

    public enum VoltageInitModeOverride {
        NONE,
        VOLTAGE_MAGNITUDE,
        FULL_VOLTAGE
    }

    public enum TransformerVoltageControlMode {
        WITH_GENERATOR_VOLTAGE_CONTROL,
        AFTER_GENERATOR_VOLTAGE_CONTROL,
        INCREMENTAL_VOLTAGE_CONTROL
    }

    public enum ShuntVoltageControlMode {
        WITH_GENERATOR_VOLTAGE_CONTROL,
        INCREMENTAL_VOLTAGE_CONTROL
    }

    public enum PhaseShifterControlMode {
        CONTINUOUS_WITH_DISCRETISATION,
        INCREMENTAL
    }

    public enum ReportedFeatures {
        NEWTON_RAPHSON_LOAD_FLOW,
        NEWTON_RAPHSON_SA,
    }

    private SlackBusSelectionMode slackBusSelectionMode = SLACK_BUS_SELECTION_MODE_DEFAULT_VALUE;

    private List<String> slackBusesIds = Collections.emptyList();

    private boolean throwsExceptionInCaseOfSlackDistributionFailure = THROWS_EXCEPTION_IN_CASE_OF_SLACK_DISTRIBUTION_FAILURE_DEFAULT_VALUE;

    private boolean voltageRemoteControl = VOLTAGE_REMOTE_CONTROL_DEFAULT_VALUE;

    private LowImpedanceBranchMode lowImpedanceBranchMode = LOW_IMPEDANCE_BRANCH_MODE_DEFAULT_VALUE;

    public enum LowImpedanceBranchMode {
        REPLACE_BY_ZERO_IMPEDANCE_LINE,
        REPLACE_BY_MIN_IMPEDANCE_LINE
    }

    private boolean loadPowerFactorConstant = LOAD_POWER_FACTOR_CONSTANT_DEFAULT_VALUE;

    private double plausibleActivePowerLimit = LfNetworkParameters.PLAUSIBLE_ACTIVE_POWER_LIMIT_DEFAULT_VALUE;

    private NewtonRaphsonStoppingCriteriaType newtonRaphsonStoppingCriteriaType = NEWTONRAPHSON_STOPPING_CRITERIA_TYPE_DEFAULT_VALUE;

    private double maxActivePowerMismatch = MAX_ACTIVE_POWER_MISMATCH_DEFAULT_VALUE;

    private double maxReactivePowerMismatch = MAX_REACTIVE_POWER_MISMATCH_DEFAULT_VALUE;

    private double maxVoltageMismatch = MAX_VOLTAGE_MISMATCH_DEFAULT_VALUE;

    private double maxAngleMismatch = MAX_ANGLE_MISMATCH_DEFAULT_VALUE;

    private double maxRatioMismatch = MAX_RATIO_MISMATCH_DEFAULT_VALUE;

    private double maxSusceptanceMismatch = MAX_SUSCEPTANCE_MISMATCH_DEFAULT_VALUE;

    private double slackBusPMaxMismatch = SLACK_BUS_P_MAX_MISMATCH_DEFAULT_VALUE;

    private boolean voltagePerReactivePowerControl = VOLTAGE_PER_REACTIVE_POWER_CONTROL_DEFAULT_VALUE;

    private boolean reactivePowerRemoteControl = REACTIVE_POWER_REMOTE_CONTROL_DEFAULT_VALUE;

    private int maxNewtonRaphsonIterations = NewtonRaphsonParameters.DEFAULT_MAX_ITERATIONS;

    private int maxOuterLoopIterations = AcLoadFlowParameters.DEFAULT_MAX_OUTER_LOOP_ITERATIONS;

    private double newtonRaphsonConvEpsPerEq = DefaultNewtonRaphsonStoppingCriteria.DEFAULT_CONV_EPS_PER_EQ;

    private VoltageInitModeOverride voltageInitModeOverride = VOLTAGE_INIT_MODE_OVERRIDE_DEFAULT_VALUE;

    private TransformerVoltageControlMode transformerVoltageControlMode = TRANSFORMER_VOLTAGE_CONTROL_MODE_DEFAULT_VALUE;

    private ShuntVoltageControlMode shuntVoltageControlMode = SHUNT_VOLTAGE_CONTROL_MODE_DEFAULT_VALUE;

    private double minPlausibleTargetVoltage = LfNetworkParameters.MIN_PLAUSIBLE_TARGET_VOLTAGE_DEFAULT_VALUE;

    private double maxPlausibleTargetVoltage = LfNetworkParameters.MAX_PLAUSIBLE_TARGET_VOLTAGE_DEFAULT_VALUE;

    private double minRealisticVoltage = NewtonRaphsonParameters.DEFAULT_MIN_REALISTIC_VOLTAGE;

    private double maxRealisticVoltage = NewtonRaphsonParameters.DEFAULT_MAX_REALISTIC_VOLTAGE;

    private double lowImpedanceThreshold = LfNetworkParameters.LOW_IMPEDANCE_THRESHOLD_DEFAULT_VALUE;

    public enum ReactiveRangeCheckMode {
        MIN_MAX,
        MAX,
        TARGET_P
    }

    private ReactiveRangeCheckMode reactiveRangeCheckMode = LfNetworkParameters.REACTIVE_RANGE_CHECK_MODE_DEFAULT_VALUE;

    private boolean networkCacheEnabled = LfNetworkParameters.CACHE_ENABLED_DEFAULT_VALUE;

    private boolean svcVoltageMonitoring = SVC_VOLTAGE_MONITORING_DEFAULT_VALUE;

    private StateVectorScalingMode stateVectorScalingMode = NewtonRaphsonParameters.DEFAULT_STATE_VECTOR_SCALING_MODE;

    private int maxSlackBusCount = LfNetworkParameters.DEFAULT_MAX_SLACK_BUS_COUNT;

    private String debugDir = LfNetworkParameters.DEBUG_DIR_DEFAULT_VALUE;

    private int incrementalTransformerVoltageControlOuterLoopMaxTapShift = IncrementalTransformerVoltageControlOuterLoop.DEFAULT_MAX_TAP_SHIFT;

    private boolean secondaryVoltageControl = LfNetworkParameters.SECONDARY_VOLTAGE_CONTROL_DEFAULT_VALUE;

    private int reactiveLimitsMaxPqPvSwitch = ReactiveLimitsOuterLoop.MAX_SWITCH_PQ_PV;

    private PhaseShifterControlMode phaseShifterControlMode = PHASE_SHIFTER_CONTROL_MODE_DEFAULT_VALUE;

    private boolean alwaysUpdateNetwork = NewtonRaphsonParameters.ALWAYS_UPDATE_NETWORK_DEFAULT_VALUE;

<<<<<<< HEAD
    private Set<ReportedFeatures> reportedFeatures = REPORTED_FEATURES_DEFAULT_VALUE;
=======
    private double mostMeshedSlackBusSelectorMaxNominalVoltagePercentile = MostMeshedSlackBusSelector.MAX_NOMINAL_VOLTAGE_PERCENTILE_DEFAULT_VALUE;
>>>>>>> 99072c12

    @Override
    public String getName() {
        return "open-load-flow-parameters";
    }

    public SlackBusSelectionMode getSlackBusSelectionMode() {
        return slackBusSelectionMode;
    }

    public OpenLoadFlowParameters setSlackBusSelectionMode(SlackBusSelectionMode slackBusSelectionMode) {
        this.slackBusSelectionMode = Objects.requireNonNull(slackBusSelectionMode);
        return this;
    }

    public List<String> getSlackBusesIds() {
        return slackBusesIds;
    }

    public OpenLoadFlowParameters setSlackBusesIds(List<String> slackBusesIds) {
        this.slackBusesIds = Objects.requireNonNull(slackBusesIds);
        return this;
    }

    public OpenLoadFlowParameters setSlackBusId(String slackBusId) {
        this.slackBusesIds = List.of(Objects.requireNonNull(slackBusId));
        return this;
    }

    public boolean isThrowsExceptionInCaseOfSlackDistributionFailure() {
        return throwsExceptionInCaseOfSlackDistributionFailure;
    }

    public OpenLoadFlowParameters setThrowsExceptionInCaseOfSlackDistributionFailure(boolean throwsExceptionInCaseOfSlackDistributionFailure) {
        this.throwsExceptionInCaseOfSlackDistributionFailure = throwsExceptionInCaseOfSlackDistributionFailure;
        return this;
    }

    public boolean hasVoltageRemoteControl() {
        return voltageRemoteControl;
    }

    public OpenLoadFlowParameters setVoltageRemoteControl(boolean voltageRemoteControl) {
        this.voltageRemoteControl = voltageRemoteControl;
        return this;
    }

    public LowImpedanceBranchMode getLowImpedanceBranchMode() {
        return lowImpedanceBranchMode;
    }

    public OpenLoadFlowParameters setLowImpedanceBranchMode(LowImpedanceBranchMode lowImpedanceBranchMode) {
        this.lowImpedanceBranchMode = Objects.requireNonNull(lowImpedanceBranchMode);
        return this;
    }

    public boolean isLoadPowerFactorConstant() {
        return loadPowerFactorConstant;
    }

    public OpenLoadFlowParameters setLoadPowerFactorConstant(boolean loadPowerFactorConstant) {
        this.loadPowerFactorConstant = loadPowerFactorConstant;
        return this;
    }

    public double getPlausibleActivePowerLimit() {
        return plausibleActivePowerLimit;
    }

    public OpenLoadFlowParameters setPlausibleActivePowerLimit(double plausibleActivePowerLimit) {
        if (plausibleActivePowerLimit <= 0) {
            throw new IllegalArgumentException("Invalid plausible active power limit: " + plausibleActivePowerLimit);
        }
        this.plausibleActivePowerLimit = plausibleActivePowerLimit;
        return this;
    }

    public double getSlackBusPMaxMismatch() {
        return slackBusPMaxMismatch;
    }

    public OpenLoadFlowParameters setSlackBusPMaxMismatch(double pSlackBusPMaxMismatch) {
        this.slackBusPMaxMismatch = pSlackBusPMaxMismatch;
        return this;
    }

    public boolean isVoltagePerReactivePowerControl() {
        return voltagePerReactivePowerControl;
    }

    public OpenLoadFlowParameters setVoltagePerReactivePowerControl(boolean voltagePerReactivePowerControl) {
        this.voltagePerReactivePowerControl = voltagePerReactivePowerControl;
        return this;
    }

    public boolean hasReactivePowerRemoteControl() {
        return reactivePowerRemoteControl;
    }

    public OpenLoadFlowParameters setReactivePowerRemoteControl(boolean reactivePowerRemoteControl) {
        this.reactivePowerRemoteControl = reactivePowerRemoteControl;
        return this;
    }

    public int getMaxNewtonRaphsonIterations() {
        return maxNewtonRaphsonIterations;
    }

    public OpenLoadFlowParameters setMaxNewtonRaphsonIterations(int maxNewtonRaphsonIterations) {
        this.maxNewtonRaphsonIterations = NewtonRaphsonParameters.checkMaxIteration(maxNewtonRaphsonIterations);
        return this;
    }

    public int getMaxOuterLoopIterations() {
        return maxOuterLoopIterations;
    }

    public OpenLoadFlowParameters setMaxOuterLoopIterations(int maxOuterLoopIterations) {
        this.maxOuterLoopIterations = NewtonRaphsonParameters.checkMaxIteration(maxOuterLoopIterations);
        return this;
    }

    public double getNewtonRaphsonConvEpsPerEq() {
        return newtonRaphsonConvEpsPerEq;
    }

    public OpenLoadFlowParameters setNewtonRaphsonConvEpsPerEq(double newtonRaphsonConvEpsPerEq) {
        this.newtonRaphsonConvEpsPerEq = newtonRaphsonConvEpsPerEq;
        return this;
    }

    public NewtonRaphsonStoppingCriteriaType getNewtonRaphsonStoppingCriteriaType() {
        return newtonRaphsonStoppingCriteriaType;
    }

    public OpenLoadFlowParameters setNewtonRaphsonStoppingCriteriaType(NewtonRaphsonStoppingCriteriaType newtonRaphsonStoppingCriteriaType) {
        this.newtonRaphsonStoppingCriteriaType = Objects.requireNonNull(newtonRaphsonStoppingCriteriaType);
        return this;
    }

    public double getMaxActivePowerMismatch() {
        return maxActivePowerMismatch;
    }

    public OpenLoadFlowParameters setMaxActivePowerMismatch(double maxActivePowerMismatch) {
        if (maxActivePowerMismatch <= 0) {
            throw new PowsyblException("maxActivePowerMismatch must be greater to 0");
        }
        this.maxActivePowerMismatch = maxActivePowerMismatch;
        return this;
    }

    public double getMaxReactivePowerMismatch() {
        return maxReactivePowerMismatch;
    }

    public OpenLoadFlowParameters setMaxReactivePowerMismatch(double maxReactivePowerMismatch) {
        if (maxReactivePowerMismatch <= 0) {
            throw new PowsyblException("maxReactivePowerMismatch must be greater to 0");
        }
        this.maxReactivePowerMismatch = maxReactivePowerMismatch;
        return this;
    }

    public double getMaxVoltageMismatch() {
        return maxVoltageMismatch;
    }

    public OpenLoadFlowParameters setMaxVoltageMismatch(double maxVoltageMismatch) {
        if (maxVoltageMismatch <= 0) {
            throw new PowsyblException("maxVoltageMismatch must be greater to 0");
        }
        this.maxVoltageMismatch = maxVoltageMismatch;
        return this;
    }

    public double getMaxAngleMismatch() {
        return maxAngleMismatch;
    }

    public OpenLoadFlowParameters setMaxAngleMismatch(double maxAngleMismatch) {
        if (maxAngleMismatch <= 0) {
            throw new PowsyblException("maxAngleMismatch must be greater to 0");
        }
        this.maxAngleMismatch = maxAngleMismatch;
        return this;
    }

    public double getMaxRatioMismatch() {
        return maxRatioMismatch;
    }

    public OpenLoadFlowParameters setMaxRatioMismatch(double maxRatioMismatch) {
        if (maxRatioMismatch <= 0) {
            throw new PowsyblException("maxRatioMismatch must be greater to 0");
        }
        this.maxRatioMismatch = maxRatioMismatch;
        return this;
    }

    public double getMaxSusceptanceMismatch() {
        return maxSusceptanceMismatch;
    }

    public OpenLoadFlowParameters setMaxSusceptanceMismatch(double maxSusceptanceMismatch) {
        if (maxSusceptanceMismatch <= 0) {
            throw new PowsyblException("maxSusceptanceMismatch must be greater to 0");
        }
        this.maxSusceptanceMismatch = maxSusceptanceMismatch;
        return this;
    }

    public VoltageInitModeOverride getVoltageInitModeOverride() {
        return voltageInitModeOverride;
    }

    public OpenLoadFlowParameters setVoltageInitModeOverride(VoltageInitModeOverride voltageInitModeOverride) {
        this.voltageInitModeOverride = Objects.requireNonNull(voltageInitModeOverride);
        return this;
    }

    public TransformerVoltageControlMode getTransformerVoltageControlMode() {
        return transformerVoltageControlMode;
    }

    public OpenLoadFlowParameters setTransformerVoltageControlMode(TransformerVoltageControlMode transformerVoltageControlMode) {
        this.transformerVoltageControlMode = Objects.requireNonNull(transformerVoltageControlMode);
        return this;
    }

    public ShuntVoltageControlMode getShuntVoltageControlMode() {
        return shuntVoltageControlMode;
    }

    public OpenLoadFlowParameters setShuntVoltageControlMode(ShuntVoltageControlMode shuntVoltageControlMode) {
        this.shuntVoltageControlMode = Objects.requireNonNull(shuntVoltageControlMode);
        return this;
    }

    public double getMinPlausibleTargetVoltage() {
        return minPlausibleTargetVoltage;
    }

    public OpenLoadFlowParameters setMinPlausibleTargetVoltage(double minPlausibleTargetVoltage) {
        this.minPlausibleTargetVoltage = minPlausibleTargetVoltage;
        return this;
    }

    public double getMaxPlausibleTargetVoltage() {
        return maxPlausibleTargetVoltage;
    }

    public OpenLoadFlowParameters setMaxPlausibleTargetVoltage(double maxPlausibleTargetVoltage) {
        this.maxPlausibleTargetVoltage = maxPlausibleTargetVoltage;
        return this;
    }

    public double getMinRealisticVoltage() {
        return minRealisticVoltage;
    }

    public OpenLoadFlowParameters setMinRealisticVoltage(double minRealisticVoltage) {
        this.minRealisticVoltage = minRealisticVoltage;
        return this;
    }

    public double getMaxRealisticVoltage() {
        return maxRealisticVoltage;
    }

    public OpenLoadFlowParameters setMaxRealisticVoltage(double maxRealisticVoltage) {
        this.maxRealisticVoltage = maxRealisticVoltage;
        return this;
    }

    public ReactiveRangeCheckMode getReactiveRangeCheckMode() {
        return reactiveRangeCheckMode;
    }

    public OpenLoadFlowParameters setReactiveRangeCheckMode(ReactiveRangeCheckMode reactiveRangeCheckMode) {
        this.reactiveRangeCheckMode = reactiveRangeCheckMode;
        return this;
    }

    public double getLowImpedanceThreshold() {
        return lowImpedanceThreshold;
    }

    public OpenLoadFlowParameters setLowImpedanceThreshold(double lowImpedanceThreshold) {
        if (lowImpedanceThreshold <= 0) {
            throw new PowsyblException("lowImpedanceThreshold must be greater than 0");
        }
        this.lowImpedanceThreshold = lowImpedanceThreshold;
        return this;
    }

    public boolean isNetworkCacheEnabled() {
        return networkCacheEnabled;
    }

    public OpenLoadFlowParameters setNetworkCacheEnabled(boolean networkCacheEnabled) {
        this.networkCacheEnabled = networkCacheEnabled;
        return this;
    }

    public boolean isSvcVoltageMonitoring() {
        return svcVoltageMonitoring;
    }

    public OpenLoadFlowParameters setSvcVoltageMonitoring(boolean svcVoltageMonitoring) {
        this.svcVoltageMonitoring = svcVoltageMonitoring;
        return this;
    }

    public StateVectorScalingMode getStateVectorScalingMode() {
        return stateVectorScalingMode;
    }

    public OpenLoadFlowParameters setStateVectorScalingMode(StateVectorScalingMode stateVectorScalingMode) {
        this.stateVectorScalingMode = Objects.requireNonNull(stateVectorScalingMode);
        return this;
    }

    public int getMaxSlackBusCount() {
        return maxSlackBusCount;
    }

    public OpenLoadFlowParameters setMaxSlackBusCount(int maxSlackBusCount) {
        this.maxSlackBusCount = LfNetworkParameters.checkMaxSlackBusCount(maxSlackBusCount);
        return this;
    }

    public boolean isSecondaryVoltageControl() {
        return secondaryVoltageControl;
    }

    public OpenLoadFlowParameters setSecondaryVoltageControl(boolean secondaryVoltageControl) {
        this.secondaryVoltageControl = secondaryVoltageControl;
        return this;
    }

    public String getDebugDir() {
        return debugDir;
    }

    public OpenLoadFlowParameters setDebugDir(String debugDir) {
        this.debugDir = debugDir;
        return this;
    }

    public int getIncrementalTransformerVoltageControlOuterLoopMaxTapShift() {
        return incrementalTransformerVoltageControlOuterLoopMaxTapShift;
    }

    public OpenLoadFlowParameters setIncrementalTransformerVoltageControlOuterLoopMaxTapShift(int incrementalTransformerVoltageControlOuterLoopMaxTapShift) {
        if (incrementalTransformerVoltageControlOuterLoopMaxTapShift < 1) {
            throw new IllegalArgumentException("Invalid max tap shift value: " + incrementalTransformerVoltageControlOuterLoopMaxTapShift);
        }
        this.incrementalTransformerVoltageControlOuterLoopMaxTapShift = incrementalTransformerVoltageControlOuterLoopMaxTapShift;
        return this;
    }

    public int getReactiveLimitsMaxPqPvSwitch() {
        return reactiveLimitsMaxPqPvSwitch;
    }

    public OpenLoadFlowParameters setReactiveLimitsMaxPqPvSwitch(int reactiveLimitsMaxPqPvSwitch) {
        if (reactiveLimitsMaxPqPvSwitch < 0) {
            throw new IllegalArgumentException("Invalid max Pq Pv switch value: " + reactiveLimitsMaxPqPvSwitch);
        }
        this.reactiveLimitsMaxPqPvSwitch = reactiveLimitsMaxPqPvSwitch;
        return this;
    }

    public PhaseShifterControlMode getPhaseShifterControlMode() {
        return phaseShifterControlMode;
    }

    public OpenLoadFlowParameters setPhaseShifterControlMode(PhaseShifterControlMode phaseShifterControlMode) {
        this.phaseShifterControlMode = Objects.requireNonNull(phaseShifterControlMode);
        return this;
    }

    public boolean isAlwaysUpdateNetwork() {
        return alwaysUpdateNetwork;
    }

    public OpenLoadFlowParameters setAlwaysUpdateNetwork(boolean alwaysUpdateNetwork) {
        this.alwaysUpdateNetwork = alwaysUpdateNetwork;
        return this;
    }

<<<<<<< HEAD
    public Set<ReportedFeatures> getReportedFeatures() {
        return reportedFeatures;
    }

    public OpenLoadFlowParameters setReportedFeatures(Set<ReportedFeatures> reportedFeatures) {
        this.reportedFeatures = reportedFeatures;
=======
    public double getMostMeshedSlackBusSelectorMaxNominalVoltagePercentile() {
        return mostMeshedSlackBusSelectorMaxNominalVoltagePercentile;
    }

    private static void checkPercent(double percent) {
        if (percent < 0 || percent > 100) {
            throw new IllegalArgumentException("Invalid percent value: " + percent);
        }
    }

    public OpenLoadFlowParameters setMostMeshedSlackBusSelectorMaxNominalVoltagePercentile(double mostMeshedSlackBusSelectorMaxNominalVoltagePercentile) {
        checkPercent(mostMeshedSlackBusSelectorMaxNominalVoltagePercentile);
        this.mostMeshedSlackBusSelectorMaxNominalVoltagePercentile = mostMeshedSlackBusSelectorMaxNominalVoltagePercentile;
>>>>>>> 99072c12
        return this;
    }

    public static OpenLoadFlowParameters load() {
        return load(PlatformConfig.defaultConfig());
    }

    public static OpenLoadFlowParameters load(PlatformConfig platformConfig) {
        OpenLoadFlowParameters parameters = new OpenLoadFlowParameters();
        platformConfig.getOptionalModuleConfig("open-loadflow-default-parameters")
            .ifPresent(config -> parameters
                .setSlackBusSelectionMode(config.getEnumProperty(SLACK_BUS_SELECTION_MODE_PARAM_NAME, SlackBusSelectionMode.class, SLACK_BUS_SELECTION_MODE_DEFAULT_VALUE))
                .setSlackBusesIds(config.getStringListProperty(SLACK_BUSES_IDS_PARAM_NAME, Collections.emptyList()))
                .setLowImpedanceBranchMode(config.getEnumProperty(LOW_IMPEDANCE_BRANCH_MODE_PARAM_NAME, LowImpedanceBranchMode.class, LOW_IMPEDANCE_BRANCH_MODE_DEFAULT_VALUE))
                .setVoltageRemoteControl(config.getBooleanProperty(VOLTAGE_REMOTE_CONTROL_PARAM_NAME, VOLTAGE_REMOTE_CONTROL_DEFAULT_VALUE))
                .setThrowsExceptionInCaseOfSlackDistributionFailure(
                        config.getBooleanProperty(THROWS_EXCEPTION_IN_CASE_OF_SLACK_DISTRIBUTION_FAILURE_PARAM_NAME, THROWS_EXCEPTION_IN_CASE_OF_SLACK_DISTRIBUTION_FAILURE_DEFAULT_VALUE)
                )
                .setLoadPowerFactorConstant(config.getBooleanProperty(LOAD_POWER_FACTOR_CONSTANT_PARAM_NAME, LOAD_POWER_FACTOR_CONSTANT_DEFAULT_VALUE))
                .setPlausibleActivePowerLimit(config.getDoubleProperty(PLAUSIBLE_ACTIVE_POWER_LIMIT_PARAM_NAME, LfNetworkParameters.PLAUSIBLE_ACTIVE_POWER_LIMIT_DEFAULT_VALUE))
                .setNewtonRaphsonStoppingCriteriaType(config.getEnumProperty(NEWTONRAPHSON_STOPPING_CRITERIA_TYPE_PARAM_NAME, NewtonRaphsonStoppingCriteriaType.class, NEWTONRAPHSON_STOPPING_CRITERIA_TYPE_DEFAULT_VALUE))
                .setMaxActivePowerMismatch(config.getDoubleProperty(MAX_ACTIVE_POWER_MISMATCH_PARAM_NAME, MAX_ACTIVE_POWER_MISMATCH_DEFAULT_VALUE))
                .setMaxReactivePowerMismatch(config.getDoubleProperty(MAX_REACTIVE_POWER_MISMATCH_PARAM_NAME, MAX_REACTIVE_POWER_MISMATCH_DEFAULT_VALUE))
                .setMaxVoltageMismatch(config.getDoubleProperty(MAX_VOLTAGE_MISMATCH_PARAM_NAME, MAX_VOLTAGE_MISMATCH_DEFAULT_VALUE))
                .setMaxAngleMismatch(config.getDoubleProperty(MAX_ANGLE_MISMATCH_PARAM_NAME, MAX_ANGLE_MISMATCH_DEFAULT_VALUE))
                .setMaxRatioMismatch(config.getDoubleProperty(MAX_RATIO_MISMATCH_PARAM_NAME, MAX_RATIO_MISMATCH_DEFAULT_VALUE))
                .setMaxSusceptanceMismatch(config.getDoubleProperty(MAX_SUSCEPTANCE_MISMATCH_PARAM_NAME, MAX_SUSCEPTANCE_MISMATCH_DEFAULT_VALUE))
                .setSlackBusPMaxMismatch(config.getDoubleProperty(SLACK_BUS_P_MAX_MISMATCH_PARAM_NAME, SLACK_BUS_P_MAX_MISMATCH_DEFAULT_VALUE))
                .setVoltagePerReactivePowerControl(config.getBooleanProperty(VOLTAGE_PER_REACTIVE_POWER_CONTROL_PARAM_NAME, VOLTAGE_PER_REACTIVE_POWER_CONTROL_DEFAULT_VALUE))
                .setReactivePowerRemoteControl(config.getBooleanProperty(REACTIVE_POWER_REMOTE_CONTROL_PARAM_NAME, REACTIVE_POWER_REMOTE_CONTROL_DEFAULT_VALUE))
                .setMaxNewtonRaphsonIterations(config.getIntProperty(MAX_NEWTON_RAPHSON_ITERATIONS_PARAM_NAME, NewtonRaphsonParameters.DEFAULT_MAX_ITERATIONS))
                .setMaxOuterLoopIterations(config.getIntProperty(MAX_OUTER_LOOP_ITERATIONS_PARAM_NAME, AcLoadFlowParameters.DEFAULT_MAX_OUTER_LOOP_ITERATIONS))
                .setNewtonRaphsonConvEpsPerEq(config.getDoubleProperty(NEWTON_RAPHSON_CONV_EPS_PER_EQ_PARAM_NAME, DefaultNewtonRaphsonStoppingCriteria.DEFAULT_CONV_EPS_PER_EQ))
                .setVoltageInitModeOverride(config.getEnumProperty(VOLTAGE_INIT_MODE_OVERRIDE_PARAM_NAME, VoltageInitModeOverride.class, VOLTAGE_INIT_MODE_OVERRIDE_DEFAULT_VALUE))
                .setTransformerVoltageControlMode(config.getEnumProperty(TRANSFORMER_VOLTAGE_CONTROL_MODE_PARAM_NAME, TransformerVoltageControlMode.class, TRANSFORMER_VOLTAGE_CONTROL_MODE_DEFAULT_VALUE))
                .setShuntVoltageControlMode(config.getEnumProperty(SHUNT_VOLTAGE_CONTROL_MODE_PARAM_NAME, ShuntVoltageControlMode.class, SHUNT_VOLTAGE_CONTROL_MODE_DEFAULT_VALUE))
                .setMinPlausibleTargetVoltage(config.getDoubleProperty(MIN_PLAUSIBLE_TARGET_VOLTAGE_PARAM_NAME, LfNetworkParameters.MIN_PLAUSIBLE_TARGET_VOLTAGE_DEFAULT_VALUE))
                .setMaxPlausibleTargetVoltage(config.getDoubleProperty(MAX_PLAUSIBLE_TARGET_VOLTAGE_PARAM_NAME, LfNetworkParameters.MAX_PLAUSIBLE_TARGET_VOLTAGE_DEFAULT_VALUE))
                .setMinRealisticVoltage(config.getDoubleProperty(MIN_REALISTIC_VOLTAGE_PARAM_NAME, NewtonRaphsonParameters.DEFAULT_MIN_REALISTIC_VOLTAGE))
                .setMaxRealisticVoltage(config.getDoubleProperty(MAX_REALISTIC_VOLTAGE_PARAM_NAME, NewtonRaphsonParameters.DEFAULT_MAX_REALISTIC_VOLTAGE))
                .setReactiveRangeCheckMode(config.getEnumProperty(REACTIVE_RANGE_CHECK_MODE_PARAM_NAME, ReactiveRangeCheckMode.class, LfNetworkParameters.REACTIVE_RANGE_CHECK_MODE_DEFAULT_VALUE))
                .setLowImpedanceThreshold(config.getDoubleProperty(LOW_IMPEDANCE_THRESHOLD_PARAM_NAME, LfNetworkParameters.LOW_IMPEDANCE_THRESHOLD_DEFAULT_VALUE))
                .setNetworkCacheEnabled(config.getBooleanProperty(NETWORK_CACHE_ENABLED_PARAM_NAME, LfNetworkParameters.CACHE_ENABLED_DEFAULT_VALUE))
                .setSvcVoltageMonitoring(config.getBooleanProperty(SVC_VOLTAGE_MONITORING_PARAM_NAME, SVC_VOLTAGE_MONITORING_DEFAULT_VALUE))
                .setNetworkCacheEnabled(config.getBooleanProperty(NETWORK_CACHE_ENABLED_PARAM_NAME, LfNetworkParameters.CACHE_ENABLED_DEFAULT_VALUE))
                .setStateVectorScalingMode(config.getEnumProperty(STATE_VECTOR_SCALING_MODE_PARAM_NAME, StateVectorScalingMode.class, NewtonRaphsonParameters.DEFAULT_STATE_VECTOR_SCALING_MODE))
                .setMaxSlackBusCount(config.getIntProperty(MAX_SLACK_BUS_COUNT_PARAM_NAME, LfNetworkParameters.DEFAULT_MAX_SLACK_BUS_COUNT))
                .setDebugDir(config.getStringProperty(DEBUG_DIR_PARAM_NAME, LfNetworkParameters.DEBUG_DIR_DEFAULT_VALUE))
                .setIncrementalTransformerVoltageControlOuterLoopMaxTapShift(config.getIntProperty(INCREMENTAL_TRANSFORMER_VOLTAGE_CONTROL_OUTER_LOOP_MAX_TAP_SHIFT_PARAM_NAME, IncrementalTransformerVoltageControlOuterLoop.DEFAULT_MAX_TAP_SHIFT))
                .setSecondaryVoltageControl(config.getBooleanProperty(SECONDARY_VOLTAGE_CONTROL_PARAM_NAME, LfNetworkParameters.SECONDARY_VOLTAGE_CONTROL_DEFAULT_VALUE))
                .setReactiveLimitsMaxPqPvSwitch(config.getIntProperty(REACTIVE_LIMITS_MAX_SWITCH_PQ_PV_PARAM_NAME, ReactiveLimitsOuterLoop.MAX_SWITCH_PQ_PV))
                .setPhaseShifterControlMode(config.getEnumProperty(PHASE_SHIFTER_CONTROL_MODE_PARAM_NAME, PhaseShifterControlMode.class, PHASE_SHIFTER_CONTROL_MODE_DEFAULT_VALUE))
                .setAlwaysUpdateNetwork(config.getBooleanProperty(ALWAYS_UPDATE_NETWORK_PARAM_NAME, NewtonRaphsonParameters.ALWAYS_UPDATE_NETWORK_DEFAULT_VALUE))
<<<<<<< HEAD
                .setReportedFeatures(config.getEnumSetProperty(REPORTED_FEATURES_PARAM_NAME, ReportedFeatures.class, REPORTED_FEATURES_DEFAULT_VALUE)));
=======
                .setMostMeshedSlackBusSelectorMaxNominalVoltagePercentile(config.getDoubleProperty(MOST_MESHED_SLACK_BUS_SELECTOR_MAX_NOMINAL_VOLTAGE_PERCENTILE_PARAM_NAME, MostMeshedSlackBusSelector.MAX_NOMINAL_VOLTAGE_PERCENTILE_DEFAULT_VALUE)));
>>>>>>> 99072c12
        return parameters;
    }

    public static OpenLoadFlowParameters load(Map<String, String> properties) {
        return new OpenLoadFlowParameters().update(properties);
    }

    public OpenLoadFlowParameters update(Map<String, String> properties) {
        Optional.ofNullable(properties.get(SLACK_BUS_SELECTION_MODE_PARAM_NAME))
                .ifPresent(prop -> this.setSlackBusSelectionMode(SlackBusSelectionMode.valueOf(prop)));
        Optional.ofNullable(properties.get(SLACK_BUSES_IDS_PARAM_NAME))
                .ifPresent(prop -> this.setSlackBusesIds(Arrays.asList(prop.split("[:,]"))));
        Optional.ofNullable(properties.get(LOW_IMPEDANCE_BRANCH_MODE_PARAM_NAME))
                .ifPresent(prop -> this.setLowImpedanceBranchMode(LowImpedanceBranchMode.valueOf(prop)));
        Optional.ofNullable(properties.get(VOLTAGE_REMOTE_CONTROL_PARAM_NAME))
                .ifPresent(prop -> this.setVoltageRemoteControl(Boolean.parseBoolean(prop)));
        Optional.ofNullable(properties.get(THROWS_EXCEPTION_IN_CASE_OF_SLACK_DISTRIBUTION_FAILURE_PARAM_NAME))
                .ifPresent(prop -> this.setThrowsExceptionInCaseOfSlackDistributionFailure(Boolean.parseBoolean(prop)));
        Optional.ofNullable(properties.get(LOAD_POWER_FACTOR_CONSTANT_PARAM_NAME))
                .ifPresent(prop -> this.setLoadPowerFactorConstant(Boolean.parseBoolean(prop)));
        Optional.ofNullable(properties.get(PLAUSIBLE_ACTIVE_POWER_LIMIT_PARAM_NAME))
                .ifPresent(prop -> this.setPlausibleActivePowerLimit(Double.parseDouble(prop)));
        Optional.ofNullable(properties.get(NEWTONRAPHSON_STOPPING_CRITERIA_TYPE_PARAM_NAME))
                .ifPresent(prop -> this.setNewtonRaphsonStoppingCriteriaType(NewtonRaphsonStoppingCriteriaType.valueOf(prop)));
        Optional.ofNullable(properties.get(MAX_ACTIVE_POWER_MISMATCH_PARAM_NAME))
                .ifPresent(prop -> this.setMaxActivePowerMismatch(Double.parseDouble(prop)));
        Optional.ofNullable(properties.get(MAX_REACTIVE_POWER_MISMATCH_PARAM_NAME))
                .ifPresent(prop -> this.setMaxReactivePowerMismatch(Double.parseDouble(prop)));
        Optional.ofNullable(properties.get(MAX_VOLTAGE_MISMATCH_PARAM_NAME))
                .ifPresent(prop -> this.setMaxVoltageMismatch(Double.parseDouble(prop)));
        Optional.ofNullable(properties.get(MAX_ANGLE_MISMATCH_PARAM_NAME))
                .ifPresent(prop -> this.setMaxAngleMismatch(Double.parseDouble(prop)));
        Optional.ofNullable(properties.get(MAX_RATIO_MISMATCH_PARAM_NAME))
                .ifPresent(prop -> this.setMaxRatioMismatch(Double.parseDouble(prop)));
        Optional.ofNullable(properties.get(MAX_SUSCEPTANCE_MISMATCH_PARAM_NAME))
                .ifPresent(prop -> this.setMaxSusceptanceMismatch(Double.parseDouble(prop)));
        Optional.ofNullable(properties.get(SLACK_BUS_P_MAX_MISMATCH_PARAM_NAME))
                .ifPresent(prop -> this.setSlackBusPMaxMismatch(Double.parseDouble(prop)));
        Optional.ofNullable(properties.get(VOLTAGE_PER_REACTIVE_POWER_CONTROL_PARAM_NAME))
                .ifPresent(prop -> this.setVoltagePerReactivePowerControl(Boolean.parseBoolean(prop)));
        Optional.ofNullable(properties.get(REACTIVE_POWER_REMOTE_CONTROL_PARAM_NAME))
                .ifPresent(prop -> this.setReactivePowerRemoteControl(Boolean.parseBoolean(prop)));
        Optional.ofNullable(properties.get(MAX_NEWTON_RAPHSON_ITERATIONS_PARAM_NAME))
                .ifPresent(prop -> this.setMaxNewtonRaphsonIterations(Integer.parseInt(prop)));
        Optional.ofNullable(properties.get(MAX_OUTER_LOOP_ITERATIONS_PARAM_NAME))
                .ifPresent(prop -> this.setMaxOuterLoopIterations(Integer.parseInt(prop)));
        Optional.ofNullable(properties.get(NEWTON_RAPHSON_CONV_EPS_PER_EQ_PARAM_NAME))
                .ifPresent(prop -> this.setNewtonRaphsonConvEpsPerEq(Double.parseDouble(prop)));
        Optional.ofNullable(properties.get(VOLTAGE_INIT_MODE_OVERRIDE_PARAM_NAME))
                .ifPresent(prop -> this.setVoltageInitModeOverride(VoltageInitModeOverride.valueOf(prop)));
        Optional.ofNullable(properties.get(TRANSFORMER_VOLTAGE_CONTROL_MODE_PARAM_NAME))
                .ifPresent(prop -> this.setTransformerVoltageControlMode(TransformerVoltageControlMode.valueOf(prop)));
        Optional.ofNullable(properties.get(SHUNT_VOLTAGE_CONTROL_MODE_PARAM_NAME))
                .ifPresent(prop -> this.setShuntVoltageControlMode(ShuntVoltageControlMode.valueOf(prop)));
        Optional.ofNullable(properties.get(MIN_PLAUSIBLE_TARGET_VOLTAGE_PARAM_NAME))
                .ifPresent(prop -> this.setMinPlausibleTargetVoltage(Double.parseDouble(prop)));
        Optional.ofNullable(properties.get(MAX_PLAUSIBLE_TARGET_VOLTAGE_PARAM_NAME))
                .ifPresent(prop -> this.setMaxPlausibleTargetVoltage(Double.parseDouble(prop)));
        Optional.ofNullable(properties.get(MIN_REALISTIC_VOLTAGE_PARAM_NAME))
                .ifPresent(prop -> this.setMinRealisticVoltage(Double.parseDouble(prop)));
        Optional.ofNullable(properties.get(MAX_REALISTIC_VOLTAGE_PARAM_NAME))
                .ifPresent(prop -> this.setMaxRealisticVoltage(Double.parseDouble(prop)));
        Optional.ofNullable(properties.get(REACTIVE_RANGE_CHECK_MODE_PARAM_NAME))
                .ifPresent(prop -> this.setReactiveRangeCheckMode(ReactiveRangeCheckMode.valueOf(prop)));
        Optional.ofNullable(properties.get(LOW_IMPEDANCE_THRESHOLD_PARAM_NAME))
                .ifPresent(prop -> this.setLowImpedanceThreshold(Double.parseDouble(prop)));
        Optional.ofNullable(properties.get(NETWORK_CACHE_ENABLED_PARAM_NAME))
                .ifPresent(prop -> this.setNetworkCacheEnabled(Boolean.parseBoolean(prop)));
        Optional.ofNullable(properties.get(SVC_VOLTAGE_MONITORING_PARAM_NAME))
                .ifPresent(prop -> this.setSvcVoltageMonitoring(Boolean.parseBoolean(prop)));
        Optional.ofNullable(properties.get(STATE_VECTOR_SCALING_MODE_PARAM_NAME))
                .ifPresent(prop -> this.setStateVectorScalingMode(StateVectorScalingMode.valueOf(prop)));
        Optional.ofNullable(properties.get(MAX_SLACK_BUS_COUNT_PARAM_NAME))
                .ifPresent(prop -> this.setMaxSlackBusCount(Integer.parseInt(prop)));
        Optional.ofNullable(properties.get(DEBUG_DIR_PARAM_NAME))
                .ifPresent(this::setDebugDir);
        Optional.ofNullable(properties.get(INCREMENTAL_TRANSFORMER_VOLTAGE_CONTROL_OUTER_LOOP_MAX_TAP_SHIFT_PARAM_NAME))
                .ifPresent(prop -> this.setIncrementalTransformerVoltageControlOuterLoopMaxTapShift(Integer.parseInt(prop)));
        Optional.ofNullable(properties.get(SECONDARY_VOLTAGE_CONTROL_PARAM_NAME))
                .ifPresent(prop -> this.setSecondaryVoltageControl(Boolean.parseBoolean(prop)));
        Optional.ofNullable(properties.get(REACTIVE_LIMITS_MAX_SWITCH_PQ_PV_PARAM_NAME))
                .ifPresent(prop -> this.setReactiveLimitsMaxPqPvSwitch(Integer.parseInt(prop)));
        Optional.ofNullable(properties.get(PHASE_SHIFTER_CONTROL_MODE_PARAM_NAME))
                .ifPresent(prop -> this.setPhaseShifterControlMode(PhaseShifterControlMode.valueOf(prop)));
        Optional.ofNullable(properties.get(ALWAYS_UPDATE_NETWORK_PARAM_NAME))
                .ifPresent(prop -> this.setAlwaysUpdateNetwork(Boolean.parseBoolean(prop)));
<<<<<<< HEAD
        Optional.ofNullable(properties.get(REPORTED_FEATURES_PARAM_NAME))
                .ifPresent(prop -> this.setReportedFeatures(
                        Arrays.stream(prop.split(",\\s+"))
                        .map(ReportedFeatures::valueOf)
                        .collect(Collectors.toSet())));
=======
        Optional.ofNullable(properties.get(MOST_MESHED_SLACK_BUS_SELECTOR_MAX_NOMINAL_VOLTAGE_PERCENTILE_PARAM_NAME))
                .ifPresent(prop -> this.setMostMeshedSlackBusSelectorMaxNominalVoltagePercentile(Double.parseDouble(prop)));
>>>>>>> 99072c12
        return this;
    }

    public Map<String, Object> toMap() {
        Map<String, Object> map = new LinkedHashMap<>(39);
        map.put(SLACK_BUS_SELECTION_MODE_PARAM_NAME, slackBusSelectionMode);
        map.put(SLACK_BUSES_IDS_PARAM_NAME, slackBusesIds);
        map.put(THROWS_EXCEPTION_IN_CASE_OF_SLACK_DISTRIBUTION_FAILURE_PARAM_NAME, throwsExceptionInCaseOfSlackDistributionFailure);
        map.put(VOLTAGE_REMOTE_CONTROL_PARAM_NAME, voltageRemoteControl);
        map.put(LOW_IMPEDANCE_BRANCH_MODE_PARAM_NAME, lowImpedanceBranchMode);
        map.put(LOAD_POWER_FACTOR_CONSTANT_PARAM_NAME, loadPowerFactorConstant);
        map.put(PLAUSIBLE_ACTIVE_POWER_LIMIT_PARAM_NAME, plausibleActivePowerLimit);
        map.put(NEWTONRAPHSON_STOPPING_CRITERIA_TYPE_PARAM_NAME, newtonRaphsonStoppingCriteriaType);
        map.put(SLACK_BUS_P_MAX_MISMATCH_PARAM_NAME, slackBusPMaxMismatch);
        map.put(MAX_ACTIVE_POWER_MISMATCH_PARAM_NAME, maxActivePowerMismatch);
        map.put(MAX_REACTIVE_POWER_MISMATCH_PARAM_NAME, maxReactivePowerMismatch);
        map.put(MAX_VOLTAGE_MISMATCH_PARAM_NAME, maxVoltageMismatch);
        map.put(MAX_ANGLE_MISMATCH_PARAM_NAME, maxAngleMismatch);
        map.put(MAX_RATIO_MISMATCH_PARAM_NAME, maxRatioMismatch);
        map.put(MAX_SUSCEPTANCE_MISMATCH_PARAM_NAME, maxSusceptanceMismatch);
        map.put(VOLTAGE_PER_REACTIVE_POWER_CONTROL_PARAM_NAME, voltagePerReactivePowerControl);
        map.put(REACTIVE_POWER_REMOTE_CONTROL_PARAM_NAME, reactivePowerRemoteControl);
        map.put(MAX_NEWTON_RAPHSON_ITERATIONS_PARAM_NAME, maxNewtonRaphsonIterations);
        map.put(MAX_OUTER_LOOP_ITERATIONS_PARAM_NAME, maxOuterLoopIterations);
        map.put(NEWTON_RAPHSON_CONV_EPS_PER_EQ_PARAM_NAME, newtonRaphsonConvEpsPerEq);
        map.put(VOLTAGE_INIT_MODE_OVERRIDE_PARAM_NAME, voltageInitModeOverride);
        map.put(TRANSFORMER_VOLTAGE_CONTROL_MODE_PARAM_NAME, transformerVoltageControlMode);
        map.put(SHUNT_VOLTAGE_CONTROL_MODE_PARAM_NAME, shuntVoltageControlMode);
        map.put(MIN_PLAUSIBLE_TARGET_VOLTAGE_PARAM_NAME, minPlausibleTargetVoltage);
        map.put(MAX_PLAUSIBLE_TARGET_VOLTAGE_PARAM_NAME, maxPlausibleTargetVoltage);
        map.put(MIN_REALISTIC_VOLTAGE_PARAM_NAME, minRealisticVoltage);
        map.put(MAX_REALISTIC_VOLTAGE_PARAM_NAME, maxRealisticVoltage);
        map.put(REACTIVE_RANGE_CHECK_MODE_PARAM_NAME, reactiveRangeCheckMode);
        map.put(LOW_IMPEDANCE_THRESHOLD_PARAM_NAME, lowImpedanceThreshold);
        map.put(NETWORK_CACHE_ENABLED_PARAM_NAME, networkCacheEnabled);
        map.put(SVC_VOLTAGE_MONITORING_PARAM_NAME, svcVoltageMonitoring);
        map.put(STATE_VECTOR_SCALING_MODE_PARAM_NAME, stateVectorScalingMode);
        map.put(MAX_SLACK_BUS_COUNT_PARAM_NAME, maxSlackBusCount);
        map.put(DEBUG_DIR_PARAM_NAME, debugDir);
        map.put(INCREMENTAL_TRANSFORMER_VOLTAGE_CONTROL_OUTER_LOOP_MAX_TAP_SHIFT_PARAM_NAME, incrementalTransformerVoltageControlOuterLoopMaxTapShift);
        map.put(SECONDARY_VOLTAGE_CONTROL_PARAM_NAME, secondaryVoltageControl);
        map.put(REACTIVE_LIMITS_MAX_SWITCH_PQ_PV_PARAM_NAME, reactiveLimitsMaxPqPvSwitch);
        map.put(PHASE_SHIFTER_CONTROL_MODE_PARAM_NAME, phaseShifterControlMode);
        map.put(ALWAYS_UPDATE_NETWORK_PARAM_NAME, alwaysUpdateNetwork);
<<<<<<< HEAD
        map.put(REPORTED_FEATURES_PARAM_NAME, reportedFeatures);
=======
        map.put(MOST_MESHED_SLACK_BUS_SELECTOR_MAX_NOMINAL_VOLTAGE_PERCENTILE_PARAM_NAME, mostMeshedSlackBusSelectorMaxNominalVoltagePercentile);
>>>>>>> 99072c12
        return map;
    }

    @Override
    public String toString() {
        return "OpenLoadFlowParameters(" + toMap().entrySet().stream().map(e -> e.getKey() + "=" + e.getValue()).collect(Collectors.joining(", ")) + ")";
    }

    public static OpenLoadFlowParameters get(LoadFlowParameters parameters) {
        OpenLoadFlowParameters parametersExt = parameters.getExtension(OpenLoadFlowParameters.class);
        if (parametersExt == null) {
            parametersExt = new OpenLoadFlowParameters();
        }
        return parametersExt;
    }

    private static OpenLoadFlowParameters create(LoadFlowParameters parameters, Supplier<OpenLoadFlowParameters> parametersExtSupplier) {
        Objects.requireNonNull(parameters);
        OpenLoadFlowParameters parametersExt = parametersExtSupplier.get();
        parameters.addExtension(OpenLoadFlowParameters.class, parametersExt);
        return parametersExt;
    }

    public static OpenLoadFlowParameters create(LoadFlowParameters parameters) {
        return create(parameters, OpenLoadFlowParameters::new);
    }

    public static OpenLoadFlowParameters load(LoadFlowParameters parameters) {
        return create(parameters, OpenLoadFlowParameters::load);
    }

    public static void log(LoadFlowParameters parameters, OpenLoadFlowParameters parametersExt) {
        if (LOGGER.isInfoEnabled()) {
            AsciiTable at = new AsciiTable();
            at.addRule();
            at.addRow("Name", "Value");
            at.addRule();
            for (var e : parameters.toMap().entrySet()) {
                at.addRow(e.getKey(), e.getValue());
            }
            for (var e : parametersExt.toMap().entrySet()) {
                at.addRow(e.getKey(), Objects.toString(e.getValue(), ""));
            }
            at.addRule();
            at.getRenderer().setCWC(new CWC_LongestWord());
            at.setPaddingLeftRight(1, 1);
            LOGGER.info("Parameters:\n{}", at.render());
        }
    }

    static VoltageInitializer getVoltageInitializer(LoadFlowParameters parameters, LfNetworkParameters networkParameters, MatrixFactory matrixFactory) {
        switch (parameters.getVoltageInitMode()) {
            case UNIFORM_VALUES:
                return new UniformValueVoltageInitializer();
            case PREVIOUS_VALUES:
                return new PreviousValueVoltageInitializer();
            case DC_VALUES:
                return new DcValueVoltageInitializer(networkParameters, parameters.isDistributedSlack(), parameters.getBalanceType(), parameters.isDcUseTransformerRatio(), matrixFactory);
            default:
                throw new UnsupportedOperationException("Unsupported voltage init mode: " + parameters.getVoltageInitMode());
        }
    }

    static VoltageInitializer getExtendedVoltageInitializer(LoadFlowParameters parameters, OpenLoadFlowParameters parametersExt,
                                                            LfNetworkParameters networkParameters, MatrixFactory matrixFactory) {
        switch (parametersExt.getVoltageInitModeOverride()) {
            case NONE:
                return getVoltageInitializer(parameters, networkParameters, matrixFactory);

            case VOLTAGE_MAGNITUDE:
                return new VoltageMagnitudeInitializer(parameters.isTransformerVoltageControlOn(), matrixFactory, networkParameters.getLowImpedanceThreshold());

            case FULL_VOLTAGE:
                return new FullVoltageInitializer(new VoltageMagnitudeInitializer(parameters.isTransformerVoltageControlOn(), matrixFactory, networkParameters.getLowImpedanceThreshold()),
                        new DcValueVoltageInitializer(networkParameters,
                                                      parameters.isDistributedSlack(),
                                                      parameters.getBalanceType(),
                                                      parameters.isDcUseTransformerRatio(),
                                                      matrixFactory));

            default:
                throw new PowsyblException("Unknown voltage init mode override: " + parametersExt.getVoltageInitModeOverride());
        }
    }

    static LfNetworkParameters getNetworkParameters(LoadFlowParameters parameters, OpenLoadFlowParameters parametersExt,
                                                    SlackBusSelector slackBusSelector, GraphConnectivityFactory<LfBus, LfBranch> connectivityFactory,
                                                    boolean breakers) {
        return new LfNetworkParameters()
                .setSlackBusSelector(slackBusSelector)
                .setConnectivityFactory(connectivityFactory)
                .setGeneratorVoltageRemoteControl(parametersExt.hasVoltageRemoteControl())
                .setMinImpedance(parametersExt.getLowImpedanceBranchMode() == OpenLoadFlowParameters.LowImpedanceBranchMode.REPLACE_BY_MIN_IMPEDANCE_LINE)
                .setTwtSplitShuntAdmittance(parameters.isTwtSplitShuntAdmittance())
                .setBreakers(breakers)
                .setPlausibleActivePowerLimit(parametersExt.getPlausibleActivePowerLimit())
                .setComputeMainConnectedComponentOnly(parameters.getConnectedComponentMode() == LoadFlowParameters.ConnectedComponentMode.MAIN)
                .setCountriesToBalance(parameters.getCountriesToBalance())
                .setDistributedOnConformLoad(parameters.isDistributedSlack() && parameters.getBalanceType() == LoadFlowParameters.BalanceType.PROPORTIONAL_TO_CONFORM_LOAD)
                .setPhaseControl(parameters.isPhaseShifterRegulationOn())
                .setTransformerVoltageControl(parameters.isTransformerVoltageControlOn())
                .setVoltagePerReactivePowerControl(parametersExt.isVoltagePerReactivePowerControl())
                .setReactivePowerRemoteControl(parametersExt.hasReactivePowerRemoteControl())
                .setDc(parameters.isDc())
                .setShuntVoltageControl(parameters.isShuntCompensatorVoltageControlOn())
                .setReactiveLimits(parameters.isUseReactiveLimits())
                .setHvdcAcEmulation(parameters.isHvdcAcEmulation())
                .setMinPlausibleTargetVoltage(parametersExt.getMinPlausibleTargetVoltage())
                .setMaxPlausibleTargetVoltage(parametersExt.getMaxPlausibleTargetVoltage())
                .setReactiveRangeCheckMode(parametersExt.getReactiveRangeCheckMode())
                .setLowImpedanceThreshold(parametersExt.getLowImpedanceThreshold())
                .setSvcVoltageMonitoring(parametersExt.isSvcVoltageMonitoring())
                .setMaxSlackBusCount(parametersExt.getMaxSlackBusCount())
                .setDebugDir(parametersExt.getDebugDir())
                .setSecondaryVoltageControl(parametersExt.isSecondaryVoltageControl())
                .setCacheEnabled(parametersExt.isNetworkCacheEnabled());
    }

    public static AcLoadFlowParameters createAcParameters(Network network, LoadFlowParameters parameters, OpenLoadFlowParameters parametersExt,
                                                          MatrixFactory matrixFactory, GraphConnectivityFactory<LfBus, LfBranch> connectivityFactory) {
        return createAcParameters(network, parameters, parametersExt, matrixFactory, connectivityFactory, false, false);
    }

    public static AcLoadFlowParameters createAcParameters(Network network, LoadFlowParameters parameters, OpenLoadFlowParameters parametersExt,
                                                          MatrixFactory matrixFactory, GraphConnectivityFactory<LfBus, LfBranch> connectivityFactory,
                                                          boolean breakers, boolean forceA1Var) {
        AcLoadFlowParameters acParameters = createAcParameters(parameters, parametersExt, matrixFactory, connectivityFactory, breakers, forceA1Var);
        if (parameters.isReadSlackBus()) {
            acParameters.getNetworkParameters().setSlackBusSelector(new NetworkSlackBusSelector(network, acParameters.getNetworkParameters().getSlackBusSelector()));
        }
        return acParameters;
    }

    private static NewtonRaphsonStoppingCriteria createNewtonRaphsonStoppingCriteria(OpenLoadFlowParameters parametersExt) {
        switch (parametersExt.getNewtonRaphsonStoppingCriteriaType()) {
            case UNIFORM_CRITERIA:
                return new DefaultNewtonRaphsonStoppingCriteria(parametersExt.getNewtonRaphsonConvEpsPerEq());
            case PER_EQUATION_TYPE_CRITERIA:
                return new PerEquationTypeStoppingCriteria(parametersExt.getMaxActivePowerMismatch(),
                        parametersExt.getMaxReactivePowerMismatch(), parametersExt.getMaxVoltageMismatch(),
                        parametersExt.getMaxAngleMismatch(), parametersExt.getMaxRatioMismatch(),
                        parametersExt.getMaxSusceptanceMismatch());
            default:
                throw new PowsyblException("Unknown Newton Raphson stopping criteria type: " + parametersExt.getNewtonRaphsonStoppingCriteriaType());
        }
    }

    public static AcLoadFlowParameters createAcParameters(LoadFlowParameters parameters, OpenLoadFlowParameters parametersExt,
                                                          MatrixFactory matrixFactory, GraphConnectivityFactory<LfBus, LfBranch> connectivityFactory,
                                                          boolean breakers, boolean forceA1Var) {
        SlackBusSelector slackBusSelector = SlackBusSelector.fromMode(parametersExt.getSlackBusSelectionMode(), parametersExt.getSlackBusesIds(),
                parametersExt.getPlausibleActivePowerLimit(), parametersExt.getMostMeshedSlackBusSelectorMaxNominalVoltagePercentile());

        var networkParameters = getNetworkParameters(parameters, parametersExt, slackBusSelector, connectivityFactory, breakers);

        var equationSystemCreationParameters = new AcEquationSystemCreationParameters(forceA1Var);

        VoltageInitializer voltageInitializer = getExtendedVoltageInitializer(parameters, parametersExt, networkParameters, matrixFactory);

        var newtonRaphsonParameters = new NewtonRaphsonParameters()
                .setStoppingCriteria(createNewtonRaphsonStoppingCriteria(parametersExt))
                .setMaxIterations(parametersExt.getMaxNewtonRaphsonIterations())
                .setMinRealisticVoltage(parametersExt.getMinRealisticVoltage())
                .setMaxRealisticVoltage(parametersExt.getMaxRealisticVoltage())
                .setStateVectorScalingMode(parametersExt.getStateVectorScalingMode())
                .setAlwaysUpdateNetwork(parametersExt.isAlwaysUpdateNetwork());

        OuterLoopConfig outerLoopConfig = OuterLoopConfig.findOuterLoopConfig(new DefaultOuterLoopConfig());
        List<OuterLoop> outerLoops = outerLoopConfig.configure(parameters, parametersExt);

        return new AcLoadFlowParameters(networkParameters,
                                        equationSystemCreationParameters,
                                        newtonRaphsonParameters,
                                        outerLoops,
                                        parametersExt.getMaxOuterLoopIterations(),
                                        matrixFactory,
                                        voltageInitializer);
    }

    public static DcLoadFlowParameters createDcParameters(Network network, LoadFlowParameters parameters, OpenLoadFlowParameters parametersExt,
                                                          MatrixFactory matrixFactory, GraphConnectivityFactory<LfBus, LfBranch> connectivityFactory,
                                                          boolean forcePhaseControlOffAndAddAngle1Var) {
        var dcParameters = createDcParameters(parameters, parametersExt, matrixFactory, connectivityFactory, forcePhaseControlOffAndAddAngle1Var);
        if (parameters.isReadSlackBus()) {
            dcParameters.getNetworkParameters().setSlackBusSelector(new NetworkSlackBusSelector(network, dcParameters.getNetworkParameters().getSlackBusSelector()));
        }
        return dcParameters;
    }

    public static DcLoadFlowParameters createDcParameters(LoadFlowParameters parameters, OpenLoadFlowParameters parametersExt,
                                                          MatrixFactory matrixFactory, GraphConnectivityFactory<LfBus, LfBranch> connectivityFactory,
                                                          boolean forcePhaseControlOffAndAddAngle1Var) {
        SlackBusSelector slackBusSelector = SlackBusSelector.fromMode(parametersExt.getSlackBusSelectionMode(), parametersExt.getSlackBusesIds(),
                parametersExt.getPlausibleActivePowerLimit(), parametersExt.getMostMeshedSlackBusSelectorMaxNominalVoltagePercentile());

        var networkParameters = new LfNetworkParameters()
                .setSlackBusSelector(slackBusSelector)
                .setConnectivityFactory(connectivityFactory)
                .setGeneratorVoltageRemoteControl(false)
                .setMinImpedance(parametersExt.getLowImpedanceBranchMode() == OpenLoadFlowParameters.LowImpedanceBranchMode.REPLACE_BY_MIN_IMPEDANCE_LINE)
                .setTwtSplitShuntAdmittance(false)
                .setBreakers(false)
                .setPlausibleActivePowerLimit(parametersExt.getPlausibleActivePowerLimit())
                .setComputeMainConnectedComponentOnly(parameters.getConnectedComponentMode() == LoadFlowParameters.ConnectedComponentMode.MAIN)
                .setCountriesToBalance(parameters.getCountriesToBalance())
                .setDistributedOnConformLoad(parameters.isDistributedSlack() && parameters.getBalanceType() == LoadFlowParameters.BalanceType.PROPORTIONAL_TO_CONFORM_LOAD)
                .setPhaseControl(false)
                .setTransformerVoltageControl(false)
                .setVoltagePerReactivePowerControl(false)
                .setReactivePowerRemoteControl(false)
                .setDc(true)
                .setShuntVoltageControl(false)
                .setReactiveLimits(false)
                .setHvdcAcEmulation(false) // FIXME
                .setMinPlausibleTargetVoltage(parametersExt.getMinPlausibleTargetVoltage())
                .setMaxPlausibleTargetVoltage(parametersExt.getMaxPlausibleTargetVoltage())
                .setReactiveRangeCheckMode(ReactiveRangeCheckMode.MAX) // not useful for DC.
                .setLowImpedanceThreshold(parametersExt.getLowImpedanceThreshold())
                .setSvcVoltageMonitoring(false)
                .setMaxSlackBusCount(1);

        var equationSystemCreationParameters = new DcEquationSystemCreationParameters(true,
                                                                                      forcePhaseControlOffAndAddAngle1Var,
                                                                                      parameters.isDcUseTransformerRatio());

        return new DcLoadFlowParameters(networkParameters,
                                        equationSystemCreationParameters,
                                        matrixFactory,
                                        parameters.isDistributedSlack(),
                                        parameters.getBalanceType(),
                                        true);
    }

    public static boolean equals(LoadFlowParameters parameters1, LoadFlowParameters parameters2) {
        Objects.requireNonNull(parameters1);
        Objects.requireNonNull(parameters2);
        boolean equals = parameters1.getVoltageInitMode() == parameters2.getVoltageInitMode() &&
                parameters1.isTransformerVoltageControlOn() == parameters2.isTransformerVoltageControlOn() &&
                parameters1.isUseReactiveLimits() == parameters2.isUseReactiveLimits() &&
                parameters1.isPhaseShifterRegulationOn() == parameters2.isPhaseShifterRegulationOn() &&
                parameters1.isTwtSplitShuntAdmittance() == parameters2.isTwtSplitShuntAdmittance() &&
                parameters1.isShuntCompensatorVoltageControlOn() == parameters2.isShuntCompensatorVoltageControlOn() &&
                parameters1.isReadSlackBus() == parameters2.isReadSlackBus() &&
                parameters1.isWriteSlackBus() == parameters2.isWriteSlackBus() &&
                parameters1.isDc() == parameters2.isDc() &&
                parameters1.isDistributedSlack() == parameters2.isDistributedSlack() &&
                parameters1.getBalanceType() == parameters2.getBalanceType() &&
                parameters1.isDcUseTransformerRatio() == parameters2.isDcUseTransformerRatio() &&
                parameters1.getCountriesToBalance().equals(parameters2.getCountriesToBalance()) &&
                parameters1.getConnectedComponentMode() == parameters2.getConnectedComponentMode() &&
                parameters1.isHvdcAcEmulation() == parameters2.isHvdcAcEmulation() &&
                parameters1.getDcPowerFactor() == parameters2.getDcPowerFactor();
        if (!equals) {
            return false;
        }

        OpenLoadFlowParameters extension1 = parameters1.getExtension(OpenLoadFlowParameters.class);
        OpenLoadFlowParameters extension2 = parameters2.getExtension(OpenLoadFlowParameters.class);
        if (extension1 == null && extension2 == null) {
            return true;
        }
        if (extension1 == null) {
            return false;
        }
        if (extension2 == null) {
            return false;
        }

        return extension1.getSlackBusSelectionMode() == extension2.getSlackBusSelectionMode() &&
                extension1.getSlackBusesIds().equals(extension2.getSlackBusesIds()) &&
                extension1.isThrowsExceptionInCaseOfSlackDistributionFailure() == extension2.isThrowsExceptionInCaseOfSlackDistributionFailure() &&
                extension1.hasVoltageRemoteControl() == extension2.hasVoltageRemoteControl() &&
                extension1.getLowImpedanceBranchMode() == extension2.getLowImpedanceBranchMode() &&
                extension1.isLoadPowerFactorConstant() == extension2.isLoadPowerFactorConstant() &&
                extension1.getPlausibleActivePowerLimit() == extension2.getPlausibleActivePowerLimit() &&
                extension1.getSlackBusPMaxMismatch() == extension2.getSlackBusPMaxMismatch() &&
                extension1.isVoltagePerReactivePowerControl() == extension2.isVoltagePerReactivePowerControl() &&
                extension1.hasReactivePowerRemoteControl() == extension2.hasReactivePowerRemoteControl() &&
                extension1.getMaxNewtonRaphsonIterations() == extension2.getMaxNewtonRaphsonIterations() &&
                extension1.getMaxOuterLoopIterations() == extension2.getMaxOuterLoopIterations() &&
                extension1.getNewtonRaphsonConvEpsPerEq() == extension2.getNewtonRaphsonConvEpsPerEq() &&
                extension1.getVoltageInitModeOverride() == extension2.getVoltageInitModeOverride() &&
                extension1.getTransformerVoltageControlMode() == extension2.getTransformerVoltageControlMode() &&
                extension1.getShuntVoltageControlMode() == extension2.getShuntVoltageControlMode() &&
                extension1.getMinPlausibleTargetVoltage() == extension2.getMinPlausibleTargetVoltage() &&
                extension1.getMaxPlausibleTargetVoltage() == extension2.getMaxPlausibleTargetVoltage() &&
                extension1.getMinRealisticVoltage() == extension2.getMinRealisticVoltage() &&
                extension1.getMaxRealisticVoltage() == extension2.getMaxRealisticVoltage() &&
                extension1.getReactiveRangeCheckMode() == extension2.getReactiveRangeCheckMode() &&
                extension1.getLowImpedanceThreshold() == extension2.getLowImpedanceThreshold() &&
                extension1.isNetworkCacheEnabled() == extension2.isNetworkCacheEnabled() &&
                extension1.isSvcVoltageMonitoring() == extension2.isSvcVoltageMonitoring() &&
                extension1.getStateVectorScalingMode() == extension2.getStateVectorScalingMode() &&
                extension1.getMaxSlackBusCount() == extension2.getMaxSlackBusCount() &&
                Objects.equals(extension1.getDebugDir(), extension2.getDebugDir()) &&
                extension1.getIncrementalTransformerVoltageControlOuterLoopMaxTapShift() == extension2.getIncrementalTransformerVoltageControlOuterLoopMaxTapShift() &&
                extension1.isSecondaryVoltageControl() == extension2.isSecondaryVoltageControl() &&
                extension1.getReactiveLimitsMaxPqPvSwitch() == extension2.getReactiveLimitsMaxPqPvSwitch() &&
                extension1.getPhaseShifterControlMode() == extension2.getPhaseShifterControlMode() &&
                extension1.isAlwaysUpdateNetwork() == extension2.isAlwaysUpdateNetwork() &&
<<<<<<< HEAD
                extension1.getReportedFeatures() == extension2.getReportedFeatures();
=======
                extension1.getMostMeshedSlackBusSelectorMaxNominalVoltagePercentile() == extension2.getMostMeshedSlackBusSelectorMaxNominalVoltagePercentile();
>>>>>>> 99072c12
    }

    public static LoadFlowParameters clone(LoadFlowParameters parameters) {
        Objects.requireNonNull(parameters);
        LoadFlowParameters parameters2 = new LoadFlowParameters()
                .setVoltageInitMode(parameters.getVoltageInitMode())
                .setTransformerVoltageControlOn(parameters.isTransformerVoltageControlOn())
                .setUseReactiveLimits(parameters.isUseReactiveLimits())
                .setPhaseShifterRegulationOn(parameters.isPhaseShifterRegulationOn())
                .setTwtSplitShuntAdmittance(parameters.isTwtSplitShuntAdmittance())
                .setShuntCompensatorVoltageControlOn(parameters.isShuntCompensatorVoltageControlOn())
                .setReadSlackBus(parameters.isReadSlackBus())
                .setWriteSlackBus(parameters.isWriteSlackBus())
                .setDc(parameters.isDc())
                .setDistributedSlack(parameters.isDistributedSlack())
                .setBalanceType(parameters.getBalanceType())
                .setDcUseTransformerRatio(parameters.isDcUseTransformerRatio())
                .setCountriesToBalance(new HashSet<>(parameters.getCountriesToBalance()))
                .setConnectedComponentMode(parameters.getConnectedComponentMode())
                .setHvdcAcEmulation(parameters.isHvdcAcEmulation())
                .setDcPowerFactor(parameters.getDcPowerFactor());

        OpenLoadFlowParameters extension = parameters.getExtension(OpenLoadFlowParameters.class);
        if (extension != null) {
            OpenLoadFlowParameters extension2 = new OpenLoadFlowParameters()
                    .setSlackBusSelectionMode(extension.getSlackBusSelectionMode())
                    .setSlackBusesIds(new ArrayList<>(extension.getSlackBusesIds()))
                    .setThrowsExceptionInCaseOfSlackDistributionFailure(extension.isThrowsExceptionInCaseOfSlackDistributionFailure())
                    .setVoltageRemoteControl(extension.hasVoltageRemoteControl())
                    .setLowImpedanceBranchMode(extension.getLowImpedanceBranchMode())
                    .setLoadPowerFactorConstant(extension.isLoadPowerFactorConstant())
                    .setPlausibleActivePowerLimit(extension.getPlausibleActivePowerLimit())
                    .setSlackBusPMaxMismatch(extension.getSlackBusPMaxMismatch())
                    .setVoltagePerReactivePowerControl(extension.isVoltagePerReactivePowerControl())
                    .setReactivePowerRemoteControl(extension.hasReactivePowerRemoteControl())
                    .setMaxNewtonRaphsonIterations(extension.getMaxNewtonRaphsonIterations())
                    .setMaxOuterLoopIterations(extension.getMaxOuterLoopIterations())
                    .setNewtonRaphsonConvEpsPerEq(extension.getNewtonRaphsonConvEpsPerEq())
                    .setVoltageInitModeOverride(extension.getVoltageInitModeOverride())
                    .setTransformerVoltageControlMode(extension.getTransformerVoltageControlMode())
                    .setShuntVoltageControlMode(extension.getShuntVoltageControlMode())
                    .setMinPlausibleTargetVoltage(extension.getMinPlausibleTargetVoltage())
                    .setMaxPlausibleTargetVoltage(extension.getMaxPlausibleTargetVoltage())
                    .setMinRealisticVoltage(extension.getMinRealisticVoltage())
                    .setMaxRealisticVoltage(extension.getMaxRealisticVoltage())
                    .setReactiveRangeCheckMode(extension.getReactiveRangeCheckMode())
                    .setLowImpedanceThreshold(extension.getLowImpedanceThreshold())
                    .setNetworkCacheEnabled(extension.isNetworkCacheEnabled())
                    .setSvcVoltageMonitoring(extension.isSvcVoltageMonitoring())
                    .setStateVectorScalingMode(extension.getStateVectorScalingMode())
                    .setMaxSlackBusCount(extension.getMaxSlackBusCount())
                    .setDebugDir(extension.getDebugDir())
                    .setIncrementalTransformerVoltageControlOuterLoopMaxTapShift(extension.getIncrementalTransformerVoltageControlOuterLoopMaxTapShift())
                    .setSecondaryVoltageControl(extension.isSecondaryVoltageControl())
                    .setReactiveLimitsMaxPqPvSwitch(extension.getReactiveLimitsMaxPqPvSwitch())
                    .setPhaseShifterControlMode(extension.getPhaseShifterControlMode())
                    .setAlwaysUpdateNetwork(extension.isAlwaysUpdateNetwork())
<<<<<<< HEAD
                    .setReportedFeatures(extension.getReportedFeatures());
=======
                    .setMostMeshedSlackBusSelectorMaxNominalVoltagePercentile(extension.getMostMeshedSlackBusSelectorMaxNominalVoltagePercentile());
>>>>>>> 99072c12
            if (extension2 != null) {
                parameters2.addExtension(OpenLoadFlowParameters.class, extension2);
            }
        }

        return parameters2;
    }
}
<|MERGE_RESOLUTION|>--- conflicted
+++ resolved
@@ -172,11 +172,9 @@
 
     private static final String ALWAYS_UPDATE_NETWORK_PARAM_NAME = "alwaysUpdateNetwork";
 
-<<<<<<< HEAD
+    private static final String MOST_MESHED_SLACK_BUS_SELECTOR_MAX_NOMINAL_VOLTAGE_PERCENTILE_PARAM_NAME = "mostMeshedSlackBusSelectorMaxNominalVoltagePercentile";
+
     public static final String REPORTED_FEATURES_PARAM_NAME = "reportedFeatures";
-=======
-    private static final String MOST_MESHED_SLACK_BUS_SELECTOR_MAX_NOMINAL_VOLTAGE_PERCENTILE_PARAM_NAME = "mostMeshedSlackBusSelectorMaxNominalVoltagePercentile";
->>>>>>> 99072c12
 
     private static <E extends Enum<E>> List<Object> getEnumPossibleValues(Class<E> enumClass) {
         return EnumSet.allOf(enumClass).stream().map(Enum::name).collect(Collectors.toList());
@@ -222,11 +220,8 @@
         new Parameter(MAX_SUSCEPTANCE_MISMATCH_PARAM_NAME, ParameterType.DOUBLE, "Maximum susceptance for per equation stopping criteria", MAX_SUSCEPTANCE_MISMATCH_DEFAULT_VALUE),
         new Parameter(PHASE_SHIFTER_CONTROL_MODE_PARAM_NAME, ParameterType.STRING, "Phase shifter control mode", PHASE_SHIFTER_CONTROL_MODE_DEFAULT_VALUE.name(), getEnumPossibleValues(PhaseShifterControlMode.class)),
         new Parameter(ALWAYS_UPDATE_NETWORK_PARAM_NAME, ParameterType.BOOLEAN, "Update network even if Newton-Raphson algorithm has diverged", NewtonRaphsonParameters.ALWAYS_UPDATE_NETWORK_DEFAULT_VALUE),
-<<<<<<< HEAD
+        new Parameter(MOST_MESHED_SLACK_BUS_SELECTOR_MAX_NOMINAL_VOLTAGE_PERCENTILE_PARAM_NAME, ParameterType.DOUBLE, "In case of most meshed slack bus selection, the max nominal voltage percentile", MostMeshedSlackBusSelector.MAX_NOMINAL_VOLTAGE_PERCENTILE_DEFAULT_VALUE),
         new Parameter(REPORTED_FEATURES_PARAM_NAME, ParameterType.STRING_LIST, "List of extra reported features to be added to report", null, getEnumPossibleValues(ReportedFeatures.class))
-=======
-        new Parameter(MOST_MESHED_SLACK_BUS_SELECTOR_MAX_NOMINAL_VOLTAGE_PERCENTILE_PARAM_NAME, ParameterType.DOUBLE, "In case of most meshed slack bus selection, the max nominal voltage percentile", MostMeshedSlackBusSelector.MAX_NOMINAL_VOLTAGE_PERCENTILE_DEFAULT_VALUE)
->>>>>>> 99072c12
     );
 
     public enum VoltageInitModeOverride {
@@ -345,11 +340,9 @@
 
     private boolean alwaysUpdateNetwork = NewtonRaphsonParameters.ALWAYS_UPDATE_NETWORK_DEFAULT_VALUE;
 
-<<<<<<< HEAD
+    private double mostMeshedSlackBusSelectorMaxNominalVoltagePercentile = MostMeshedSlackBusSelector.MAX_NOMINAL_VOLTAGE_PERCENTILE_DEFAULT_VALUE;
+
     private Set<ReportedFeatures> reportedFeatures = REPORTED_FEATURES_DEFAULT_VALUE;
-=======
-    private double mostMeshedSlackBusSelectorMaxNominalVoltagePercentile = MostMeshedSlackBusSelector.MAX_NOMINAL_VOLTAGE_PERCENTILE_DEFAULT_VALUE;
->>>>>>> 99072c12
 
     @Override
     public String getName() {
@@ -742,14 +735,6 @@
         return this;
     }
 
-<<<<<<< HEAD
-    public Set<ReportedFeatures> getReportedFeatures() {
-        return reportedFeatures;
-    }
-
-    public OpenLoadFlowParameters setReportedFeatures(Set<ReportedFeatures> reportedFeatures) {
-        this.reportedFeatures = reportedFeatures;
-=======
     public double getMostMeshedSlackBusSelectorMaxNominalVoltagePercentile() {
         return mostMeshedSlackBusSelectorMaxNominalVoltagePercentile;
     }
@@ -763,7 +748,15 @@
     public OpenLoadFlowParameters setMostMeshedSlackBusSelectorMaxNominalVoltagePercentile(double mostMeshedSlackBusSelectorMaxNominalVoltagePercentile) {
         checkPercent(mostMeshedSlackBusSelectorMaxNominalVoltagePercentile);
         this.mostMeshedSlackBusSelectorMaxNominalVoltagePercentile = mostMeshedSlackBusSelectorMaxNominalVoltagePercentile;
->>>>>>> 99072c12
+        return this;
+    }
+
+    public Set<ReportedFeatures> getReportedFeatures() {
+        return reportedFeatures;
+    }
+
+    public OpenLoadFlowParameters setReportedFeatures(Set<ReportedFeatures> reportedFeatures) {
+        this.reportedFeatures = reportedFeatures;
         return this;
     }
 
@@ -817,11 +810,8 @@
                 .setReactiveLimitsMaxPqPvSwitch(config.getIntProperty(REACTIVE_LIMITS_MAX_SWITCH_PQ_PV_PARAM_NAME, ReactiveLimitsOuterLoop.MAX_SWITCH_PQ_PV))
                 .setPhaseShifterControlMode(config.getEnumProperty(PHASE_SHIFTER_CONTROL_MODE_PARAM_NAME, PhaseShifterControlMode.class, PHASE_SHIFTER_CONTROL_MODE_DEFAULT_VALUE))
                 .setAlwaysUpdateNetwork(config.getBooleanProperty(ALWAYS_UPDATE_NETWORK_PARAM_NAME, NewtonRaphsonParameters.ALWAYS_UPDATE_NETWORK_DEFAULT_VALUE))
-<<<<<<< HEAD
+                .setMostMeshedSlackBusSelectorMaxNominalVoltagePercentile(config.getDoubleProperty(MOST_MESHED_SLACK_BUS_SELECTOR_MAX_NOMINAL_VOLTAGE_PERCENTILE_PARAM_NAME, MostMeshedSlackBusSelector.MAX_NOMINAL_VOLTAGE_PERCENTILE_DEFAULT_VALUE))
                 .setReportedFeatures(config.getEnumSetProperty(REPORTED_FEATURES_PARAM_NAME, ReportedFeatures.class, REPORTED_FEATURES_DEFAULT_VALUE)));
-=======
-                .setMostMeshedSlackBusSelectorMaxNominalVoltagePercentile(config.getDoubleProperty(MOST_MESHED_SLACK_BUS_SELECTOR_MAX_NOMINAL_VOLTAGE_PERCENTILE_PARAM_NAME, MostMeshedSlackBusSelector.MAX_NOMINAL_VOLTAGE_PERCENTILE_DEFAULT_VALUE)));
->>>>>>> 99072c12
         return parameters;
     }
 
@@ -908,16 +898,13 @@
                 .ifPresent(prop -> this.setPhaseShifterControlMode(PhaseShifterControlMode.valueOf(prop)));
         Optional.ofNullable(properties.get(ALWAYS_UPDATE_NETWORK_PARAM_NAME))
                 .ifPresent(prop -> this.setAlwaysUpdateNetwork(Boolean.parseBoolean(prop)));
-<<<<<<< HEAD
+        Optional.ofNullable(properties.get(MOST_MESHED_SLACK_BUS_SELECTOR_MAX_NOMINAL_VOLTAGE_PERCENTILE_PARAM_NAME))
+                .ifPresent(prop -> this.setMostMeshedSlackBusSelectorMaxNominalVoltagePercentile(Double.parseDouble(prop)));
         Optional.ofNullable(properties.get(REPORTED_FEATURES_PARAM_NAME))
                 .ifPresent(prop -> this.setReportedFeatures(
                         Arrays.stream(prop.split(",\\s+"))
                         .map(ReportedFeatures::valueOf)
                         .collect(Collectors.toSet())));
-=======
-        Optional.ofNullable(properties.get(MOST_MESHED_SLACK_BUS_SELECTOR_MAX_NOMINAL_VOLTAGE_PERCENTILE_PARAM_NAME))
-                .ifPresent(prop -> this.setMostMeshedSlackBusSelectorMaxNominalVoltagePercentile(Double.parseDouble(prop)));
->>>>>>> 99072c12
         return this;
     }
 
@@ -962,11 +949,8 @@
         map.put(REACTIVE_LIMITS_MAX_SWITCH_PQ_PV_PARAM_NAME, reactiveLimitsMaxPqPvSwitch);
         map.put(PHASE_SHIFTER_CONTROL_MODE_PARAM_NAME, phaseShifterControlMode);
         map.put(ALWAYS_UPDATE_NETWORK_PARAM_NAME, alwaysUpdateNetwork);
-<<<<<<< HEAD
+        map.put(MOST_MESHED_SLACK_BUS_SELECTOR_MAX_NOMINAL_VOLTAGE_PERCENTILE_PARAM_NAME, mostMeshedSlackBusSelectorMaxNominalVoltagePercentile);
         map.put(REPORTED_FEATURES_PARAM_NAME, reportedFeatures);
-=======
-        map.put(MOST_MESHED_SLACK_BUS_SELECTOR_MAX_NOMINAL_VOLTAGE_PERCENTILE_PARAM_NAME, mostMeshedSlackBusSelectorMaxNominalVoltagePercentile);
->>>>>>> 99072c12
         return map;
     }
 
@@ -1267,11 +1251,8 @@
                 extension1.getReactiveLimitsMaxPqPvSwitch() == extension2.getReactiveLimitsMaxPqPvSwitch() &&
                 extension1.getPhaseShifterControlMode() == extension2.getPhaseShifterControlMode() &&
                 extension1.isAlwaysUpdateNetwork() == extension2.isAlwaysUpdateNetwork() &&
-<<<<<<< HEAD
+                extension1.getMostMeshedSlackBusSelectorMaxNominalVoltagePercentile() == extension2.getMostMeshedSlackBusSelectorMaxNominalVoltagePercentile() &&
                 extension1.getReportedFeatures() == extension2.getReportedFeatures();
-=======
-                extension1.getMostMeshedSlackBusSelectorMaxNominalVoltagePercentile() == extension2.getMostMeshedSlackBusSelectorMaxNominalVoltagePercentile();
->>>>>>> 99072c12
     }
 
     public static LoadFlowParameters clone(LoadFlowParameters parameters) {
@@ -1329,11 +1310,8 @@
                     .setReactiveLimitsMaxPqPvSwitch(extension.getReactiveLimitsMaxPqPvSwitch())
                     .setPhaseShifterControlMode(extension.getPhaseShifterControlMode())
                     .setAlwaysUpdateNetwork(extension.isAlwaysUpdateNetwork())
-<<<<<<< HEAD
+                    .setMostMeshedSlackBusSelectorMaxNominalVoltagePercentile(extension.getMostMeshedSlackBusSelectorMaxNominalVoltagePercentile())
                     .setReportedFeatures(extension.getReportedFeatures());
-=======
-                    .setMostMeshedSlackBusSelectorMaxNominalVoltagePercentile(extension.getMostMeshedSlackBusSelectorMaxNominalVoltagePercentile());
->>>>>>> 99072c12
             if (extension2 != null) {
                 parameters2.addExtension(OpenLoadFlowParameters.class, extension2);
             }
