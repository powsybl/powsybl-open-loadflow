--- conflicted
+++ resolved
@@ -437,13 +437,9 @@
         new Parameter(AREA_INTERCHANGE_CONTROL_PARAM_NAME, ParameterType.BOOLEAN, "Area interchange control", AREA_INTERCHANGE_CONTROL_DEFAULT_VALUE, ParameterScope.FUNCTIONAL, SLACK_DISTRIBUTION_CATEGORY_KEY),
         new Parameter(AREA_INTERCHANGE_CONTROL_AREA_TYPE_PARAM_NAME, ParameterType.STRING, "Area type for area interchange control", LfNetworkParameters.AREA_INTERCHANGE_CONTROL_AREA_TYPE_DEFAULT_VALUE, ParameterScope.FUNCTIONAL, SLACK_DISTRIBUTION_CATEGORY_KEY),
         new Parameter(AREA_INTERCHANGE_P_MAX_MISMATCH_PARAM_NAME, ParameterType.DOUBLE, "Area interchange max active power mismatch", AREA_INTERCHANGE_P_MAX_MISMATCH_DEFAULT_VALUE, ParameterScope.FUNCTIONAL, SLACK_DISTRIBUTION_CATEGORY_KEY),
-<<<<<<< HEAD
         new Parameter(VOLTAGE_REMOTE_CONTROL_ROBUST_MODE_PARAM_NAME, ParameterType.BOOLEAN, "Generator voltage remote control robust mode", VOLTAGE_REMOTE_CONTROL_ROBUST_MODE_DEFAULT_VALUE, ParameterScope.FUNCTIONAL, GENERATOR_VOLTAGE_CONTROL_CATEGORY_KEY),
-        new Parameter(FORCE_TARGET_Q_IN_REACTIVE_LIMITS_PARAM_NAME, ParameterType.BOOLEAN, "Force targetQ in the reactive limit diagram", FORCE_TARGET_Q_IN_REACTIVE_LIMITS_DEFAULT_VALUE, ParameterScope.FUNCTIONAL, REACTIVE_POWER_CONTROL_CATEGORY_KEY)
-=======
         new Parameter(FORCE_TARGET_Q_IN_REACTIVE_LIMITS_PARAM_NAME, ParameterType.BOOLEAN, "Force targetQ in the reactive limit diagram", FORCE_TARGET_Q_IN_REACTIVE_LIMITS_DEFAULT_VALUE, ParameterScope.FUNCTIONAL, REACTIVE_POWER_CONTROL_CATEGORY_KEY),
         new Parameter(DISABLE_INCONSISTENT_VOLTAGE_CONTROLS_PARAM_NAME, ParameterType.BOOLEAN, "Disable inconsistent voltage controls", LfNetworkParameters.DISABLE_INCONSISTENT_VOLTAGE_CONTROLS_DEFAULT_VALUE, ParameterScope.FUNCTIONAL, GENERATOR_VOLTAGE_CONTROL_CATEGORY_KEY)
->>>>>>> ebf984af
     );
 
     public enum VoltageInitModeOverride {
@@ -2107,13 +2103,9 @@
                 extension1.isAreaInterchangeControl() == extension2.isAreaInterchangeControl() &&
                 Objects.equals(extension1.getAreaInterchangeControlAreaType(), extension2.getAreaInterchangeControlAreaType()) &&
                 extension1.getAreaInterchangePMaxMismatch() == extension2.getAreaInterchangePMaxMismatch() &&
-<<<<<<< HEAD
                 extension1.isVoltageRemoteControlRobustMode() == extension2.isVoltageRemoteControlRobustMode() &&
-                extension1.isForceTargetQInReactiveLimits() == extension2.isForceTargetQInReactiveLimits();
-=======
                 extension1.isForceTargetQInReactiveLimits() == extension2.isForceTargetQInReactiveLimits() &&
                 extension1.isDisableInconsistentVoltageControls() == extension2.isDisableInconsistentVoltageControls();
->>>>>>> ebf984af
     }
 
     public static LoadFlowParameters clone(LoadFlowParameters parameters) {
@@ -2210,13 +2202,9 @@
                     .setAreaInterchangeControl(extension.isAreaInterchangeControl())
                     .setAreaInterchangeControlAreaType(extension.getAreaInterchangeControlAreaType())
                     .setAreaInterchangePMaxMismatch(extension.getAreaInterchangePMaxMismatch())
-<<<<<<< HEAD
                     .setVoltageRemoteControlRobustMode(extension.isVoltageRemoteControlRobustMode())
-                    .setForceTargetQInReactiveLimits(extension.isForceTargetQInReactiveLimits());
-=======
                     .setForceTargetQInReactiveLimits(extension.isForceTargetQInReactiveLimits())
                     .setDisableInconsistentVoltageControls(extension.isDisableInconsistentVoltageControls());
->>>>>>> ebf984af
 
             if (extension2 != null) {
                 parameters2.addExtension(OpenLoadFlowParameters.class, extension2);
