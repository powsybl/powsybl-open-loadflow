/**
 * Copyright (c) 2019, RTE (http://www.rte-france.com)
 * This Source Code Form is subject to the terms of the Mozilla Public
 * License, v. 2.0. If a copy of the MPL was not distributed with this
 * file, You can obtain one at http://mozilla.org/MPL/2.0/.
 */
package com.powsybl.openloadflow;

import com.powsybl.commons.PowsyblException;
import com.powsybl.commons.config.PlatformConfig;
import com.powsybl.commons.extensions.AbstractExtension;
import com.powsybl.iidm.network.Network;
import com.powsybl.loadflow.LoadFlowParameters;
import com.powsybl.math.matrix.MatrixFactory;
import com.powsybl.openloadflow.ac.VoltageMagnitudeInitializer;
import com.powsybl.openloadflow.ac.equations.AcEquationSystemCreationParameters;
import com.powsybl.openloadflow.ac.nr.DefaultNewtonRaphsonStoppingCriteria;
import com.powsybl.openloadflow.ac.nr.NewtonRaphsonParameters;
import com.powsybl.openloadflow.ac.outerloop.AcLoadFlowParameters;
import com.powsybl.openloadflow.ac.outerloop.OuterLoop;
import com.powsybl.openloadflow.dc.DcLoadFlowParameters;
import com.powsybl.openloadflow.dc.DcValueVoltageInitializer;
import com.powsybl.openloadflow.dc.equations.DcEquationSystemCreationParameters;
import com.powsybl.openloadflow.graph.GraphConnectivityFactory;
import com.powsybl.openloadflow.network.*;
import com.powsybl.openloadflow.network.util.PreviousValueVoltageInitializer;
import com.powsybl.openloadflow.network.util.UniformValueVoltageInitializer;
import com.powsybl.openloadflow.network.util.VoltageInitializer;
import org.slf4j.Logger;
import org.slf4j.LoggerFactory;

import java.util.*;
import java.util.function.Supplier;

/**
 * @author Geoffroy Jamgotchian <geoffroy.jamgotchian at rte-france.com>
 */
public class OpenLoadFlowParameters extends AbstractExtension<LoadFlowParameters> {

    private static final Logger LOGGER = LoggerFactory.getLogger(OpenLoadFlowParameters.class);

    public static final SlackBusSelectionMode SLACK_BUS_SELECTION_DEFAULT_VALUE = SlackBusSelectionMode.MOST_MESHED;

    public static final LowImpedanceBranchMode LOW_IMPEDANCE_BRANCH_MODE_DEFAULT_VALUE = LowImpedanceBranchMode.REPLACE_BY_ZERO_IMPEDANCE_LINE;

    public static final boolean THROWS_EXCEPTION_IN_CASE_OF_SLACK_DISTRIBUTION_FAILURE_DEFAULT_VALUE = false;

    public static final boolean VOLTAGE_REMOTE_CONTROL_DEFAULT_VALUE = true;

    public static final boolean REACTIVE_POWER_REMOTE_CONTROL_DEFAULT_VALUE = false;

    public static final boolean LOAD_POWER_FACTOR_CONSTANT_DEFAULT_VALUE = false;

    /**
     * Slack bus maximum active power mismatch in MW: 1 Mw => 10^-2 in p.u
     */
    public static final double SLACK_BUS_P_MAX_MISMATCH_DEFAULT_VALUE = 1.0;

    public static final boolean VOLTAGE_PER_REACTIVE_POWER_CONTROL_DEFAULT_VALUE = false;

    public static final double DC_POWER_FACTOR_DEFAULT_VALUE = 1.0;

    private static final boolean NETWORK_CACHE_ENABLED_DEFAULT_VALUE = false;

    public static final String SLACK_BUS_SELECTION_PARAM_NAME = "slackBusSelectionMode";

    public static final String SLACK_BUSES_IDS_PARAM_NAME = "slackBusesIds";

    public static final String THROWS_EXCEPTION_IN_CASE_OF_SLACK_DISTRIBUTION_FAILURE_PARAM_NAME = "throwsExceptionInCaseOfSlackDistributionFailure";

    public static final String VOLTAGE_REMOTE_CONTROL_PARAM_NAME = "voltageRemoteControl";

    public static final String REACTIVE_POWER_REMOTE_CONTROL_PARAM_NAME = "reactivePowerRemoteControl";

    public static final String LOW_IMPEDANCE_BRANCH_MODE_PARAM_NAME = "lowImpedanceBranchMode";

    public static final String LOAD_POWER_FACTOR_CONSTANT_PARAM_NAME = "loadPowerFactorConstant";

    public static final String PLAUSIBLE_ACTIVE_POWER_LIMIT_PARAM_NAME = "plausibleActivePowerLimit";

    public static final String SLACK_BUS_P_MAX_MISMATCH_NAME = "slackBusPMaxMismatch";

    public static final String VOLTAGE_PER_REACTIVE_POWER_CONTROL_NAME = "voltagePerReactivePowerControl";

    public static final String MAX_ITERATION_NAME = "maxIteration";

    public static final String NEWTON_RAPHSON_CONV_EPS_PER_EQ_NAME = "newtonRaphsonConvEpsPerEq";

    public static final String VOLTAGE_INIT_MODE_OVERRIDE_NAME = "voltageInitModeOverride";

    public static final String TRANSFORMER_VOLTAGE_CONTROL_MODE_NAME = "transformerVoltageControlMode";

    public static final String DC_POWER_FACTOR_NAME = "dcPowerFactor";

    public static final String MIN_PLAUSIBLE_TARGET_VOLTAGE_NAME = "minPlausibleTargetVoltage";

    public static final String MAX_PLAUSIBLE_TARGET_VOLTAGE_NAME = "maxPlausibleTargetVoltage";

    public static final String MIN_REALISTIC_VOLTAGE_NAME = "minRealisticVoltage";

    public static final String MAX_REALISTIC_VOLTAGE_NAME = "maxRealisticVoltage";

    public static final String REACTIVE_RANGE_CHECK_MODE_NAME = "reactiveRangeCheckMode";

<<<<<<< HEAD
    public static final String NETWORK_CACHE_ENABLED_NAME = "networkCacheEnabled";
=======
    public static final String LOW_IMPEDANCE_THRESHOLD_NAME = "lowImpedanceThreshold";
>>>>>>> 582f022c

    public static final List<String> SPECIFIC_PARAMETERS_NAMES = List.of(SLACK_BUS_SELECTION_PARAM_NAME,
                                                                         SLACK_BUSES_IDS_PARAM_NAME,
                                                                         LOW_IMPEDANCE_BRANCH_MODE_PARAM_NAME,
                                                                         VOLTAGE_REMOTE_CONTROL_PARAM_NAME,
                                                                         THROWS_EXCEPTION_IN_CASE_OF_SLACK_DISTRIBUTION_FAILURE_PARAM_NAME,
                                                                         LOAD_POWER_FACTOR_CONSTANT_PARAM_NAME,
                                                                         PLAUSIBLE_ACTIVE_POWER_LIMIT_PARAM_NAME,
                                                                         SLACK_BUS_P_MAX_MISMATCH_NAME,
                                                                         VOLTAGE_PER_REACTIVE_POWER_CONTROL_NAME,
                                                                         REACTIVE_POWER_REMOTE_CONTROL_PARAM_NAME,
                                                                         MAX_ITERATION_NAME,
                                                                         NEWTON_RAPHSON_CONV_EPS_PER_EQ_NAME,
                                                                         VOLTAGE_INIT_MODE_OVERRIDE_NAME,
                                                                         TRANSFORMER_VOLTAGE_CONTROL_MODE_NAME,
                                                                         DC_POWER_FACTOR_NAME,
                                                                         MIN_PLAUSIBLE_TARGET_VOLTAGE_NAME,
                                                                         MAX_PLAUSIBLE_TARGET_VOLTAGE_NAME,
                                                                         MIN_REALISTIC_VOLTAGE_NAME,
                                                                         MAX_REALISTIC_VOLTAGE_NAME,
                                                                         REACTIVE_RANGE_CHECK_MODE_NAME,
<<<<<<< HEAD
                                                                         NETWORK_CACHE_ENABLED_NAME);
=======
                                                                         LOW_IMPEDANCE_THRESHOLD_NAME);
>>>>>>> 582f022c

    public enum VoltageInitModeOverride {
        NONE,
        VOLTAGE_MAGNITUDE,
        FULL_VOLTAGE
    }

    public static final VoltageInitModeOverride VOLTAGE_INIT_MODE_OVERRIDE_DEFAULT_VALUE = VoltageInitModeOverride.NONE;

    public enum TransformerVoltageControlMode {
        WITH_GENERATOR_VOLTAGE_CONTROL,
        AFTER_GENERATOR_VOLTAGE_CONTROL,
        INCREMENTAL_VOLTAGE_CONTROL
    }

    public static final TransformerVoltageControlMode TRANSFORMER_VOLTAGE_CONTROL_MODE_DEFAULT_VALUE = TransformerVoltageControlMode.WITH_GENERATOR_VOLTAGE_CONTROL;

    private SlackBusSelectionMode slackBusSelectionMode = SLACK_BUS_SELECTION_DEFAULT_VALUE;

    private List<String> slackBusesIds = Collections.emptyList();

    private boolean throwsExceptionInCaseOfSlackDistributionFailure = THROWS_EXCEPTION_IN_CASE_OF_SLACK_DISTRIBUTION_FAILURE_DEFAULT_VALUE;

    private boolean voltageRemoteControl = VOLTAGE_REMOTE_CONTROL_DEFAULT_VALUE;

    private LowImpedanceBranchMode lowImpedanceBranchMode = LOW_IMPEDANCE_BRANCH_MODE_DEFAULT_VALUE;

    public enum LowImpedanceBranchMode {
        REPLACE_BY_ZERO_IMPEDANCE_LINE,
        REPLACE_BY_MIN_IMPEDANCE_LINE
    }

    private boolean loadPowerFactorConstant = LOAD_POWER_FACTOR_CONSTANT_DEFAULT_VALUE;

    private double plausibleActivePowerLimit = LfNetworkParameters.PLAUSIBLE_ACTIVE_POWER_LIMIT_DEFAULT_VALUE;

    private double slackBusPMaxMismatch = SLACK_BUS_P_MAX_MISMATCH_DEFAULT_VALUE;

    private boolean voltagePerReactivePowerControl = VOLTAGE_PER_REACTIVE_POWER_CONTROL_DEFAULT_VALUE;

    private boolean reactivePowerRemoteControl = REACTIVE_POWER_REMOTE_CONTROL_DEFAULT_VALUE;

    private int maxIteration = NewtonRaphsonParameters.DEFAULT_MAX_ITERATION;

    private double newtonRaphsonConvEpsPerEq = DefaultNewtonRaphsonStoppingCriteria.DEFAULT_CONV_EPS_PER_EQ;

    private VoltageInitModeOverride voltageInitModeOverride = VOLTAGE_INIT_MODE_OVERRIDE_DEFAULT_VALUE;

    private TransformerVoltageControlMode transformerVoltageControlMode = TRANSFORMER_VOLTAGE_CONTROL_MODE_DEFAULT_VALUE;

    private double dcPowerFactor = DC_POWER_FACTOR_DEFAULT_VALUE;

    private double minPlausibleTargetVoltage = LfNetworkParameters.MIN_PLAUSIBLE_TARGET_VOLTAGE_DEFAULT_VALUE;

    private double maxPlausibleTargetVoltage = LfNetworkParameters.MAX_PLAUSIBLE_TARGET_VOLTAGE_DEFAULT_VALUE;

    private double minRealisticVoltage = NewtonRaphsonParameters.DEFAULT_MIN_REALISTIC_VOLTAGE;

    private double maxRealisticVoltage = NewtonRaphsonParameters.DEFAULT_MAX_REALISTIC_VOLTAGE;

    private double lowImpedanceThreshold = LfNetworkParameters.LOW_IMPEDANCE_THRESHOLD_DEFAULT_VALUE;

    public enum ReactiveRangeCheckMode {
        MIN_MAX,
        MAX,
        TARGET_P
    }

    private ReactiveRangeCheckMode reactiveRangeCheckMode = LfNetworkParameters.REACTIVE_RANGE_CHECK_MODE_DEFAULT_VALUE;

    private boolean networkCacheEnabled = NETWORK_CACHE_ENABLED_DEFAULT_VALUE;

    @Override
    public String getName() {
        return "open-load-flow-parameters";
    }

    public SlackBusSelectionMode getSlackBusSelectionMode() {
        return slackBusSelectionMode;
    }

    public OpenLoadFlowParameters setSlackBusSelectionMode(SlackBusSelectionMode slackBusSelectionMode) {
        this.slackBusSelectionMode = Objects.requireNonNull(slackBusSelectionMode);
        return this;
    }

    public List<String> getSlackBusesIds() {
        return slackBusesIds;
    }

    public OpenLoadFlowParameters setSlackBusesIds(List<String> slackBusesIds) {
        this.slackBusesIds = Objects.requireNonNull(slackBusesIds);
        return this;
    }

    public OpenLoadFlowParameters setSlackBusId(String slackBusId) {
        this.slackBusesIds = List.of(Objects.requireNonNull(slackBusId));
        return this;
    }

    public boolean isThrowsExceptionInCaseOfSlackDistributionFailure() {
        return throwsExceptionInCaseOfSlackDistributionFailure;
    }

    public OpenLoadFlowParameters setThrowsExceptionInCaseOfSlackDistributionFailure(boolean throwsExceptionInCaseOfSlackDistributionFailure) {
        this.throwsExceptionInCaseOfSlackDistributionFailure = throwsExceptionInCaseOfSlackDistributionFailure;
        return this;
    }

    public boolean hasVoltageRemoteControl() {
        return voltageRemoteControl;
    }

    public OpenLoadFlowParameters setVoltageRemoteControl(boolean voltageRemoteControl) {
        this.voltageRemoteControl = voltageRemoteControl;
        return this;
    }

    public LowImpedanceBranchMode getLowImpedanceBranchMode() {
        return lowImpedanceBranchMode;
    }

    public OpenLoadFlowParameters setLowImpedanceBranchMode(LowImpedanceBranchMode lowImpedanceBranchMode) {
        this.lowImpedanceBranchMode = Objects.requireNonNull(lowImpedanceBranchMode);
        return this;
    }

    public boolean isLoadPowerFactorConstant() {
        return loadPowerFactorConstant;
    }

    public OpenLoadFlowParameters setLoadPowerFactorConstant(boolean loadPowerFactorConstant) {
        this.loadPowerFactorConstant = loadPowerFactorConstant;
        return this;
    }

    public double getPlausibleActivePowerLimit() {
        return plausibleActivePowerLimit;
    }

    public OpenLoadFlowParameters setPlausibleActivePowerLimit(double plausibleActivePowerLimit) {
        if (plausibleActivePowerLimit <= 0) {
            throw new IllegalArgumentException("Invalid plausible active power limit: " + plausibleActivePowerLimit);
        }
        this.plausibleActivePowerLimit = plausibleActivePowerLimit;
        return this;
    }

    public double getSlackBusPMaxMismatch() {
        return slackBusPMaxMismatch;
    }

    public OpenLoadFlowParameters setSlackBusPMaxMismatch(double pSlackBusPMaxMismatch) {
        this.slackBusPMaxMismatch = pSlackBusPMaxMismatch;
        return this;
    }

    public boolean isVoltagePerReactivePowerControl() {
        return voltagePerReactivePowerControl;
    }

    public OpenLoadFlowParameters setVoltagePerReactivePowerControl(boolean voltagePerReactivePowerControl) {
        this.voltagePerReactivePowerControl = voltagePerReactivePowerControl;
        return this;
    }

    public boolean hasReactivePowerRemoteControl() {
        return reactivePowerRemoteControl;
    }

    public OpenLoadFlowParameters setReactivePowerRemoteControl(boolean reactivePowerRemoteControl) {
        this.reactivePowerRemoteControl = reactivePowerRemoteControl;
        return this;
    }

    public int getMaxIteration() {
        return maxIteration;
    }

    public OpenLoadFlowParameters setMaxIteration(int maxIteration) {
        this.maxIteration = NewtonRaphsonParameters.checkMaxIteration(maxIteration);
        return this;
    }

    public double getNewtonRaphsonConvEpsPerEq() {
        return newtonRaphsonConvEpsPerEq;
    }

    public OpenLoadFlowParameters setNewtonRaphsonConvEpsPerEq(double newtonRaphsonConvEpsPerEq) {
        this.newtonRaphsonConvEpsPerEq = newtonRaphsonConvEpsPerEq;
        return this;
    }

    public VoltageInitModeOverride getVoltageInitModeOverride() {
        return voltageInitModeOverride;
    }

    public OpenLoadFlowParameters setVoltageInitModeOverride(VoltageInitModeOverride voltageInitModeOverride) {
        this.voltageInitModeOverride = Objects.requireNonNull(voltageInitModeOverride);
        return this;
    }

    public TransformerVoltageControlMode getTransformerVoltageControlMode() {
        return transformerVoltageControlMode;
    }

    public OpenLoadFlowParameters setTransformerVoltageControlMode(TransformerVoltageControlMode transformerVoltageControlMode) {
        this.transformerVoltageControlMode = Objects.requireNonNull(transformerVoltageControlMode);
        return this;
    }

    public double getDcPowerFactor() {
        return dcPowerFactor;
    }

    public OpenLoadFlowParameters setDcPowerFactor(double dcPowerFactor) {
        this.dcPowerFactor = dcPowerFactor;
        return this;
    }

    public double getMinPlausibleTargetVoltage() {
        return minPlausibleTargetVoltage;
    }

    public OpenLoadFlowParameters setMinPlausibleTargetVoltage(double minPlausibleTargetVoltage) {
        this.minPlausibleTargetVoltage = minPlausibleTargetVoltage;
        return this;
    }

    public double getMaxPlausibleTargetVoltage() {
        return maxPlausibleTargetVoltage;
    }

    public OpenLoadFlowParameters setMaxPlausibleTargetVoltage(double maxPlausibleTargetVoltage) {
        this.maxPlausibleTargetVoltage = maxPlausibleTargetVoltage;
        return this;
    }

    public double getMinRealisticVoltage() {
        return minRealisticVoltage;
    }

    public OpenLoadFlowParameters setMinRealisticVoltage(double minRealisticVoltage) {
        this.minRealisticVoltage = minRealisticVoltage;
        return this;
    }

    public double getMaxRealisticVoltage() {
        return maxRealisticVoltage;
    }

    public OpenLoadFlowParameters setMaxRealisticVoltage(double maxRealisticVoltage) {
        this.maxRealisticVoltage = maxRealisticVoltage;
        return this;
    }

    public ReactiveRangeCheckMode getReactiveRangeCheckMode() {
        return reactiveRangeCheckMode;
    }

    public OpenLoadFlowParameters setReactiveRangeCheckMode(ReactiveRangeCheckMode reactiveRangeCheckMode) {
        this.reactiveRangeCheckMode = reactiveRangeCheckMode;
        return this;
    }

<<<<<<< HEAD
    public boolean isNetworkCacheEnabled() {
        return networkCacheEnabled;
    }

    public OpenLoadFlowParameters setNetworkCacheEnabled(boolean networkCacheEnabled) {
        this.networkCacheEnabled = networkCacheEnabled;
=======
    public double getLowImpedanceThreshold() {
        return lowImpedanceThreshold;
    }

    public OpenLoadFlowParameters setLowImpedanceThreshold(double lowImpedanceThreshold) {
        if (lowImpedanceThreshold <= 0) {
            throw new PowsyblException("lowImpedanceThreshold must be greater than 0");
        }
        this.lowImpedanceThreshold = lowImpedanceThreshold;
>>>>>>> 582f022c
        return this;
    }

    public static OpenLoadFlowParameters load() {
        return load(PlatformConfig.defaultConfig());
    }

    public static OpenLoadFlowParameters load(PlatformConfig platformConfig) {
        OpenLoadFlowParameters parameters = new OpenLoadFlowParameters();
        platformConfig.getOptionalModuleConfig("open-loadflow-default-parameters")
            .ifPresent(config -> parameters
                .setSlackBusSelectionMode(config.getEnumProperty(SLACK_BUS_SELECTION_PARAM_NAME, SlackBusSelectionMode.class, SLACK_BUS_SELECTION_DEFAULT_VALUE))
                .setSlackBusesIds(config.getStringListProperty(SLACK_BUSES_IDS_PARAM_NAME, Collections.emptyList()))
                .setLowImpedanceBranchMode(config.getEnumProperty(LOW_IMPEDANCE_BRANCH_MODE_PARAM_NAME, LowImpedanceBranchMode.class, LOW_IMPEDANCE_BRANCH_MODE_DEFAULT_VALUE))
                .setVoltageRemoteControl(config.getBooleanProperty(VOLTAGE_REMOTE_CONTROL_PARAM_NAME, VOLTAGE_REMOTE_CONTROL_DEFAULT_VALUE))
                .setThrowsExceptionInCaseOfSlackDistributionFailure(
                        config.getBooleanProperty(THROWS_EXCEPTION_IN_CASE_OF_SLACK_DISTRIBUTION_FAILURE_PARAM_NAME, THROWS_EXCEPTION_IN_CASE_OF_SLACK_DISTRIBUTION_FAILURE_DEFAULT_VALUE)
                )
                .setLoadPowerFactorConstant(config.getBooleanProperty(LOAD_POWER_FACTOR_CONSTANT_PARAM_NAME, LOAD_POWER_FACTOR_CONSTANT_DEFAULT_VALUE))
                .setPlausibleActivePowerLimit(config.getDoubleProperty(PLAUSIBLE_ACTIVE_POWER_LIMIT_PARAM_NAME, LfNetworkParameters.PLAUSIBLE_ACTIVE_POWER_LIMIT_DEFAULT_VALUE))
                .setSlackBusPMaxMismatch(config.getDoubleProperty(SLACK_BUS_P_MAX_MISMATCH_NAME, SLACK_BUS_P_MAX_MISMATCH_DEFAULT_VALUE))
                .setVoltagePerReactivePowerControl(config.getBooleanProperty(VOLTAGE_PER_REACTIVE_POWER_CONTROL_NAME, VOLTAGE_PER_REACTIVE_POWER_CONTROL_DEFAULT_VALUE))
                .setReactivePowerRemoteControl(config.getBooleanProperty(REACTIVE_POWER_REMOTE_CONTROL_PARAM_NAME, REACTIVE_POWER_REMOTE_CONTROL_DEFAULT_VALUE))
                .setMaxIteration(config.getIntProperty(MAX_ITERATION_NAME, NewtonRaphsonParameters.DEFAULT_MAX_ITERATION))
                .setNewtonRaphsonConvEpsPerEq(config.getDoubleProperty(NEWTON_RAPHSON_CONV_EPS_PER_EQ_NAME, DefaultNewtonRaphsonStoppingCriteria.DEFAULT_CONV_EPS_PER_EQ))
                .setVoltageInitModeOverride(config.getEnumProperty(VOLTAGE_INIT_MODE_OVERRIDE_NAME, VoltageInitModeOverride.class, VOLTAGE_INIT_MODE_OVERRIDE_DEFAULT_VALUE))
                .setTransformerVoltageControlMode(config.getEnumProperty(TRANSFORMER_VOLTAGE_CONTROL_MODE_NAME, TransformerVoltageControlMode.class, TRANSFORMER_VOLTAGE_CONTROL_MODE_DEFAULT_VALUE))
                .setDcPowerFactor(config.getDoubleProperty(DC_POWER_FACTOR_NAME, DC_POWER_FACTOR_DEFAULT_VALUE))
                .setMinPlausibleTargetVoltage(config.getDoubleProperty(MIN_PLAUSIBLE_TARGET_VOLTAGE_NAME, LfNetworkParameters.MIN_PLAUSIBLE_TARGET_VOLTAGE_DEFAULT_VALUE))
                .setMaxPlausibleTargetVoltage(config.getDoubleProperty(MAX_PLAUSIBLE_TARGET_VOLTAGE_NAME, LfNetworkParameters.MAX_PLAUSIBLE_TARGET_VOLTAGE_DEFAULT_VALUE))
                .setMinRealisticVoltage(config.getDoubleProperty(MIN_REALISTIC_VOLTAGE_NAME, NewtonRaphsonParameters.DEFAULT_MIN_REALISTIC_VOLTAGE))
                .setMaxRealisticVoltage(config.getDoubleProperty(MAX_REALISTIC_VOLTAGE_NAME, NewtonRaphsonParameters.DEFAULT_MAX_REALISTIC_VOLTAGE))
                .setReactiveRangeCheckMode(config.getEnumProperty(REACTIVE_RANGE_CHECK_MODE_NAME, ReactiveRangeCheckMode.class, LfNetworkParameters.REACTIVE_RANGE_CHECK_MODE_DEFAULT_VALUE))
<<<<<<< HEAD
                .setMaxRealisticVoltage(config.getDoubleProperty(MAX_REALISTIC_VOLTAGE_NAME, NewtonRaphsonParameters.DEFAULT_MAX_REALISTIC_VOLTAGE))
                .setNetworkCacheEnabled(config.getBooleanProperty(NETWORK_CACHE_ENABLED_NAME, NETWORK_CACHE_ENABLED_DEFAULT_VALUE)));
=======
                .setLowImpedanceThreshold(config.getDoubleProperty(LOW_IMPEDANCE_THRESHOLD_NAME, LfNetworkParameters.LOW_IMPEDANCE_THRESHOLD_DEFAULT_VALUE)));
>>>>>>> 582f022c
        return parameters;
    }

    public static OpenLoadFlowParameters load(Map<String, String> properties) {
        return new OpenLoadFlowParameters().update(properties);
    }

    public OpenLoadFlowParameters update(Map<String, String> properties) {
        Optional.ofNullable(properties.get(SLACK_BUS_SELECTION_PARAM_NAME))
                .ifPresent(prop -> this.setSlackBusSelectionMode(SlackBusSelectionMode.valueOf(prop)));
        Optional.ofNullable(properties.get(SLACK_BUSES_IDS_PARAM_NAME))
                .ifPresent(prop -> this.setSlackBusesIds(Arrays.asList(prop.split("[:,]"))));
        Optional.ofNullable(properties.get(LOW_IMPEDANCE_BRANCH_MODE_PARAM_NAME))
                .ifPresent(prop -> this.setLowImpedanceBranchMode(LowImpedanceBranchMode.valueOf(prop)));
        Optional.ofNullable(properties.get(VOLTAGE_REMOTE_CONTROL_PARAM_NAME))
                .ifPresent(prop -> this.setVoltageRemoteControl(Boolean.parseBoolean(prop)));
        Optional.ofNullable(properties.get(THROWS_EXCEPTION_IN_CASE_OF_SLACK_DISTRIBUTION_FAILURE_PARAM_NAME))
                .ifPresent(prop -> this.setThrowsExceptionInCaseOfSlackDistributionFailure(Boolean.parseBoolean(prop)));
        Optional.ofNullable(properties.get(LOAD_POWER_FACTOR_CONSTANT_PARAM_NAME))
                .ifPresent(prop -> this.setLoadPowerFactorConstant(Boolean.parseBoolean(prop)));
        Optional.ofNullable(properties.get(PLAUSIBLE_ACTIVE_POWER_LIMIT_PARAM_NAME))
                .ifPresent(prop -> this.setPlausibleActivePowerLimit(Double.parseDouble(prop)));
        Optional.ofNullable(properties.get(SLACK_BUS_P_MAX_MISMATCH_NAME))
                .ifPresent(prop -> this.setSlackBusPMaxMismatch(Double.parseDouble(prop)));
        Optional.ofNullable(properties.get(VOLTAGE_PER_REACTIVE_POWER_CONTROL_NAME))
                .ifPresent(prop -> this.setVoltagePerReactivePowerControl(Boolean.parseBoolean(prop)));
        Optional.ofNullable(properties.get(REACTIVE_POWER_REMOTE_CONTROL_PARAM_NAME))
                .ifPresent(prop -> this.setReactivePowerRemoteControl(Boolean.parseBoolean(prop)));
        Optional.ofNullable(properties.get(MAX_ITERATION_NAME))
                .ifPresent(prop -> this.setMaxIteration(Integer.parseInt(prop)));
        Optional.ofNullable(properties.get(NEWTON_RAPHSON_CONV_EPS_PER_EQ_NAME))
                .ifPresent(prop -> this.setNewtonRaphsonConvEpsPerEq(Double.parseDouble(prop)));
        Optional.ofNullable(properties.get(VOLTAGE_INIT_MODE_OVERRIDE_NAME))
                .ifPresent(prop -> this.setVoltageInitModeOverride(VoltageInitModeOverride.valueOf(prop)));
        Optional.ofNullable(properties.get(TRANSFORMER_VOLTAGE_CONTROL_MODE_NAME))
                .ifPresent(prop -> this.setTransformerVoltageControlMode(TransformerVoltageControlMode.valueOf(prop)));
        Optional.ofNullable(properties.get(DC_POWER_FACTOR_NAME))
                .ifPresent(prop -> this.setDcPowerFactor(Double.parseDouble(prop)));
        Optional.ofNullable(properties.get(MIN_PLAUSIBLE_TARGET_VOLTAGE_NAME))
                .ifPresent(prop -> this.setMinPlausibleTargetVoltage(Double.parseDouble(prop)));
        Optional.ofNullable(properties.get(MAX_PLAUSIBLE_TARGET_VOLTAGE_NAME))
                .ifPresent(prop -> this.setMaxPlausibleTargetVoltage(Double.parseDouble(prop)));
        Optional.ofNullable(properties.get(MIN_REALISTIC_VOLTAGE_NAME))
                .ifPresent(prop -> this.setMinRealisticVoltage(Double.parseDouble(prop)));
        Optional.ofNullable(properties.get(MAX_REALISTIC_VOLTAGE_NAME))
                .ifPresent(prop -> this.setMaxRealisticVoltage(Double.parseDouble(prop)));
        Optional.ofNullable(properties.get(REACTIVE_RANGE_CHECK_MODE_NAME))
                .ifPresent(prop -> this.setReactiveRangeCheckMode(ReactiveRangeCheckMode.valueOf(prop)));
<<<<<<< HEAD
        Optional.ofNullable(properties.get(NETWORK_CACHE_ENABLED_NAME))
                .ifPresent(prop -> this.setNetworkCacheEnabled(Boolean.parseBoolean(prop)));
=======
        Optional.ofNullable(properties.get(LOW_IMPEDANCE_THRESHOLD_NAME))
                .ifPresent(prop -> this.setLowImpedanceThreshold(Double.parseDouble(prop)));
>>>>>>> 582f022c
        return this;
    }

    @Override
    public String toString() {
        return "OpenLoadFlowParameters(" +
                "slackBusSelectionMode=" + slackBusSelectionMode +
                ", slackBusesIds=" + slackBusesIds +
                ", throwsExceptionInCaseOfSlackDistributionFailure=" + throwsExceptionInCaseOfSlackDistributionFailure +
                ", voltageRemoteControl=" + voltageRemoteControl +
                ", lowImpedanceBranchMode=" + lowImpedanceBranchMode +
                ", loadPowerFactorConstant=" + loadPowerFactorConstant +
                ", plausibleActivePowerLimit=" + plausibleActivePowerLimit +
                ", slackBusPMaxMismatch=" + slackBusPMaxMismatch +
                ", voltagePerReactivePowerControl=" + voltagePerReactivePowerControl +
                ", reactivePowerRemoteControl=" + reactivePowerRemoteControl +
                ", maxIteration=" + maxIteration +
                ", newtonRaphsonConvEpsPerEq=" + newtonRaphsonConvEpsPerEq +
                ", voltageInitModeOverride=" + voltageInitModeOverride +
                ", transformerVoltageControlMode=" + transformerVoltageControlMode +
                ", dcPowerFactor=" + dcPowerFactor +
                ", minPlausibleTargetVoltage=" + minPlausibleTargetVoltage +
                ", maxPlausibleTargetVoltage=" + maxPlausibleTargetVoltage +
                ", minRealisticVoltage=" + minRealisticVoltage +
                ", maxRealisticVoltage=" + maxRealisticVoltage +
                ", reactiveRangeCheckMode=" + reactiveRangeCheckMode +
<<<<<<< HEAD
                ", networkCacheEnabled=" + networkCacheEnabled +
=======
                ", lowImpedanceThreshold=" + lowImpedanceThreshold +
>>>>>>> 582f022c
                ')';
    }

    public static OpenLoadFlowParameters get(LoadFlowParameters parameters) {
        OpenLoadFlowParameters parametersExt = parameters.getExtension(OpenLoadFlowParameters.class);
        if (parametersExt == null) {
            parametersExt = new OpenLoadFlowParameters();
        }
        return parametersExt;
    }

    private static OpenLoadFlowParameters create(LoadFlowParameters parameters, Supplier<OpenLoadFlowParameters> parametersExtSupplier) {
        Objects.requireNonNull(parameters);
        OpenLoadFlowParameters parametersExt = parametersExtSupplier.get();
        parameters.addExtension(OpenLoadFlowParameters.class, parametersExt);
        return parametersExt;
    }

    public static OpenLoadFlowParameters create(LoadFlowParameters parameters) {
        return create(parameters, OpenLoadFlowParameters::new);
    }

    public static OpenLoadFlowParameters load(LoadFlowParameters parameters) {
        return create(parameters, OpenLoadFlowParameters::load);
    }

    public static void logDc(LoadFlowParameters parameters, OpenLoadFlowParameters parametersExt) {
        LOGGER.info("Direct current: {}", parameters.isDc());
        LOGGER.info("Slack bus selection mode: {}", parametersExt.getSlackBusSelectionMode());
        LOGGER.info("Use transformer ratio: {}", parameters.isDcUseTransformerRatio());
        LOGGER.info("Distributed slack: {}", parameters.isDistributedSlack());
        LOGGER.info("Balance type: {}", parameters.getBalanceType());
        LOGGER.info("Plausible active power limit: {}", parametersExt.getPlausibleActivePowerLimit());
        LOGGER.info("Connected component mode: {}", parameters.getConnectedComponentMode());
        LOGGER.info("DC power factor: {}", parametersExt.getDcPowerFactor());
    }

    /**
     * Log parameters interesting for AC calculation
     */
    public static void logAc(LoadFlowParameters parameters, OpenLoadFlowParameters parametersExt) {
        LOGGER.info("Direct current: {}", parameters.isDc());
        LOGGER.info("Slack bus selection mode: {}", parametersExt.getSlackBusSelectionMode());
        LOGGER.info("Voltage initialization mode: {}", parameters.getVoltageInitMode());
        LOGGER.info("Voltage initialization mode override: {}", parametersExt.getVoltageInitModeOverride());
        LOGGER.info("Distributed slack: {}", parameters.isDistributedSlack());
        LOGGER.info("Balance type: {}", parameters.getBalanceType());
        LOGGER.info("Reactive limits: {}", !parameters.isNoGeneratorReactiveLimits());
        LOGGER.info("Voltage remote control: {}", parametersExt.hasVoltageRemoteControl());
        LOGGER.info("Phase control: {}", parameters.isPhaseShifterRegulationOn());
        LOGGER.info("Split shunt admittance: {}", parameters.isTwtSplitShuntAdmittance());
        LOGGER.info("Transformer voltage control: {}", parameters.isTransformerVoltageControlOn());
        LOGGER.info("Load power factor constant: {}", parametersExt.isLoadPowerFactorConstant());
        LOGGER.info("Plausible active power limit: {}", parametersExt.getPlausibleActivePowerLimit());
        LOGGER.info("Slack bus Pmax mismatch: {}", parametersExt.getSlackBusPMaxMismatch());
        LOGGER.info("Connected component mode: {}", parameters.getConnectedComponentMode());
        LOGGER.info("Voltage per reactive power control: {}", parametersExt.isVoltagePerReactivePowerControl());
        LOGGER.info("Reactive Power Remote control: {}", parametersExt.hasReactivePowerRemoteControl());
        LOGGER.info("Shunt voltage control: {}", parameters.isShuntCompensatorVoltageControlOn());
        LOGGER.info("Hvdc Ac emulation: {}", parameters.isHvdcAcEmulation());
        LOGGER.info("Min plausible target voltage: {}", parametersExt.getMinPlausibleTargetVoltage());
        LOGGER.info("Max plausible target voltage: {}", parametersExt.getMaxPlausibleTargetVoltage());
        LOGGER.info("Min realistic voltage: {}", parametersExt.getMinRealisticVoltage());
        LOGGER.info("Max realistic voltage: {}", parametersExt.getMaxRealisticVoltage());
        LOGGER.info("Reactive range check mode: {}", parametersExt.getReactiveRangeCheckMode());
        LOGGER.info("Network cache enabled: {}", parametersExt.isNetworkCacheEnabled());
    }

    static VoltageInitializer getVoltageInitializer(LoadFlowParameters parameters, LfNetworkParameters networkParameters, MatrixFactory matrixFactory) {
        switch (parameters.getVoltageInitMode()) {
            case UNIFORM_VALUES:
                return new UniformValueVoltageInitializer();
            case PREVIOUS_VALUES:
                return new PreviousValueVoltageInitializer();
            case DC_VALUES:
                return new DcValueVoltageInitializer(networkParameters, parameters.isDistributedSlack(), parameters.getBalanceType(), parameters.isDcUseTransformerRatio(), matrixFactory);
            default:
                throw new UnsupportedOperationException("Unsupported voltage init mode: " + parameters.getVoltageInitMode());
        }
    }

    static VoltageInitializer getExtendedVoltageInitializer(LoadFlowParameters parameters, OpenLoadFlowParameters parametersExt,
                                                            LfNetworkParameters networkParameters, MatrixFactory matrixFactory) {
        switch (parametersExt.getVoltageInitModeOverride()) {
            case NONE:
                return getVoltageInitializer(parameters, networkParameters, matrixFactory);

            case VOLTAGE_MAGNITUDE:
                return new VoltageMagnitudeInitializer(parameters.isTransformerVoltageControlOn(), matrixFactory, networkParameters.getLowImpedanceThreshold());

            case FULL_VOLTAGE:
                return new FullVoltageInitializer(new VoltageMagnitudeInitializer(parameters.isTransformerVoltageControlOn(), matrixFactory, networkParameters.getLowImpedanceThreshold()),
                        new DcValueVoltageInitializer(networkParameters,
                                                      parameters.isDistributedSlack(),
                                                      parameters.getBalanceType(),
                                                      parameters.isDcUseTransformerRatio(),
                                                      matrixFactory));

            default:
                throw new PowsyblException("Unknown voltage init mode override: " + parametersExt.getVoltageInitModeOverride());
        }
    }

    static LfNetworkParameters getNetworkParameters(LoadFlowParameters parameters, OpenLoadFlowParameters parametersExt,
                                                    SlackBusSelector slackBusSelector, GraphConnectivityFactory<LfBus, LfBranch> connectivityFactory,
                                                    boolean breakers) {
        return new LfNetworkParameters()
                .setSlackBusSelector(slackBusSelector)
                .setConnectivityFactory(connectivityFactory)
                .setGeneratorVoltageRemoteControl(parametersExt.hasVoltageRemoteControl())
                .setMinImpedance(parametersExt.getLowImpedanceBranchMode() == OpenLoadFlowParameters.LowImpedanceBranchMode.REPLACE_BY_MIN_IMPEDANCE_LINE)
                .setTwtSplitShuntAdmittance(parameters.isTwtSplitShuntAdmittance())
                .setBreakers(breakers)
                .setPlausibleActivePowerLimit(parametersExt.getPlausibleActivePowerLimit())
                .setComputeMainConnectedComponentOnly(parameters.getConnectedComponentMode() == LoadFlowParameters.ConnectedComponentMode.MAIN)
                .setCountriesToBalance(parameters.getCountriesToBalance())
                .setDistributedOnConformLoad(parameters.isDistributedSlack() && parameters.getBalanceType() == LoadFlowParameters.BalanceType.PROPORTIONAL_TO_CONFORM_LOAD)
                .setPhaseControl(parameters.isPhaseShifterRegulationOn())
                .setTransformerVoltageControl(parameters.isTransformerVoltageControlOn())
                .setVoltagePerReactivePowerControl(parametersExt.isVoltagePerReactivePowerControl())
                .setReactivePowerRemoteControl(parametersExt.hasReactivePowerRemoteControl())
                .setDc(parameters.isDc())
                .setShuntVoltageControl(parameters.isShuntCompensatorVoltageControlOn())
                .setReactiveLimits(!parameters.isNoGeneratorReactiveLimits())
                .setHvdcAcEmulation(parameters.isHvdcAcEmulation())
                .setMinPlausibleTargetVoltage(parametersExt.getMinPlausibleTargetVoltage())
                .setMaxPlausibleTargetVoltage(parametersExt.getMaxPlausibleTargetVoltage())
                .setReactiveRangeCheckMode(parametersExt.getReactiveRangeCheckMode())
                .setLowImpedanceThreshold(parametersExt.getLowImpedanceThreshold());
    }

    public static AcLoadFlowParameters createAcParameters(Network network, LoadFlowParameters parameters, OpenLoadFlowParameters parametersExt,
                                                          MatrixFactory matrixFactory, GraphConnectivityFactory<LfBus, LfBranch> connectivityFactory) {
        return createAcParameters(network, parameters, parametersExt, matrixFactory, connectivityFactory, false, false);
    }

    public static AcLoadFlowParameters createAcParameters(Network network, LoadFlowParameters parameters, OpenLoadFlowParameters parametersExt,
                                                          MatrixFactory matrixFactory, GraphConnectivityFactory<LfBus, LfBranch> connectivityFactory,
                                                          boolean breakers, boolean forceA1Var) {
        AcLoadFlowParameters acParameters = createAcParameters(parameters, parametersExt, matrixFactory, connectivityFactory, breakers, forceA1Var);
        if (parameters.isReadSlackBus()) {
            acParameters.getNetworkParameters().setSlackBusSelector(new NetworkSlackBusSelector(network, acParameters.getNetworkParameters().getSlackBusSelector()));
        }
        return acParameters;
    }

    public static AcLoadFlowParameters createAcParameters(LoadFlowParameters parameters, OpenLoadFlowParameters parametersExt,
                                                          MatrixFactory matrixFactory, GraphConnectivityFactory<LfBus, LfBranch> connectivityFactory,
                                                          boolean breakers, boolean forceA1Var) {
        SlackBusSelector slackBusSelector = SlackBusSelector.fromMode(parametersExt.getSlackBusSelectionMode(), parametersExt.getSlackBusesIds(), parametersExt.getPlausibleActivePowerLimit());

        var networkParameters = getNetworkParameters(parameters, parametersExt, slackBusSelector, connectivityFactory, breakers);

        var equationSystemCreationParameters = new AcEquationSystemCreationParameters(forceA1Var);

        VoltageInitializer voltageInitializer = getExtendedVoltageInitializer(parameters, parametersExt, networkParameters, matrixFactory);

        var newtonRaphsonParameters = new NewtonRaphsonParameters()
                .setStoppingCriteria(new DefaultNewtonRaphsonStoppingCriteria(parametersExt.getNewtonRaphsonConvEpsPerEq()))
                .setMaxIteration(parametersExt.getMaxIteration())
                .setMinRealisticVoltage(parametersExt.getMinRealisticVoltage())
                .setMaxRealisticVoltage(parametersExt.getMaxRealisticVoltage());

        OuterLoopConfig outerLoopConfig = OuterLoopConfig.findOuterLoopConfig(new DefaultOuterLoopConfig());
        List<OuterLoop> outerLoops = outerLoopConfig.configure(parameters, parametersExt);

        return new AcLoadFlowParameters(networkParameters,
                                        equationSystemCreationParameters,
                                        newtonRaphsonParameters,
                                        outerLoops,
                                        matrixFactory,
                                        voltageInitializer);
    }

    public static DcLoadFlowParameters createDcParameters(Network network, LoadFlowParameters parameters, OpenLoadFlowParameters parametersExt,
                                                          MatrixFactory matrixFactory, GraphConnectivityFactory<LfBus, LfBranch> connectivityFactory,
                                                          boolean forcePhaseControlOffAndAddAngle1Var) {
        var dcParameters = createDcParameters(parameters, parametersExt, matrixFactory, connectivityFactory, forcePhaseControlOffAndAddAngle1Var);
        if (parameters.isReadSlackBus()) {
            dcParameters.getNetworkParameters().setSlackBusSelector(new NetworkSlackBusSelector(network, dcParameters.getNetworkParameters().getSlackBusSelector()));
        }
        return dcParameters;
    }

    public static DcLoadFlowParameters createDcParameters(LoadFlowParameters parameters, OpenLoadFlowParameters parametersExt,
                                                          MatrixFactory matrixFactory, GraphConnectivityFactory<LfBus, LfBranch> connectivityFactory,
                                                          boolean forcePhaseControlOffAndAddAngle1Var) {
        SlackBusSelector slackBusSelector = SlackBusSelector.fromMode(parametersExt.getSlackBusSelectionMode(), parametersExt.getSlackBusesIds(), parametersExt.getPlausibleActivePowerLimit());

        var networkParameters = new LfNetworkParameters()
                .setSlackBusSelector(slackBusSelector)
                .setConnectivityFactory(connectivityFactory)
                .setGeneratorVoltageRemoteControl(false)
                .setMinImpedance(parametersExt.getLowImpedanceBranchMode() == OpenLoadFlowParameters.LowImpedanceBranchMode.REPLACE_BY_MIN_IMPEDANCE_LINE)
                .setTwtSplitShuntAdmittance(false)
                .setBreakers(false)
                .setPlausibleActivePowerLimit(parametersExt.getPlausibleActivePowerLimit())
                .setComputeMainConnectedComponentOnly(parameters.getConnectedComponentMode() == LoadFlowParameters.ConnectedComponentMode.MAIN)
                .setCountriesToBalance(parameters.getCountriesToBalance())
                .setDistributedOnConformLoad(parameters.isDistributedSlack() && parameters.getBalanceType() == LoadFlowParameters.BalanceType.PROPORTIONAL_TO_CONFORM_LOAD)
                .setPhaseControl(false)
                .setTransformerVoltageControl(false)
                .setVoltagePerReactivePowerControl(false)
                .setReactivePowerRemoteControl(false)
                .setDc(true)
                .setShuntVoltageControl(false)
                .setReactiveLimits(false)
                .setHvdcAcEmulation(false) // FIXME
                .setMinPlausibleTargetVoltage(parametersExt.getMinPlausibleTargetVoltage())
                .setMaxPlausibleTargetVoltage(parametersExt.getMaxPlausibleTargetVoltage())
                .setReactiveRangeCheckMode(ReactiveRangeCheckMode.MAX) // not useful for DC.
                .setLowImpedanceThreshold(parametersExt.getLowImpedanceThreshold());

        var equationSystemCreationParameters = new DcEquationSystemCreationParameters(true,
                                                                                      false,
                                                                                      forcePhaseControlOffAndAddAngle1Var,
                                                                                      parameters.isDcUseTransformerRatio());

        return new DcLoadFlowParameters(networkParameters,
                                        equationSystemCreationParameters,
                                        matrixFactory,
                                        parameters.isDistributedSlack(),
                                        parameters.getBalanceType(),
                                        true);
    }
}<|MERGE_RESOLUTION|>--- conflicted
+++ resolved
@@ -102,11 +102,9 @@
 
     public static final String REACTIVE_RANGE_CHECK_MODE_NAME = "reactiveRangeCheckMode";
 
-<<<<<<< HEAD
+    public static final String LOW_IMPEDANCE_THRESHOLD_NAME = "lowImpedanceThreshold";
+
     public static final String NETWORK_CACHE_ENABLED_NAME = "networkCacheEnabled";
-=======
-    public static final String LOW_IMPEDANCE_THRESHOLD_NAME = "lowImpedanceThreshold";
->>>>>>> 582f022c
 
     public static final List<String> SPECIFIC_PARAMETERS_NAMES = List.of(SLACK_BUS_SELECTION_PARAM_NAME,
                                                                          SLACK_BUSES_IDS_PARAM_NAME,
@@ -128,11 +126,8 @@
                                                                          MIN_REALISTIC_VOLTAGE_NAME,
                                                                          MAX_REALISTIC_VOLTAGE_NAME,
                                                                          REACTIVE_RANGE_CHECK_MODE_NAME,
-<<<<<<< HEAD
+                                                                         LOW_IMPEDANCE_THRESHOLD_NAME,
                                                                          NETWORK_CACHE_ENABLED_NAME);
-=======
-                                                                         LOW_IMPEDANCE_THRESHOLD_NAME);
->>>>>>> 582f022c
 
     public enum VoltageInitModeOverride {
         NONE,
@@ -398,14 +393,6 @@
         return this;
     }
 
-<<<<<<< HEAD
-    public boolean isNetworkCacheEnabled() {
-        return networkCacheEnabled;
-    }
-
-    public OpenLoadFlowParameters setNetworkCacheEnabled(boolean networkCacheEnabled) {
-        this.networkCacheEnabled = networkCacheEnabled;
-=======
     public double getLowImpedanceThreshold() {
         return lowImpedanceThreshold;
     }
@@ -415,7 +402,15 @@
             throw new PowsyblException("lowImpedanceThreshold must be greater than 0");
         }
         this.lowImpedanceThreshold = lowImpedanceThreshold;
->>>>>>> 582f022c
+        return this;
+    }
+
+    public boolean isNetworkCacheEnabled() {
+        return networkCacheEnabled;
+    }
+
+    public OpenLoadFlowParameters setNetworkCacheEnabled(boolean networkCacheEnabled) {
+        this.networkCacheEnabled = networkCacheEnabled;
         return this;
     }
 
@@ -449,12 +444,8 @@
                 .setMinRealisticVoltage(config.getDoubleProperty(MIN_REALISTIC_VOLTAGE_NAME, NewtonRaphsonParameters.DEFAULT_MIN_REALISTIC_VOLTAGE))
                 .setMaxRealisticVoltage(config.getDoubleProperty(MAX_REALISTIC_VOLTAGE_NAME, NewtonRaphsonParameters.DEFAULT_MAX_REALISTIC_VOLTAGE))
                 .setReactiveRangeCheckMode(config.getEnumProperty(REACTIVE_RANGE_CHECK_MODE_NAME, ReactiveRangeCheckMode.class, LfNetworkParameters.REACTIVE_RANGE_CHECK_MODE_DEFAULT_VALUE))
-<<<<<<< HEAD
-                .setMaxRealisticVoltage(config.getDoubleProperty(MAX_REALISTIC_VOLTAGE_NAME, NewtonRaphsonParameters.DEFAULT_MAX_REALISTIC_VOLTAGE))
+                .setLowImpedanceThreshold(config.getDoubleProperty(LOW_IMPEDANCE_THRESHOLD_NAME, LfNetworkParameters.LOW_IMPEDANCE_THRESHOLD_DEFAULT_VALUE))
                 .setNetworkCacheEnabled(config.getBooleanProperty(NETWORK_CACHE_ENABLED_NAME, NETWORK_CACHE_ENABLED_DEFAULT_VALUE)));
-=======
-                .setLowImpedanceThreshold(config.getDoubleProperty(LOW_IMPEDANCE_THRESHOLD_NAME, LfNetworkParameters.LOW_IMPEDANCE_THRESHOLD_DEFAULT_VALUE)));
->>>>>>> 582f022c
         return parameters;
     }
 
@@ -503,13 +494,10 @@
                 .ifPresent(prop -> this.setMaxRealisticVoltage(Double.parseDouble(prop)));
         Optional.ofNullable(properties.get(REACTIVE_RANGE_CHECK_MODE_NAME))
                 .ifPresent(prop -> this.setReactiveRangeCheckMode(ReactiveRangeCheckMode.valueOf(prop)));
-<<<<<<< HEAD
+        Optional.ofNullable(properties.get(LOW_IMPEDANCE_THRESHOLD_NAME))
+                .ifPresent(prop -> this.setLowImpedanceThreshold(Double.parseDouble(prop)));
         Optional.ofNullable(properties.get(NETWORK_CACHE_ENABLED_NAME))
                 .ifPresent(prop -> this.setNetworkCacheEnabled(Boolean.parseBoolean(prop)));
-=======
-        Optional.ofNullable(properties.get(LOW_IMPEDANCE_THRESHOLD_NAME))
-                .ifPresent(prop -> this.setLowImpedanceThreshold(Double.parseDouble(prop)));
->>>>>>> 582f022c
         return this;
     }
 
@@ -536,11 +524,8 @@
                 ", minRealisticVoltage=" + minRealisticVoltage +
                 ", maxRealisticVoltage=" + maxRealisticVoltage +
                 ", reactiveRangeCheckMode=" + reactiveRangeCheckMode +
-<<<<<<< HEAD
+                ", lowImpedanceThreshold=" + lowImpedanceThreshold +
                 ", networkCacheEnabled=" + networkCacheEnabled +
-=======
-                ", lowImpedanceThreshold=" + lowImpedanceThreshold +
->>>>>>> 582f022c
                 ')';
     }
 
