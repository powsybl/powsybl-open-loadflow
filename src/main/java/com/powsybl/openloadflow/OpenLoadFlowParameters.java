--- conflicted
+++ resolved
@@ -310,11 +310,9 @@
 
     public static final String GENERATORS_WITH_ZERO_MW_TARGET_ARE_NOT_STARTED_PARAM_NAME = "generatorsWithZeroMwTargetAreNotStarted";
 
-<<<<<<< HEAD
+    public static final String INCREMENTAL_SHUNT_CONTROL_OUTER_LOOP_MAX_SECTION_SHIFT_PARAM_NAME = "incrementalShuntControlOuterLoopMaxSectionShift";
+
     public static final String AC_DC_NETWORK_PARAM_NAME = "acDcNetwork";
-=======
-    public static final String INCREMENTAL_SHUNT_CONTROL_OUTER_LOOP_MAX_SECTION_SHIFT_PARAM_NAME = "incrementalShuntControlOuterLoopMaxSectionShift";
->>>>>>> 2646134d
 
     public static <E extends Enum<E>> List<Object> getEnumPossibleValues(Class<E> enumClass) {
         return EnumSet.allOf(enumClass).stream().map(Enum::name).collect(Collectors.toList());
@@ -465,11 +463,8 @@
         new Parameter(EXTRAPOLATE_REACTIVE_LIMITS_PARAM_NAME, ParameterType.BOOLEAN, "Extrapolate reactive limits diagram when outside active power limits", LfNetworkParameters.EXTRAPOLATE_REACTIVE_LIMITS_DEFAULT_VALUE, ParameterScope.FUNCTIONAL, GENERATOR_VOLTAGE_CONTROL_CATEGORY_KEY),
         new Parameter(START_WITH_FROZEN_AC_EMULATION_PARAM_NAME, ParameterType.BOOLEAN, "Start simulation with HVDC in AC emulation frozen to previous value", START_WITH_FROZEN_AC_EMULATION_DEFAULT_VALUE, ParameterScope.FUNCTIONAL, HVDC_CATEGORY_KEY),
         new Parameter(GENERATORS_WITH_ZERO_MW_TARGET_ARE_NOT_STARTED_PARAM_NAME, ParameterType.BOOLEAN, "Generators with zero MW target are considered not started and do not participate in slack distribution nor voltage control", LfNetworkParameters.GENERATORS_WITH_ZERO_MW_TARGET_ARE_NOT_STARTED_DEFAULT_VALUE, ParameterScope.FUNCTIONAL, MODEL_CATEGORY_KEY),
-<<<<<<< HEAD
+        new Parameter(INCREMENTAL_SHUNT_CONTROL_OUTER_LOOP_MAX_SECTION_SHIFT_PARAM_NAME, ParameterType.INTEGER, "Incremental shunt control maximum section shift per outer loop", IncrementalShuntVoltageControlOuterLoop.MAX_SECTION_SHIFT_DEFAULT_VALUE, ParameterScope.FUNCTIONAL, SHUNT_VOLTAGE_CONTROL_CATEGORY_KEY),
         new Parameter(AC_DC_NETWORK_PARAM_NAME, ParameterType.BOOLEAN, "AC DC simultaneous loadflow", AC_DC_NETWORK_DEFAULT_VALUE, ParameterScope.FUNCTIONAL, MODEL_CATEGORY_KEY)
-=======
-        new Parameter(INCREMENTAL_SHUNT_CONTROL_OUTER_LOOP_MAX_SECTION_SHIFT_PARAM_NAME, ParameterType.INTEGER, "Incremental shunt control maximum section shift per outer loop", IncrementalShuntVoltageControlOuterLoop.MAX_SECTION_SHIFT_DEFAULT_VALUE, ParameterScope.FUNCTIONAL, SHUNT_VOLTAGE_CONTROL_CATEGORY_KEY)
->>>>>>> 2646134d
     );
 
     public enum VoltageInitModeOverride {
@@ -667,11 +662,9 @@
 
     private boolean generatorsWithZeroMwTargetAreNotStarted = LfNetworkParameters.GENERATORS_WITH_ZERO_MW_TARGET_ARE_NOT_STARTED_DEFAULT_VALUE;
 
-<<<<<<< HEAD
+    private int incrementalShuntControlOuterLoopMaxSectionShift = IncrementalShuntVoltageControlOuterLoop.MAX_SECTION_SHIFT_DEFAULT_VALUE;
+
     private boolean acDcNetwork = AC_DC_NETWORK_DEFAULT_VALUE;
-=======
-    private int incrementalShuntControlOuterLoopMaxSectionShift = IncrementalShuntVoltageControlOuterLoop.MAX_SECTION_SHIFT_DEFAULT_VALUE;
->>>>>>> 2646134d
 
     public static double checkParameterValue(double parameterValue, boolean condition, String parameterName) {
         if (!condition) {
@@ -1461,14 +1454,6 @@
         return this;
     }
 
-<<<<<<< HEAD
-    public boolean isAcDcNetwork() {
-        return acDcNetwork;
-    }
-
-    public OpenLoadFlowParameters setAcDcNetwork(boolean acDcNetwork) {
-        this.acDcNetwork = acDcNetwork;
-=======
     public int getIncrementalShuntControlOuterLoopMaxSectionShift() {
         return incrementalShuntControlOuterLoopMaxSectionShift;
     }
@@ -1477,7 +1462,15 @@
         this.incrementalShuntControlOuterLoopMaxSectionShift = checkParameterValue(incrementalShuntControlOuterLoopMaxSectionShift,
                 incrementalShuntControlOuterLoopMaxSectionShift >= 1,
                 INCREMENTAL_SHUNT_CONTROL_OUTER_LOOP_MAX_SECTION_SHIFT_PARAM_NAME);
->>>>>>> 2646134d
+        return this;
+    }
+
+    public boolean isAcDcNetwork() {
+        return acDcNetwork;
+    }
+
+    public OpenLoadFlowParameters setAcDcNetwork(boolean acDcNetwork) {
+        this.acDcNetwork = acDcNetwork;
         return this;
     }
 
@@ -1615,12 +1608,9 @@
                     config.getOptionalBooleanProperty(EXTRAPOLATE_REACTIVE_LIMITS_PARAM_NAME).ifPresent(this::setExtrapolateReactiveLimits);
                     config.getOptionalBooleanProperty(START_WITH_FROZEN_AC_EMULATION_PARAM_NAME).ifPresent(this::setStartWithFrozenACEmulation);
                     config.getOptionalBooleanProperty(GENERATORS_WITH_ZERO_MW_TARGET_ARE_NOT_STARTED_PARAM_NAME).ifPresent(this::setGeneratorsWithZeroMwTargetAreNotStarted);
-<<<<<<< HEAD
-                    config.getOptionalBooleanProperty(AC_DC_NETWORK_PARAM_NAME).ifPresent(this::setAcDcNetwork);
-=======
                     config.getOptionalIntProperty(INCREMENTAL_SHUNT_CONTROL_OUTER_LOOP_MAX_SECTION_SHIFT_PARAM_NAME)
                             .ifPresent(this::setIncrementalShuntControlOuterLoopMaxSectionShift);
->>>>>>> 2646134d
+                    config.getOptionalBooleanProperty(AC_DC_NETWORK_PARAM_NAME).ifPresent(this::setAcDcNetwork);
                 });
         return this;
     }
@@ -1791,13 +1781,10 @@
                 .ifPresent(prop -> this.setStartWithFrozenACEmulation(Boolean.parseBoolean(prop)));
         Optional.ofNullable(properties.get(GENERATORS_WITH_ZERO_MW_TARGET_ARE_NOT_STARTED_PARAM_NAME))
                 .ifPresent(prop -> this.setGeneratorsWithZeroMwTargetAreNotStarted(Boolean.parseBoolean(prop)));
-<<<<<<< HEAD
+        Optional.ofNullable(properties.get(INCREMENTAL_SHUNT_CONTROL_OUTER_LOOP_MAX_SECTION_SHIFT_PARAM_NAME))
+                .ifPresent(prop -> this.setIncrementalShuntControlOuterLoopMaxSectionShift(Integer.parseInt(prop)));
         Optional.ofNullable(properties.get(AC_DC_NETWORK_PARAM_NAME))
                 .ifPresent(prop -> this.setAcDcNetwork(Boolean.parseBoolean(prop)));
-=======
-        Optional.ofNullable(properties.get(INCREMENTAL_SHUNT_CONTROL_OUTER_LOOP_MAX_SECTION_SHIFT_PARAM_NAME))
-                .ifPresent(prop -> this.setIncrementalShuntControlOuterLoopMaxSectionShift(Integer.parseInt(prop)));
->>>>>>> 2646134d
         return this;
     }
 
@@ -1881,11 +1868,8 @@
         map.put(EXTRAPOLATE_REACTIVE_LIMITS_PARAM_NAME, extrapolateReactiveLimits);
         map.put(START_WITH_FROZEN_AC_EMULATION_PARAM_NAME, startWithFrozenACEmulation);
         map.put(GENERATORS_WITH_ZERO_MW_TARGET_ARE_NOT_STARTED_PARAM_NAME, generatorsWithZeroMwTargetAreNotStarted);
-<<<<<<< HEAD
+        map.put(INCREMENTAL_SHUNT_CONTROL_OUTER_LOOP_MAX_SECTION_SHIFT_PARAM_NAME, incrementalShuntControlOuterLoopMaxSectionShift);
         map.put(AC_DC_NETWORK_PARAM_NAME, acDcNetwork);
-=======
-        map.put(INCREMENTAL_SHUNT_CONTROL_OUTER_LOOP_MAX_SECTION_SHIFT_PARAM_NAME, incrementalShuntControlOuterLoopMaxSectionShift);
->>>>>>> 2646134d
         return map;
     }
 
@@ -2293,11 +2277,8 @@
                 extension1.isExtrapolateReactiveLimits() == extension2.isExtrapolateReactiveLimits() &&
                 extension1.isStartWithFrozenACEmulation() == extension2.isStartWithFrozenACEmulation() &&
                 extension1.isGeneratorsWithZeroMwTargetAreNotStarted() == extension2.isGeneratorsWithZeroMwTargetAreNotStarted() &&
-<<<<<<< HEAD
+                extension1.getIncrementalShuntControlOuterLoopMaxSectionShift() == extension2.getIncrementalShuntControlOuterLoopMaxSectionShift() &&
                 extension1.isAcDcNetwork() == extension2.isAcDcNetwork();
-=======
-                extension1.getIncrementalShuntControlOuterLoopMaxSectionShift() == extension2.getIncrementalShuntControlOuterLoopMaxSectionShift();
->>>>>>> 2646134d
     }
 
     public static OpenLoadFlowParameters clone(OpenLoadFlowParameters extension) {
@@ -2380,11 +2361,8 @@
                 .setExtrapolateReactiveLimits(extension.isExtrapolateReactiveLimits())
                 .setGeneratorsWithZeroMwTargetAreNotStarted(extension.isGeneratorsWithZeroMwTargetAreNotStarted())
                 .setStartWithFrozenACEmulation(extension.isStartWithFrozenACEmulation())
-<<<<<<< HEAD
+                .setIncrementalShuntControlOuterLoopMaxSectionShift(extension.getIncrementalShuntControlOuterLoopMaxSectionShift())
                 .setAcDcNetwork(extension.isAcDcNetwork());
-=======
-                .setIncrementalShuntControlOuterLoopMaxSectionShift(extension.getIncrementalShuntControlOuterLoopMaxSectionShift());
->>>>>>> 2646134d
     }
 
     public static LoadFlowParameters clone(LoadFlowParameters parameters) {
