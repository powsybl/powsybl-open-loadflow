/**
 * Copyright (c) 2019, RTE (http://www.rte-france.com)
 * This Source Code Form is subject to the terms of the Mozilla Public
 * License, v. 2.0. If a copy of the MPL was not distributed with this
 * file, You can obtain one at http://mozilla.org/MPL/2.0/.
 */
package com.powsybl.openloadflow;

import com.powsybl.commons.PowsyblException;
import com.powsybl.commons.config.PlatformConfig;
import com.powsybl.commons.extensions.AbstractExtension;
import com.powsybl.commons.parameters.Parameter;
import com.powsybl.commons.parameters.ParameterScope;
import com.powsybl.commons.parameters.ParameterType;
import com.powsybl.iidm.network.Country;
import com.powsybl.iidm.network.Network;
import com.powsybl.loadflow.LoadFlowParameters;
import com.powsybl.math.matrix.MatrixFactory;
import com.powsybl.openloadflow.ac.AcLoadFlowParameters;
import com.powsybl.openloadflow.ac.VoltageMagnitudeInitializer;
import com.powsybl.openloadflow.ac.equations.AcEquationSystemCreationParameters;
import com.powsybl.openloadflow.ac.nr.*;
import com.powsybl.openloadflow.ac.outerloop.AcOuterLoop;
import com.powsybl.openloadflow.ac.outerloop.IncrementalTransformerVoltageControlOuterLoop;
import com.powsybl.openloadflow.ac.outerloop.ReactiveLimitsOuterLoop;
import com.powsybl.openloadflow.dc.DcLoadFlowParameters;
import com.powsybl.openloadflow.dc.DcValueVoltageInitializer;
import com.powsybl.openloadflow.dc.equations.DcEquationSystemCreationParameters;
import com.powsybl.openloadflow.graph.GraphConnectivityFactory;
import com.powsybl.openloadflow.network.*;
import com.powsybl.openloadflow.network.util.PreviousValueVoltageInitializer;
import com.powsybl.openloadflow.network.util.UniformValueVoltageInitializer;
import com.powsybl.openloadflow.network.util.VoltageInitializer;
import de.vandermeer.asciitable.AsciiTable;
import de.vandermeer.asciitable.CWC_LongestWord;
import org.slf4j.Logger;
import org.slf4j.LoggerFactory;

import java.util.*;
import java.util.function.Supplier;
import java.util.stream.Collectors;

/**
 * @author Geoffroy Jamgotchian <geoffroy.jamgotchian at rte-france.com>
 */
public class OpenLoadFlowParameters extends AbstractExtension<LoadFlowParameters> {

    private static final Logger LOGGER = LoggerFactory.getLogger(OpenLoadFlowParameters.class);

    public static final SlackBusSelectionMode SLACK_BUS_SELECTION_MODE_DEFAULT_VALUE = SlackBusSelectionMode.MOST_MESHED;

    public static final LowImpedanceBranchMode LOW_IMPEDANCE_BRANCH_MODE_DEFAULT_VALUE = LowImpedanceBranchMode.REPLACE_BY_ZERO_IMPEDANCE_LINE;

    public static final boolean THROWS_EXCEPTION_IN_CASE_OF_SLACK_DISTRIBUTION_FAILURE_DEFAULT_VALUE = false;

    public static final boolean VOLTAGE_REMOTE_CONTROL_DEFAULT_VALUE = true;

    public static final boolean REACTIVE_POWER_REMOTE_CONTROL_DEFAULT_VALUE = false;

    public static final boolean LOAD_POWER_FACTOR_CONSTANT_DEFAULT_VALUE = false;

    /**
     * Slack bus maximum active power mismatch in MW: 1 Mw => 10^-2 in p.u
     */
    public static final double SLACK_BUS_P_MAX_MISMATCH_DEFAULT_VALUE = 1.0;

    public static final NewtonRaphsonStoppingCriteriaType NEWTONRAPHSON_STOPPING_CRITERIA_TYPE_DEFAULT_VALUE = NewtonRaphsonStoppingCriteriaType.UNIFORM_CRITERIA;

    /** Default value of the maximum active power mismatch in MW **/
    public static final double MAX_ACTIVE_POWER_MISMATCH_DEFAULT_VALUE = 1e-2;

    /** Default value of the maximum reactive power mismatch in Mvar **/
    public static final double MAX_REACTIVE_POWER_MISMATCH_DEFAULT_VALUE = 1e-2;

    /** Default value of the maximum voltage mismatch in pu **/
    public static final double MAX_VOLTAGE_MISMATCH_DEFAULT_VALUE = 1e-4;

    public static final double MAX_ANGLE_MISMATCH_DEFAULT_VALUE = 1e-5;

    public static final double MAX_RATIO_MISMATCH_DEFAULT_VALUE = 1e-5;

    public static final double MAX_SUSCEPTANCE_MISMATCH_DEFAULT_VALUE = 1e-4;

    public static final boolean VOLTAGE_PER_REACTIVE_POWER_CONTROL_DEFAULT_VALUE = false;

    public static final boolean SVC_VOLTAGE_MONITORING_DEFAULT_VALUE = true;

    public static final VoltageInitModeOverride VOLTAGE_INIT_MODE_OVERRIDE_DEFAULT_VALUE = VoltageInitModeOverride.NONE;

    public static final TransformerVoltageControlMode TRANSFORMER_VOLTAGE_CONTROL_MODE_DEFAULT_VALUE = TransformerVoltageControlMode.WITH_GENERATOR_VOLTAGE_CONTROL;

    public static final ShuntVoltageControlMode SHUNT_VOLTAGE_CONTROL_MODE_DEFAULT_VALUE = ShuntVoltageControlMode.WITH_GENERATOR_VOLTAGE_CONTROL;

    public static final PhaseShifterControlMode PHASE_SHIFTER_CONTROL_MODE_DEFAULT_VALUE = PhaseShifterControlMode.CONTINUOUS_WITH_DISCRETISATION;

    public static final Set<String> ACTIONABLE_SWITCH_IDS_DEFAULT_VALUE = Collections.emptySet();

    public static final Set<ReportedFeatures> REPORTED_FEATURES_DEFAULT_VALUE = Collections.emptySet();

    private static final ReactivePowerDispatchMode REACTIVE_POWER_DISPATCH_MODE_DEFAULT_VALUE = ReactivePowerDispatchMode.Q_EQUAL_PROPORTION;

    protected static final List<String> OUTER_LOOP_NAMES_DEFAULT_VALUE = null;

    public static final String SLACK_BUS_SELECTION_MODE_PARAM_NAME = "slackBusSelectionMode";

    public static final String SLACK_BUSES_IDS_PARAM_NAME = "slackBusesIds";

    public static final String THROWS_EXCEPTION_IN_CASE_OF_SLACK_DISTRIBUTION_FAILURE_PARAM_NAME = "throwsExceptionInCaseOfSlackDistributionFailure";

    public static final String VOLTAGE_REMOTE_CONTROL_PARAM_NAME = "voltageRemoteControl";

    public static final String REACTIVE_POWER_REMOTE_CONTROL_PARAM_NAME = "reactivePowerRemoteControl";

    public static final String LOW_IMPEDANCE_BRANCH_MODE_PARAM_NAME = "lowImpedanceBranchMode";

    public static final String LOAD_POWER_FACTOR_CONSTANT_PARAM_NAME = "loadPowerFactorConstant";

    public static final String PLAUSIBLE_ACTIVE_POWER_LIMIT_PARAM_NAME = "plausibleActivePowerLimit";

    public static final String NEWTONRAPHSON_STOPPING_CRITERIA_TYPE_PARAM_NAME = "newtonRaphsonStoppingCriteriaType";

    public static final String MAX_ACTIVE_POWER_MISMATCH_PARAM_NAME = "maxActivePowerMismatch";

    public static final String MAX_REACTIVE_POWER_MISMATCH_PARAM_NAME = "maxReactivePowerMismatch";

    public static final String MAX_VOLTAGE_MISMATCH_PARAM_NAME = "maxVoltageMismatch";

    public static final String MAX_ANGLE_MISMATCH_PARAM_NAME = "maxAngleMismatch";

    public static final String MAX_RATIO_MISMATCH_PARAM_NAME = "maxRatioMismatch";

    public static final String MAX_SUSCEPTANCE_MISMATCH_PARAM_NAME = "maxSusceptanceMismatch";

    public static final String SLACK_BUS_P_MAX_MISMATCH_PARAM_NAME = "slackBusPMaxMismatch";

    public static final String VOLTAGE_PER_REACTIVE_POWER_CONTROL_PARAM_NAME = "voltagePerReactivePowerControl";

    public static final String MAX_NEWTON_RAPHSON_ITERATIONS_PARAM_NAME = "maxNewtonRaphsonIterations";

    public static final String MAX_OUTER_LOOP_ITERATIONS_PARAM_NAME = "maxOuterLoopIterations";

    public static final String NEWTON_RAPHSON_CONV_EPS_PER_EQ_PARAM_NAME = "newtonRaphsonConvEpsPerEq";

    public static final String VOLTAGE_INIT_MODE_OVERRIDE_PARAM_NAME = "voltageInitModeOverride";

    public static final String TRANSFORMER_VOLTAGE_CONTROL_MODE_PARAM_NAME = "transformerVoltageControlMode";

    public static final String SHUNT_VOLTAGE_CONTROL_MODE_PARAM_NAME = "shuntVoltageControlMode";

    public static final String MIN_PLAUSIBLE_TARGET_VOLTAGE_PARAM_NAME = "minPlausibleTargetVoltage";

    public static final String MAX_PLAUSIBLE_TARGET_VOLTAGE_PARAM_NAME = "maxPlausibleTargetVoltage";

    public static final String MIN_REALISTIC_VOLTAGE_PARAM_NAME = "minRealisticVoltage";

    public static final String MAX_REALISTIC_VOLTAGE_PARAM_NAME = "maxRealisticVoltage";

    public static final String MIN_NOMINAL_VOLTAGE_TARGET_VOLTAGE_CHECK_PARAM_NAME = "minNominalVoltageTargetVoltageCheck";

    public static final String REACTIVE_RANGE_CHECK_MODE_PARAM_NAME = "reactiveRangeCheckMode";

    public static final String LOW_IMPEDANCE_THRESHOLD_PARAM_NAME = "lowImpedanceThreshold";

    public static final String NETWORK_CACHE_ENABLED_PARAM_NAME = "networkCacheEnabled";

    public static final String SVC_VOLTAGE_MONITORING_PARAM_NAME = "svcVoltageMonitoring";

    public static final String STATE_VECTOR_SCALING_MODE_PARAM_NAME = "stateVectorScalingMode";

    public static final String MAX_SLACK_BUS_COUNT_PARAM_NAME = "maxSlackBusCount";

    public static final String DEBUG_DIR_PARAM_NAME = "debugDir";

    public static final String INCREMENTAL_TRANSFORMER_VOLTAGE_CONTROL_OUTER_LOOP_MAX_TAP_SHIFT_PARAM_NAME = "incrementalTransformerVoltageControlOuterLoopMaxTapShift";

    public static final String SECONDARY_VOLTAGE_CONTROL_PARAM_NAME = "secondaryVoltageControl";

    public static final String REACTIVE_LIMITS_MAX_SWITCH_PQ_PV_PARAM_NAME = "reactiveLimitsMaxPqPvSwitch";

    public static final String PHASE_SHIFTER_CONTROL_MODE_PARAM_NAME = "phaseShifterControlMode";

    private static final String ALWAYS_UPDATE_NETWORK_PARAM_NAME = "alwaysUpdateNetwork";

    private static final String MOST_MESHED_SLACK_BUS_SELECTOR_MAX_NOMINAL_VOLTAGE_PERCENTILE_PARAM_NAME = "mostMeshedSlackBusSelectorMaxNominalVoltagePercentile";

    public static final String REPORTED_FEATURES_PARAM_NAME = "reportedFeatures";

    public static final String SLACK_BUS_COUNTRY_FILTER_PARAM_NAME = "slackBusCountryFilter";

    private static final String ACTIONABLE_SWITCHES_IDS_PARAM_NAME = "actionableSwitchesIds";

    private static final String ASYMMETRICAL_PARAM_NAME = "asymmetrical";

    private static final String REACTIVE_POWER_DISPATCH_MODE_PARAM_NAME = "reactivePowerDispatchMode";

    static final String OUTER_LOOP_NAMES_PARAM_NAME = "outerLoopNames";

<<<<<<< HEAD
    private static final String LOAD_MODEL_PARAM_NAME = "loadModel";
=======
    public static final String USE_ACTIVE_LIMITS_PARAM_NAME = "useActiveLimits";
>>>>>>> a050f8d5

    private static <E extends Enum<E>> List<Object> getEnumPossibleValues(Class<E> enumClass) {
        return EnumSet.allOf(enumClass).stream().map(Enum::name).collect(Collectors.toList());
    }

    public static final List<Parameter> SPECIFIC_PARAMETERS = List.of(
        new Parameter(SLACK_BUS_SELECTION_MODE_PARAM_NAME, ParameterType.STRING, "Slack bus selection mode", SLACK_BUS_SELECTION_MODE_DEFAULT_VALUE.name(), getEnumPossibleValues(SlackBusSelectionMode.class)),
        new Parameter(SLACK_BUSES_IDS_PARAM_NAME, ParameterType.STRING_LIST, "Slack bus IDs", null),
        new Parameter(LOW_IMPEDANCE_BRANCH_MODE_PARAM_NAME, ParameterType.STRING, "Low impedance branch mode", LOW_IMPEDANCE_BRANCH_MODE_DEFAULT_VALUE.name(), getEnumPossibleValues(LowImpedanceBranchMode.class)),
        new Parameter(VOLTAGE_REMOTE_CONTROL_PARAM_NAME, ParameterType.BOOLEAN, "Generator voltage remote control", VOLTAGE_REMOTE_CONTROL_DEFAULT_VALUE),
        new Parameter(THROWS_EXCEPTION_IN_CASE_OF_SLACK_DISTRIBUTION_FAILURE_PARAM_NAME, ParameterType.BOOLEAN, "Throws an exception in case of slack distribution failure", THROWS_EXCEPTION_IN_CASE_OF_SLACK_DISTRIBUTION_FAILURE_DEFAULT_VALUE),
        new Parameter(LOAD_POWER_FACTOR_CONSTANT_PARAM_NAME, ParameterType.BOOLEAN, "Load power factor is constant", LOAD_POWER_FACTOR_CONSTANT_DEFAULT_VALUE),
        new Parameter(PLAUSIBLE_ACTIVE_POWER_LIMIT_PARAM_NAME, ParameterType.DOUBLE, "Plausible active power limit", LfNetworkParameters.PLAUSIBLE_ACTIVE_POWER_LIMIT_DEFAULT_VALUE),
        new Parameter(SLACK_BUS_P_MAX_MISMATCH_PARAM_NAME, ParameterType.DOUBLE, "Slack bus max active power mismatch", SLACK_BUS_P_MAX_MISMATCH_DEFAULT_VALUE),
        new Parameter(VOLTAGE_PER_REACTIVE_POWER_CONTROL_PARAM_NAME, ParameterType.BOOLEAN, "Voltage per reactive power slope", VOLTAGE_PER_REACTIVE_POWER_CONTROL_DEFAULT_VALUE),
        new Parameter(REACTIVE_POWER_REMOTE_CONTROL_PARAM_NAME, ParameterType.BOOLEAN, "SVC remote reactive power control", REACTIVE_POWER_REMOTE_CONTROL_DEFAULT_VALUE),
        new Parameter(MAX_NEWTON_RAPHSON_ITERATIONS_PARAM_NAME, ParameterType.INTEGER, "Max iterations per Newton-Raphson", NewtonRaphsonParameters.DEFAULT_MAX_ITERATIONS),
        new Parameter(MAX_OUTER_LOOP_ITERATIONS_PARAM_NAME, ParameterType.INTEGER, "Max outer loop iterations", AcLoadFlowParameters.DEFAULT_MAX_OUTER_LOOP_ITERATIONS),
        new Parameter(NEWTON_RAPHSON_CONV_EPS_PER_EQ_PARAM_NAME, ParameterType.DOUBLE, "Newton-Raphson convergence epsilon per equation", DefaultNewtonRaphsonStoppingCriteria.DEFAULT_CONV_EPS_PER_EQ),
        new Parameter(VOLTAGE_INIT_MODE_OVERRIDE_PARAM_NAME, ParameterType.STRING, "Voltage init mode override", VOLTAGE_INIT_MODE_OVERRIDE_DEFAULT_VALUE.name(), getEnumPossibleValues(VoltageInitModeOverride.class)),
        new Parameter(TRANSFORMER_VOLTAGE_CONTROL_MODE_PARAM_NAME, ParameterType.STRING, "Transformer voltage control mode", TRANSFORMER_VOLTAGE_CONTROL_MODE_DEFAULT_VALUE.name(), getEnumPossibleValues(TransformerVoltageControlMode.class)),
        new Parameter(SHUNT_VOLTAGE_CONTROL_MODE_PARAM_NAME, ParameterType.STRING, "Shunt voltage control mode", SHUNT_VOLTAGE_CONTROL_MODE_DEFAULT_VALUE.name(), getEnumPossibleValues(ShuntVoltageControlMode.class)),
        new Parameter(MIN_PLAUSIBLE_TARGET_VOLTAGE_PARAM_NAME, ParameterType.DOUBLE, "Min plausible target voltage", LfNetworkParameters.MIN_PLAUSIBLE_TARGET_VOLTAGE_DEFAULT_VALUE),
        new Parameter(MAX_PLAUSIBLE_TARGET_VOLTAGE_PARAM_NAME, ParameterType.DOUBLE, "Max plausible target voltage", LfNetworkParameters.MAX_PLAUSIBLE_TARGET_VOLTAGE_DEFAULT_VALUE),
        new Parameter(MIN_REALISTIC_VOLTAGE_PARAM_NAME, ParameterType.DOUBLE, "Min realistic voltage", NewtonRaphsonParameters.DEFAULT_MIN_REALISTIC_VOLTAGE),
        new Parameter(MAX_REALISTIC_VOLTAGE_PARAM_NAME, ParameterType.DOUBLE, "Max realistic voltage", NewtonRaphsonParameters.DEFAULT_MAX_REALISTIC_VOLTAGE),
        new Parameter(REACTIVE_RANGE_CHECK_MODE_PARAM_NAME, ParameterType.STRING, "Reactive range check mode", LfNetworkParameters.REACTIVE_RANGE_CHECK_MODE_DEFAULT_VALUE.name(), getEnumPossibleValues(ReactiveRangeCheckMode.class)),
        new Parameter(LOW_IMPEDANCE_THRESHOLD_PARAM_NAME, ParameterType.DOUBLE, "Low impedance threshold in per unit", LfNetworkParameters.LOW_IMPEDANCE_THRESHOLD_DEFAULT_VALUE),
        new Parameter(NETWORK_CACHE_ENABLED_PARAM_NAME, ParameterType.BOOLEAN, "Network cache enabled", LfNetworkParameters.CACHE_ENABLED_DEFAULT_VALUE),
        new Parameter(SVC_VOLTAGE_MONITORING_PARAM_NAME, ParameterType.BOOLEAN, "SVC voltage monitoring", SVC_VOLTAGE_MONITORING_DEFAULT_VALUE),
        new Parameter(STATE_VECTOR_SCALING_MODE_PARAM_NAME, ParameterType.STRING, "State vector scaling mode", NewtonRaphsonParameters.DEFAULT_STATE_VECTOR_SCALING_MODE.name(), getEnumPossibleValues(StateVectorScalingMode.class)),
        new Parameter(MAX_SLACK_BUS_COUNT_PARAM_NAME, ParameterType.INTEGER, "Maximum slack buses count", LfNetworkParameters.DEFAULT_MAX_SLACK_BUS_COUNT),
        new Parameter(DEBUG_DIR_PARAM_NAME, ParameterType.STRING, "Directory to dump debug files", LfNetworkParameters.DEBUG_DIR_DEFAULT_VALUE, Collections.emptyList(), ParameterScope.TECHNICAL),
        new Parameter(INCREMENTAL_TRANSFORMER_VOLTAGE_CONTROL_OUTER_LOOP_MAX_TAP_SHIFT_PARAM_NAME, ParameterType.INTEGER, "Incremental transformer voltage control maximum tap shift per outer loop", IncrementalTransformerVoltageControlOuterLoop.DEFAULT_MAX_TAP_SHIFT),
        new Parameter(SECONDARY_VOLTAGE_CONTROL_PARAM_NAME, ParameterType.BOOLEAN, "Secondary voltage control simulation", LfNetworkParameters.SECONDARY_VOLTAGE_CONTROL_DEFAULT_VALUE),
        new Parameter(REACTIVE_LIMITS_MAX_SWITCH_PQ_PV_PARAM_NAME, ParameterType.INTEGER, "Reactive limits maximum Pq Pv switch", ReactiveLimitsOuterLoop.MAX_SWITCH_PQ_PV_DEFAULT_VALUE),
        new Parameter(NEWTONRAPHSON_STOPPING_CRITERIA_TYPE_PARAM_NAME, ParameterType.STRING, "Newton-Raphson stopping criteria type", NEWTONRAPHSON_STOPPING_CRITERIA_TYPE_DEFAULT_VALUE.name(), getEnumPossibleValues(NewtonRaphsonStoppingCriteriaType.class)),
        new Parameter(MAX_ACTIVE_POWER_MISMATCH_PARAM_NAME, ParameterType.DOUBLE, "Maximum active power for per equation stopping criteria", MAX_ACTIVE_POWER_MISMATCH_DEFAULT_VALUE),
        new Parameter(MAX_REACTIVE_POWER_MISMATCH_PARAM_NAME, ParameterType.DOUBLE, "Maximum reactive power for per equation stopping criteria", MAX_REACTIVE_POWER_MISMATCH_DEFAULT_VALUE),
        new Parameter(MAX_VOLTAGE_MISMATCH_PARAM_NAME, ParameterType.DOUBLE, "Maximum voltage for per equation stopping criteria", MAX_VOLTAGE_MISMATCH_DEFAULT_VALUE),
        new Parameter(MAX_ANGLE_MISMATCH_PARAM_NAME, ParameterType.DOUBLE, "Maximum angle for per equation stopping criteria", MAX_ANGLE_MISMATCH_DEFAULT_VALUE),
        new Parameter(MAX_RATIO_MISMATCH_PARAM_NAME, ParameterType.DOUBLE, "Maximum ratio for per equation stopping criteria", MAX_RATIO_MISMATCH_DEFAULT_VALUE),
        new Parameter(MAX_SUSCEPTANCE_MISMATCH_PARAM_NAME, ParameterType.DOUBLE, "Maximum susceptance for per equation stopping criteria", MAX_SUSCEPTANCE_MISMATCH_DEFAULT_VALUE),
        new Parameter(PHASE_SHIFTER_CONTROL_MODE_PARAM_NAME, ParameterType.STRING, "Phase shifter control mode", PHASE_SHIFTER_CONTROL_MODE_DEFAULT_VALUE.name(), getEnumPossibleValues(PhaseShifterControlMode.class)),
        new Parameter(ALWAYS_UPDATE_NETWORK_PARAM_NAME, ParameterType.BOOLEAN, "Update network even if Newton-Raphson algorithm has diverged", NewtonRaphsonParameters.ALWAYS_UPDATE_NETWORK_DEFAULT_VALUE),
        new Parameter(MOST_MESHED_SLACK_BUS_SELECTOR_MAX_NOMINAL_VOLTAGE_PERCENTILE_PARAM_NAME, ParameterType.DOUBLE, "In case of most meshed slack bus selection, the max nominal voltage percentile", MostMeshedSlackBusSelector.MAX_NOMINAL_VOLTAGE_PERCENTILE_DEFAULT_VALUE), new Parameter(REPORTED_FEATURES_PARAM_NAME, ParameterType.STRING_LIST, "List of extra reported features to be added to report", null, getEnumPossibleValues(ReportedFeatures.class)),
        new Parameter(SLACK_BUS_COUNTRY_FILTER_PARAM_NAME, ParameterType.STRING_LIST, "Slack bus selection country filter (no filtering if empty)", new ArrayList<>(LfNetworkParameters.SLACK_BUS_COUNTRY_FILTER_DEFAULT_VALUE)),
        new Parameter(ACTIONABLE_SWITCHES_IDS_PARAM_NAME, ParameterType.STRING_LIST, "List of actionable switches IDs (used with fast restart)", new ArrayList<>(ACTIONABLE_SWITCH_IDS_DEFAULT_VALUE)),
        new Parameter(ASYMMETRICAL_PARAM_NAME, ParameterType.BOOLEAN, "Asymmetrical calculation", LfNetworkParameters.ASYMMETRICAL_DEFAULT_VALUE),
        new Parameter(MIN_NOMINAL_VOLTAGE_TARGET_VOLTAGE_CHECK_PARAM_NAME, ParameterType.DOUBLE, "Min nominal voltage for target voltage check", LfNetworkParameters.MIN_NOMINAL_VOLTAGE_TARGET_VOLTAGE_CHECK_DEFAULT_VALUE),
        new Parameter(REACTIVE_POWER_DISPATCH_MODE_PARAM_NAME, ParameterType.STRING, "Generators reactive power from bus dispatch mode", REACTIVE_POWER_DISPATCH_MODE_DEFAULT_VALUE.name(), getEnumPossibleValues(ReactivePowerDispatchMode.class)),
        new Parameter(OUTER_LOOP_NAMES_PARAM_NAME, ParameterType.STRING_LIST, "Ordered explicit list of outer loop names, supported outer loops are " + String.join(", ", ExplicitAcOuterLoopConfig.NAMES), OUTER_LOOP_NAMES_DEFAULT_VALUE),
<<<<<<< HEAD
        new Parameter(LOAD_MODEL_PARAM_NAME, ParameterType.BOOLEAN, "Load model (with voltage dependency) simulation", LfNetworkParameters.LOAD_MODE_DEFAULT_VALUE)
=======
        new Parameter(USE_ACTIVE_LIMITS_PARAM_NAME, ParameterType.BOOLEAN, "Use active power limits in slack distribution", LfNetworkParameters.USE_ACTIVE_LIMITS_DEFAULT_VALUE)
>>>>>>> a050f8d5
    );

    public enum VoltageInitModeOverride {
        NONE,
        VOLTAGE_MAGNITUDE,
        FULL_VOLTAGE
    }

    public enum TransformerVoltageControlMode {
        WITH_GENERATOR_VOLTAGE_CONTROL,
        AFTER_GENERATOR_VOLTAGE_CONTROL,
        INCREMENTAL_VOLTAGE_CONTROL
    }

    public enum ShuntVoltageControlMode {
        WITH_GENERATOR_VOLTAGE_CONTROL,
        INCREMENTAL_VOLTAGE_CONTROL
    }

    public enum PhaseShifterControlMode {
        CONTINUOUS_WITH_DISCRETISATION,
        INCREMENTAL
    }

    public enum ReportedFeatures {
        NEWTON_RAPHSON_LOAD_FLOW,
        NEWTON_RAPHSON_SECURITY_ANALYSIS,
        NEWTON_RAPHSON_SENSITIVITY_ANALYSIS,
    }

    private SlackBusSelectionMode slackBusSelectionMode = SLACK_BUS_SELECTION_MODE_DEFAULT_VALUE;

    private List<String> slackBusesIds = Collections.emptyList();

    private boolean throwsExceptionInCaseOfSlackDistributionFailure = THROWS_EXCEPTION_IN_CASE_OF_SLACK_DISTRIBUTION_FAILURE_DEFAULT_VALUE;

    private boolean voltageRemoteControl = VOLTAGE_REMOTE_CONTROL_DEFAULT_VALUE;

    private LowImpedanceBranchMode lowImpedanceBranchMode = LOW_IMPEDANCE_BRANCH_MODE_DEFAULT_VALUE;

    public enum LowImpedanceBranchMode {
        REPLACE_BY_ZERO_IMPEDANCE_LINE,
        REPLACE_BY_MIN_IMPEDANCE_LINE
    }

    private boolean loadPowerFactorConstant = LOAD_POWER_FACTOR_CONSTANT_DEFAULT_VALUE;

    private double plausibleActivePowerLimit = LfNetworkParameters.PLAUSIBLE_ACTIVE_POWER_LIMIT_DEFAULT_VALUE;

    private NewtonRaphsonStoppingCriteriaType newtonRaphsonStoppingCriteriaType = NEWTONRAPHSON_STOPPING_CRITERIA_TYPE_DEFAULT_VALUE;

    private double maxActivePowerMismatch = MAX_ACTIVE_POWER_MISMATCH_DEFAULT_VALUE;

    private double maxReactivePowerMismatch = MAX_REACTIVE_POWER_MISMATCH_DEFAULT_VALUE;

    private double maxVoltageMismatch = MAX_VOLTAGE_MISMATCH_DEFAULT_VALUE;

    private double maxAngleMismatch = MAX_ANGLE_MISMATCH_DEFAULT_VALUE;

    private double maxRatioMismatch = MAX_RATIO_MISMATCH_DEFAULT_VALUE;

    private double maxSusceptanceMismatch = MAX_SUSCEPTANCE_MISMATCH_DEFAULT_VALUE;

    private double slackBusPMaxMismatch = SLACK_BUS_P_MAX_MISMATCH_DEFAULT_VALUE;

    private boolean voltagePerReactivePowerControl = VOLTAGE_PER_REACTIVE_POWER_CONTROL_DEFAULT_VALUE;

    private boolean reactivePowerRemoteControl = REACTIVE_POWER_REMOTE_CONTROL_DEFAULT_VALUE;

    private int maxNewtonRaphsonIterations = NewtonRaphsonParameters.DEFAULT_MAX_ITERATIONS;

    private int maxOuterLoopIterations = AcLoadFlowParameters.DEFAULT_MAX_OUTER_LOOP_ITERATIONS;

    private double newtonRaphsonConvEpsPerEq = DefaultNewtonRaphsonStoppingCriteria.DEFAULT_CONV_EPS_PER_EQ;

    private VoltageInitModeOverride voltageInitModeOverride = VOLTAGE_INIT_MODE_OVERRIDE_DEFAULT_VALUE;

    private TransformerVoltageControlMode transformerVoltageControlMode = TRANSFORMER_VOLTAGE_CONTROL_MODE_DEFAULT_VALUE;

    private ShuntVoltageControlMode shuntVoltageControlMode = SHUNT_VOLTAGE_CONTROL_MODE_DEFAULT_VALUE;

    private double minPlausibleTargetVoltage = LfNetworkParameters.MIN_PLAUSIBLE_TARGET_VOLTAGE_DEFAULT_VALUE;

    private double maxPlausibleTargetVoltage = LfNetworkParameters.MAX_PLAUSIBLE_TARGET_VOLTAGE_DEFAULT_VALUE;

    private double minNominalVoltageTargetVoltageCheck = LfNetworkParameters.MIN_NOMINAL_VOLTAGE_TARGET_VOLTAGE_CHECK_DEFAULT_VALUE;

    private double minRealisticVoltage = NewtonRaphsonParameters.DEFAULT_MIN_REALISTIC_VOLTAGE;

    private double maxRealisticVoltage = NewtonRaphsonParameters.DEFAULT_MAX_REALISTIC_VOLTAGE;

    private double lowImpedanceThreshold = LfNetworkParameters.LOW_IMPEDANCE_THRESHOLD_DEFAULT_VALUE;

    public enum ReactiveRangeCheckMode {
        MIN_MAX,
        MAX,
        TARGET_P
    }

    private ReactiveRangeCheckMode reactiveRangeCheckMode = LfNetworkParameters.REACTIVE_RANGE_CHECK_MODE_DEFAULT_VALUE;

    private boolean networkCacheEnabled = LfNetworkParameters.CACHE_ENABLED_DEFAULT_VALUE;

    private boolean svcVoltageMonitoring = SVC_VOLTAGE_MONITORING_DEFAULT_VALUE;

    private StateVectorScalingMode stateVectorScalingMode = NewtonRaphsonParameters.DEFAULT_STATE_VECTOR_SCALING_MODE;

    private int maxSlackBusCount = LfNetworkParameters.DEFAULT_MAX_SLACK_BUS_COUNT;

    private String debugDir = LfNetworkParameters.DEBUG_DIR_DEFAULT_VALUE;

    private int incrementalTransformerVoltageControlOuterLoopMaxTapShift = IncrementalTransformerVoltageControlOuterLoop.DEFAULT_MAX_TAP_SHIFT;

    private boolean secondaryVoltageControl = LfNetworkParameters.SECONDARY_VOLTAGE_CONTROL_DEFAULT_VALUE;

    private int reactiveLimitsMaxPqPvSwitch = ReactiveLimitsOuterLoop.MAX_SWITCH_PQ_PV_DEFAULT_VALUE;

    private PhaseShifterControlMode phaseShifterControlMode = PHASE_SHIFTER_CONTROL_MODE_DEFAULT_VALUE;

    private boolean alwaysUpdateNetwork = NewtonRaphsonParameters.ALWAYS_UPDATE_NETWORK_DEFAULT_VALUE;

    private double mostMeshedSlackBusSelectorMaxNominalVoltagePercentile = MostMeshedSlackBusSelector.MAX_NOMINAL_VOLTAGE_PERCENTILE_DEFAULT_VALUE;

    private Set<ReportedFeatures> reportedFeatures = REPORTED_FEATURES_DEFAULT_VALUE;

    private Set<Country> slackBusCountryFilter = LfNetworkParameters.SLACK_BUS_COUNTRY_FILTER_DEFAULT_VALUE;

    private Set<String> actionableSwitchesIds = ACTIONABLE_SWITCH_IDS_DEFAULT_VALUE;

    private boolean asymmetrical = LfNetworkParameters.ASYMMETRICAL_DEFAULT_VALUE;

    private ReactivePowerDispatchMode reactivePowerDispatchMode = REACTIVE_POWER_DISPATCH_MODE_DEFAULT_VALUE;

    private List<String> outerLoopNames = OUTER_LOOP_NAMES_DEFAULT_VALUE;

<<<<<<< HEAD
    private boolean loadModel = LfNetworkParameters.LOAD_MODE_DEFAULT_VALUE;
=======
    private boolean useActiveLimits = LfNetworkParameters.USE_ACTIVE_LIMITS_DEFAULT_VALUE;

    private int lineSearchVectorScalingMaxIteration = LineSearchStateVectorScaling.DEFAULT_MAX_ITERATION;

    private double lineSearchVectorScalingStepFold = LineSearchStateVectorScaling.DEFAULT_STEP_FOLD;

    private double maxVoltageChangeVectorScalingMaxDv = MaxVoltageChangeStateVectorScaling.DEFAULT_MAX_DV;

    private double maxVoltageChangeVectorScalingMaxDphi = MaxVoltageChangeStateVectorScaling.DEFAULT_MAX_DPHI;
>>>>>>> a050f8d5

    @Override
    public String getName() {
        return "open-load-flow-parameters";
    }

    public SlackBusSelectionMode getSlackBusSelectionMode() {
        return slackBusSelectionMode;
    }

    public OpenLoadFlowParameters setSlackBusSelectionMode(SlackBusSelectionMode slackBusSelectionMode) {
        this.slackBusSelectionMode = Objects.requireNonNull(slackBusSelectionMode);
        return this;
    }

    public List<String> getSlackBusesIds() {
        return slackBusesIds;
    }

    public OpenLoadFlowParameters setSlackBusesIds(List<String> slackBusesIds) {
        this.slackBusesIds = Objects.requireNonNull(slackBusesIds);
        return this;
    }

    public OpenLoadFlowParameters setSlackBusId(String slackBusId) {
        this.slackBusesIds = List.of(Objects.requireNonNull(slackBusId));
        return this;
    }

    public boolean isThrowsExceptionInCaseOfSlackDistributionFailure() {
        return throwsExceptionInCaseOfSlackDistributionFailure;
    }

    public OpenLoadFlowParameters setThrowsExceptionInCaseOfSlackDistributionFailure(boolean throwsExceptionInCaseOfSlackDistributionFailure) {
        this.throwsExceptionInCaseOfSlackDistributionFailure = throwsExceptionInCaseOfSlackDistributionFailure;
        return this;
    }

    public boolean hasVoltageRemoteControl() {
        return voltageRemoteControl;
    }

    public OpenLoadFlowParameters setVoltageRemoteControl(boolean voltageRemoteControl) {
        this.voltageRemoteControl = voltageRemoteControl;
        return this;
    }

    public LowImpedanceBranchMode getLowImpedanceBranchMode() {
        return lowImpedanceBranchMode;
    }

    public OpenLoadFlowParameters setLowImpedanceBranchMode(LowImpedanceBranchMode lowImpedanceBranchMode) {
        this.lowImpedanceBranchMode = Objects.requireNonNull(lowImpedanceBranchMode);
        return this;
    }

    public boolean isLoadPowerFactorConstant() {
        return loadPowerFactorConstant;
    }

    public OpenLoadFlowParameters setLoadPowerFactorConstant(boolean loadPowerFactorConstant) {
        this.loadPowerFactorConstant = loadPowerFactorConstant;
        return this;
    }

    public double getPlausibleActivePowerLimit() {
        return plausibleActivePowerLimit;
    }

    public OpenLoadFlowParameters setPlausibleActivePowerLimit(double plausibleActivePowerLimit) {
        if (plausibleActivePowerLimit <= 0) {
            throw new IllegalArgumentException("Invalid plausible active power limit: " + plausibleActivePowerLimit);
        }
        this.plausibleActivePowerLimit = plausibleActivePowerLimit;
        return this;
    }

    public double getSlackBusPMaxMismatch() {
        return slackBusPMaxMismatch;
    }

    public OpenLoadFlowParameters setSlackBusPMaxMismatch(double pSlackBusPMaxMismatch) {
        this.slackBusPMaxMismatch = pSlackBusPMaxMismatch;
        return this;
    }

    public boolean isVoltagePerReactivePowerControl() {
        return voltagePerReactivePowerControl;
    }

    public OpenLoadFlowParameters setVoltagePerReactivePowerControl(boolean voltagePerReactivePowerControl) {
        this.voltagePerReactivePowerControl = voltagePerReactivePowerControl;
        return this;
    }

    public boolean hasReactivePowerRemoteControl() {
        return reactivePowerRemoteControl;
    }

    public OpenLoadFlowParameters setReactivePowerRemoteControl(boolean reactivePowerRemoteControl) {
        this.reactivePowerRemoteControl = reactivePowerRemoteControl;
        return this;
    }

    public int getMaxNewtonRaphsonIterations() {
        return maxNewtonRaphsonIterations;
    }

    public OpenLoadFlowParameters setMaxNewtonRaphsonIterations(int maxNewtonRaphsonIterations) {
        this.maxNewtonRaphsonIterations = NewtonRaphsonParameters.checkMaxIteration(maxNewtonRaphsonIterations);
        return this;
    }

    public int getMaxOuterLoopIterations() {
        return maxOuterLoopIterations;
    }

    public OpenLoadFlowParameters setMaxOuterLoopIterations(int maxOuterLoopIterations) {
        this.maxOuterLoopIterations = NewtonRaphsonParameters.checkMaxIteration(maxOuterLoopIterations);
        return this;
    }

    public double getNewtonRaphsonConvEpsPerEq() {
        return newtonRaphsonConvEpsPerEq;
    }

    public OpenLoadFlowParameters setNewtonRaphsonConvEpsPerEq(double newtonRaphsonConvEpsPerEq) {
        this.newtonRaphsonConvEpsPerEq = newtonRaphsonConvEpsPerEq;
        return this;
    }

    public NewtonRaphsonStoppingCriteriaType getNewtonRaphsonStoppingCriteriaType() {
        return newtonRaphsonStoppingCriteriaType;
    }

    public OpenLoadFlowParameters setNewtonRaphsonStoppingCriteriaType(NewtonRaphsonStoppingCriteriaType newtonRaphsonStoppingCriteriaType) {
        this.newtonRaphsonStoppingCriteriaType = Objects.requireNonNull(newtonRaphsonStoppingCriteriaType);
        return this;
    }

    public double getMaxActivePowerMismatch() {
        return maxActivePowerMismatch;
    }

    public OpenLoadFlowParameters setMaxActivePowerMismatch(double maxActivePowerMismatch) {
        if (maxActivePowerMismatch <= 0) {
            throw new PowsyblException("maxActivePowerMismatch must be greater than 0");
        }
        this.maxActivePowerMismatch = maxActivePowerMismatch;
        return this;
    }

    public double getMaxReactivePowerMismatch() {
        return maxReactivePowerMismatch;
    }

    public OpenLoadFlowParameters setMaxReactivePowerMismatch(double maxReactivePowerMismatch) {
        if (maxReactivePowerMismatch <= 0) {
            throw new PowsyblException("maxReactivePowerMismatch must be greater than 0");
        }
        this.maxReactivePowerMismatch = maxReactivePowerMismatch;
        return this;
    }

    public double getMaxVoltageMismatch() {
        return maxVoltageMismatch;
    }

    public OpenLoadFlowParameters setMaxVoltageMismatch(double maxVoltageMismatch) {
        if (maxVoltageMismatch <= 0) {
            throw new PowsyblException("maxVoltageMismatch must be greater than 0");
        }
        this.maxVoltageMismatch = maxVoltageMismatch;
        return this;
    }

    public double getMaxAngleMismatch() {
        return maxAngleMismatch;
    }

    public OpenLoadFlowParameters setMaxAngleMismatch(double maxAngleMismatch) {
        if (maxAngleMismatch <= 0) {
            throw new PowsyblException("maxAngleMismatch must be greater than 0");
        }
        this.maxAngleMismatch = maxAngleMismatch;
        return this;
    }

    public double getMaxRatioMismatch() {
        return maxRatioMismatch;
    }

    public OpenLoadFlowParameters setMaxRatioMismatch(double maxRatioMismatch) {
        if (maxRatioMismatch <= 0) {
            throw new PowsyblException("maxRatioMismatch must be greater than 0");
        }
        this.maxRatioMismatch = maxRatioMismatch;
        return this;
    }

    public double getMaxSusceptanceMismatch() {
        return maxSusceptanceMismatch;
    }

    public OpenLoadFlowParameters setMaxSusceptanceMismatch(double maxSusceptanceMismatch) {
        if (maxSusceptanceMismatch <= 0) {
            throw new PowsyblException("maxSusceptanceMismatch must be greater than 0");
        }
        this.maxSusceptanceMismatch = maxSusceptanceMismatch;
        return this;
    }

    public VoltageInitModeOverride getVoltageInitModeOverride() {
        return voltageInitModeOverride;
    }

    public OpenLoadFlowParameters setVoltageInitModeOverride(VoltageInitModeOverride voltageInitModeOverride) {
        this.voltageInitModeOverride = Objects.requireNonNull(voltageInitModeOverride);
        return this;
    }

    public TransformerVoltageControlMode getTransformerVoltageControlMode() {
        return transformerVoltageControlMode;
    }

    public OpenLoadFlowParameters setTransformerVoltageControlMode(TransformerVoltageControlMode transformerVoltageControlMode) {
        this.transformerVoltageControlMode = Objects.requireNonNull(transformerVoltageControlMode);
        return this;
    }

    public ShuntVoltageControlMode getShuntVoltageControlMode() {
        return shuntVoltageControlMode;
    }

    public OpenLoadFlowParameters setShuntVoltageControlMode(ShuntVoltageControlMode shuntVoltageControlMode) {
        this.shuntVoltageControlMode = Objects.requireNonNull(shuntVoltageControlMode);
        return this;
    }

    public double getMinPlausibleTargetVoltage() {
        return minPlausibleTargetVoltage;
    }

    public OpenLoadFlowParameters setMinPlausibleTargetVoltage(double minPlausibleTargetVoltage) {
        this.minPlausibleTargetVoltage = minPlausibleTargetVoltage;
        return this;
    }

    public double getMaxPlausibleTargetVoltage() {
        return maxPlausibleTargetVoltage;
    }

    public OpenLoadFlowParameters setMaxPlausibleTargetVoltage(double maxPlausibleTargetVoltage) {
        this.maxPlausibleTargetVoltage = maxPlausibleTargetVoltage;
        return this;
    }

    public double getMinNominalVoltageTargetVoltageCheck() {
        return minNominalVoltageTargetVoltageCheck;
    }

    public OpenLoadFlowParameters setMinNominalVoltageTargetVoltageCheck(double minNominalVoltageTargetVoltageCheck) {
        this.minNominalVoltageTargetVoltageCheck = minNominalVoltageTargetVoltageCheck;
        return this;
    }

    public double getMinRealisticVoltage() {
        return minRealisticVoltage;
    }

    public OpenLoadFlowParameters setMinRealisticVoltage(double minRealisticVoltage) {
        this.minRealisticVoltage = minRealisticVoltage;
        return this;
    }

    public double getMaxRealisticVoltage() {
        return maxRealisticVoltage;
    }

    public OpenLoadFlowParameters setMaxRealisticVoltage(double maxRealisticVoltage) {
        this.maxRealisticVoltage = maxRealisticVoltage;
        return this;
    }

    public ReactiveRangeCheckMode getReactiveRangeCheckMode() {
        return reactiveRangeCheckMode;
    }

    public OpenLoadFlowParameters setReactiveRangeCheckMode(ReactiveRangeCheckMode reactiveRangeCheckMode) {
        this.reactiveRangeCheckMode = reactiveRangeCheckMode;
        return this;
    }

    public double getLowImpedanceThreshold() {
        return lowImpedanceThreshold;
    }

    public OpenLoadFlowParameters setLowImpedanceThreshold(double lowImpedanceThreshold) {
        if (lowImpedanceThreshold <= 0) {
            throw new PowsyblException("lowImpedanceThreshold must be greater than 0");
        }
        this.lowImpedanceThreshold = lowImpedanceThreshold;
        return this;
    }

    public boolean isNetworkCacheEnabled() {
        return networkCacheEnabled;
    }

    public OpenLoadFlowParameters setNetworkCacheEnabled(boolean networkCacheEnabled) {
        this.networkCacheEnabled = networkCacheEnabled;
        return this;
    }

    public boolean isSvcVoltageMonitoring() {
        return svcVoltageMonitoring;
    }

    public OpenLoadFlowParameters setSvcVoltageMonitoring(boolean svcVoltageMonitoring) {
        this.svcVoltageMonitoring = svcVoltageMonitoring;
        return this;
    }

    public StateVectorScalingMode getStateVectorScalingMode() {
        return stateVectorScalingMode;
    }

    public OpenLoadFlowParameters setStateVectorScalingMode(StateVectorScalingMode stateVectorScalingMode) {
        this.stateVectorScalingMode = Objects.requireNonNull(stateVectorScalingMode);
        return this;
    }

    public int getMaxSlackBusCount() {
        return maxSlackBusCount;
    }

    public OpenLoadFlowParameters setMaxSlackBusCount(int maxSlackBusCount) {
        this.maxSlackBusCount = LfNetworkParameters.checkMaxSlackBusCount(maxSlackBusCount);
        return this;
    }

    public boolean isSecondaryVoltageControl() {
        return secondaryVoltageControl;
    }

    public OpenLoadFlowParameters setSecondaryVoltageControl(boolean secondaryVoltageControl) {
        this.secondaryVoltageControl = secondaryVoltageControl;
        return this;
    }

    public boolean isUseActiveLimits() {
        return useActiveLimits;
    }

    public OpenLoadFlowParameters setUseActiveLimits(boolean useActiveLimits) {
        this.useActiveLimits = useActiveLimits;
        return this;
    }

    public String getDebugDir() {
        return debugDir;
    }

    public OpenLoadFlowParameters setDebugDir(String debugDir) {
        this.debugDir = debugDir;
        return this;
    }

    public int getIncrementalTransformerVoltageControlOuterLoopMaxTapShift() {
        return incrementalTransformerVoltageControlOuterLoopMaxTapShift;
    }

    public OpenLoadFlowParameters setIncrementalTransformerVoltageControlOuterLoopMaxTapShift(int incrementalTransformerVoltageControlOuterLoopMaxTapShift) {
        if (incrementalTransformerVoltageControlOuterLoopMaxTapShift < 1) {
            throw new IllegalArgumentException("Invalid max tap shift value: " + incrementalTransformerVoltageControlOuterLoopMaxTapShift);
        }
        this.incrementalTransformerVoltageControlOuterLoopMaxTapShift = incrementalTransformerVoltageControlOuterLoopMaxTapShift;
        return this;
    }

    public int getReactiveLimitsMaxPqPvSwitch() {
        return reactiveLimitsMaxPqPvSwitch;
    }

    public OpenLoadFlowParameters setReactiveLimitsMaxPqPvSwitch(int reactiveLimitsMaxPqPvSwitch) {
        if (reactiveLimitsMaxPqPvSwitch < 0) {
            throw new IllegalArgumentException("Invalid max Pq Pv switch value: " + reactiveLimitsMaxPqPvSwitch);
        }
        this.reactiveLimitsMaxPqPvSwitch = reactiveLimitsMaxPqPvSwitch;
        return this;
    }

    public PhaseShifterControlMode getPhaseShifterControlMode() {
        return phaseShifterControlMode;
    }

    public OpenLoadFlowParameters setPhaseShifterControlMode(PhaseShifterControlMode phaseShifterControlMode) {
        this.phaseShifterControlMode = Objects.requireNonNull(phaseShifterControlMode);
        return this;
    }

    public boolean isAlwaysUpdateNetwork() {
        return alwaysUpdateNetwork;
    }

    public OpenLoadFlowParameters setAlwaysUpdateNetwork(boolean alwaysUpdateNetwork) {
        this.alwaysUpdateNetwork = alwaysUpdateNetwork;
        return this;
    }

    public double getMostMeshedSlackBusSelectorMaxNominalVoltagePercentile() {
        return mostMeshedSlackBusSelectorMaxNominalVoltagePercentile;
    }

    private static void checkPercent(double percent) {
        if (percent < 0 || percent > 100) {
            throw new IllegalArgumentException("Invalid percent value: " + percent);
        }
    }

    public OpenLoadFlowParameters setMostMeshedSlackBusSelectorMaxNominalVoltagePercentile(double mostMeshedSlackBusSelectorMaxNominalVoltagePercentile) {
        checkPercent(mostMeshedSlackBusSelectorMaxNominalVoltagePercentile);
        this.mostMeshedSlackBusSelectorMaxNominalVoltagePercentile = mostMeshedSlackBusSelectorMaxNominalVoltagePercentile;
        return this;
    }

    public Set<ReportedFeatures> getReportedFeatures() {
        return reportedFeatures;
    }

    public OpenLoadFlowParameters setReportedFeatures(Set<ReportedFeatures> reportedFeatures) {
        this.reportedFeatures = Objects.requireNonNull(reportedFeatures);
        return this;
    }

    public Set<Country> getSlackBusCountryFilter() {
        return slackBusCountryFilter;
    }

    public OpenLoadFlowParameters setSlackBusCountryFilter(Set<Country> slackBusCountryFilter) {
        this.slackBusCountryFilter = Objects.requireNonNull(slackBusCountryFilter);
        return this;
    }

    public Set<String> getActionableSwitchesIds() {
        return actionableSwitchesIds;
    }

    public OpenLoadFlowParameters setActionableSwitchesIds(Set<String> actionableSwitchesIds) {
        this.actionableSwitchesIds = Objects.requireNonNull(actionableSwitchesIds);
        return this;
    }

    public boolean isAsymmetrical() {
        return asymmetrical;
    }

    public OpenLoadFlowParameters setAsymmetrical(boolean asymmetrical) {
        this.asymmetrical = asymmetrical;
        return this;
    }

    public ReactivePowerDispatchMode getReactivePowerDispatchMode() {
        return reactivePowerDispatchMode;
    }

    public OpenLoadFlowParameters setReactivePowerDispatchMode(ReactivePowerDispatchMode reactivePowerDispatchMode) {
        this.reactivePowerDispatchMode = Objects.requireNonNull(reactivePowerDispatchMode);
        return this;
    }

    public List<String> getOuterLoopNames() {
        return outerLoopNames;
    }

    public OpenLoadFlowParameters setOuterLoopNames(List<String> outerLoopNames) {
        this.outerLoopNames = outerLoopNames;
        return this;
    }

<<<<<<< HEAD
    public boolean isLoadModel() {
        return loadModel;
    }

    public OpenLoadFlowParameters setLoadModel(boolean loadModel) {
        this.loadModel = loadModel;
=======
    public int getLineSearchVectorScalingMaxIteration() {
        return lineSearchVectorScalingMaxIteration;
    }

    public OpenLoadFlowParameters setLineSearchVectorScalingMaxIteration(int lineSearchVectorScalingMaxIteration) {
        this.lineSearchVectorScalingMaxIteration = lineSearchVectorScalingMaxIteration;
        return this;
    }

    public double getLineSearchVectorScalingStepFold() {
        return lineSearchVectorScalingStepFold;
    }

    public OpenLoadFlowParameters setLineSearchVectorScalingStepFold(double stepFold) {
        this.lineSearchVectorScalingStepFold = stepFold;
        return this;
    }

    public double getMaxVoltageChangeVectorScalingMaxDv() {
        return maxVoltageChangeVectorScalingMaxDv;
    }

    public OpenLoadFlowParameters setMaxVoltageChangeVectorScalingMaxDv(double maxVoltageChangeVectorScalingMaxDv) {
        this.maxVoltageChangeVectorScalingMaxDv = maxVoltageChangeVectorScalingMaxDv;
        return this;
    }

    public double getMaxVoltageChangeVectorScalingMaxDphi() {
        return maxVoltageChangeVectorScalingMaxDphi;
    }

    public OpenLoadFlowParameters setMaxVoltageChangeVectorScalingMaxDphi(double maxVoltageChangeVectorScalingMaxDphi) {
        this.maxVoltageChangeVectorScalingMaxDphi = maxVoltageChangeVectorScalingMaxDphi;
>>>>>>> a050f8d5
        return this;
    }

    public static OpenLoadFlowParameters load() {
        return load(PlatformConfig.defaultConfig());
    }

    public static OpenLoadFlowParameters load(PlatformConfig platformConfig) {
        OpenLoadFlowParameters parameters = new OpenLoadFlowParameters();
        platformConfig.getOptionalModuleConfig("open-loadflow-default-parameters")
            .ifPresent(config -> parameters
                .setSlackBusSelectionMode(config.getEnumProperty(SLACK_BUS_SELECTION_MODE_PARAM_NAME, SlackBusSelectionMode.class, SLACK_BUS_SELECTION_MODE_DEFAULT_VALUE))
                .setSlackBusesIds(config.getStringListProperty(SLACK_BUSES_IDS_PARAM_NAME, Collections.emptyList()))
                .setLowImpedanceBranchMode(config.getEnumProperty(LOW_IMPEDANCE_BRANCH_MODE_PARAM_NAME, LowImpedanceBranchMode.class, LOW_IMPEDANCE_BRANCH_MODE_DEFAULT_VALUE))
                .setVoltageRemoteControl(config.getBooleanProperty(VOLTAGE_REMOTE_CONTROL_PARAM_NAME, VOLTAGE_REMOTE_CONTROL_DEFAULT_VALUE))
                .setThrowsExceptionInCaseOfSlackDistributionFailure(
                        config.getBooleanProperty(THROWS_EXCEPTION_IN_CASE_OF_SLACK_DISTRIBUTION_FAILURE_PARAM_NAME, THROWS_EXCEPTION_IN_CASE_OF_SLACK_DISTRIBUTION_FAILURE_DEFAULT_VALUE)
                )
                .setLoadPowerFactorConstant(config.getBooleanProperty(LOAD_POWER_FACTOR_CONSTANT_PARAM_NAME, LOAD_POWER_FACTOR_CONSTANT_DEFAULT_VALUE))
                .setPlausibleActivePowerLimit(config.getDoubleProperty(PLAUSIBLE_ACTIVE_POWER_LIMIT_PARAM_NAME, LfNetworkParameters.PLAUSIBLE_ACTIVE_POWER_LIMIT_DEFAULT_VALUE))
                .setNewtonRaphsonStoppingCriteriaType(config.getEnumProperty(NEWTONRAPHSON_STOPPING_CRITERIA_TYPE_PARAM_NAME, NewtonRaphsonStoppingCriteriaType.class, NEWTONRAPHSON_STOPPING_CRITERIA_TYPE_DEFAULT_VALUE))
                .setMaxActivePowerMismatch(config.getDoubleProperty(MAX_ACTIVE_POWER_MISMATCH_PARAM_NAME, MAX_ACTIVE_POWER_MISMATCH_DEFAULT_VALUE))
                .setMaxReactivePowerMismatch(config.getDoubleProperty(MAX_REACTIVE_POWER_MISMATCH_PARAM_NAME, MAX_REACTIVE_POWER_MISMATCH_DEFAULT_VALUE))
                .setMaxVoltageMismatch(config.getDoubleProperty(MAX_VOLTAGE_MISMATCH_PARAM_NAME, MAX_VOLTAGE_MISMATCH_DEFAULT_VALUE))
                .setMaxAngleMismatch(config.getDoubleProperty(MAX_ANGLE_MISMATCH_PARAM_NAME, MAX_ANGLE_MISMATCH_DEFAULT_VALUE))
                .setMaxRatioMismatch(config.getDoubleProperty(MAX_RATIO_MISMATCH_PARAM_NAME, MAX_RATIO_MISMATCH_DEFAULT_VALUE))
                .setMaxSusceptanceMismatch(config.getDoubleProperty(MAX_SUSCEPTANCE_MISMATCH_PARAM_NAME, MAX_SUSCEPTANCE_MISMATCH_DEFAULT_VALUE))
                .setSlackBusPMaxMismatch(config.getDoubleProperty(SLACK_BUS_P_MAX_MISMATCH_PARAM_NAME, SLACK_BUS_P_MAX_MISMATCH_DEFAULT_VALUE))
                .setVoltagePerReactivePowerControl(config.getBooleanProperty(VOLTAGE_PER_REACTIVE_POWER_CONTROL_PARAM_NAME, VOLTAGE_PER_REACTIVE_POWER_CONTROL_DEFAULT_VALUE))
                .setReactivePowerRemoteControl(config.getBooleanProperty(REACTIVE_POWER_REMOTE_CONTROL_PARAM_NAME, REACTIVE_POWER_REMOTE_CONTROL_DEFAULT_VALUE))
                .setMaxNewtonRaphsonIterations(config.getIntProperty(MAX_NEWTON_RAPHSON_ITERATIONS_PARAM_NAME, NewtonRaphsonParameters.DEFAULT_MAX_ITERATIONS))
                .setMaxOuterLoopIterations(config.getIntProperty(MAX_OUTER_LOOP_ITERATIONS_PARAM_NAME, AcLoadFlowParameters.DEFAULT_MAX_OUTER_LOOP_ITERATIONS))
                .setNewtonRaphsonConvEpsPerEq(config.getDoubleProperty(NEWTON_RAPHSON_CONV_EPS_PER_EQ_PARAM_NAME, DefaultNewtonRaphsonStoppingCriteria.DEFAULT_CONV_EPS_PER_EQ))
                .setVoltageInitModeOverride(config.getEnumProperty(VOLTAGE_INIT_MODE_OVERRIDE_PARAM_NAME, VoltageInitModeOverride.class, VOLTAGE_INIT_MODE_OVERRIDE_DEFAULT_VALUE))
                .setTransformerVoltageControlMode(config.getEnumProperty(TRANSFORMER_VOLTAGE_CONTROL_MODE_PARAM_NAME, TransformerVoltageControlMode.class, TRANSFORMER_VOLTAGE_CONTROL_MODE_DEFAULT_VALUE))
                .setShuntVoltageControlMode(config.getEnumProperty(SHUNT_VOLTAGE_CONTROL_MODE_PARAM_NAME, ShuntVoltageControlMode.class, SHUNT_VOLTAGE_CONTROL_MODE_DEFAULT_VALUE))
                .setMinPlausibleTargetVoltage(config.getDoubleProperty(MIN_PLAUSIBLE_TARGET_VOLTAGE_PARAM_NAME, LfNetworkParameters.MIN_PLAUSIBLE_TARGET_VOLTAGE_DEFAULT_VALUE))
                .setMaxPlausibleTargetVoltage(config.getDoubleProperty(MAX_PLAUSIBLE_TARGET_VOLTAGE_PARAM_NAME, LfNetworkParameters.MAX_PLAUSIBLE_TARGET_VOLTAGE_DEFAULT_VALUE))
                .setMinRealisticVoltage(config.getDoubleProperty(MIN_REALISTIC_VOLTAGE_PARAM_NAME, NewtonRaphsonParameters.DEFAULT_MIN_REALISTIC_VOLTAGE))
                .setMaxRealisticVoltage(config.getDoubleProperty(MAX_REALISTIC_VOLTAGE_PARAM_NAME, NewtonRaphsonParameters.DEFAULT_MAX_REALISTIC_VOLTAGE))
                .setReactiveRangeCheckMode(config.getEnumProperty(REACTIVE_RANGE_CHECK_MODE_PARAM_NAME, ReactiveRangeCheckMode.class, LfNetworkParameters.REACTIVE_RANGE_CHECK_MODE_DEFAULT_VALUE))
                .setLowImpedanceThreshold(config.getDoubleProperty(LOW_IMPEDANCE_THRESHOLD_PARAM_NAME, LfNetworkParameters.LOW_IMPEDANCE_THRESHOLD_DEFAULT_VALUE))
                .setNetworkCacheEnabled(config.getBooleanProperty(NETWORK_CACHE_ENABLED_PARAM_NAME, LfNetworkParameters.CACHE_ENABLED_DEFAULT_VALUE))
                .setSvcVoltageMonitoring(config.getBooleanProperty(SVC_VOLTAGE_MONITORING_PARAM_NAME, SVC_VOLTAGE_MONITORING_DEFAULT_VALUE))
                .setNetworkCacheEnabled(config.getBooleanProperty(NETWORK_CACHE_ENABLED_PARAM_NAME, LfNetworkParameters.CACHE_ENABLED_DEFAULT_VALUE))
                .setStateVectorScalingMode(config.getEnumProperty(STATE_VECTOR_SCALING_MODE_PARAM_NAME, StateVectorScalingMode.class, NewtonRaphsonParameters.DEFAULT_STATE_VECTOR_SCALING_MODE))
                .setMaxSlackBusCount(config.getIntProperty(MAX_SLACK_BUS_COUNT_PARAM_NAME, LfNetworkParameters.DEFAULT_MAX_SLACK_BUS_COUNT))
                .setDebugDir(config.getStringProperty(DEBUG_DIR_PARAM_NAME, LfNetworkParameters.DEBUG_DIR_DEFAULT_VALUE))
                .setIncrementalTransformerVoltageControlOuterLoopMaxTapShift(config.getIntProperty(INCREMENTAL_TRANSFORMER_VOLTAGE_CONTROL_OUTER_LOOP_MAX_TAP_SHIFT_PARAM_NAME, IncrementalTransformerVoltageControlOuterLoop.DEFAULT_MAX_TAP_SHIFT))
                .setSecondaryVoltageControl(config.getBooleanProperty(SECONDARY_VOLTAGE_CONTROL_PARAM_NAME, LfNetworkParameters.SECONDARY_VOLTAGE_CONTROL_DEFAULT_VALUE))
                .setReactiveLimitsMaxPqPvSwitch(config.getIntProperty(REACTIVE_LIMITS_MAX_SWITCH_PQ_PV_PARAM_NAME, ReactiveLimitsOuterLoop.MAX_SWITCH_PQ_PV_DEFAULT_VALUE))
                .setPhaseShifterControlMode(config.getEnumProperty(PHASE_SHIFTER_CONTROL_MODE_PARAM_NAME, PhaseShifterControlMode.class, PHASE_SHIFTER_CONTROL_MODE_DEFAULT_VALUE))
                .setAlwaysUpdateNetwork(config.getBooleanProperty(ALWAYS_UPDATE_NETWORK_PARAM_NAME, NewtonRaphsonParameters.ALWAYS_UPDATE_NETWORK_DEFAULT_VALUE))
                .setMostMeshedSlackBusSelectorMaxNominalVoltagePercentile(config.getDoubleProperty(MOST_MESHED_SLACK_BUS_SELECTOR_MAX_NOMINAL_VOLTAGE_PERCENTILE_PARAM_NAME, MostMeshedSlackBusSelector.MAX_NOMINAL_VOLTAGE_PERCENTILE_DEFAULT_VALUE))
                .setReportedFeatures(config.getEnumSetProperty(REPORTED_FEATURES_PARAM_NAME, ReportedFeatures.class, REPORTED_FEATURES_DEFAULT_VALUE))
                .setSlackBusCountryFilter(config.getEnumSetProperty(SLACK_BUS_COUNTRY_FILTER_PARAM_NAME, Country.class, LfNetworkParameters.SLACK_BUS_COUNTRY_FILTER_DEFAULT_VALUE))
                .setActionableSwitchesIds(new HashSet<>(config.getStringListProperty(ACTIONABLE_SWITCHES_IDS_PARAM_NAME, new ArrayList<>(ACTIONABLE_SWITCH_IDS_DEFAULT_VALUE))))
                .setAsymmetrical(config.getBooleanProperty(ASYMMETRICAL_PARAM_NAME, LfNetworkParameters.ASYMMETRICAL_DEFAULT_VALUE))
                .setMinNominalVoltageTargetVoltageCheck(config.getDoubleProperty(MIN_NOMINAL_VOLTAGE_TARGET_VOLTAGE_CHECK_PARAM_NAME, LfNetworkParameters.MIN_NOMINAL_VOLTAGE_TARGET_VOLTAGE_CHECK_DEFAULT_VALUE))
                .setReactivePowerDispatchMode(config.getEnumProperty(REACTIVE_POWER_DISPATCH_MODE_PARAM_NAME, ReactivePowerDispatchMode.class, REACTIVE_POWER_DISPATCH_MODE_DEFAULT_VALUE))
                .setOuterLoopNames(config.getStringListProperty(OUTER_LOOP_NAMES_PARAM_NAME, OUTER_LOOP_NAMES_DEFAULT_VALUE))
<<<<<<< HEAD
                .setLoadModel(config.getBooleanProperty(LOAD_MODEL_PARAM_NAME, LfNetworkParameters.LOAD_MODE_DEFAULT_VALUE))
=======
                .setUseActiveLimits(config.getBooleanProperty(USE_ACTIVE_LIMITS_PARAM_NAME, LfNetworkParameters.USE_ACTIVE_LIMITS_DEFAULT_VALUE))
>>>>>>> a050f8d5
            );
        return parameters;
    }

    public static OpenLoadFlowParameters load(Map<String, String> properties) {
        return new OpenLoadFlowParameters().update(properties);
    }

    private static List<String> parseStringListProp(String prop) {
        return Arrays.asList(prop.split("[:,]"));
    }

    public OpenLoadFlowParameters update(Map<String, String> properties) {
        Optional.ofNullable(properties.get(SLACK_BUS_SELECTION_MODE_PARAM_NAME))
                .ifPresent(prop -> this.setSlackBusSelectionMode(SlackBusSelectionMode.valueOf(prop)));
        Optional.ofNullable(properties.get(SLACK_BUSES_IDS_PARAM_NAME))
                .ifPresent(prop -> this.setSlackBusesIds(parseStringListProp(prop)));
        Optional.ofNullable(properties.get(LOW_IMPEDANCE_BRANCH_MODE_PARAM_NAME))
                .ifPresent(prop -> this.setLowImpedanceBranchMode(LowImpedanceBranchMode.valueOf(prop)));
        Optional.ofNullable(properties.get(VOLTAGE_REMOTE_CONTROL_PARAM_NAME))
                .ifPresent(prop -> this.setVoltageRemoteControl(Boolean.parseBoolean(prop)));
        Optional.ofNullable(properties.get(THROWS_EXCEPTION_IN_CASE_OF_SLACK_DISTRIBUTION_FAILURE_PARAM_NAME))
                .ifPresent(prop -> this.setThrowsExceptionInCaseOfSlackDistributionFailure(Boolean.parseBoolean(prop)));
        Optional.ofNullable(properties.get(LOAD_POWER_FACTOR_CONSTANT_PARAM_NAME))
                .ifPresent(prop -> this.setLoadPowerFactorConstant(Boolean.parseBoolean(prop)));
        Optional.ofNullable(properties.get(PLAUSIBLE_ACTIVE_POWER_LIMIT_PARAM_NAME))
                .ifPresent(prop -> this.setPlausibleActivePowerLimit(Double.parseDouble(prop)));
        Optional.ofNullable(properties.get(NEWTONRAPHSON_STOPPING_CRITERIA_TYPE_PARAM_NAME))
                .ifPresent(prop -> this.setNewtonRaphsonStoppingCriteriaType(NewtonRaphsonStoppingCriteriaType.valueOf(prop)));
        Optional.ofNullable(properties.get(MAX_ACTIVE_POWER_MISMATCH_PARAM_NAME))
                .ifPresent(prop -> this.setMaxActivePowerMismatch(Double.parseDouble(prop)));
        Optional.ofNullable(properties.get(MAX_REACTIVE_POWER_MISMATCH_PARAM_NAME))
                .ifPresent(prop -> this.setMaxReactivePowerMismatch(Double.parseDouble(prop)));
        Optional.ofNullable(properties.get(MAX_VOLTAGE_MISMATCH_PARAM_NAME))
                .ifPresent(prop -> this.setMaxVoltageMismatch(Double.parseDouble(prop)));
        Optional.ofNullable(properties.get(MAX_ANGLE_MISMATCH_PARAM_NAME))
                .ifPresent(prop -> this.setMaxAngleMismatch(Double.parseDouble(prop)));
        Optional.ofNullable(properties.get(MAX_RATIO_MISMATCH_PARAM_NAME))
                .ifPresent(prop -> this.setMaxRatioMismatch(Double.parseDouble(prop)));
        Optional.ofNullable(properties.get(MAX_SUSCEPTANCE_MISMATCH_PARAM_NAME))
                .ifPresent(prop -> this.setMaxSusceptanceMismatch(Double.parseDouble(prop)));
        Optional.ofNullable(properties.get(SLACK_BUS_P_MAX_MISMATCH_PARAM_NAME))
                .ifPresent(prop -> this.setSlackBusPMaxMismatch(Double.parseDouble(prop)));
        Optional.ofNullable(properties.get(VOLTAGE_PER_REACTIVE_POWER_CONTROL_PARAM_NAME))
                .ifPresent(prop -> this.setVoltagePerReactivePowerControl(Boolean.parseBoolean(prop)));
        Optional.ofNullable(properties.get(REACTIVE_POWER_REMOTE_CONTROL_PARAM_NAME))
                .ifPresent(prop -> this.setReactivePowerRemoteControl(Boolean.parseBoolean(prop)));
        Optional.ofNullable(properties.get(MAX_NEWTON_RAPHSON_ITERATIONS_PARAM_NAME))
                .ifPresent(prop -> this.setMaxNewtonRaphsonIterations(Integer.parseInt(prop)));
        Optional.ofNullable(properties.get(MAX_OUTER_LOOP_ITERATIONS_PARAM_NAME))
                .ifPresent(prop -> this.setMaxOuterLoopIterations(Integer.parseInt(prop)));
        Optional.ofNullable(properties.get(NEWTON_RAPHSON_CONV_EPS_PER_EQ_PARAM_NAME))
                .ifPresent(prop -> this.setNewtonRaphsonConvEpsPerEq(Double.parseDouble(prop)));
        Optional.ofNullable(properties.get(VOLTAGE_INIT_MODE_OVERRIDE_PARAM_NAME))
                .ifPresent(prop -> this.setVoltageInitModeOverride(VoltageInitModeOverride.valueOf(prop)));
        Optional.ofNullable(properties.get(TRANSFORMER_VOLTAGE_CONTROL_MODE_PARAM_NAME))
                .ifPresent(prop -> this.setTransformerVoltageControlMode(TransformerVoltageControlMode.valueOf(prop)));
        Optional.ofNullable(properties.get(SHUNT_VOLTAGE_CONTROL_MODE_PARAM_NAME))
                .ifPresent(prop -> this.setShuntVoltageControlMode(ShuntVoltageControlMode.valueOf(prop)));
        Optional.ofNullable(properties.get(MIN_PLAUSIBLE_TARGET_VOLTAGE_PARAM_NAME))
                .ifPresent(prop -> this.setMinPlausibleTargetVoltage(Double.parseDouble(prop)));
        Optional.ofNullable(properties.get(MAX_PLAUSIBLE_TARGET_VOLTAGE_PARAM_NAME))
                .ifPresent(prop -> this.setMaxPlausibleTargetVoltage(Double.parseDouble(prop)));
        Optional.ofNullable(properties.get(MIN_REALISTIC_VOLTAGE_PARAM_NAME))
                .ifPresent(prop -> this.setMinRealisticVoltage(Double.parseDouble(prop)));
        Optional.ofNullable(properties.get(MAX_REALISTIC_VOLTAGE_PARAM_NAME))
                .ifPresent(prop -> this.setMaxRealisticVoltage(Double.parseDouble(prop)));
        Optional.ofNullable(properties.get(REACTIVE_RANGE_CHECK_MODE_PARAM_NAME))
                .ifPresent(prop -> this.setReactiveRangeCheckMode(ReactiveRangeCheckMode.valueOf(prop)));
        Optional.ofNullable(properties.get(LOW_IMPEDANCE_THRESHOLD_PARAM_NAME))
                .ifPresent(prop -> this.setLowImpedanceThreshold(Double.parseDouble(prop)));
        Optional.ofNullable(properties.get(NETWORK_CACHE_ENABLED_PARAM_NAME))
                .ifPresent(prop -> this.setNetworkCacheEnabled(Boolean.parseBoolean(prop)));
        Optional.ofNullable(properties.get(SVC_VOLTAGE_MONITORING_PARAM_NAME))
                .ifPresent(prop -> this.setSvcVoltageMonitoring(Boolean.parseBoolean(prop)));
        Optional.ofNullable(properties.get(STATE_VECTOR_SCALING_MODE_PARAM_NAME))
                .ifPresent(prop -> this.setStateVectorScalingMode(StateVectorScalingMode.valueOf(prop)));
        Optional.ofNullable(properties.get(MAX_SLACK_BUS_COUNT_PARAM_NAME))
                .ifPresent(prop -> this.setMaxSlackBusCount(Integer.parseInt(prop)));
        Optional.ofNullable(properties.get(DEBUG_DIR_PARAM_NAME))
                .ifPresent(this::setDebugDir);
        Optional.ofNullable(properties.get(INCREMENTAL_TRANSFORMER_VOLTAGE_CONTROL_OUTER_LOOP_MAX_TAP_SHIFT_PARAM_NAME))
                .ifPresent(prop -> this.setIncrementalTransformerVoltageControlOuterLoopMaxTapShift(Integer.parseInt(prop)));
        Optional.ofNullable(properties.get(SECONDARY_VOLTAGE_CONTROL_PARAM_NAME))
                .ifPresent(prop -> this.setSecondaryVoltageControl(Boolean.parseBoolean(prop)));
        Optional.ofNullable(properties.get(REACTIVE_LIMITS_MAX_SWITCH_PQ_PV_PARAM_NAME))
                .ifPresent(prop -> this.setReactiveLimitsMaxPqPvSwitch(Integer.parseInt(prop)));
        Optional.ofNullable(properties.get(PHASE_SHIFTER_CONTROL_MODE_PARAM_NAME))
                .ifPresent(prop -> this.setPhaseShifterControlMode(PhaseShifterControlMode.valueOf(prop)));
        Optional.ofNullable(properties.get(ALWAYS_UPDATE_NETWORK_PARAM_NAME))
                .ifPresent(prop -> this.setAlwaysUpdateNetwork(Boolean.parseBoolean(prop)));
        Optional.ofNullable(properties.get(MOST_MESHED_SLACK_BUS_SELECTOR_MAX_NOMINAL_VOLTAGE_PERCENTILE_PARAM_NAME))
                .ifPresent(prop -> this.setMostMeshedSlackBusSelectorMaxNominalVoltagePercentile(Double.parseDouble(prop)));
        Optional.ofNullable(properties.get(REPORTED_FEATURES_PARAM_NAME))
                .ifPresent(prop -> this.setReportedFeatures(
                        parseStringListProp(prop).stream()
                        .map(ReportedFeatures::valueOf)
                        .collect(Collectors.toSet())));
        Optional.ofNullable(properties.get(SLACK_BUS_COUNTRY_FILTER_PARAM_NAME))
                .ifPresent(prop -> this.setSlackBusCountryFilter(parseStringListProp(prop).stream().map(Country::valueOf).collect(Collectors.toSet())));
        Optional.ofNullable(properties.get(ACTIONABLE_SWITCHES_IDS_PARAM_NAME))
                .ifPresent(prop -> this.setActionableSwitchesIds(new HashSet<>(parseStringListProp(prop))));
        Optional.ofNullable(properties.get(ASYMMETRICAL_PARAM_NAME))
                .ifPresent(prop -> this.setAsymmetrical(Boolean.parseBoolean(prop)));
        Optional.ofNullable(properties.get(MIN_NOMINAL_VOLTAGE_TARGET_VOLTAGE_CHECK_PARAM_NAME))
                .ifPresent(prop -> this.setMinNominalVoltageTargetVoltageCheck(Double.parseDouble(prop)));
        Optional.ofNullable(properties.get(REACTIVE_POWER_DISPATCH_MODE_PARAM_NAME))
                .ifPresent(prop -> this.setReactivePowerDispatchMode(ReactivePowerDispatchMode.valueOf(prop)));
        Optional.ofNullable(properties.get(OUTER_LOOP_NAMES_PARAM_NAME))
                .ifPresent(prop -> this.setOuterLoopNames(parseStringListProp(prop)));
<<<<<<< HEAD
        Optional.ofNullable(properties.get(LOAD_MODEL_PARAM_NAME))
                .ifPresent(prop -> this.setLoadModel(Boolean.parseBoolean(prop)));
=======
        Optional.ofNullable(properties.get(USE_ACTIVE_LIMITS_PARAM_NAME))
                .ifPresent(prop -> this.setUseActiveLimits(Boolean.parseBoolean(prop)));
>>>>>>> a050f8d5
        return this;
    }

    public Map<String, Object> toMap() {
        Map<String, Object> map = new LinkedHashMap<>(47);
        map.put(SLACK_BUS_SELECTION_MODE_PARAM_NAME, slackBusSelectionMode);
        map.put(SLACK_BUSES_IDS_PARAM_NAME, slackBusesIds);
        map.put(THROWS_EXCEPTION_IN_CASE_OF_SLACK_DISTRIBUTION_FAILURE_PARAM_NAME, throwsExceptionInCaseOfSlackDistributionFailure);
        map.put(VOLTAGE_REMOTE_CONTROL_PARAM_NAME, voltageRemoteControl);
        map.put(LOW_IMPEDANCE_BRANCH_MODE_PARAM_NAME, lowImpedanceBranchMode);
        map.put(LOAD_POWER_FACTOR_CONSTANT_PARAM_NAME, loadPowerFactorConstant);
        map.put(PLAUSIBLE_ACTIVE_POWER_LIMIT_PARAM_NAME, plausibleActivePowerLimit);
        map.put(NEWTONRAPHSON_STOPPING_CRITERIA_TYPE_PARAM_NAME, newtonRaphsonStoppingCriteriaType);
        map.put(SLACK_BUS_P_MAX_MISMATCH_PARAM_NAME, slackBusPMaxMismatch);
        map.put(MAX_ACTIVE_POWER_MISMATCH_PARAM_NAME, maxActivePowerMismatch);
        map.put(MAX_REACTIVE_POWER_MISMATCH_PARAM_NAME, maxReactivePowerMismatch);
        map.put(MAX_VOLTAGE_MISMATCH_PARAM_NAME, maxVoltageMismatch);
        map.put(MAX_ANGLE_MISMATCH_PARAM_NAME, maxAngleMismatch);
        map.put(MAX_RATIO_MISMATCH_PARAM_NAME, maxRatioMismatch);
        map.put(MAX_SUSCEPTANCE_MISMATCH_PARAM_NAME, maxSusceptanceMismatch);
        map.put(VOLTAGE_PER_REACTIVE_POWER_CONTROL_PARAM_NAME, voltagePerReactivePowerControl);
        map.put(REACTIVE_POWER_REMOTE_CONTROL_PARAM_NAME, reactivePowerRemoteControl);
        map.put(MAX_NEWTON_RAPHSON_ITERATIONS_PARAM_NAME, maxNewtonRaphsonIterations);
        map.put(MAX_OUTER_LOOP_ITERATIONS_PARAM_NAME, maxOuterLoopIterations);
        map.put(NEWTON_RAPHSON_CONV_EPS_PER_EQ_PARAM_NAME, newtonRaphsonConvEpsPerEq);
        map.put(VOLTAGE_INIT_MODE_OVERRIDE_PARAM_NAME, voltageInitModeOverride);
        map.put(TRANSFORMER_VOLTAGE_CONTROL_MODE_PARAM_NAME, transformerVoltageControlMode);
        map.put(SHUNT_VOLTAGE_CONTROL_MODE_PARAM_NAME, shuntVoltageControlMode);
        map.put(MIN_PLAUSIBLE_TARGET_VOLTAGE_PARAM_NAME, minPlausibleTargetVoltage);
        map.put(MAX_PLAUSIBLE_TARGET_VOLTAGE_PARAM_NAME, maxPlausibleTargetVoltage);
        map.put(MIN_REALISTIC_VOLTAGE_PARAM_NAME, minRealisticVoltage);
        map.put(MAX_REALISTIC_VOLTAGE_PARAM_NAME, maxRealisticVoltage);
        map.put(REACTIVE_RANGE_CHECK_MODE_PARAM_NAME, reactiveRangeCheckMode);
        map.put(LOW_IMPEDANCE_THRESHOLD_PARAM_NAME, lowImpedanceThreshold);
        map.put(NETWORK_CACHE_ENABLED_PARAM_NAME, networkCacheEnabled);
        map.put(SVC_VOLTAGE_MONITORING_PARAM_NAME, svcVoltageMonitoring);
        map.put(STATE_VECTOR_SCALING_MODE_PARAM_NAME, stateVectorScalingMode);
        map.put(MAX_SLACK_BUS_COUNT_PARAM_NAME, maxSlackBusCount);
        map.put(DEBUG_DIR_PARAM_NAME, debugDir);
        map.put(INCREMENTAL_TRANSFORMER_VOLTAGE_CONTROL_OUTER_LOOP_MAX_TAP_SHIFT_PARAM_NAME, incrementalTransformerVoltageControlOuterLoopMaxTapShift);
        map.put(SECONDARY_VOLTAGE_CONTROL_PARAM_NAME, secondaryVoltageControl);
        map.put(REACTIVE_LIMITS_MAX_SWITCH_PQ_PV_PARAM_NAME, reactiveLimitsMaxPqPvSwitch);
        map.put(PHASE_SHIFTER_CONTROL_MODE_PARAM_NAME, phaseShifterControlMode);
        map.put(ALWAYS_UPDATE_NETWORK_PARAM_NAME, alwaysUpdateNetwork);
        map.put(MOST_MESHED_SLACK_BUS_SELECTOR_MAX_NOMINAL_VOLTAGE_PERCENTILE_PARAM_NAME, mostMeshedSlackBusSelectorMaxNominalVoltagePercentile);
        map.put(REPORTED_FEATURES_PARAM_NAME, reportedFeatures);
        map.put(SLACK_BUS_COUNTRY_FILTER_PARAM_NAME, slackBusCountryFilter);
        map.put(ACTIONABLE_SWITCHES_IDS_PARAM_NAME, actionableSwitchesIds);
        map.put(ASYMMETRICAL_PARAM_NAME, asymmetrical);
        map.put(MIN_NOMINAL_VOLTAGE_TARGET_VOLTAGE_CHECK_PARAM_NAME, minNominalVoltageTargetVoltageCheck);
        map.put(REACTIVE_POWER_DISPATCH_MODE_PARAM_NAME, reactivePowerDispatchMode);
        map.put(OUTER_LOOP_NAMES_PARAM_NAME, outerLoopNames);
<<<<<<< HEAD
        map.put(LOAD_MODEL_PARAM_NAME, loadModel);
=======
        map.put(USE_ACTIVE_LIMITS_PARAM_NAME, useActiveLimits);
>>>>>>> a050f8d5
        return map;
    }

    @Override
    public String toString() {
        return "OpenLoadFlowParameters(" + toMap().entrySet().stream().map(e -> e.getKey() + "=" + e.getValue()).collect(Collectors.joining(", ")) + ")";
    }

    public static OpenLoadFlowParameters get(LoadFlowParameters parameters) {
        OpenLoadFlowParameters parametersExt = parameters.getExtension(OpenLoadFlowParameters.class);
        if (parametersExt == null) {
            parametersExt = new OpenLoadFlowParameters();
        }
        return parametersExt;
    }

    private static OpenLoadFlowParameters create(LoadFlowParameters parameters, Supplier<OpenLoadFlowParameters> parametersExtSupplier) {
        Objects.requireNonNull(parameters);
        OpenLoadFlowParameters parametersExt = parametersExtSupplier.get();
        parameters.addExtension(OpenLoadFlowParameters.class, parametersExt);
        return parametersExt;
    }

    public static OpenLoadFlowParameters create(LoadFlowParameters parameters) {
        return create(parameters, OpenLoadFlowParameters::new);
    }

    public static OpenLoadFlowParameters load(LoadFlowParameters parameters) {
        return create(parameters, OpenLoadFlowParameters::load);
    }

    public static void log(LoadFlowParameters parameters, OpenLoadFlowParameters parametersExt) {
        if (LOGGER.isInfoEnabled()) {
            AsciiTable at = new AsciiTable();
            at.addRule();
            at.addRow("Name", "Value");
            at.addRule();
            for (var e : parameters.toMap().entrySet()) {
                at.addRow(e.getKey(), e.getValue());
            }
            for (var e : parametersExt.toMap().entrySet()) {
                at.addRow(e.getKey(), Objects.toString(e.getValue(), ""));
            }
            at.addRule();
            at.getRenderer().setCWC(new CWC_LongestWord());
            at.setPaddingLeftRight(1, 1);
            LOGGER.info("Parameters:\n{}", at.render());
        }
    }

    static VoltageInitializer getVoltageInitializer(LoadFlowParameters parameters, OpenLoadFlowParameters parametersExt, LfNetworkParameters networkParameters, MatrixFactory matrixFactory) {
        switch (parameters.getVoltageInitMode()) {
            case UNIFORM_VALUES:
                return new UniformValueVoltageInitializer();
            case PREVIOUS_VALUES:
                return new PreviousValueVoltageInitializer();
            case DC_VALUES:
                return new DcValueVoltageInitializer(networkParameters, parameters.isDistributedSlack(), parameters.getBalanceType(), parameters.isDcUseTransformerRatio(), matrixFactory, parametersExt.getMaxOuterLoopIterations());
            default:
                throw new UnsupportedOperationException("Unsupported voltage init mode: " + parameters.getVoltageInitMode());
        }
    }

    static VoltageInitializer getExtendedVoltageInitializer(LoadFlowParameters parameters, OpenLoadFlowParameters parametersExt,
                                                            LfNetworkParameters networkParameters, MatrixFactory matrixFactory) {
        switch (parametersExt.getVoltageInitModeOverride()) {
            case NONE:
                return getVoltageInitializer(parameters, parametersExt, networkParameters, matrixFactory);

            case VOLTAGE_MAGNITUDE:
                return new VoltageMagnitudeInitializer(parameters.isTransformerVoltageControlOn(), matrixFactory, networkParameters.getLowImpedanceThreshold());

            case FULL_VOLTAGE:
                return new FullVoltageInitializer(new VoltageMagnitudeInitializer(parameters.isTransformerVoltageControlOn(), matrixFactory, networkParameters.getLowImpedanceThreshold()),
                        new DcValueVoltageInitializer(networkParameters,
                                                      parameters.isDistributedSlack(),
                                                      parameters.getBalanceType(),
                                                      parameters.isDcUseTransformerRatio(),
                                                      matrixFactory,
                                                      parametersExt.getMaxOuterLoopIterations()));

            default:
                throw new PowsyblException("Unknown voltage init mode override: " + parametersExt.getVoltageInitModeOverride());
        }
    }

    static LfNetworkParameters getNetworkParameters(LoadFlowParameters parameters, OpenLoadFlowParameters parametersExt,
                                                    SlackBusSelector slackBusSelector, GraphConnectivityFactory<LfBus, LfBranch> connectivityFactory,
                                                    boolean breakers) {
        return new LfNetworkParameters()
                .setSlackBusSelector(slackBusSelector)
                .setConnectivityFactory(connectivityFactory)
                .setGeneratorVoltageRemoteControl(parametersExt.hasVoltageRemoteControl())
                .setMinImpedance(parametersExt.getLowImpedanceBranchMode() == OpenLoadFlowParameters.LowImpedanceBranchMode.REPLACE_BY_MIN_IMPEDANCE_LINE)
                .setTwtSplitShuntAdmittance(parameters.isTwtSplitShuntAdmittance())
                .setBreakers(breakers)
                .setPlausibleActivePowerLimit(parametersExt.getPlausibleActivePowerLimit())
                .setUseActiveLimits(parametersExt.isUseActiveLimits())
                .setComputeMainConnectedComponentOnly(parameters.getConnectedComponentMode() == LoadFlowParameters.ConnectedComponentMode.MAIN)
                .setCountriesToBalance(parameters.getCountriesToBalance())
                .setDistributedOnConformLoad(parameters.isDistributedSlack() && parameters.getBalanceType() == LoadFlowParameters.BalanceType.PROPORTIONAL_TO_CONFORM_LOAD)
                .setPhaseControl(parameters.isPhaseShifterRegulationOn())
                .setTransformerVoltageControl(parameters.isTransformerVoltageControlOn())
                .setVoltagePerReactivePowerControl(parametersExt.isVoltagePerReactivePowerControl())
                .setReactivePowerRemoteControl(parametersExt.hasReactivePowerRemoteControl())
                .setLoadFlowModel(parameters.isDc() ? LoadFlowModel.DC : LoadFlowModel.AC)
                .setShuntVoltageControl(parameters.isShuntCompensatorVoltageControlOn())
                .setReactiveLimits(parameters.isUseReactiveLimits())
                .setHvdcAcEmulation(parameters.isHvdcAcEmulation())
                .setMinPlausibleTargetVoltage(parametersExt.getMinPlausibleTargetVoltage())
                .setMaxPlausibleTargetVoltage(parametersExt.getMaxPlausibleTargetVoltage())
                .setReactiveRangeCheckMode(parametersExt.getReactiveRangeCheckMode())
                .setLowImpedanceThreshold(parametersExt.getLowImpedanceThreshold())
                .setSvcVoltageMonitoring(parametersExt.isSvcVoltageMonitoring())
                .setMaxSlackBusCount(parametersExt.getMaxSlackBusCount())
                .setDebugDir(parametersExt.getDebugDir())
                .setSecondaryVoltageControl(parametersExt.isSecondaryVoltageControl())
                .setCacheEnabled(parametersExt.isNetworkCacheEnabled())
                .setAsymmetrical(parametersExt.isAsymmetrical())
                .setMinNominalVoltageTargetVoltageCheck(parametersExt.getMinNominalVoltageTargetVoltageCheck())
                .setLoadModel(parametersExt.isLoadModel());
    }

    public static AcLoadFlowParameters createAcParameters(Network network, LoadFlowParameters parameters, OpenLoadFlowParameters parametersExt,
                                                          MatrixFactory matrixFactory, GraphConnectivityFactory<LfBus, LfBranch> connectivityFactory) {
        return createAcParameters(network, parameters, parametersExt, matrixFactory, connectivityFactory, false, false);
    }

    public static AcLoadFlowParameters createAcParameters(Network network, LoadFlowParameters parameters, OpenLoadFlowParameters parametersExt,
                                                          MatrixFactory matrixFactory, GraphConnectivityFactory<LfBus, LfBranch> connectivityFactory,
                                                          boolean breakers, boolean forceA1Var) {
        AcLoadFlowParameters acParameters = createAcParameters(parameters, parametersExt, matrixFactory, connectivityFactory, breakers, forceA1Var);
        if (parameters.isReadSlackBus()) {
            acParameters.getNetworkParameters().setSlackBusSelector(new NetworkSlackBusSelector(network, parametersExt.getSlackBusCountryFilter(),
                    acParameters.getNetworkParameters().getSlackBusSelector()));
        }
        return acParameters;
    }

    private static NewtonRaphsonStoppingCriteria createNewtonRaphsonStoppingCriteria(OpenLoadFlowParameters parametersExt) {
        switch (parametersExt.getNewtonRaphsonStoppingCriteriaType()) {
            case UNIFORM_CRITERIA:
                return new DefaultNewtonRaphsonStoppingCriteria(parametersExt.getNewtonRaphsonConvEpsPerEq());
            case PER_EQUATION_TYPE_CRITERIA:
                return new PerEquationTypeStoppingCriteria(parametersExt.getMaxActivePowerMismatch(),
                        parametersExt.getMaxReactivePowerMismatch(), parametersExt.getMaxVoltageMismatch(),
                        parametersExt.getMaxAngleMismatch(), parametersExt.getMaxRatioMismatch(),
                        parametersExt.getMaxSusceptanceMismatch());
            default:
                throw new PowsyblException("Unknown Newton Raphson stopping criteria type: " + parametersExt.getNewtonRaphsonStoppingCriteriaType());
        }
    }

    static List<AcOuterLoop> createOuterLoops(LoadFlowParameters parameters, OpenLoadFlowParameters parametersExt) {
        AcOuterLoopConfig outerLoopConfig = AcOuterLoopConfig.findOuterLoopConfig()
                .orElseGet(() -> parametersExt.getOuterLoopNames() != null ? new ExplicitAcOuterLoopConfig()
                                                                           : new DefaultAcOuterLoopConfig());
        return outerLoopConfig.configure(parameters, parametersExt);
    }

    public static AcLoadFlowParameters createAcParameters(LoadFlowParameters parameters, OpenLoadFlowParameters parametersExt,
                                                          MatrixFactory matrixFactory, GraphConnectivityFactory<LfBus, LfBranch> connectivityFactory,
                                                          boolean breakers, boolean forceA1Var) {
        SlackBusSelector slackBusSelector = SlackBusSelector.fromMode(parametersExt.getSlackBusSelectionMode(), parametersExt.getSlackBusesIds(),
                parametersExt.getPlausibleActivePowerLimit(), parametersExt.getMostMeshedSlackBusSelectorMaxNominalVoltagePercentile(), parametersExt.getSlackBusCountryFilter());

        var networkParameters = getNetworkParameters(parameters, parametersExt, slackBusSelector, connectivityFactory, breakers);

        var equationSystemCreationParameters = new AcEquationSystemCreationParameters(forceA1Var);

        VoltageInitializer voltageInitializer = getExtendedVoltageInitializer(parameters, parametersExt, networkParameters, matrixFactory);

        var newtonRaphsonParameters = new NewtonRaphsonParameters()
                .setStoppingCriteria(createNewtonRaphsonStoppingCriteria(parametersExt))
                .setMaxIterations(parametersExt.getMaxNewtonRaphsonIterations())
                .setMinRealisticVoltage(parametersExt.getMinRealisticVoltage())
                .setMaxRealisticVoltage(parametersExt.getMaxRealisticVoltage())
                .setStateVectorScalingMode(parametersExt.getStateVectorScalingMode())
                .setLineSearchVectorScalingMaxIteration(parametersExt.getLineSearchVectorScalingMaxIteration())
                .setLineSearchVectorScalingStepFold(parametersExt.getLineSearchVectorScalingStepFold())
                .setMaxVoltageChangeVectorScalingMaxDv(parametersExt.getMaxVoltageChangeVectorScalingMaxDv())
                .setMaxVoltageChangeVectorScalingMaxDphi(parametersExt.getMaxVoltageChangeVectorScalingMaxDphi())
                .setAlwaysUpdateNetwork(parametersExt.isAlwaysUpdateNetwork());

        List<AcOuterLoop> outerLoops = createOuterLoops(parameters, parametersExt);

        return new AcLoadFlowParameters(networkParameters,
                                        equationSystemCreationParameters,
                                        newtonRaphsonParameters,
                                        outerLoops,
                                        parametersExt.getMaxOuterLoopIterations(),
                                        matrixFactory,
                                        voltageInitializer,
                                        parametersExt.isAsymmetrical());
    }

    public static DcLoadFlowParameters createDcParameters(Network network, LoadFlowParameters parameters, OpenLoadFlowParameters parametersExt,
                                                          MatrixFactory matrixFactory, GraphConnectivityFactory<LfBus, LfBranch> connectivityFactory,
                                                          boolean forcePhaseControlOffAndAddAngle1Var) {
        var dcParameters = createDcParameters(parameters, parametersExt, matrixFactory, connectivityFactory, forcePhaseControlOffAndAddAngle1Var);
        if (parameters.isReadSlackBus()) {
            dcParameters.getNetworkParameters().setSlackBusSelector(new NetworkSlackBusSelector(network, parametersExt.getSlackBusCountryFilter(),
                    dcParameters.getNetworkParameters().getSlackBusSelector()));
        }
        return dcParameters;
    }

    public static DcLoadFlowParameters createDcParameters(LoadFlowParameters parameters, OpenLoadFlowParameters parametersExt,
                                                          MatrixFactory matrixFactory, GraphConnectivityFactory<LfBus, LfBranch> connectivityFactory,
                                                          boolean forcePhaseControlOffAndAddAngle1Var) {
        SlackBusSelector slackBusSelector = SlackBusSelector.fromMode(parametersExt.getSlackBusSelectionMode(), parametersExt.getSlackBusesIds(),
                parametersExt.getPlausibleActivePowerLimit(), parametersExt.getMostMeshedSlackBusSelectorMaxNominalVoltagePercentile(), parametersExt.getSlackBusCountryFilter());

        var networkParameters = new LfNetworkParameters()
                .setSlackBusSelector(slackBusSelector)
                .setConnectivityFactory(connectivityFactory)
                .setGeneratorVoltageRemoteControl(false)
                .setMinImpedance(parametersExt.getLowImpedanceBranchMode() == OpenLoadFlowParameters.LowImpedanceBranchMode.REPLACE_BY_MIN_IMPEDANCE_LINE)
                .setTwtSplitShuntAdmittance(false)
                .setBreakers(false)
                .setPlausibleActivePowerLimit(parametersExt.getPlausibleActivePowerLimit())
                .setUseActiveLimits(parametersExt.isUseActiveLimits())
                .setComputeMainConnectedComponentOnly(parameters.getConnectedComponentMode() == LoadFlowParameters.ConnectedComponentMode.MAIN)
                .setCountriesToBalance(parameters.getCountriesToBalance())
                .setDistributedOnConformLoad(parameters.isDistributedSlack() && parameters.getBalanceType() == LoadFlowParameters.BalanceType.PROPORTIONAL_TO_CONFORM_LOAD)
                .setPhaseControl(parameters.isPhaseShifterRegulationOn())
                .setTransformerVoltageControl(false)
                .setVoltagePerReactivePowerControl(false)
                .setReactivePowerRemoteControl(false)
                .setLoadFlowModel(LoadFlowModel.DC)
                .setShuntVoltageControl(false)
                .setReactiveLimits(false)
                .setHvdcAcEmulation(false) // FIXME
                .setLowImpedanceThreshold(parametersExt.getLowImpedanceThreshold())
                .setSvcVoltageMonitoring(false)
                .setMaxSlackBusCount(1);

        var equationSystemCreationParameters = new DcEquationSystemCreationParameters(true,
                                                                                      forcePhaseControlOffAndAddAngle1Var,
                                                                                      parameters.isDcUseTransformerRatio());

        return new DcLoadFlowParameters(networkParameters,
                                        equationSystemCreationParameters,
                                        matrixFactory,
                                        parameters.isDistributedSlack(),
                                        parameters.getBalanceType(),
                                        true,
                                        parametersExt.getMaxOuterLoopIterations());
    }

    public static boolean equals(LoadFlowParameters parameters1, LoadFlowParameters parameters2) {
        Objects.requireNonNull(parameters1);
        Objects.requireNonNull(parameters2);
        boolean equals = parameters1.getVoltageInitMode() == parameters2.getVoltageInitMode() &&
                parameters1.isTransformerVoltageControlOn() == parameters2.isTransformerVoltageControlOn() &&
                parameters1.isUseReactiveLimits() == parameters2.isUseReactiveLimits() &&
                parameters1.isPhaseShifterRegulationOn() == parameters2.isPhaseShifterRegulationOn() &&
                parameters1.isTwtSplitShuntAdmittance() == parameters2.isTwtSplitShuntAdmittance() &&
                parameters1.isShuntCompensatorVoltageControlOn() == parameters2.isShuntCompensatorVoltageControlOn() &&
                parameters1.isReadSlackBus() == parameters2.isReadSlackBus() &&
                parameters1.isWriteSlackBus() == parameters2.isWriteSlackBus() &&
                parameters1.isDc() == parameters2.isDc() &&
                parameters1.isDistributedSlack() == parameters2.isDistributedSlack() &&
                parameters1.getBalanceType() == parameters2.getBalanceType() &&
                parameters1.isDcUseTransformerRatio() == parameters2.isDcUseTransformerRatio() &&
                parameters1.getCountriesToBalance().equals(parameters2.getCountriesToBalance()) &&
                parameters1.getConnectedComponentMode() == parameters2.getConnectedComponentMode() &&
                parameters1.isHvdcAcEmulation() == parameters2.isHvdcAcEmulation() &&
                parameters1.getDcPowerFactor() == parameters2.getDcPowerFactor();
        if (!equals) {
            return false;
        }

        OpenLoadFlowParameters extension1 = parameters1.getExtension(OpenLoadFlowParameters.class);
        OpenLoadFlowParameters extension2 = parameters2.getExtension(OpenLoadFlowParameters.class);
        if (extension1 == null && extension2 == null) {
            return true;
        }
        if (extension1 == null) {
            return false;
        }
        if (extension2 == null) {
            return false;
        }

        return extension1.getSlackBusSelectionMode() == extension2.getSlackBusSelectionMode() &&
                extension1.getSlackBusesIds().equals(extension2.getSlackBusesIds()) &&
                extension1.isThrowsExceptionInCaseOfSlackDistributionFailure() == extension2.isThrowsExceptionInCaseOfSlackDistributionFailure() &&
                extension1.hasVoltageRemoteControl() == extension2.hasVoltageRemoteControl() &&
                extension1.getLowImpedanceBranchMode() == extension2.getLowImpedanceBranchMode() &&
                extension1.isLoadPowerFactorConstant() == extension2.isLoadPowerFactorConstant() &&
                extension1.getPlausibleActivePowerLimit() == extension2.getPlausibleActivePowerLimit() &&
                extension1.getSlackBusPMaxMismatch() == extension2.getSlackBusPMaxMismatch() &&
                extension1.isVoltagePerReactivePowerControl() == extension2.isVoltagePerReactivePowerControl() &&
                extension1.hasReactivePowerRemoteControl() == extension2.hasReactivePowerRemoteControl() &&
                extension1.getMaxNewtonRaphsonIterations() == extension2.getMaxNewtonRaphsonIterations() &&
                extension1.getMaxOuterLoopIterations() == extension2.getMaxOuterLoopIterations() &&
                extension1.getNewtonRaphsonConvEpsPerEq() == extension2.getNewtonRaphsonConvEpsPerEq() &&
                extension1.getVoltageInitModeOverride() == extension2.getVoltageInitModeOverride() &&
                extension1.getTransformerVoltageControlMode() == extension2.getTransformerVoltageControlMode() &&
                extension1.getShuntVoltageControlMode() == extension2.getShuntVoltageControlMode() &&
                extension1.getMinPlausibleTargetVoltage() == extension2.getMinPlausibleTargetVoltage() &&
                extension1.getMaxPlausibleTargetVoltage() == extension2.getMaxPlausibleTargetVoltage() &&
                extension1.getMinRealisticVoltage() == extension2.getMinRealisticVoltage() &&
                extension1.getMaxRealisticVoltage() == extension2.getMaxRealisticVoltage() &&
                extension1.getReactiveRangeCheckMode() == extension2.getReactiveRangeCheckMode() &&
                extension1.getLowImpedanceThreshold() == extension2.getLowImpedanceThreshold() &&
                extension1.isNetworkCacheEnabled() == extension2.isNetworkCacheEnabled() &&
                extension1.isSvcVoltageMonitoring() == extension2.isSvcVoltageMonitoring() &&
                extension1.getStateVectorScalingMode() == extension2.getStateVectorScalingMode() &&
                extension1.getMaxSlackBusCount() == extension2.getMaxSlackBusCount() &&
                Objects.equals(extension1.getDebugDir(), extension2.getDebugDir()) &&
                extension1.getIncrementalTransformerVoltageControlOuterLoopMaxTapShift() == extension2.getIncrementalTransformerVoltageControlOuterLoopMaxTapShift() &&
                extension1.isSecondaryVoltageControl() == extension2.isSecondaryVoltageControl() &&
                extension1.getReactiveLimitsMaxPqPvSwitch() == extension2.getReactiveLimitsMaxPqPvSwitch() &&
                extension1.getPhaseShifterControlMode() == extension2.getPhaseShifterControlMode() &&
                extension1.isAlwaysUpdateNetwork() == extension2.isAlwaysUpdateNetwork() &&
                extension1.getMostMeshedSlackBusSelectorMaxNominalVoltagePercentile() == extension2.getMostMeshedSlackBusSelectorMaxNominalVoltagePercentile() &&
                extension1.getReportedFeatures().equals(extension2.getReportedFeatures()) &&
                extension1.getSlackBusCountryFilter().equals(extension2.getSlackBusCountryFilter()) &&
                extension1.getActionableSwitchesIds().equals(extension2.getActionableSwitchesIds()) &&
                extension1.isAsymmetrical() == extension2.isAsymmetrical() &&
                extension1.getMinNominalVoltageTargetVoltageCheck() == extension2.getMinNominalVoltageTargetVoltageCheck() &&
                extension1.getReactivePowerDispatchMode() == extension2.getReactivePowerDispatchMode() &&
                Objects.equals(extension1.getOuterLoopNames(), extension2.getOuterLoopNames()) &&
                extension1.isLoadModel() == extension2.isLoadModel();
    }

    public static LoadFlowParameters clone(LoadFlowParameters parameters) {
        Objects.requireNonNull(parameters);
        LoadFlowParameters parameters2 = new LoadFlowParameters()
                .setVoltageInitMode(parameters.getVoltageInitMode())
                .setTransformerVoltageControlOn(parameters.isTransformerVoltageControlOn())
                .setUseReactiveLimits(parameters.isUseReactiveLimits())
                .setPhaseShifterRegulationOn(parameters.isPhaseShifterRegulationOn())
                .setTwtSplitShuntAdmittance(parameters.isTwtSplitShuntAdmittance())
                .setShuntCompensatorVoltageControlOn(parameters.isShuntCompensatorVoltageControlOn())
                .setReadSlackBus(parameters.isReadSlackBus())
                .setWriteSlackBus(parameters.isWriteSlackBus())
                .setDc(parameters.isDc())
                .setDistributedSlack(parameters.isDistributedSlack())
                .setBalanceType(parameters.getBalanceType())
                .setDcUseTransformerRatio(parameters.isDcUseTransformerRatio())
                .setCountriesToBalance(new HashSet<>(parameters.getCountriesToBalance()))
                .setConnectedComponentMode(parameters.getConnectedComponentMode())
                .setHvdcAcEmulation(parameters.isHvdcAcEmulation())
                .setDcPowerFactor(parameters.getDcPowerFactor());

        OpenLoadFlowParameters extension = parameters.getExtension(OpenLoadFlowParameters.class);
        if (extension != null) {
            OpenLoadFlowParameters extension2 = new OpenLoadFlowParameters()
                    .setSlackBusSelectionMode(extension.getSlackBusSelectionMode())
                    .setSlackBusesIds(new ArrayList<>(extension.getSlackBusesIds()))
                    .setThrowsExceptionInCaseOfSlackDistributionFailure(extension.isThrowsExceptionInCaseOfSlackDistributionFailure())
                    .setVoltageRemoteControl(extension.hasVoltageRemoteControl())
                    .setLowImpedanceBranchMode(extension.getLowImpedanceBranchMode())
                    .setLoadPowerFactorConstant(extension.isLoadPowerFactorConstant())
                    .setPlausibleActivePowerLimit(extension.getPlausibleActivePowerLimit())
                    .setSlackBusPMaxMismatch(extension.getSlackBusPMaxMismatch())
                    .setVoltagePerReactivePowerControl(extension.isVoltagePerReactivePowerControl())
                    .setReactivePowerRemoteControl(extension.hasReactivePowerRemoteControl())
                    .setMaxNewtonRaphsonIterations(extension.getMaxNewtonRaphsonIterations())
                    .setMaxOuterLoopIterations(extension.getMaxOuterLoopIterations())
                    .setNewtonRaphsonConvEpsPerEq(extension.getNewtonRaphsonConvEpsPerEq())
                    .setVoltageInitModeOverride(extension.getVoltageInitModeOverride())
                    .setTransformerVoltageControlMode(extension.getTransformerVoltageControlMode())
                    .setShuntVoltageControlMode(extension.getShuntVoltageControlMode())
                    .setMinPlausibleTargetVoltage(extension.getMinPlausibleTargetVoltage())
                    .setMaxPlausibleTargetVoltage(extension.getMaxPlausibleTargetVoltage())
                    .setMinRealisticVoltage(extension.getMinRealisticVoltage())
                    .setMaxRealisticVoltage(extension.getMaxRealisticVoltage())
                    .setReactiveRangeCheckMode(extension.getReactiveRangeCheckMode())
                    .setLowImpedanceThreshold(extension.getLowImpedanceThreshold())
                    .setNetworkCacheEnabled(extension.isNetworkCacheEnabled())
                    .setSvcVoltageMonitoring(extension.isSvcVoltageMonitoring())
                    .setStateVectorScalingMode(extension.getStateVectorScalingMode())
                    .setMaxSlackBusCount(extension.getMaxSlackBusCount())
                    .setDebugDir(extension.getDebugDir())
                    .setIncrementalTransformerVoltageControlOuterLoopMaxTapShift(extension.getIncrementalTransformerVoltageControlOuterLoopMaxTapShift())
                    .setSecondaryVoltageControl(extension.isSecondaryVoltageControl())
                    .setReactiveLimitsMaxPqPvSwitch(extension.getReactiveLimitsMaxPqPvSwitch())
                    .setPhaseShifterControlMode(extension.getPhaseShifterControlMode())
                    .setAlwaysUpdateNetwork(extension.isAlwaysUpdateNetwork())
                    .setMostMeshedSlackBusSelectorMaxNominalVoltagePercentile(extension.getMostMeshedSlackBusSelectorMaxNominalVoltagePercentile())
                    .setReportedFeatures(extension.getReportedFeatures())
                    .setSlackBusCountryFilter(new HashSet<>(extension.getSlackBusCountryFilter()))
                    .setActionableSwitchesIds(new HashSet<>(extension.getActionableSwitchesIds()))
                    .setAsymmetrical(extension.isAsymmetrical())
                    .setMinNominalVoltageTargetVoltageCheck(extension.getMinNominalVoltageTargetVoltageCheck())
                    .setReactivePowerDispatchMode(extension.getReactivePowerDispatchMode())
                    .setOuterLoopNames(extension.getOuterLoopNames())
                    .setLoadModel(extension.isLoadModel());
            if (extension2 != null) {
                parameters2.addExtension(OpenLoadFlowParameters.class, extension2);
            }
        }

        return parameters2;
    }
}
<|MERGE_RESOLUTION|>--- conflicted
+++ resolved
@@ -195,11 +195,9 @@
 
     static final String OUTER_LOOP_NAMES_PARAM_NAME = "outerLoopNames";
 
-<<<<<<< HEAD
+    public static final String USE_ACTIVE_LIMITS_PARAM_NAME = "useActiveLimits";
+
     private static final String LOAD_MODEL_PARAM_NAME = "loadModel";
-=======
-    public static final String USE_ACTIVE_LIMITS_PARAM_NAME = "useActiveLimits";
->>>>>>> a050f8d5
 
     private static <E extends Enum<E>> List<Object> getEnumPossibleValues(Class<E> enumClass) {
         return EnumSet.allOf(enumClass).stream().map(Enum::name).collect(Collectors.toList());
@@ -252,11 +250,8 @@
         new Parameter(MIN_NOMINAL_VOLTAGE_TARGET_VOLTAGE_CHECK_PARAM_NAME, ParameterType.DOUBLE, "Min nominal voltage for target voltage check", LfNetworkParameters.MIN_NOMINAL_VOLTAGE_TARGET_VOLTAGE_CHECK_DEFAULT_VALUE),
         new Parameter(REACTIVE_POWER_DISPATCH_MODE_PARAM_NAME, ParameterType.STRING, "Generators reactive power from bus dispatch mode", REACTIVE_POWER_DISPATCH_MODE_DEFAULT_VALUE.name(), getEnumPossibleValues(ReactivePowerDispatchMode.class)),
         new Parameter(OUTER_LOOP_NAMES_PARAM_NAME, ParameterType.STRING_LIST, "Ordered explicit list of outer loop names, supported outer loops are " + String.join(", ", ExplicitAcOuterLoopConfig.NAMES), OUTER_LOOP_NAMES_DEFAULT_VALUE),
-<<<<<<< HEAD
+        new Parameter(USE_ACTIVE_LIMITS_PARAM_NAME, ParameterType.BOOLEAN, "Use active power limits in slack distribution", LfNetworkParameters.USE_ACTIVE_LIMITS_DEFAULT_VALUE),
         new Parameter(LOAD_MODEL_PARAM_NAME, ParameterType.BOOLEAN, "Load model (with voltage dependency) simulation", LfNetworkParameters.LOAD_MODE_DEFAULT_VALUE)
-=======
-        new Parameter(USE_ACTIVE_LIMITS_PARAM_NAME, ParameterType.BOOLEAN, "Use active power limits in slack distribution", LfNetworkParameters.USE_ACTIVE_LIMITS_DEFAULT_VALUE)
->>>>>>> a050f8d5
     );
 
     public enum VoltageInitModeOverride {
@@ -392,19 +387,17 @@
 
     private List<String> outerLoopNames = OUTER_LOOP_NAMES_DEFAULT_VALUE;
 
-<<<<<<< HEAD
+    private boolean useActiveLimits = LfNetworkParameters.USE_ACTIVE_LIMITS_DEFAULT_VALUE;
+
+    private int lineSearchVectorScalingMaxIteration = LineSearchStateVectorScaling.DEFAULT_MAX_ITERATION;
+
+    private double lineSearchVectorScalingStepFold = LineSearchStateVectorScaling.DEFAULT_STEP_FOLD;
+
+    private double maxVoltageChangeVectorScalingMaxDv = MaxVoltageChangeStateVectorScaling.DEFAULT_MAX_DV;
+
+    private double maxVoltageChangeVectorScalingMaxDphi = MaxVoltageChangeStateVectorScaling.DEFAULT_MAX_DPHI;
+
     private boolean loadModel = LfNetworkParameters.LOAD_MODE_DEFAULT_VALUE;
-=======
-    private boolean useActiveLimits = LfNetworkParameters.USE_ACTIVE_LIMITS_DEFAULT_VALUE;
-
-    private int lineSearchVectorScalingMaxIteration = LineSearchStateVectorScaling.DEFAULT_MAX_ITERATION;
-
-    private double lineSearchVectorScalingStepFold = LineSearchStateVectorScaling.DEFAULT_STEP_FOLD;
-
-    private double maxVoltageChangeVectorScalingMaxDv = MaxVoltageChangeStateVectorScaling.DEFAULT_MAX_DV;
-
-    private double maxVoltageChangeVectorScalingMaxDphi = MaxVoltageChangeStateVectorScaling.DEFAULT_MAX_DPHI;
->>>>>>> a050f8d5
 
     @Override
     public String getName() {
@@ -885,48 +878,48 @@
         return this;
     }
 
-<<<<<<< HEAD
+    public int getLineSearchVectorScalingMaxIteration() {
+        return lineSearchVectorScalingMaxIteration;
+    }
+
+    public OpenLoadFlowParameters setLineSearchVectorScalingMaxIteration(int lineSearchVectorScalingMaxIteration) {
+        this.lineSearchVectorScalingMaxIteration = lineSearchVectorScalingMaxIteration;
+        return this;
+    }
+
+    public double getLineSearchVectorScalingStepFold() {
+        return lineSearchVectorScalingStepFold;
+    }
+
+    public OpenLoadFlowParameters setLineSearchVectorScalingStepFold(double stepFold) {
+        this.lineSearchVectorScalingStepFold = stepFold;
+        return this;
+    }
+
+    public double getMaxVoltageChangeVectorScalingMaxDv() {
+        return maxVoltageChangeVectorScalingMaxDv;
+    }
+
+    public OpenLoadFlowParameters setMaxVoltageChangeVectorScalingMaxDv(double maxVoltageChangeVectorScalingMaxDv) {
+        this.maxVoltageChangeVectorScalingMaxDv = maxVoltageChangeVectorScalingMaxDv;
+        return this;
+    }
+
+    public double getMaxVoltageChangeVectorScalingMaxDphi() {
+        return maxVoltageChangeVectorScalingMaxDphi;
+    }
+
+    public OpenLoadFlowParameters setMaxVoltageChangeVectorScalingMaxDphi(double maxVoltageChangeVectorScalingMaxDphi) {
+        this.maxVoltageChangeVectorScalingMaxDphi = maxVoltageChangeVectorScalingMaxDphi;
+        return this;
+    }
+
     public boolean isLoadModel() {
         return loadModel;
     }
 
     public OpenLoadFlowParameters setLoadModel(boolean loadModel) {
         this.loadModel = loadModel;
-=======
-    public int getLineSearchVectorScalingMaxIteration() {
-        return lineSearchVectorScalingMaxIteration;
-    }
-
-    public OpenLoadFlowParameters setLineSearchVectorScalingMaxIteration(int lineSearchVectorScalingMaxIteration) {
-        this.lineSearchVectorScalingMaxIteration = lineSearchVectorScalingMaxIteration;
-        return this;
-    }
-
-    public double getLineSearchVectorScalingStepFold() {
-        return lineSearchVectorScalingStepFold;
-    }
-
-    public OpenLoadFlowParameters setLineSearchVectorScalingStepFold(double stepFold) {
-        this.lineSearchVectorScalingStepFold = stepFold;
-        return this;
-    }
-
-    public double getMaxVoltageChangeVectorScalingMaxDv() {
-        return maxVoltageChangeVectorScalingMaxDv;
-    }
-
-    public OpenLoadFlowParameters setMaxVoltageChangeVectorScalingMaxDv(double maxVoltageChangeVectorScalingMaxDv) {
-        this.maxVoltageChangeVectorScalingMaxDv = maxVoltageChangeVectorScalingMaxDv;
-        return this;
-    }
-
-    public double getMaxVoltageChangeVectorScalingMaxDphi() {
-        return maxVoltageChangeVectorScalingMaxDphi;
-    }
-
-    public OpenLoadFlowParameters setMaxVoltageChangeVectorScalingMaxDphi(double maxVoltageChangeVectorScalingMaxDphi) {
-        this.maxVoltageChangeVectorScalingMaxDphi = maxVoltageChangeVectorScalingMaxDphi;
->>>>>>> a050f8d5
         return this;
     }
 
@@ -988,11 +981,8 @@
                 .setMinNominalVoltageTargetVoltageCheck(config.getDoubleProperty(MIN_NOMINAL_VOLTAGE_TARGET_VOLTAGE_CHECK_PARAM_NAME, LfNetworkParameters.MIN_NOMINAL_VOLTAGE_TARGET_VOLTAGE_CHECK_DEFAULT_VALUE))
                 .setReactivePowerDispatchMode(config.getEnumProperty(REACTIVE_POWER_DISPATCH_MODE_PARAM_NAME, ReactivePowerDispatchMode.class, REACTIVE_POWER_DISPATCH_MODE_DEFAULT_VALUE))
                 .setOuterLoopNames(config.getStringListProperty(OUTER_LOOP_NAMES_PARAM_NAME, OUTER_LOOP_NAMES_DEFAULT_VALUE))
-<<<<<<< HEAD
+                .setUseActiveLimits(config.getBooleanProperty(USE_ACTIVE_LIMITS_PARAM_NAME, LfNetworkParameters.USE_ACTIVE_LIMITS_DEFAULT_VALUE))
                 .setLoadModel(config.getBooleanProperty(LOAD_MODEL_PARAM_NAME, LfNetworkParameters.LOAD_MODE_DEFAULT_VALUE))
-=======
-                .setUseActiveLimits(config.getBooleanProperty(USE_ACTIVE_LIMITS_PARAM_NAME, LfNetworkParameters.USE_ACTIVE_LIMITS_DEFAULT_VALUE))
->>>>>>> a050f8d5
             );
         return parameters;
     }
@@ -1103,13 +1093,10 @@
                 .ifPresent(prop -> this.setReactivePowerDispatchMode(ReactivePowerDispatchMode.valueOf(prop)));
         Optional.ofNullable(properties.get(OUTER_LOOP_NAMES_PARAM_NAME))
                 .ifPresent(prop -> this.setOuterLoopNames(parseStringListProp(prop)));
-<<<<<<< HEAD
+        Optional.ofNullable(properties.get(USE_ACTIVE_LIMITS_PARAM_NAME))
+                .ifPresent(prop -> this.setUseActiveLimits(Boolean.parseBoolean(prop)));
         Optional.ofNullable(properties.get(LOAD_MODEL_PARAM_NAME))
                 .ifPresent(prop -> this.setLoadModel(Boolean.parseBoolean(prop)));
-=======
-        Optional.ofNullable(properties.get(USE_ACTIVE_LIMITS_PARAM_NAME))
-                .ifPresent(prop -> this.setUseActiveLimits(Boolean.parseBoolean(prop)));
->>>>>>> a050f8d5
         return this;
     }
 
@@ -1162,11 +1149,8 @@
         map.put(MIN_NOMINAL_VOLTAGE_TARGET_VOLTAGE_CHECK_PARAM_NAME, minNominalVoltageTargetVoltageCheck);
         map.put(REACTIVE_POWER_DISPATCH_MODE_PARAM_NAME, reactivePowerDispatchMode);
         map.put(OUTER_LOOP_NAMES_PARAM_NAME, outerLoopNames);
-<<<<<<< HEAD
+        map.put(USE_ACTIVE_LIMITS_PARAM_NAME, useActiveLimits);
         map.put(LOAD_MODEL_PARAM_NAME, loadModel);
-=======
-        map.put(USE_ACTIVE_LIMITS_PARAM_NAME, useActiveLimits);
->>>>>>> a050f8d5
         return map;
     }
 
