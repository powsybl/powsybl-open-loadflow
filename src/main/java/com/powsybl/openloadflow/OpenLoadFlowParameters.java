/*
 * Copyright (c) 2019-2025, RTE (http://www.rte-france.com)
 * This Source Code Form is subject to the terms of the Mozilla Public
 * License, v. 2.0. If a copy of the MPL was not distributed with this
 * file, You can obtain one at http://mozilla.org/MPL/2.0/.
 * SPDX-License-Identifier: MPL-2.0
 */
package com.powsybl.openloadflow;

import com.google.common.collect.ImmutableMap;
import com.powsybl.commons.PowsyblException;
import com.powsybl.commons.config.ModuleConfig;
import com.powsybl.commons.config.PlatformConfig;
import com.powsybl.commons.extensions.AbstractExtension;
import com.powsybl.commons.parameters.Parameter;
import com.powsybl.commons.parameters.ParameterScope;
import com.powsybl.commons.parameters.ParameterType;
import com.powsybl.iidm.network.Country;
import com.powsybl.iidm.network.Network;
import com.powsybl.loadflow.LoadFlowParameters;
import com.powsybl.math.matrix.MatrixFactory;
import com.powsybl.openloadflow.ac.AcLoadFlowParameters;
import com.powsybl.openloadflow.ac.VoltageMagnitudeInitializer;
import com.powsybl.openloadflow.ac.equations.AcEquationSystemCreationParameters;
import com.powsybl.openloadflow.ac.solver.*;
import com.powsybl.openloadflow.ac.outerloop.AcOuterLoop;
import com.powsybl.openloadflow.ac.outerloop.ReactiveLimitsOuterLoop;
import com.powsybl.openloadflow.dc.DcLoadFlowParameters;
import com.powsybl.openloadflow.dc.DcOuterLoop;
import com.powsybl.openloadflow.dc.DcValueVoltageInitializer;
import com.powsybl.openloadflow.dc.equations.DcApproximationType;
import com.powsybl.openloadflow.dc.equations.DcEquationSystemCreationParameters;
import com.powsybl.openloadflow.graph.GraphConnectivityFactory;
import com.powsybl.openloadflow.lf.AbstractLoadFlowParameters;
import com.powsybl.openloadflow.lf.outerloop.config.AbstractAcOuterLoopConfig;
import com.powsybl.openloadflow.lf.outerloop.config.AbstractDcOuterLoopConfig;
import com.powsybl.openloadflow.lf.outerloop.config.AcOuterLoopConfig;
import com.powsybl.openloadflow.lf.outerloop.config.DcOuterLoopConfig;
import com.powsybl.openloadflow.lf.outerloop.config.DefaultAcOuterLoopConfig;
import com.powsybl.openloadflow.lf.outerloop.config.DefaultDcOuterLoopConfig;
import com.powsybl.openloadflow.lf.outerloop.config.ExplicitAcOuterLoopConfig;
import com.powsybl.openloadflow.lf.outerloop.config.ExplicitDcOuterLoopConfig;
import com.powsybl.openloadflow.network.*;
import com.powsybl.openloadflow.network.util.PreviousValueVoltageInitializer;
import com.powsybl.openloadflow.network.util.UniformValueVoltageInitializer;
import com.powsybl.openloadflow.network.util.VoltageInitializer;
import de.vandermeer.asciitable.AsciiTable;
import de.vandermeer.asciitable.CWC_LongestWord;
import org.slf4j.Logger;
import org.slf4j.LoggerFactory;

import java.util.*;
import java.util.function.Supplier;
import java.util.stream.Collectors;

/**
 * @author Geoffroy Jamgotchian {@literal <geoffroy.jamgotchian at rte-france.com>}
 */
public class OpenLoadFlowParameters extends AbstractExtension<LoadFlowParameters> {

    private static final Logger LOGGER = LoggerFactory.getLogger(OpenLoadFlowParameters.class);

    public static final SlackBusSelectionMode SLACK_BUS_SELECTION_MODE_DEFAULT_VALUE = SlackBusSelectionMode.MOST_MESHED;

    public static final LowImpedanceBranchMode LOW_IMPEDANCE_BRANCH_MODE_DEFAULT_VALUE = LowImpedanceBranchMode.REPLACE_BY_ZERO_IMPEDANCE_LINE;

    public static final String MODULE_SPECIFIC_PARAMETERS = "open-loadflow-default-parameters";

    public enum SlackDistributionFailureBehavior {
        THROW,
        FAIL,
        LEAVE_ON_SLACK_BUS,
        DISTRIBUTE_ON_REFERENCE_GENERATOR
    }

    public static final SlackDistributionFailureBehavior SLACK_DISTRIBUTION_FAILURE_BEHAVIOR_DEFAULT_VALUE = SlackDistributionFailureBehavior.LEAVE_ON_SLACK_BUS;

    public static final boolean VOLTAGE_REMOTE_CONTROL_DEFAULT_VALUE = true;

    public static final boolean VOLTAGE_REMOTE_CONTROL_ROBUST_MODE_DEFAULT_VALUE = true;

    public static final boolean GENERATOR_REACTIVE_POWER_REMOTE_CONTROL_DEFAULT_VALUE = false;

    public static final boolean TRANSFORMER_REACTIVE_POWER_CONTROL_DEFAULT_VALUE = false;

    public static final boolean LOAD_POWER_FACTOR_CONSTANT_DEFAULT_VALUE = false;

    /**
     * Slack bus maximum active power mismatch in MW: 1 Mw => 10^-2 in p.u
     */
    public static final double SLACK_BUS_P_MAX_MISMATCH_DEFAULT_VALUE = 1.0;

    public static final NewtonRaphsonStoppingCriteriaType NEWTONRAPHSON_STOPPING_CRITERIA_TYPE_DEFAULT_VALUE = NewtonRaphsonStoppingCriteriaType.UNIFORM_CRITERIA;

    /** Default value of the maximum active power mismatch in MW **/
    public static final double MAX_ACTIVE_POWER_MISMATCH_DEFAULT_VALUE = 1e-2;

    /** Default value of the maximum reactive power mismatch in Mvar **/
    public static final double MAX_REACTIVE_POWER_MISMATCH_DEFAULT_VALUE = 1e-2;

    /** Default value of the maximum voltage mismatch in pu **/
    public static final double MAX_VOLTAGE_MISMATCH_DEFAULT_VALUE = 1e-4;

    public static final double MAX_ANGLE_MISMATCH_DEFAULT_VALUE = 1e-5;

    public static final double MAX_RATIO_MISMATCH_DEFAULT_VALUE = 1e-5;

    public static final double MAX_SUSCEPTANCE_MISMATCH_DEFAULT_VALUE = 1e-4;

    public static final boolean VOLTAGE_PER_REACTIVE_POWER_CONTROL_DEFAULT_VALUE = false;

    public static final boolean SVC_VOLTAGE_MONITORING_DEFAULT_VALUE = true;

    public static final VoltageInitModeOverride VOLTAGE_INIT_MODE_OVERRIDE_DEFAULT_VALUE = VoltageInitModeOverride.NONE;

    public static final TransformerVoltageControlMode TRANSFORMER_VOLTAGE_CONTROL_MODE_DEFAULT_VALUE = TransformerVoltageControlMode.WITH_GENERATOR_VOLTAGE_CONTROL;

    public static final ShuntVoltageControlMode SHUNT_VOLTAGE_CONTROL_MODE_DEFAULT_VALUE = ShuntVoltageControlMode.WITH_GENERATOR_VOLTAGE_CONTROL;

    public static final PhaseShifterControlMode PHASE_SHIFTER_CONTROL_MODE_DEFAULT_VALUE = PhaseShifterControlMode.CONTINUOUS_WITH_DISCRETISATION;

    public static final Set<String> ACTIONABLE_SWITCH_IDS_DEFAULT_VALUE = Collections.emptySet();

    public static final Set<String> ACTIONABLE_TRANSFORMERS_IDS_DEFAULT_VALUE = Collections.emptySet();

    public static final Set<ReportedFeatures> REPORTED_FEATURES_DEFAULT_VALUE = Collections.emptySet();

    private static final ReactivePowerDispatchMode REACTIVE_POWER_DISPATCH_MODE_DEFAULT_VALUE = ReactivePowerDispatchMode.Q_EQUAL_PROPORTION;

    protected static final List<String> OUTER_LOOP_NAMES_DEFAULT_VALUE = null;

    protected static final int INCREMENTAL_TRANSFORMER_RATIO_TAP_CONTROL_OUTER_LOOP_MAX_TAP_SHIFT_DEFAULT_VALUE = 3;

    public static final boolean WRITE_REFERENCE_TERMINALS_DEFAULT_VALUE = true;

    protected static final double GENERATOR_VOLTAGE_CONTROL_MIN_NOMINAL_VOLTAGE_DEFAULT_VALUE = -1d;

    // False for loadflow by default. True for security analysis by default.
    public static final boolean START_WITH_FROZEN_AC_EMULATION_DEFAULT_VALUE = false;

    public enum FictitiousGeneratorVoltageControlCheckMode {
        FORCED,
        NORMAL
    }

    protected static final FictitiousGeneratorVoltageControlCheckMode FICTITIOUS_GENERATOR_VOLTAGE_CONTROL_CHECK_MODE_DEFAULT_VALUE = FictitiousGeneratorVoltageControlCheckMode.FORCED;

    public static final boolean AREA_INTERCHANGE_CONTROL_DEFAULT_VALUE = false;

    public static final double AREA_INTERCHANGE_P_MAX_MISMATCH_DEFAULT_VALUE = 2.0;

    public static final boolean FORCE_TARGET_Q_IN_REACTIVE_LIMITS_DEFAULT_VALUE = false;

    public static final String SLACK_BUS_SELECTION_MODE_PARAM_NAME = "slackBusSelectionMode";

    public static final String SLACK_BUSES_IDS_PARAM_NAME = "slackBusesIds";

    public static final String SLACK_DISTRIBUTION_FAILURE_BEHAVIOR_PARAM_NAME = "slackDistributionFailureBehavior";

    public static final String VOLTAGE_REMOTE_CONTROL_PARAM_NAME = "voltageRemoteControl";

    public static final String VOLTAGE_REMOTE_CONTROL_ROBUST_MODE_PARAM_NAME = "voltageRemoteControlRobustMode";

    public static final String GENERATOR_REACTIVE_POWER_REMOTE_CONTROL_PARAM_NAME = "generatorReactivePowerRemoteControl";

    public static final String TRANSFORMER_REACTIVE_POWER_CONTROL_PARAM_NAME = "transformerReactivePowerControl";

    public static final String LOW_IMPEDANCE_BRANCH_MODE_PARAM_NAME = "lowImpedanceBranchMode";

    public static final String LOAD_POWER_FACTOR_CONSTANT_PARAM_NAME = "loadPowerFactorConstant";

    public static final String PLAUSIBLE_ACTIVE_POWER_LIMIT_PARAM_NAME = "plausibleActivePowerLimit";

    public static final String NEWTONRAPHSON_STOPPING_CRITERIA_TYPE_PARAM_NAME = "newtonRaphsonStoppingCriteriaType";

    public static final String MAX_ACTIVE_POWER_MISMATCH_PARAM_NAME = "maxActivePowerMismatch";

    public static final String MAX_REACTIVE_POWER_MISMATCH_PARAM_NAME = "maxReactivePowerMismatch";

    public static final String MAX_VOLTAGE_MISMATCH_PARAM_NAME = "maxVoltageMismatch";

    public static final String MAX_ANGLE_MISMATCH_PARAM_NAME = "maxAngleMismatch";

    public static final String MAX_RATIO_MISMATCH_PARAM_NAME = "maxRatioMismatch";

    public static final String MAX_SUSCEPTANCE_MISMATCH_PARAM_NAME = "maxSusceptanceMismatch";

    public static final String SLACK_BUS_P_MAX_MISMATCH_PARAM_NAME = "slackBusPMaxMismatch";

    public static final String VOLTAGE_PER_REACTIVE_POWER_CONTROL_PARAM_NAME = "voltagePerReactivePowerControl";

    public static final String MAX_NEWTON_RAPHSON_ITERATIONS_PARAM_NAME = "maxNewtonRaphsonIterations";

    public static final String MAX_OUTER_LOOP_ITERATIONS_PARAM_NAME = "maxOuterLoopIterations";

    public static final String NEWTON_RAPHSON_CONV_EPS_PER_EQ_PARAM_NAME = "newtonRaphsonConvEpsPerEq";

    public static final String VOLTAGE_INIT_MODE_OVERRIDE_PARAM_NAME = "voltageInitModeOverride";

    public static final String TRANSFORMER_VOLTAGE_CONTROL_MODE_PARAM_NAME = "transformerVoltageControlMode";

    public static final String SHUNT_VOLTAGE_CONTROL_MODE_PARAM_NAME = "shuntVoltageControlMode";

    public static final String MIN_PLAUSIBLE_TARGET_VOLTAGE_PARAM_NAME = "minPlausibleTargetVoltage";

    public static final String MAX_PLAUSIBLE_TARGET_VOLTAGE_PARAM_NAME = "maxPlausibleTargetVoltage";

    public static final String MIN_REALISTIC_VOLTAGE_PARAM_NAME = "minRealisticVoltage";

    public static final String MAX_REALISTIC_VOLTAGE_PARAM_NAME = "maxRealisticVoltage";

    public static final String MIN_NOMINAL_VOLTAGE_REALISTIC_VOLTAGE_CHECK_PARAM_NAME = "minNominalVoltageRealisticVoltageCheck";

    public static final String MIN_NOMINAL_VOLTAGE_TARGET_VOLTAGE_CHECK_PARAM_NAME = "minNominalVoltageTargetVoltageCheck";

    public static final String REACTIVE_RANGE_CHECK_MODE_PARAM_NAME = "reactiveRangeCheckMode";

    public static final String LOW_IMPEDANCE_THRESHOLD_PARAM_NAME = "lowImpedanceThreshold";

    public static final String NETWORK_CACHE_ENABLED_PARAM_NAME = "networkCacheEnabled";

    public static final String SVC_VOLTAGE_MONITORING_PARAM_NAME = "svcVoltageMonitoring";

    public static final String STATE_VECTOR_SCALING_MODE_PARAM_NAME = "stateVectorScalingMode";

    public static final String MAX_SLACK_BUS_COUNT_PARAM_NAME = "maxSlackBusCount";

    public static final String DEBUG_DIR_PARAM_NAME = "debugDir";

    public static final String INCREMENTAL_TRANSFORMER_RATIO_TAP_CONTROL_OUTER_LOOP_MAX_TAP_SHIFT_PARAM_NAME = "incrementalTransformerRatioTapControlOuterLoopMaxTapShift";

    public static final String SECONDARY_VOLTAGE_CONTROL_PARAM_NAME = "secondaryVoltageControl";

    public static final String REACTIVE_LIMITS_MAX_SWITCH_PQ_PV_PARAM_NAME = "reactiveLimitsMaxPqPvSwitch";

    public static final String PHASE_SHIFTER_CONTROL_MODE_PARAM_NAME = "phaseShifterControlMode";

    private static final String ALWAYS_UPDATE_NETWORK_PARAM_NAME = "alwaysUpdateNetwork";

    private static final String MOST_MESHED_SLACK_BUS_SELECTOR_MAX_NOMINAL_VOLTAGE_PERCENTILE_PARAM_NAME = "mostMeshedSlackBusSelectorMaxNominalVoltagePercentile";

    public static final String REPORTED_FEATURES_PARAM_NAME = "reportedFeatures";

    public static final String SLACK_BUS_COUNTRY_FILTER_PARAM_NAME = "slackBusCountryFilter";

    private static final String ACTIONABLE_SWITCHES_IDS_PARAM_NAME = "actionableSwitchesIds";

    private static final String ACTIONABLE_TRANSFORMERS_IDS_PARAM_NAME = "actionableTransformersIds";

    private static final String ASYMMETRICAL_PARAM_NAME = "asymmetrical";

    private static final String REACTIVE_POWER_DISPATCH_MODE_PARAM_NAME = "reactivePowerDispatchMode";

    static final String OUTER_LOOP_NAMES_PARAM_NAME = "outerLoopNames";

    public static final String USE_ACTIVE_LIMITS_PARAM_NAME = "useActiveLimits";

    public static final String DISABLE_VOLTAGE_CONTROL_OF_GENERATORS_OUTSIDE_ACTIVE_POWER_LIMITS_PARAM_NAME = "disableVoltageControlOfGeneratorsOutsideActivePowerLimits";

    private static final String LINE_SEARCH_STATE_VECTOR_SCALING_MAX_ITERATION_PARAM_NAME = "lineSearchStateVectorScalingMaxIteration";

    private static final String LINE_SEARCH_STATE_VECTOR_SCALING_STEP_FOLD_PARAM_NAME = "lineSearchStateVectorScalingStepFold";

    private static final String MAX_VOLTAGE_CHANGE_STATE_VECTOR_SCALING_MAX_DV_PARAM_NAME = "maxVoltageChangeStateVectorScalingMaxDv";

    private static final String MAX_VOLTAGE_CHANGE_STATE_VECTOR_SCALING_MAX_DPHI_PARAM_NAME = "maxVoltageChangeStateVectorScalingMaxDphi";

    private static final String LINE_PER_UNIT_MODE_PARAM_NAME = "linePerUnitMode";

    private static final String USE_LOAD_MODEL_PARAM_NAME = "useLoadModel";

    private static final String DC_APPROXIMATION_TYPE_PARAM_NAME = "dcApproximationType";

    public static final String SIMULATE_AUTOMATION_SYSTEMS_PARAM_NAME = "simulateAutomationSystems";

    public static final String AC_SOLVER_TYPE_PARAM_NAME = "acSolverType";

    public static final String MAX_NEWTON_KRYLOV_ITERATIONS_PARAM_NAME = "maxNewtonKrylovIterations";

    public static final String NEWTON_KRYLOV_LINE_SEARCH_PARAM_NAME = "newtonKrylovLineSearch";

    public static final String REFERENCE_BUS_SELECTION_MODE_PARAM_NAME = "referenceBusSelectionMode";

    public static final String WRITE_REFERENCE_TERMINALS_PARAM_NAME = "writeReferenceTerminals";

    public static final String VOLTAGE_TARGET_PRIORITIES_PARAM_NAME = "voltageTargetPriorities";

    public static final String TRANSFORMER_VOLTAGE_CONTROL_USE_INITIAL_TAP_POSITION_PARAM_NAME = "transformerVoltageControlUseInitialTapPosition";

    public static final String GENERATOR_VOLTAGE_CONTROL_MIN_NOMINAL_VOLTAGE_PARAM_NAME = "generatorVoltageControlMinNominalVoltage";

    public static final String FICTITIOUS_GENERATOR_VOLTAGE_CONTROL_CHECK_MODE = "fictitiousGeneratorVoltageControlCheckMode";

    public static final String AREA_INTERCHANGE_CONTROL_PARAM_NAME = "areaInterchangeControl";

    public static final String AREA_INTERCHANGE_CONTROL_AREA_TYPE_PARAM_NAME = "areaInterchangeControlAreaType";

    public static final String AREA_INTERCHANGE_P_MAX_MISMATCH_PARAM_NAME = "areaInterchangePMaxMismatch";

    public static final String FORCE_TARGET_Q_IN_REACTIVE_LIMITS_PARAM_NAME = "forceTargetQInReactiveLimits";

    public static final String DISABLE_INCONSISTENT_VOLTAGE_CONTROLS_PARAM_NAME = "disableInconsistentVoltageControls";

    public static final String EXTRAPOLATE_REACTIVE_LIMITS_PARAM_NAME = "extrapolateReactiveLimits";

<<<<<<< HEAD
    public static final String START_WITH_FROZEN_AC_EMULATION_PARAM_NAME = "startWithFrozenACEmulation";
=======
    public static final String GENERATORS_WITH_ZERO_MW_TARGET_ARE_NOT_STARTED_PARAM_NAME = "generatorsWithZeroMwTargetAreNotStarted";
>>>>>>> af8e76b2

    public static <E extends Enum<E>> List<Object> getEnumPossibleValues(Class<E> enumClass) {
        return EnumSet.allOf(enumClass).stream().map(Enum::name).collect(Collectors.toList());
    }

    public static List<Object> getAcSolverTypePossibleValues() {
        return AcSolverFactory.findAll().stream().map(acSolverFactory -> (Object) acSolverFactory.getName()).toList();
    }

    // Category keys
    public static final String MODEL_CATEGORY_KEY = "Model";

    public static final String DC_CATEGORY_KEY = "DC";

    public static final String SLACK_DISTRIBUTION_CATEGORY_KEY = "SlackDistribution";

    public static final String REFERENCE_BUS_CATEGORY_KEY = "ReferenceBus";

    public static final String VOLTAGE_CONTROLS_CATEGORY_KEY = "VoltageControls";

    public static final String GENERATOR_VOLTAGE_CONTROL_CATEGORY_KEY = "GeneratorVoltageControl";

    public static final String TRANSFORMER_VOLTAGE_CONTROL_CATEGORY_KEY = "TransformerVoltageControl";

    public static final String SHUNT_VOLTAGE_CONTROL_CATEGORY_KEY = "ShuntVoltageControl";

    public static final String PHASE_CONTROL_CATEGORY_KEY = "PhaseControl";

    public static final String REACTIVE_POWER_CONTROL_CATEGORY_KEY = "ReactivePowerControl";

    public static final String NEWTON_RAPHSON_CATEGORY_KEY = "NewtonRaphson";

    public static final String NEWTON_KRYLOV_CATEGORY_KEY = "NewtonKrylov";

    public static final String FAST_RESTART_CATEGORY_KEY = "FastRestart";

    public static final String OUTER_LOOPS_CATEGORY_KEY = "OuterLoops";

    public static final String SOLVER_CATEGORY_KEY = "Solver";

    public static final String DEBUG_CATEGORY_KEY = "Debug";

    public static final String REPORTING_CATEGORY_KEY = "Reporting";

    public static final String VOLTAGE_INIT_CATEGORY_KEY = "VoltageInit";

    public static final String HVDC_CATEGORY_KEY = "HVDC";

    public static final String AUTOMATION_CATEGORY_KEY = "Automation";

    public static final String PERFORMANCE_CATEGORY_KEY = "Performance";

    public static final Map<String, String> BASE_PARAMETERS_CATEGORY = ImmutableMap.<String, String>builder()
            .put("dc", MODEL_CATEGORY_KEY)
            .put("twtSplitShuntAdmittance", MODEL_CATEGORY_KEY)
            .put("dcPowerFactor", DC_CATEGORY_KEY)
            .put("dcUseTransformerRatio", DC_CATEGORY_KEY)
            .put("useReactiveLimits", VOLTAGE_CONTROLS_CATEGORY_KEY)
            .put("distributedSlack", SLACK_DISTRIBUTION_CATEGORY_KEY)
            .put("readSlackBus", SLACK_DISTRIBUTION_CATEGORY_KEY)
            .put("writeSlackBus", SLACK_DISTRIBUTION_CATEGORY_KEY)
            .put("balanceType", SLACK_DISTRIBUTION_CATEGORY_KEY)
            .put("countriesToBalance", SLACK_DISTRIBUTION_CATEGORY_KEY)
            .put("shuntCompensatorVoltageControlOn", SHUNT_VOLTAGE_CONTROL_CATEGORY_KEY)
            .put("transformerVoltageControlOn", TRANSFORMER_VOLTAGE_CONTROL_CATEGORY_KEY)
            .put("phaseShifterRegulationOn", PHASE_CONTROL_CATEGORY_KEY)
            .put("voltageInitMode", VOLTAGE_INIT_CATEGORY_KEY)
            .put("hvdcAcEmulation", HVDC_CATEGORY_KEY)
            .put("computedConnectedComponentScope", PERFORMANCE_CATEGORY_KEY)
            .build();

    public static final List<Parameter> SPECIFIC_PARAMETERS = List.of(
        new Parameter(SLACK_BUS_SELECTION_MODE_PARAM_NAME, ParameterType.STRING, "Slack bus selection mode", SLACK_BUS_SELECTION_MODE_DEFAULT_VALUE.name(), getEnumPossibleValues(SlackBusSelectionMode.class), ParameterScope.FUNCTIONAL, SLACK_DISTRIBUTION_CATEGORY_KEY),
        new Parameter(SLACK_BUSES_IDS_PARAM_NAME, ParameterType.STRING_LIST, "Slack bus IDs", null, ParameterScope.FUNCTIONAL, SLACK_DISTRIBUTION_CATEGORY_KEY),
        new Parameter(LOW_IMPEDANCE_BRANCH_MODE_PARAM_NAME, ParameterType.STRING, "Low impedance branch mode", LOW_IMPEDANCE_BRANCH_MODE_DEFAULT_VALUE.name(), getEnumPossibleValues(LowImpedanceBranchMode.class), ParameterScope.FUNCTIONAL, MODEL_CATEGORY_KEY),
        new Parameter(VOLTAGE_REMOTE_CONTROL_PARAM_NAME, ParameterType.BOOLEAN, "Generator voltage remote control", VOLTAGE_REMOTE_CONTROL_DEFAULT_VALUE, ParameterScope.FUNCTIONAL, GENERATOR_VOLTAGE_CONTROL_CATEGORY_KEY),
        new Parameter(SLACK_DISTRIBUTION_FAILURE_BEHAVIOR_PARAM_NAME, ParameterType.STRING, "Behavior in case of slack distribution failure", SLACK_DISTRIBUTION_FAILURE_BEHAVIOR_DEFAULT_VALUE.name(), getEnumPossibleValues(SlackDistributionFailureBehavior.class), ParameterScope.FUNCTIONAL, SLACK_DISTRIBUTION_CATEGORY_KEY),
        new Parameter(LOAD_POWER_FACTOR_CONSTANT_PARAM_NAME, ParameterType.BOOLEAN, "Load power factor is constant", LOAD_POWER_FACTOR_CONSTANT_DEFAULT_VALUE, ParameterScope.FUNCTIONAL, SLACK_DISTRIBUTION_CATEGORY_KEY),
        new Parameter(PLAUSIBLE_ACTIVE_POWER_LIMIT_PARAM_NAME, ParameterType.DOUBLE, "Plausible active power limit", LfNetworkParameters.PLAUSIBLE_ACTIVE_POWER_LIMIT_DEFAULT_VALUE, ParameterScope.FUNCTIONAL, SLACK_DISTRIBUTION_CATEGORY_KEY),
        new Parameter(SLACK_BUS_P_MAX_MISMATCH_PARAM_NAME, ParameterType.DOUBLE, "Slack bus max active power mismatch", SLACK_BUS_P_MAX_MISMATCH_DEFAULT_VALUE, ParameterScope.FUNCTIONAL, SLACK_DISTRIBUTION_CATEGORY_KEY),
        new Parameter(VOLTAGE_PER_REACTIVE_POWER_CONTROL_PARAM_NAME, ParameterType.BOOLEAN, "Voltage per reactive power slope", VOLTAGE_PER_REACTIVE_POWER_CONTROL_DEFAULT_VALUE, ParameterScope.FUNCTIONAL, GENERATOR_VOLTAGE_CONTROL_CATEGORY_KEY),
        new Parameter(GENERATOR_REACTIVE_POWER_REMOTE_CONTROL_PARAM_NAME, ParameterType.BOOLEAN, "Generator remote reactive power control", GENERATOR_REACTIVE_POWER_REMOTE_CONTROL_DEFAULT_VALUE, ParameterScope.FUNCTIONAL, REACTIVE_POWER_CONTROL_CATEGORY_KEY),
        new Parameter(TRANSFORMER_REACTIVE_POWER_CONTROL_PARAM_NAME, ParameterType.BOOLEAN, "Transformer reactive power control", TRANSFORMER_REACTIVE_POWER_CONTROL_DEFAULT_VALUE, ParameterScope.FUNCTIONAL, REACTIVE_POWER_CONTROL_CATEGORY_KEY),
        new Parameter(MAX_NEWTON_RAPHSON_ITERATIONS_PARAM_NAME, ParameterType.INTEGER, "Max iterations per Newton-Raphson", NewtonRaphsonParameters.DEFAULT_MAX_ITERATIONS, ParameterScope.FUNCTIONAL, NEWTON_RAPHSON_CATEGORY_KEY),
        new Parameter(MAX_OUTER_LOOP_ITERATIONS_PARAM_NAME, ParameterType.INTEGER, "Max outer loop iterations", AbstractLoadFlowParameters.DEFAULT_MAX_OUTER_LOOP_ITERATIONS, ParameterScope.FUNCTIONAL, OUTER_LOOPS_CATEGORY_KEY),
        new Parameter(NEWTON_RAPHSON_CONV_EPS_PER_EQ_PARAM_NAME, ParameterType.DOUBLE, "Newton-Raphson convergence epsilon per equation", NewtonRaphsonStoppingCriteria.DEFAULT_CONV_EPS_PER_EQ, ParameterScope.FUNCTIONAL, NEWTON_RAPHSON_CATEGORY_KEY),
        new Parameter(VOLTAGE_INIT_MODE_OVERRIDE_PARAM_NAME, ParameterType.STRING, "Voltage init mode override", VOLTAGE_INIT_MODE_OVERRIDE_DEFAULT_VALUE.name(), getEnumPossibleValues(VoltageInitModeOverride.class), ParameterScope.FUNCTIONAL, VOLTAGE_INIT_CATEGORY_KEY),
        new Parameter(TRANSFORMER_VOLTAGE_CONTROL_MODE_PARAM_NAME, ParameterType.STRING, "Transformer voltage control mode", TRANSFORMER_VOLTAGE_CONTROL_MODE_DEFAULT_VALUE.name(), getEnumPossibleValues(TransformerVoltageControlMode.class), ParameterScope.FUNCTIONAL, TRANSFORMER_VOLTAGE_CONTROL_CATEGORY_KEY),
        new Parameter(SHUNT_VOLTAGE_CONTROL_MODE_PARAM_NAME, ParameterType.STRING, "Shunt voltage control mode", SHUNT_VOLTAGE_CONTROL_MODE_DEFAULT_VALUE.name(), getEnumPossibleValues(ShuntVoltageControlMode.class), ParameterScope.FUNCTIONAL, SHUNT_VOLTAGE_CONTROL_CATEGORY_KEY),
        new Parameter(MIN_PLAUSIBLE_TARGET_VOLTAGE_PARAM_NAME, ParameterType.DOUBLE, "Min plausible target voltage", LfNetworkParameters.MIN_PLAUSIBLE_TARGET_VOLTAGE_DEFAULT_VALUE, ParameterScope.FUNCTIONAL, VOLTAGE_CONTROLS_CATEGORY_KEY),
        new Parameter(MAX_PLAUSIBLE_TARGET_VOLTAGE_PARAM_NAME, ParameterType.DOUBLE, "Max plausible target voltage", LfNetworkParameters.MAX_PLAUSIBLE_TARGET_VOLTAGE_DEFAULT_VALUE, ParameterScope.FUNCTIONAL, VOLTAGE_CONTROLS_CATEGORY_KEY),
        new Parameter(MIN_REALISTIC_VOLTAGE_PARAM_NAME, ParameterType.DOUBLE, "Min realistic voltage", AcLoadFlowParameters.DEFAULT_MIN_REALISTIC_VOLTAGE, ParameterScope.FUNCTIONAL, VOLTAGE_CONTROLS_CATEGORY_KEY),
        new Parameter(MAX_REALISTIC_VOLTAGE_PARAM_NAME, ParameterType.DOUBLE, "Max realistic voltage", AcLoadFlowParameters.DEFAULT_MAX_REALISTIC_VOLTAGE, ParameterScope.FUNCTIONAL, VOLTAGE_CONTROLS_CATEGORY_KEY),
        new Parameter(MIN_NOMINAL_VOLTAGE_REALISTIC_VOLTAGE_CHECK_PARAM_NAME, ParameterType.DOUBLE, "Min nominal voltage realistic voltage check", AcLoadFlowParameters.DEFAULT_MIN_NOMINAL_VOLTAGE_REALISTIC_VOLTAGE_CHECK, ParameterScope.FUNCTIONAL, VOLTAGE_CONTROLS_CATEGORY_KEY),
        new Parameter(REACTIVE_RANGE_CHECK_MODE_PARAM_NAME, ParameterType.STRING, "Reactive range check mode", LfNetworkParameters.REACTIVE_RANGE_CHECK_MODE_DEFAULT_VALUE.name(), getEnumPossibleValues(ReactiveRangeCheckMode.class), ParameterScope.FUNCTIONAL, GENERATOR_VOLTAGE_CONTROL_CATEGORY_KEY),
        new Parameter(LOW_IMPEDANCE_THRESHOLD_PARAM_NAME, ParameterType.DOUBLE, "Low impedance threshold in per unit", LfNetworkParameters.LOW_IMPEDANCE_THRESHOLD_DEFAULT_VALUE, ParameterScope.FUNCTIONAL, MODEL_CATEGORY_KEY),
        new Parameter(NETWORK_CACHE_ENABLED_PARAM_NAME, ParameterType.BOOLEAN, "Network cache enabled", LfNetworkParameters.CACHE_ENABLED_DEFAULT_VALUE, ParameterScope.FUNCTIONAL, FAST_RESTART_CATEGORY_KEY),
        new Parameter(SVC_VOLTAGE_MONITORING_PARAM_NAME, ParameterType.BOOLEAN, "SVC voltage monitoring", SVC_VOLTAGE_MONITORING_DEFAULT_VALUE, ParameterScope.FUNCTIONAL, GENERATOR_VOLTAGE_CONTROL_CATEGORY_KEY),
        new Parameter(STATE_VECTOR_SCALING_MODE_PARAM_NAME, ParameterType.STRING, "State vector scaling mode", NewtonRaphsonParameters.DEFAULT_STATE_VECTOR_SCALING_MODE.name(), getEnumPossibleValues(StateVectorScalingMode.class), ParameterScope.FUNCTIONAL, NEWTON_RAPHSON_CATEGORY_KEY),
        new Parameter(MAX_SLACK_BUS_COUNT_PARAM_NAME, ParameterType.INTEGER, "Maximum slack buses count", LfNetworkParameters.DEFAULT_MAX_SLACK_BUS_COUNT, ParameterScope.FUNCTIONAL, SLACK_DISTRIBUTION_CATEGORY_KEY),
        new Parameter(DEBUG_DIR_PARAM_NAME, ParameterType.STRING, "Directory to dump debug files", LfNetworkParameters.DEBUG_DIR_DEFAULT_VALUE, null, ParameterScope.TECHNICAL, DEBUG_CATEGORY_KEY),
        new Parameter(INCREMENTAL_TRANSFORMER_RATIO_TAP_CONTROL_OUTER_LOOP_MAX_TAP_SHIFT_PARAM_NAME, ParameterType.INTEGER, "Incremental transformer ratio tap control maximum tap shift per outer loop", INCREMENTAL_TRANSFORMER_RATIO_TAP_CONTROL_OUTER_LOOP_MAX_TAP_SHIFT_DEFAULT_VALUE, ParameterScope.FUNCTIONAL, TRANSFORMER_VOLTAGE_CONTROL_CATEGORY_KEY),
        new Parameter(SECONDARY_VOLTAGE_CONTROL_PARAM_NAME, ParameterType.BOOLEAN, "Secondary voltage control simulation", LfNetworkParameters.SECONDARY_VOLTAGE_CONTROL_DEFAULT_VALUE, ParameterScope.FUNCTIONAL, VOLTAGE_CONTROLS_CATEGORY_KEY),
        new Parameter(REACTIVE_LIMITS_MAX_SWITCH_PQ_PV_PARAM_NAME, ParameterType.INTEGER, "Reactive limits maximum Pq Pv switch", ReactiveLimitsOuterLoop.MAX_SWITCH_PQ_PV_DEFAULT_VALUE, ParameterScope.FUNCTIONAL, GENERATOR_VOLTAGE_CONTROL_CATEGORY_KEY),
        new Parameter(NEWTONRAPHSON_STOPPING_CRITERIA_TYPE_PARAM_NAME, ParameterType.STRING, "Newton-Raphson stopping criteria type", NEWTONRAPHSON_STOPPING_CRITERIA_TYPE_DEFAULT_VALUE.name(), getEnumPossibleValues(NewtonRaphsonStoppingCriteriaType.class), ParameterScope.FUNCTIONAL, NEWTON_RAPHSON_CATEGORY_KEY),
        new Parameter(MAX_ACTIVE_POWER_MISMATCH_PARAM_NAME, ParameterType.DOUBLE, "Maximum active power for per equation stopping criteria", MAX_ACTIVE_POWER_MISMATCH_DEFAULT_VALUE, ParameterScope.FUNCTIONAL, NEWTON_RAPHSON_CATEGORY_KEY),
        new Parameter(MAX_REACTIVE_POWER_MISMATCH_PARAM_NAME, ParameterType.DOUBLE, "Maximum reactive power for per equation stopping criteria", MAX_REACTIVE_POWER_MISMATCH_DEFAULT_VALUE, ParameterScope.FUNCTIONAL, NEWTON_RAPHSON_CATEGORY_KEY),
        new Parameter(MAX_VOLTAGE_MISMATCH_PARAM_NAME, ParameterType.DOUBLE, "Maximum voltage for per equation stopping criteria", MAX_VOLTAGE_MISMATCH_DEFAULT_VALUE, ParameterScope.FUNCTIONAL, NEWTON_RAPHSON_CATEGORY_KEY),
        new Parameter(MAX_ANGLE_MISMATCH_PARAM_NAME, ParameterType.DOUBLE, "Maximum angle for per equation stopping criteria", MAX_ANGLE_MISMATCH_DEFAULT_VALUE, ParameterScope.FUNCTIONAL, NEWTON_RAPHSON_CATEGORY_KEY),
        new Parameter(MAX_RATIO_MISMATCH_PARAM_NAME, ParameterType.DOUBLE, "Maximum ratio for per equation stopping criteria", MAX_RATIO_MISMATCH_DEFAULT_VALUE, ParameterScope.FUNCTIONAL, NEWTON_RAPHSON_CATEGORY_KEY),
        new Parameter(MAX_SUSCEPTANCE_MISMATCH_PARAM_NAME, ParameterType.DOUBLE, "Maximum susceptance for per equation stopping criteria", MAX_SUSCEPTANCE_MISMATCH_DEFAULT_VALUE, ParameterScope.FUNCTIONAL, NEWTON_RAPHSON_CATEGORY_KEY),
        new Parameter(PHASE_SHIFTER_CONTROL_MODE_PARAM_NAME, ParameterType.STRING, "Phase shifter control mode", PHASE_SHIFTER_CONTROL_MODE_DEFAULT_VALUE.name(), getEnumPossibleValues(PhaseShifterControlMode.class), ParameterScope.FUNCTIONAL, PHASE_CONTROL_CATEGORY_KEY),
        new Parameter(ALWAYS_UPDATE_NETWORK_PARAM_NAME, ParameterType.BOOLEAN, "Update network even if Newton-Raphson algorithm has diverged", NewtonRaphsonParameters.ALWAYS_UPDATE_NETWORK_DEFAULT_VALUE, ParameterScope.FUNCTIONAL, DEBUG_CATEGORY_KEY),
        new Parameter(MOST_MESHED_SLACK_BUS_SELECTOR_MAX_NOMINAL_VOLTAGE_PERCENTILE_PARAM_NAME, ParameterType.DOUBLE, "In case of most meshed slack bus selection, the max nominal voltage percentile", MostMeshedSlackBusSelector.MAX_NOMINAL_VOLTAGE_PERCENTILE_DEFAULT_VALUE, ParameterScope.FUNCTIONAL, SLACK_DISTRIBUTION_CATEGORY_KEY),
        new Parameter(REPORTED_FEATURES_PARAM_NAME, ParameterType.STRING_LIST, "List of extra reported features to be added to report", null, getEnumPossibleValues(ReportedFeatures.class), ParameterScope.FUNCTIONAL, REPORTING_CATEGORY_KEY),
        new Parameter(SLACK_BUS_COUNTRY_FILTER_PARAM_NAME, ParameterType.STRING_LIST, "Slack bus selection country filter (no filtering if empty)", new ArrayList<>(LfNetworkParameters.SLACK_BUS_COUNTRY_FILTER_DEFAULT_VALUE), getEnumPossibleValues(Country.class), ParameterScope.FUNCTIONAL, SLACK_DISTRIBUTION_CATEGORY_KEY),
        new Parameter(ACTIONABLE_SWITCHES_IDS_PARAM_NAME, ParameterType.STRING_LIST, "List of actionable switches IDs (used with fast restart)", new ArrayList<>(ACTIONABLE_SWITCH_IDS_DEFAULT_VALUE), ParameterScope.FUNCTIONAL, FAST_RESTART_CATEGORY_KEY),
        new Parameter(ACTIONABLE_TRANSFORMERS_IDS_PARAM_NAME, ParameterType.STRING_LIST, "List of actionable transformers IDs (used with fast restart for tap position change)", new ArrayList<>(ACTIONABLE_TRANSFORMERS_IDS_DEFAULT_VALUE), ParameterScope.FUNCTIONAL, FAST_RESTART_CATEGORY_KEY),
        new Parameter(ASYMMETRICAL_PARAM_NAME, ParameterType.BOOLEAN, "Asymmetrical calculation", LfNetworkParameters.ASYMMETRICAL_DEFAULT_VALUE, ParameterScope.FUNCTIONAL, MODEL_CATEGORY_KEY),
        new Parameter(MIN_NOMINAL_VOLTAGE_TARGET_VOLTAGE_CHECK_PARAM_NAME, ParameterType.DOUBLE, "Min nominal voltage for target voltage check", LfNetworkParameters.MIN_NOMINAL_VOLTAGE_TARGET_VOLTAGE_CHECK_DEFAULT_VALUE, ParameterScope.FUNCTIONAL, VOLTAGE_CONTROLS_CATEGORY_KEY),
        new Parameter(REACTIVE_POWER_DISPATCH_MODE_PARAM_NAME, ParameterType.STRING, "Generators reactive power from bus dispatch mode", REACTIVE_POWER_DISPATCH_MODE_DEFAULT_VALUE.name(), getEnumPossibleValues(ReactivePowerDispatchMode.class), ParameterScope.FUNCTIONAL, GENERATOR_VOLTAGE_CONTROL_CATEGORY_KEY),
        new Parameter(OUTER_LOOP_NAMES_PARAM_NAME, ParameterType.STRING_LIST, "Ordered explicit list of outer loop names, supported outer loops are for AC : [" + String.join(", ", ExplicitAcOuterLoopConfig.NAMES) + "], and for DC : [" + String.join(", ", ExplicitDcOuterLoopConfig.NAMES) + "]", OUTER_LOOP_NAMES_DEFAULT_VALUE, ParameterScope.TECHNICAL, OUTER_LOOPS_CATEGORY_KEY),
        new Parameter(USE_ACTIVE_LIMITS_PARAM_NAME, ParameterType.BOOLEAN, "Use active power limits in slack distribution", LfNetworkParameters.USE_ACTIVE_LIMITS_DEFAULT_VALUE, ParameterScope.FUNCTIONAL, SLACK_DISTRIBUTION_CATEGORY_KEY),
        new Parameter(DISABLE_VOLTAGE_CONTROL_OF_GENERATORS_OUTSIDE_ACTIVE_POWER_LIMITS_PARAM_NAME, ParameterType.BOOLEAN, "Disable voltage control of generators outside active power limits", LfNetworkParameters.DISABLE_VOLTAGE_CONTROL_OF_GENERATORS_OUTSIDE_ACTIVE_POWER_LIMITS_DEFAULT_VALUE, ParameterScope.FUNCTIONAL, GENERATOR_VOLTAGE_CONTROL_CATEGORY_KEY),
        new Parameter(LINE_SEARCH_STATE_VECTOR_SCALING_MAX_ITERATION_PARAM_NAME, ParameterType.INTEGER, "Max iteration for the line search state vector scaling", LineSearchStateVectorScaling.DEFAULT_MAX_ITERATION, ParameterScope.FUNCTIONAL, NEWTON_RAPHSON_CATEGORY_KEY),
        new Parameter(LINE_SEARCH_STATE_VECTOR_SCALING_STEP_FOLD_PARAM_NAME, ParameterType.DOUBLE, "Step fold for the line search state vector scaling", LineSearchStateVectorScaling.DEFAULT_STEP_FOLD, ParameterScope.FUNCTIONAL, NEWTON_RAPHSON_CATEGORY_KEY),
        new Parameter(MAX_VOLTAGE_CHANGE_STATE_VECTOR_SCALING_MAX_DV_PARAM_NAME, ParameterType.DOUBLE, "Max voltage magnitude change for the max voltage change state vector scaling", MaxVoltageChangeStateVectorScaling.DEFAULT_MAX_DV, ParameterScope.FUNCTIONAL, NEWTON_RAPHSON_CATEGORY_KEY),
        new Parameter(MAX_VOLTAGE_CHANGE_STATE_VECTOR_SCALING_MAX_DPHI_PARAM_NAME, ParameterType.DOUBLE, "Max voltage angle change for the max voltage change state vector scaling", MaxVoltageChangeStateVectorScaling.DEFAULT_MAX_DPHI, ParameterScope.FUNCTIONAL, NEWTON_RAPHSON_CATEGORY_KEY),
        new Parameter(LINE_PER_UNIT_MODE_PARAM_NAME, ParameterType.STRING, "Line per unit mode", LinePerUnitMode.IMPEDANCE.name(), getEnumPossibleValues(LinePerUnitMode.class), ParameterScope.FUNCTIONAL, MODEL_CATEGORY_KEY),
        new Parameter(USE_LOAD_MODEL_PARAM_NAME, ParameterType.BOOLEAN, "Use load model (with voltage dependency) for simulation", LfNetworkParameters.USE_LOAD_MODE_DEFAULT_VALUE, ParameterScope.FUNCTIONAL, MODEL_CATEGORY_KEY),
        new Parameter(DC_APPROXIMATION_TYPE_PARAM_NAME, ParameterType.STRING, "DC approximation type", DcEquationSystemCreationParameters.DC_APPROXIMATION_TYPE_DEFAULT_VALUE.name(), getEnumPossibleValues(DcApproximationType.class), ParameterScope.FUNCTIONAL, DC_CATEGORY_KEY),
        new Parameter(SIMULATE_AUTOMATION_SYSTEMS_PARAM_NAME, ParameterType.BOOLEAN, "Automation systems simulation", LfNetworkParameters.SIMULATE_AUTOMATION_SYSTEMS_DEFAULT_VALUE, ParameterScope.FUNCTIONAL, AUTOMATION_CATEGORY_KEY),
        new Parameter(AC_SOLVER_TYPE_PARAM_NAME, ParameterType.STRING, "AC solver type", NewtonRaphsonFactory.NAME, getAcSolverTypePossibleValues(), ParameterScope.FUNCTIONAL, SOLVER_CATEGORY_KEY),
        new Parameter(MAX_NEWTON_KRYLOV_ITERATIONS_PARAM_NAME, ParameterType.INTEGER, "Newton Krylov max number of iterations", NewtonKrylovParameters.DEFAULT_MAX_ITERATIONS, ParameterScope.FUNCTIONAL, NEWTON_KRYLOV_CATEGORY_KEY),
        new Parameter(NEWTON_KRYLOV_LINE_SEARCH_PARAM_NAME, ParameterType.BOOLEAN, "Newton Krylov line search activation", NewtonKrylovParameters.LINE_SEARCH_DEFAULT_VALUE, ParameterScope.FUNCTIONAL, NEWTON_KRYLOV_CATEGORY_KEY),
        new Parameter(REFERENCE_BUS_SELECTION_MODE_PARAM_NAME, ParameterType.STRING, "Reference bus selection mode", ReferenceBusSelector.DEFAULT_MODE.name(), getEnumPossibleValues(ReferenceBusSelectionMode.class), ParameterScope.FUNCTIONAL, REFERENCE_BUS_CATEGORY_KEY),
        new Parameter(WRITE_REFERENCE_TERMINALS_PARAM_NAME, ParameterType.BOOLEAN, "Write Reference Terminals", WRITE_REFERENCE_TERMINALS_DEFAULT_VALUE, ParameterScope.FUNCTIONAL, REFERENCE_BUS_CATEGORY_KEY),
        new Parameter(VOLTAGE_TARGET_PRIORITIES_PARAM_NAME, ParameterType.STRING_LIST, "Voltage target priorities for voltage controls", LfNetworkParameters.VOLTAGE_CONTROL_PRIORITIES_DEFAULT_VALUE, getEnumPossibleValues(VoltageControl.Type.class), ParameterScope.FUNCTIONAL, VOLTAGE_CONTROLS_CATEGORY_KEY),
        new Parameter(TRANSFORMER_VOLTAGE_CONTROL_USE_INITIAL_TAP_POSITION_PARAM_NAME, ParameterType.BOOLEAN, "Maintain initial tap position if possible", LfNetworkParameters.TRANSFORMER_VOLTAGE_CONTROL_USE_INITIAL_TAP_POSITION_DEFAULT_VALUE, ParameterScope.FUNCTIONAL, TRANSFORMER_VOLTAGE_CONTROL_CATEGORY_KEY),
        new Parameter(GENERATOR_VOLTAGE_CONTROL_MIN_NOMINAL_VOLTAGE_PARAM_NAME, ParameterType.DOUBLE, "Nominal voltage under which generator voltage controls are disabled during transformer voltage control outer loop of mode AFTER_GENERATOR_VOLTAGE_CONTROL, < 0 means automatic detection", OpenLoadFlowParameters.GENERATOR_VOLTAGE_CONTROL_MIN_NOMINAL_VOLTAGE_DEFAULT_VALUE, ParameterScope.FUNCTIONAL, TRANSFORMER_VOLTAGE_CONTROL_CATEGORY_KEY),
        new Parameter(FICTITIOUS_GENERATOR_VOLTAGE_CONTROL_CHECK_MODE, ParameterType.STRING, "Specifies fictitious generators active power checks exemption for voltage control", OpenLoadFlowParameters.FICTITIOUS_GENERATOR_VOLTAGE_CONTROL_CHECK_MODE_DEFAULT_VALUE.name(), getEnumPossibleValues(FictitiousGeneratorVoltageControlCheckMode.class), ParameterScope.FUNCTIONAL, GENERATOR_VOLTAGE_CONTROL_CATEGORY_KEY),
        new Parameter(AREA_INTERCHANGE_CONTROL_PARAM_NAME, ParameterType.BOOLEAN, "Area interchange control", AREA_INTERCHANGE_CONTROL_DEFAULT_VALUE, ParameterScope.FUNCTIONAL, SLACK_DISTRIBUTION_CATEGORY_KEY),
        new Parameter(AREA_INTERCHANGE_CONTROL_AREA_TYPE_PARAM_NAME, ParameterType.STRING, "Area type for area interchange control", LfNetworkParameters.AREA_INTERCHANGE_CONTROL_AREA_TYPE_DEFAULT_VALUE, ParameterScope.FUNCTIONAL, SLACK_DISTRIBUTION_CATEGORY_KEY),
        new Parameter(AREA_INTERCHANGE_P_MAX_MISMATCH_PARAM_NAME, ParameterType.DOUBLE, "Area interchange max active power mismatch", AREA_INTERCHANGE_P_MAX_MISMATCH_DEFAULT_VALUE, ParameterScope.FUNCTIONAL, SLACK_DISTRIBUTION_CATEGORY_KEY),
        new Parameter(VOLTAGE_REMOTE_CONTROL_ROBUST_MODE_PARAM_NAME, ParameterType.BOOLEAN, "Generator voltage remote control robust mode", VOLTAGE_REMOTE_CONTROL_ROBUST_MODE_DEFAULT_VALUE, ParameterScope.FUNCTIONAL, GENERATOR_VOLTAGE_CONTROL_CATEGORY_KEY),
        new Parameter(FORCE_TARGET_Q_IN_REACTIVE_LIMITS_PARAM_NAME, ParameterType.BOOLEAN, "Force targetQ in the reactive limit diagram", FORCE_TARGET_Q_IN_REACTIVE_LIMITS_DEFAULT_VALUE, ParameterScope.FUNCTIONAL, GENERATOR_VOLTAGE_CONTROL_CATEGORY_KEY),
        new Parameter(DISABLE_INCONSISTENT_VOLTAGE_CONTROLS_PARAM_NAME, ParameterType.BOOLEAN, "Disable inconsistent voltage controls", LfNetworkParameters.DISABLE_INCONSISTENT_VOLTAGE_CONTROLS_DEFAULT_VALUE, ParameterScope.FUNCTIONAL, GENERATOR_VOLTAGE_CONTROL_CATEGORY_KEY),
        new Parameter(EXTRAPOLATE_REACTIVE_LIMITS_PARAM_NAME, ParameterType.BOOLEAN, "Extrapolate reactive limits diagram when outside active power limits", LfNetworkParameters.EXTRAPOLATE_REACTIVE_LIMITS_DEFAULT_VALUE, ParameterScope.FUNCTIONAL, GENERATOR_VOLTAGE_CONTROL_CATEGORY_KEY),
<<<<<<< HEAD
        new Parameter(START_WITH_FROZEN_AC_EMULATION_PARAM_NAME, ParameterType.BOOLEAN, "Start simulation with HVDC in AC emulation frozen to previous value", START_WITH_FROZEN_AC_EMULATION_DEFAULT_VALUE, ParameterScope.FUNCTIONAL, HVDC_CATEGORY_KEY)
=======
        new Parameter(GENERATORS_WITH_ZERO_MW_TARGET_ARE_NOT_STARTED_PARAM_NAME, ParameterType.BOOLEAN, "Generators with zero MW target are considered not started and do not participate in slack distribution nor voltage control", LfNetworkParameters.GENERATORS_WITH_ZERO_MW_TARGET_ARE_NOT_STARTED_DEFAULT_VALUE, ParameterScope.FUNCTIONAL, MODEL_CATEGORY_KEY)
>>>>>>> af8e76b2
    );

    public enum VoltageInitModeOverride {
        NONE,
        VOLTAGE_MAGNITUDE,
        FULL_VOLTAGE
    }

    public enum TransformerVoltageControlMode {
        WITH_GENERATOR_VOLTAGE_CONTROL,
        AFTER_GENERATOR_VOLTAGE_CONTROL,
        INCREMENTAL_VOLTAGE_CONTROL
    }

    public enum ShuntVoltageControlMode {
        WITH_GENERATOR_VOLTAGE_CONTROL,
        INCREMENTAL_VOLTAGE_CONTROL
    }

    public enum PhaseShifterControlMode {
        CONTINUOUS_WITH_DISCRETISATION,
        INCREMENTAL
    }

    public enum ReportedFeatures {
        NEWTON_RAPHSON_LOAD_FLOW,
        NEWTON_RAPHSON_SECURITY_ANALYSIS,
        NEWTON_RAPHSON_SENSITIVITY_ANALYSIS,
    }

    private SlackBusSelectionMode slackBusSelectionMode = SLACK_BUS_SELECTION_MODE_DEFAULT_VALUE;

    private List<String> slackBusesIds = Collections.emptyList();

    private SlackDistributionFailureBehavior slackDistributionFailureBehavior = SLACK_DISTRIBUTION_FAILURE_BEHAVIOR_DEFAULT_VALUE;

    private boolean voltageRemoteControl = VOLTAGE_REMOTE_CONTROL_DEFAULT_VALUE;

    private boolean voltageRemoteControlRobustMode = VOLTAGE_REMOTE_CONTROL_ROBUST_MODE_DEFAULT_VALUE;

    private LowImpedanceBranchMode lowImpedanceBranchMode = LOW_IMPEDANCE_BRANCH_MODE_DEFAULT_VALUE;

    public enum LowImpedanceBranchMode {
        REPLACE_BY_ZERO_IMPEDANCE_LINE,
        REPLACE_BY_MIN_IMPEDANCE_LINE
    }

    private boolean loadPowerFactorConstant = LOAD_POWER_FACTOR_CONSTANT_DEFAULT_VALUE;

    private double plausibleActivePowerLimit = LfNetworkParameters.PLAUSIBLE_ACTIVE_POWER_LIMIT_DEFAULT_VALUE;

    private NewtonRaphsonStoppingCriteriaType newtonRaphsonStoppingCriteriaType = NEWTONRAPHSON_STOPPING_CRITERIA_TYPE_DEFAULT_VALUE;

    private double maxActivePowerMismatch = MAX_ACTIVE_POWER_MISMATCH_DEFAULT_VALUE;

    private double maxReactivePowerMismatch = MAX_REACTIVE_POWER_MISMATCH_DEFAULT_VALUE;

    private double maxVoltageMismatch = MAX_VOLTAGE_MISMATCH_DEFAULT_VALUE;

    private double maxAngleMismatch = MAX_ANGLE_MISMATCH_DEFAULT_VALUE;

    private double maxRatioMismatch = MAX_RATIO_MISMATCH_DEFAULT_VALUE;

    private double maxSusceptanceMismatch = MAX_SUSCEPTANCE_MISMATCH_DEFAULT_VALUE;

    private double slackBusPMaxMismatch = SLACK_BUS_P_MAX_MISMATCH_DEFAULT_VALUE;

    private boolean voltagePerReactivePowerControl = VOLTAGE_PER_REACTIVE_POWER_CONTROL_DEFAULT_VALUE;

    private boolean generatorReactivePowerRemoteControl = GENERATOR_REACTIVE_POWER_REMOTE_CONTROL_DEFAULT_VALUE;

    private boolean transformerReactivePowerControl = TRANSFORMER_REACTIVE_POWER_CONTROL_DEFAULT_VALUE;

    private int maxNewtonRaphsonIterations = NewtonRaphsonParameters.DEFAULT_MAX_ITERATIONS;

    private int maxOuterLoopIterations = AbstractLoadFlowParameters.DEFAULT_MAX_OUTER_LOOP_ITERATIONS;

    private double newtonRaphsonConvEpsPerEq = NewtonRaphsonStoppingCriteria.DEFAULT_CONV_EPS_PER_EQ;

    private VoltageInitModeOverride voltageInitModeOverride = VOLTAGE_INIT_MODE_OVERRIDE_DEFAULT_VALUE;

    private TransformerVoltageControlMode transformerVoltageControlMode = TRANSFORMER_VOLTAGE_CONTROL_MODE_DEFAULT_VALUE;

    private ShuntVoltageControlMode shuntVoltageControlMode = SHUNT_VOLTAGE_CONTROL_MODE_DEFAULT_VALUE;

    private double minPlausibleTargetVoltage = LfNetworkParameters.MIN_PLAUSIBLE_TARGET_VOLTAGE_DEFAULT_VALUE;

    private double maxPlausibleTargetVoltage = LfNetworkParameters.MAX_PLAUSIBLE_TARGET_VOLTAGE_DEFAULT_VALUE;

    private double minNominalVoltageTargetVoltageCheck = LfNetworkParameters.MIN_NOMINAL_VOLTAGE_TARGET_VOLTAGE_CHECK_DEFAULT_VALUE;

    private double minRealisticVoltage = AcLoadFlowParameters.DEFAULT_MIN_REALISTIC_VOLTAGE;

    private double maxRealisticVoltage = AcLoadFlowParameters.DEFAULT_MAX_REALISTIC_VOLTAGE;

    private double minNominalVoltageRealisticVoltageCheck = AcLoadFlowParameters.DEFAULT_MIN_NOMINAL_VOLTAGE_REALISTIC_VOLTAGE_CHECK;

    private double lowImpedanceThreshold = LfNetworkParameters.LOW_IMPEDANCE_THRESHOLD_DEFAULT_VALUE;

    public enum ReactiveRangeCheckMode {
        MIN_MAX,
        MAX,
        TARGET_P
    }

    private ReactiveRangeCheckMode reactiveRangeCheckMode = LfNetworkParameters.REACTIVE_RANGE_CHECK_MODE_DEFAULT_VALUE;

    private boolean networkCacheEnabled = LfNetworkParameters.CACHE_ENABLED_DEFAULT_VALUE;

    private boolean svcVoltageMonitoring = SVC_VOLTAGE_MONITORING_DEFAULT_VALUE;

    private StateVectorScalingMode stateVectorScalingMode = NewtonRaphsonParameters.DEFAULT_STATE_VECTOR_SCALING_MODE;

    private int maxSlackBusCount = LfNetworkParameters.DEFAULT_MAX_SLACK_BUS_COUNT;

    private String debugDir = LfNetworkParameters.DEBUG_DIR_DEFAULT_VALUE;

    private int incrementalTransformerRatioTapControlOuterLoopMaxTapShift = INCREMENTAL_TRANSFORMER_RATIO_TAP_CONTROL_OUTER_LOOP_MAX_TAP_SHIFT_DEFAULT_VALUE;

    private boolean secondaryVoltageControl = LfNetworkParameters.SECONDARY_VOLTAGE_CONTROL_DEFAULT_VALUE;

    private int reactiveLimitsMaxPqPvSwitch = ReactiveLimitsOuterLoop.MAX_SWITCH_PQ_PV_DEFAULT_VALUE;

    private PhaseShifterControlMode phaseShifterControlMode = PHASE_SHIFTER_CONTROL_MODE_DEFAULT_VALUE;

    private boolean alwaysUpdateNetwork = NewtonRaphsonParameters.ALWAYS_UPDATE_NETWORK_DEFAULT_VALUE;

    private double mostMeshedSlackBusSelectorMaxNominalVoltagePercentile = MostMeshedSlackBusSelector.MAX_NOMINAL_VOLTAGE_PERCENTILE_DEFAULT_VALUE;

    private Set<ReportedFeatures> reportedFeatures = REPORTED_FEATURES_DEFAULT_VALUE;

    private Set<Country> slackBusCountryFilter = LfNetworkParameters.SLACK_BUS_COUNTRY_FILTER_DEFAULT_VALUE;

    private Set<String> actionableSwitchesIds = ACTIONABLE_SWITCH_IDS_DEFAULT_VALUE;

    private Set<String> actionableTransformersIds = ACTIONABLE_TRANSFORMERS_IDS_DEFAULT_VALUE;

    private boolean asymmetrical = LfNetworkParameters.ASYMMETRICAL_DEFAULT_VALUE;

    private ReactivePowerDispatchMode reactivePowerDispatchMode = REACTIVE_POWER_DISPATCH_MODE_DEFAULT_VALUE;

    private List<String> outerLoopNames = OUTER_LOOP_NAMES_DEFAULT_VALUE;

    private boolean useActiveLimits = LfNetworkParameters.USE_ACTIVE_LIMITS_DEFAULT_VALUE;

    private boolean disableVoltageControlOfGeneratorsOutsideActivePowerLimits = LfNetworkParameters.DISABLE_VOLTAGE_CONTROL_OF_GENERATORS_OUTSIDE_ACTIVE_POWER_LIMITS_DEFAULT_VALUE;

    private int lineSearchStateVectorScalingMaxIteration = LineSearchStateVectorScaling.DEFAULT_MAX_ITERATION;

    private double lineSearchStateVectorScalingStepFold = LineSearchStateVectorScaling.DEFAULT_STEP_FOLD;

    private double maxVoltageChangeStateVectorScalingMaxDv = MaxVoltageChangeStateVectorScaling.DEFAULT_MAX_DV;

    private double maxVoltageChangeStateVectorScalingMaxDphi = MaxVoltageChangeStateVectorScaling.DEFAULT_MAX_DPHI;

    private LinePerUnitMode linePerUnitMode = LfNetworkParameters.LINE_PER_UNIT_MODE_DEFAULT_VALUE;

    private boolean useLoadModel = LfNetworkParameters.USE_LOAD_MODE_DEFAULT_VALUE;

    private DcApproximationType dcApproximationType = DcEquationSystemCreationParameters.DC_APPROXIMATION_TYPE_DEFAULT_VALUE;

    private boolean simulateAutomationSystems = LfNetworkParameters.SIMULATE_AUTOMATION_SYSTEMS_DEFAULT_VALUE;

    private String acSolverType = NewtonRaphsonFactory.NAME;

    private int maxNewtonKrylovIterations = NewtonKrylovParameters.DEFAULT_MAX_ITERATIONS;

    private boolean newtonKrylovLineSearch = NewtonKrylovParameters.LINE_SEARCH_DEFAULT_VALUE;

    private ReferenceBusSelectionMode referenceBusSelectionMode = ReferenceBusSelector.DEFAULT_MODE;

    private boolean writeReferenceTerminals = WRITE_REFERENCE_TERMINALS_DEFAULT_VALUE;

    private List<String> voltageTargetPriorities = LfNetworkParameters.VOLTAGE_CONTROL_PRIORITIES_DEFAULT_VALUE;

    private boolean transformerVoltageControlUseInitialTapPosition = LfNetworkParameters.TRANSFORMER_VOLTAGE_CONTROL_USE_INITIAL_TAP_POSITION_DEFAULT_VALUE;

    private double generatorVoltageControlMinNominalVoltage = GENERATOR_VOLTAGE_CONTROL_MIN_NOMINAL_VOLTAGE_DEFAULT_VALUE;

    private FictitiousGeneratorVoltageControlCheckMode fictitiousGeneratorVoltageControlCheckMode = FICTITIOUS_GENERATOR_VOLTAGE_CONTROL_CHECK_MODE_DEFAULT_VALUE;

    private boolean areaInterchangeControl = AREA_INTERCHANGE_CONTROL_DEFAULT_VALUE;

    private String areaInterchangeControlAreaType = LfNetworkParameters.AREA_INTERCHANGE_CONTROL_AREA_TYPE_DEFAULT_VALUE;

    private double areaInterchangePMaxMismatch = AREA_INTERCHANGE_P_MAX_MISMATCH_DEFAULT_VALUE;

    private boolean forceTargetQInReactiveLimits = FORCE_TARGET_Q_IN_REACTIVE_LIMITS_DEFAULT_VALUE;

    private boolean disableInconsistentVoltageControls = LfNetworkParameters.DISABLE_INCONSISTENT_VOLTAGE_CONTROLS_DEFAULT_VALUE;

    private boolean extrapolateReactiveLimits = LfNetworkParameters.EXTRAPOLATE_REACTIVE_LIMITS_DEFAULT_VALUE;

<<<<<<< HEAD
    private boolean startWithFrozenACEmulation = START_WITH_FROZEN_AC_EMULATION_DEFAULT_VALUE;
=======
    private boolean generatorsWithZeroMwTargetAreNotStarted = LfNetworkParameters.GENERATORS_WITH_ZERO_MW_TARGET_ARE_NOT_STARTED_DEFAULT_VALUE;
>>>>>>> af8e76b2

    public static double checkParameterValue(double parameterValue, boolean condition, String parameterName) {
        if (!condition) {
            throw new IllegalArgumentException("Invalid value for parameter " + parameterName + ": " + parameterValue);
        }
        return parameterValue;
    }

    public static int checkParameterValue(int parameterValue, boolean condition, String parameterName) {
        if (!condition) {
            throw new IllegalArgumentException("Invalid value for parameter " + parameterName + ": " + parameterValue);
        }
        return parameterValue;
    }

    @Override
    public String getName() {
        return "open-load-flow-parameters";
    }

    public SlackBusSelectionMode getSlackBusSelectionMode() {
        return slackBusSelectionMode;
    }

    public OpenLoadFlowParameters setSlackBusSelectionMode(SlackBusSelectionMode slackBusSelectionMode) {
        this.slackBusSelectionMode = Objects.requireNonNull(slackBusSelectionMode);
        return this;
    }

    public List<String> getSlackBusesIds() {
        return slackBusesIds;
    }

    public OpenLoadFlowParameters setSlackBusesIds(List<String> slackBusesIds) {
        this.slackBusesIds = Objects.requireNonNull(slackBusesIds);
        return this;
    }

    public OpenLoadFlowParameters setSlackBusId(String slackBusId) {
        this.slackBusesIds = List.of(Objects.requireNonNull(slackBusId));
        return this;
    }

    public SlackDistributionFailureBehavior getSlackDistributionFailureBehavior() {
        return slackDistributionFailureBehavior;
    }

    public OpenLoadFlowParameters setSlackDistributionFailureBehavior(SlackDistributionFailureBehavior slackDistributionFailureBehavior) {
        this.slackDistributionFailureBehavior = Objects.requireNonNull(slackDistributionFailureBehavior);
        return this;
    }

    public boolean isVoltageRemoteControl() {
        return voltageRemoteControl;
    }

    public OpenLoadFlowParameters setVoltageRemoteControl(boolean voltageRemoteControl) {
        this.voltageRemoteControl = voltageRemoteControl;
        return this;
    }

    public boolean isVoltageRemoteControlRobustMode() {
        return voltageRemoteControlRobustMode;
    }

    public OpenLoadFlowParameters setVoltageRemoteControlRobustMode(boolean voltageRemoteControlRobustMode) {
        this.voltageRemoteControlRobustMode = voltageRemoteControlRobustMode;
        return this;
    }

    public LowImpedanceBranchMode getLowImpedanceBranchMode() {
        return lowImpedanceBranchMode;
    }

    public OpenLoadFlowParameters setLowImpedanceBranchMode(LowImpedanceBranchMode lowImpedanceBranchMode) {
        this.lowImpedanceBranchMode = Objects.requireNonNull(lowImpedanceBranchMode);
        return this;
    }

    public boolean isLoadPowerFactorConstant() {
        return loadPowerFactorConstant;
    }

    public OpenLoadFlowParameters setLoadPowerFactorConstant(boolean loadPowerFactorConstant) {
        this.loadPowerFactorConstant = loadPowerFactorConstant;
        return this;
    }

    public double getPlausibleActivePowerLimit() {
        return plausibleActivePowerLimit;
    }

    public OpenLoadFlowParameters setPlausibleActivePowerLimit(double plausibleActivePowerLimit) {
        if (plausibleActivePowerLimit <= 0) {
            throw new IllegalArgumentException("Invalid plausible active power limit: " + plausibleActivePowerLimit);
        }
        this.plausibleActivePowerLimit = plausibleActivePowerLimit;
        return this;
    }

    public double getSlackBusPMaxMismatch() {
        return slackBusPMaxMismatch;
    }

    public OpenLoadFlowParameters setSlackBusPMaxMismatch(double slackBusPMaxMismatch) {
        this.slackBusPMaxMismatch = checkParameterValue(slackBusPMaxMismatch,
                slackBusPMaxMismatch >= 0,
                SLACK_BUS_P_MAX_MISMATCH_PARAM_NAME);
        return this;
    }

    public boolean isVoltagePerReactivePowerControl() {
        return voltagePerReactivePowerControl;
    }

    public OpenLoadFlowParameters setVoltagePerReactivePowerControl(boolean voltagePerReactivePowerControl) {
        this.voltagePerReactivePowerControl = voltagePerReactivePowerControl;
        return this;
    }

    public boolean isGeneratorReactivePowerRemoteControl() {
        return generatorReactivePowerRemoteControl;
    }

    public OpenLoadFlowParameters setGeneratorReactivePowerRemoteControl(boolean generatorReactivePowerRemoteControl) {
        this.generatorReactivePowerRemoteControl = generatorReactivePowerRemoteControl;
        return this;
    }

    public boolean isTransformerReactivePowerControl() {
        return transformerReactivePowerControl;
    }

    public OpenLoadFlowParameters setTransformerReactivePowerControl(boolean transformerReactivePowerControl) {
        this.transformerReactivePowerControl = transformerReactivePowerControl;
        return this;
    }

    public int getMaxNewtonRaphsonIterations() {
        return maxNewtonRaphsonIterations;
    }

    public OpenLoadFlowParameters setMaxNewtonRaphsonIterations(int maxNewtonRaphsonIterations) {
        this.maxNewtonRaphsonIterations = checkParameterValue(maxNewtonRaphsonIterations,
                maxNewtonRaphsonIterations >= 1,
                MAX_NEWTON_RAPHSON_ITERATIONS_PARAM_NAME);
        return this;
    }

    public int getMaxOuterLoopIterations() {
        return maxOuterLoopIterations;
    }

    public OpenLoadFlowParameters setMaxOuterLoopIterations(int maxOuterLoopIterations) {
        this.maxOuterLoopIterations = checkParameterValue(maxOuterLoopIterations,
                maxOuterLoopIterations >= 1,
                MAX_OUTER_LOOP_ITERATIONS_PARAM_NAME);
        return this;
    }

    public double getNewtonRaphsonConvEpsPerEq() {
        return newtonRaphsonConvEpsPerEq;
    }

    public OpenLoadFlowParameters setNewtonRaphsonConvEpsPerEq(double newtonRaphsonConvEpsPerEq) {
        this.newtonRaphsonConvEpsPerEq = checkParameterValue(newtonRaphsonConvEpsPerEq,
                newtonRaphsonConvEpsPerEq > 0,
                NEWTON_RAPHSON_CONV_EPS_PER_EQ_PARAM_NAME);
        return this;
    }

    public NewtonRaphsonStoppingCriteriaType getNewtonRaphsonStoppingCriteriaType() {
        return newtonRaphsonStoppingCriteriaType;
    }

    public OpenLoadFlowParameters setNewtonRaphsonStoppingCriteriaType(NewtonRaphsonStoppingCriteriaType newtonRaphsonStoppingCriteriaType) {
        this.newtonRaphsonStoppingCriteriaType = Objects.requireNonNull(newtonRaphsonStoppingCriteriaType);
        return this;
    }

    public double getMaxActivePowerMismatch() {
        return maxActivePowerMismatch;
    }

    public OpenLoadFlowParameters setMaxActivePowerMismatch(double maxActivePowerMismatch) {
        this.maxActivePowerMismatch = checkParameterValue(maxActivePowerMismatch,
                maxActivePowerMismatch > 0,
                MAX_ACTIVE_POWER_MISMATCH_PARAM_NAME);
        return this;
    }

    public double getMaxReactivePowerMismatch() {
        return maxReactivePowerMismatch;
    }

    public OpenLoadFlowParameters setMaxReactivePowerMismatch(double maxReactivePowerMismatch) {
        this.maxReactivePowerMismatch = checkParameterValue(maxReactivePowerMismatch,
                maxReactivePowerMismatch > 0,
                MAX_REACTIVE_POWER_MISMATCH_PARAM_NAME);
        return this;
    }

    public double getMaxVoltageMismatch() {
        return maxVoltageMismatch;
    }

    public OpenLoadFlowParameters setMaxVoltageMismatch(double maxVoltageMismatch) {
        this.maxVoltageMismatch = checkParameterValue(maxVoltageMismatch,
                maxVoltageMismatch > 0,
                MAX_VOLTAGE_MISMATCH_PARAM_NAME);
        return this;
    }

    public double getMaxAngleMismatch() {
        return maxAngleMismatch;
    }

    public OpenLoadFlowParameters setMaxAngleMismatch(double maxAngleMismatch) {
        this.maxAngleMismatch = checkParameterValue(maxAngleMismatch,
                maxAngleMismatch > 0,
                MAX_ANGLE_MISMATCH_PARAM_NAME);
        return this;
    }

    public double getMaxRatioMismatch() {
        return maxRatioMismatch;
    }

    public OpenLoadFlowParameters setMaxRatioMismatch(double maxRatioMismatch) {
        this.maxRatioMismatch = checkParameterValue(maxRatioMismatch,
                maxRatioMismatch > 0,
                MAX_RATIO_MISMATCH_PARAM_NAME);
        return this;
    }

    public double getMaxSusceptanceMismatch() {
        return maxSusceptanceMismatch;
    }

    public OpenLoadFlowParameters setMaxSusceptanceMismatch(double maxSusceptanceMismatch) {
        this.maxSusceptanceMismatch = checkParameterValue(maxSusceptanceMismatch,
                maxSusceptanceMismatch > 0,
                MAX_SUSCEPTANCE_MISMATCH_PARAM_NAME);
        return this;
    }

    public VoltageInitModeOverride getVoltageInitModeOverride() {
        return voltageInitModeOverride;
    }

    public OpenLoadFlowParameters setVoltageInitModeOverride(VoltageInitModeOverride voltageInitModeOverride) {
        this.voltageInitModeOverride = Objects.requireNonNull(voltageInitModeOverride);
        return this;
    }

    public TransformerVoltageControlMode getTransformerVoltageControlMode() {
        return transformerVoltageControlMode;
    }

    public OpenLoadFlowParameters setTransformerVoltageControlMode(TransformerVoltageControlMode transformerVoltageControlMode) {
        this.transformerVoltageControlMode = Objects.requireNonNull(transformerVoltageControlMode);
        return this;
    }

    public ShuntVoltageControlMode getShuntVoltageControlMode() {
        return shuntVoltageControlMode;
    }

    public OpenLoadFlowParameters setShuntVoltageControlMode(ShuntVoltageControlMode shuntVoltageControlMode) {
        this.shuntVoltageControlMode = Objects.requireNonNull(shuntVoltageControlMode);
        return this;
    }

    public double getMinPlausibleTargetVoltage() {
        return minPlausibleTargetVoltage;
    }

    public OpenLoadFlowParameters setMinPlausibleTargetVoltage(double minPlausibleTargetVoltage) {
        this.minPlausibleTargetVoltage = checkParameterValue(minPlausibleTargetVoltage,
                minPlausibleTargetVoltage >= 0,
                MIN_PLAUSIBLE_TARGET_VOLTAGE_PARAM_NAME);
        return this;
    }

    public double getMaxPlausibleTargetVoltage() {
        return maxPlausibleTargetVoltage;
    }

    public OpenLoadFlowParameters setMaxPlausibleTargetVoltage(double maxPlausibleTargetVoltage) {
        this.maxPlausibleTargetVoltage = checkParameterValue(maxPlausibleTargetVoltage,
                maxPlausibleTargetVoltage >= 0,
                MAX_PLAUSIBLE_TARGET_VOLTAGE_PARAM_NAME);
        return this;
    }

    public double getMinNominalVoltageTargetVoltageCheck() {
        return minNominalVoltageTargetVoltageCheck;
    }

    public OpenLoadFlowParameters setMinNominalVoltageTargetVoltageCheck(double minNominalVoltageTargetVoltageCheck) {
        this.minNominalVoltageTargetVoltageCheck = checkParameterValue(minNominalVoltageTargetVoltageCheck,
                minNominalVoltageTargetVoltageCheck >= 0,
                MIN_NOMINAL_VOLTAGE_TARGET_VOLTAGE_CHECK_PARAM_NAME);
        return this;
    }

    public double getMinRealisticVoltage() {
        return minRealisticVoltage;
    }

    public OpenLoadFlowParameters setMinRealisticVoltage(double minRealisticVoltage) {
        this.minRealisticVoltage = checkParameterValue(minRealisticVoltage,
                minRealisticVoltage >= 0,
                MIN_REALISTIC_VOLTAGE_PARAM_NAME);
        return this;
    }

    public double getMaxRealisticVoltage() {
        return maxRealisticVoltage;
    }

    public OpenLoadFlowParameters setMaxRealisticVoltage(double maxRealisticVoltage) {
        this.maxRealisticVoltage = checkParameterValue(maxRealisticVoltage,
                maxRealisticVoltage >= 0,
                MAX_REALISTIC_VOLTAGE_PARAM_NAME);
        return this;
    }

    public double getMinNominalVoltageRealisticVoltageCheck() {
        return minNominalVoltageRealisticVoltageCheck;
    }

    public OpenLoadFlowParameters setMinNominalVoltageRealisticVoltageCheck(double minNominalVoltageRealisticVoltageCheck) {
        this.minNominalVoltageRealisticVoltageCheck = minNominalVoltageRealisticVoltageCheck;
        return this;
    }

    public ReactiveRangeCheckMode getReactiveRangeCheckMode() {
        return reactiveRangeCheckMode;
    }

    public OpenLoadFlowParameters setReactiveRangeCheckMode(ReactiveRangeCheckMode reactiveRangeCheckMode) {
        this.reactiveRangeCheckMode = reactiveRangeCheckMode;
        return this;
    }

    public double getLowImpedanceThreshold() {
        return lowImpedanceThreshold;
    }

    public OpenLoadFlowParameters setLowImpedanceThreshold(double lowImpedanceThreshold) {
        this.lowImpedanceThreshold = checkParameterValue(lowImpedanceThreshold,
                lowImpedanceThreshold > 0,
                LOW_IMPEDANCE_THRESHOLD_PARAM_NAME);
        return this;
    }

    public boolean isNetworkCacheEnabled() {
        return networkCacheEnabled;
    }

    public OpenLoadFlowParameters setNetworkCacheEnabled(boolean networkCacheEnabled) {
        this.networkCacheEnabled = networkCacheEnabled;
        return this;
    }

    public boolean isSvcVoltageMonitoring() {
        return svcVoltageMonitoring;
    }

    public OpenLoadFlowParameters setSvcVoltageMonitoring(boolean svcVoltageMonitoring) {
        this.svcVoltageMonitoring = svcVoltageMonitoring;
        return this;
    }

    public StateVectorScalingMode getStateVectorScalingMode() {
        return stateVectorScalingMode;
    }

    public OpenLoadFlowParameters setStateVectorScalingMode(StateVectorScalingMode stateVectorScalingMode) {
        this.stateVectorScalingMode = Objects.requireNonNull(stateVectorScalingMode);
        return this;
    }

    public int getMaxSlackBusCount() {
        return maxSlackBusCount;
    }

    public OpenLoadFlowParameters setMaxSlackBusCount(int maxSlackBusCount) {
        this.maxSlackBusCount = LfNetworkParameters.checkMaxSlackBusCount(maxSlackBusCount);
        return this;
    }

    public boolean isSecondaryVoltageControl() {
        return secondaryVoltageControl;
    }

    public OpenLoadFlowParameters setSecondaryVoltageControl(boolean secondaryVoltageControl) {
        this.secondaryVoltageControl = secondaryVoltageControl;
        return this;
    }

    public boolean isUseActiveLimits() {
        return useActiveLimits;
    }

    public OpenLoadFlowParameters setUseActiveLimits(boolean useActiveLimits) {
        this.useActiveLimits = useActiveLimits;
        return this;
    }

    public boolean isDisableVoltageControlOfGeneratorsOutsideActivePowerLimits() {
        return disableVoltageControlOfGeneratorsOutsideActivePowerLimits;
    }

    public OpenLoadFlowParameters setDisableVoltageControlOfGeneratorsOutsideActivePowerLimits(boolean disableVoltageControlOfGeneratorsOutsideActivePowerLimits) {
        this.disableVoltageControlOfGeneratorsOutsideActivePowerLimits = disableVoltageControlOfGeneratorsOutsideActivePowerLimits;
        return this;
    }

    public String getDebugDir() {
        return debugDir;
    }

    public OpenLoadFlowParameters setDebugDir(String debugDir) {
        this.debugDir = debugDir;
        return this;
    }

    public int getIncrementalTransformerRatioTapControlOuterLoopMaxTapShift() {
        return incrementalTransformerRatioTapControlOuterLoopMaxTapShift;
    }

    public OpenLoadFlowParameters setIncrementalTransformerRatioTapControlOuterLoopMaxTapShift(int incrementalTransformerRatioTapControlOuterLoopMaxTapShift) {
        this.incrementalTransformerRatioTapControlOuterLoopMaxTapShift = checkParameterValue(incrementalTransformerRatioTapControlOuterLoopMaxTapShift,
                incrementalTransformerRatioTapControlOuterLoopMaxTapShift >= 1,
                INCREMENTAL_TRANSFORMER_RATIO_TAP_CONTROL_OUTER_LOOP_MAX_TAP_SHIFT_PARAM_NAME);
        return this;
    }

    public int getReactiveLimitsMaxPqPvSwitch() {
        return reactiveLimitsMaxPqPvSwitch;
    }

    public OpenLoadFlowParameters setReactiveLimitsMaxPqPvSwitch(int reactiveLimitsMaxPqPvSwitch) {
        this.reactiveLimitsMaxPqPvSwitch = checkParameterValue(reactiveLimitsMaxPqPvSwitch,
                reactiveLimitsMaxPqPvSwitch >= 0,
                REACTIVE_LIMITS_MAX_SWITCH_PQ_PV_PARAM_NAME);
        return this;
    }

    public PhaseShifterControlMode getPhaseShifterControlMode() {
        return phaseShifterControlMode;
    }

    public OpenLoadFlowParameters setPhaseShifterControlMode(PhaseShifterControlMode phaseShifterControlMode) {
        this.phaseShifterControlMode = Objects.requireNonNull(phaseShifterControlMode);
        return this;
    }

    public boolean isAlwaysUpdateNetwork() {
        return alwaysUpdateNetwork;
    }

    public OpenLoadFlowParameters setAlwaysUpdateNetwork(boolean alwaysUpdateNetwork) {
        this.alwaysUpdateNetwork = alwaysUpdateNetwork;
        return this;
    }

    public double getMostMeshedSlackBusSelectorMaxNominalVoltagePercentile() {
        return mostMeshedSlackBusSelectorMaxNominalVoltagePercentile;
    }

    public OpenLoadFlowParameters setMostMeshedSlackBusSelectorMaxNominalVoltagePercentile(double mostMeshedSlackBusSelectorMaxNominalVoltagePercentile) {
        this.mostMeshedSlackBusSelectorMaxNominalVoltagePercentile = checkParameterValue(mostMeshedSlackBusSelectorMaxNominalVoltagePercentile,
                mostMeshedSlackBusSelectorMaxNominalVoltagePercentile >= 0 &&
                        mostMeshedSlackBusSelectorMaxNominalVoltagePercentile <= 100,
                MOST_MESHED_SLACK_BUS_SELECTOR_MAX_NOMINAL_VOLTAGE_PERCENTILE_PARAM_NAME);
        return this;
    }

    public Set<ReportedFeatures> getReportedFeatures() {
        return reportedFeatures;
    }

    public OpenLoadFlowParameters setReportedFeatures(Set<ReportedFeatures> reportedFeatures) {
        this.reportedFeatures = Objects.requireNonNull(reportedFeatures);
        return this;
    }

    public Set<Country> getSlackBusCountryFilter() {
        return slackBusCountryFilter;
    }

    public OpenLoadFlowParameters setSlackBusCountryFilter(Set<Country> slackBusCountryFilter) {
        this.slackBusCountryFilter = Objects.requireNonNull(slackBusCountryFilter);
        return this;
    }

    public Set<String> getActionableSwitchesIds() {
        return actionableSwitchesIds;
    }

    public OpenLoadFlowParameters setActionableSwitchesIds(Set<String> actionableSwitchesIds) {
        this.actionableSwitchesIds = Objects.requireNonNull(actionableSwitchesIds);
        return this;
    }

    public Set<String> getActionableTransformersIds() {
        return actionableTransformersIds;
    }

    public OpenLoadFlowParameters setActionableTransformersIds(Set<String> actionableTransformersIds) {
        this.actionableTransformersIds = Objects.requireNonNull(actionableTransformersIds);
        return this;
    }

    public boolean isAsymmetrical() {
        return asymmetrical;
    }

    public OpenLoadFlowParameters setAsymmetrical(boolean asymmetrical) {
        this.asymmetrical = asymmetrical;
        return this;
    }

    public ReactivePowerDispatchMode getReactivePowerDispatchMode() {
        return reactivePowerDispatchMode;
    }

    public OpenLoadFlowParameters setReactivePowerDispatchMode(ReactivePowerDispatchMode reactivePowerDispatchMode) {
        this.reactivePowerDispatchMode = Objects.requireNonNull(reactivePowerDispatchMode);
        return this;
    }

    public List<String> getOuterLoopNames() {
        return outerLoopNames;
    }

    public OpenLoadFlowParameters setOuterLoopNames(List<String> outerLoopNames) {
        this.outerLoopNames = outerLoopNames;
        return this;
    }

    public int getLineSearchStateVectorScalingMaxIteration() {
        return lineSearchStateVectorScalingMaxIteration;
    }

    public OpenLoadFlowParameters setLineSearchStateVectorScalingMaxIteration(int lineSearchStateVectorScalingMaxIteration) {
        this.lineSearchStateVectorScalingMaxIteration = checkParameterValue(lineSearchStateVectorScalingMaxIteration,
                lineSearchStateVectorScalingMaxIteration >= 1,
                LINE_SEARCH_STATE_VECTOR_SCALING_MAX_ITERATION_PARAM_NAME);
        return this;
    }

    public double getLineSearchStateVectorScalingStepFold() {
        return lineSearchStateVectorScalingStepFold;
    }

    public OpenLoadFlowParameters setLineSearchStateVectorScalingStepFold(double lineSearchStateVectorScalingStepFold) {
        this.lineSearchStateVectorScalingStepFold = checkParameterValue(lineSearchStateVectorScalingStepFold,
                lineSearchStateVectorScalingStepFold > 1,
                LINE_SEARCH_STATE_VECTOR_SCALING_STEP_FOLD_PARAM_NAME);
        return this;
    }

    public double getMaxVoltageChangeStateVectorScalingMaxDv() {
        return maxVoltageChangeStateVectorScalingMaxDv;
    }

    public OpenLoadFlowParameters setMaxVoltageChangeStateVectorScalingMaxDv(double maxVoltageChangeStateVectorScalingMaxDv) {
        this.maxVoltageChangeStateVectorScalingMaxDv = checkParameterValue(maxVoltageChangeStateVectorScalingMaxDv,
                maxVoltageChangeStateVectorScalingMaxDv > 0,
                MAX_VOLTAGE_CHANGE_STATE_VECTOR_SCALING_MAX_DV_PARAM_NAME);
        return this;
    }

    public double getMaxVoltageChangeStateVectorScalingMaxDphi() {
        return maxVoltageChangeStateVectorScalingMaxDphi;
    }

    public OpenLoadFlowParameters setMaxVoltageChangeStateVectorScalingMaxDphi(double maxVoltageChangeStateVectorScalingMaxDphi) {
        this.maxVoltageChangeStateVectorScalingMaxDphi = checkParameterValue(maxVoltageChangeStateVectorScalingMaxDphi,
                maxVoltageChangeStateVectorScalingMaxDphi > 0,
                MAX_VOLTAGE_CHANGE_STATE_VECTOR_SCALING_MAX_DPHI_PARAM_NAME);
        return this;
    }

    public LinePerUnitMode getLinePerUnitMode() {
        return linePerUnitMode;
    }

    public OpenLoadFlowParameters setLinePerUnitMode(LinePerUnitMode linePerUnitMode) {
        this.linePerUnitMode = Objects.requireNonNull(linePerUnitMode);
        return this;
    }

    public boolean isUseLoadModel() {
        return useLoadModel;
    }

    public OpenLoadFlowParameters setUseLoadModel(boolean useLoadModel) {
        this.useLoadModel = useLoadModel;
        return this;
    }

    public DcApproximationType getDcApproximationType() {
        return dcApproximationType;
    }

    public OpenLoadFlowParameters setDcApproximationType(DcApproximationType dcApproximationType) {
        this.dcApproximationType = Objects.requireNonNull(dcApproximationType);
        return this;
    }

    public boolean isSimulateAutomationSystems() {
        return simulateAutomationSystems;
    }

    public OpenLoadFlowParameters setSimulateAutomationSystems(boolean simulateAutomationSystems) {
        this.simulateAutomationSystems = simulateAutomationSystems;
        return this;
    }

    public String getAcSolverType() {
        return acSolverType;
    }

    public OpenLoadFlowParameters setAcSolverType(String acSolverType) {
        this.acSolverType = AcSolverFactory.find(acSolverType).getName();
        return this;
    }

    public int getMaxNewtonKrylovIterations() {
        return maxNewtonKrylovIterations;
    }

    public OpenLoadFlowParameters setMaxNewtonKrylovIterations(int maxNewtonKrylovIterations) {
        this.maxNewtonKrylovIterations = checkParameterValue(maxNewtonKrylovIterations,
                maxNewtonKrylovIterations >= 1,
                MAX_NEWTON_KRYLOV_ITERATIONS_PARAM_NAME);
        return this;
    }

    public boolean isNewtonKrylovLineSearch() {
        return newtonKrylovLineSearch;
    }

    public OpenLoadFlowParameters setNewtonKrylovLineSearch(boolean newtonKrylovLineSearch) {
        this.newtonKrylovLineSearch = newtonKrylovLineSearch;
        return this;
    }

    public ReferenceBusSelectionMode getReferenceBusSelectionMode() {
        return referenceBusSelectionMode;
    }

    public OpenLoadFlowParameters setReferenceBusSelectionMode(ReferenceBusSelectionMode referenceBusSelectionMode) {
        this.referenceBusSelectionMode = referenceBusSelectionMode;
        return this;
    }

    public boolean isWriteReferenceTerminals() {
        return writeReferenceTerminals;
    }

    public OpenLoadFlowParameters setWriteReferenceTerminals(boolean writeReferenceTerminals) {
        this.writeReferenceTerminals = writeReferenceTerminals;
        return this;
    }

    public List<String> getVoltageTargetPriorities() {
        return voltageTargetPriorities;
    }

    public OpenLoadFlowParameters setVoltageTargetPriorities(List<String> voltageTargetPriorities) {
        // just check, but do not use return value in this.voltageTargetPriorities:
        // doing this would modify the user's input
        LfNetworkParameters.checkVoltageTargetPriorities(voltageTargetPriorities);
        this.voltageTargetPriorities = voltageTargetPriorities;
        return this;
    }

    public boolean isTransformerVoltageControlUseInitialTapPosition() {
        return transformerVoltageControlUseInitialTapPosition;
    }

    public OpenLoadFlowParameters setTransformerVoltageControlUseInitialTapPosition(boolean transformerVoltageControlUseInitialTapPosition) {
        this.transformerVoltageControlUseInitialTapPosition = transformerVoltageControlUseInitialTapPosition;
        return this;
    }

    /**
     * Only if transformer voltage control is active and with mode `AFTER_GENERATOR_VOLTAGE_CONTROL`. Set the nominal
     * voltage under which the generator voltage control are disabled during outer loop. This parameter overrides the
     * automatic nominal voltage computation if >= 0.
     */
    public OpenLoadFlowParameters setGeneratorVoltageControlMinNominalVoltage(double generatorVoltageControlMinNominalVoltage) {
        this.generatorVoltageControlMinNominalVoltage = generatorVoltageControlMinNominalVoltage;
        return this;
    }

    public double getGeneratorVoltageControlMinNominalVoltage() {
        return generatorVoltageControlMinNominalVoltage;
    }

    public FictitiousGeneratorVoltageControlCheckMode getFictitiousGeneratorVoltageControlCheckMode() {
        return fictitiousGeneratorVoltageControlCheckMode;
    }

    public OpenLoadFlowParameters setFictitiousGeneratorVoltageControlCheckMode(FictitiousGeneratorVoltageControlCheckMode fictitiousGeneratorVoltageControlCheckMode) {
        this.fictitiousGeneratorVoltageControlCheckMode = Objects.requireNonNull(fictitiousGeneratorVoltageControlCheckMode);
        return this;
    }

    public boolean isAreaInterchangeControl() {
        return areaInterchangeControl;
    }

    public OpenLoadFlowParameters setAreaInterchangeControl(boolean areaInterchangeControl) {
        this.areaInterchangeControl = areaInterchangeControl;
        return this;
    }

    public String getAreaInterchangeControlAreaType() {
        return areaInterchangeControlAreaType;
    }

    public OpenLoadFlowParameters setAreaInterchangeControlAreaType(String areaInterchangeControlAreaType) {
        this.areaInterchangeControlAreaType = Objects.requireNonNull(areaInterchangeControlAreaType);
        return this;
    }

    public double getAreaInterchangePMaxMismatch() {
        return areaInterchangePMaxMismatch;
    }

    public OpenLoadFlowParameters setAreaInterchangePMaxMismatch(double areaInterchangePMaxMismatch) {
        this.areaInterchangePMaxMismatch = checkParameterValue(areaInterchangePMaxMismatch,
                areaInterchangePMaxMismatch >= 0,
                AREA_INTERCHANGE_P_MAX_MISMATCH_PARAM_NAME);
        return this;
    }

    public boolean isForceTargetQInReactiveLimits() {
        return forceTargetQInReactiveLimits;
    }

    public OpenLoadFlowParameters setForceTargetQInReactiveLimits(boolean forceTargetQInReactiveLimits) {
        this.forceTargetQInReactiveLimits = forceTargetQInReactiveLimits;
        return this;
    }

    public boolean isDisableInconsistentVoltageControls() {
        return disableInconsistentVoltageControls;
    }

    public OpenLoadFlowParameters setDisableInconsistentVoltageControls(boolean disableInconsistentVoltageControls) {
        this.disableInconsistentVoltageControls = disableInconsistentVoltageControls;
        return this;
    }

    public boolean isExtrapolateReactiveLimits() {
        return extrapolateReactiveLimits;
    }

    public OpenLoadFlowParameters setExtrapolateReactiveLimits(boolean extrapolateReactiveLimits) {
        this.extrapolateReactiveLimits = extrapolateReactiveLimits;
        return this;
    }

<<<<<<< HEAD
    public boolean isStartWithFrozenACEmulation() {
        return startWithFrozenACEmulation;
    }

    public OpenLoadFlowParameters setStartWithFrozenACEmulation(boolean startWithFrozenACEmulation) {
        this.startWithFrozenACEmulation = startWithFrozenACEmulation;
=======
    public boolean isGeneratorsWithZeroMwTargetAreNotStarted() {
        return generatorsWithZeroMwTargetAreNotStarted;
    }

    public OpenLoadFlowParameters setGeneratorsWithZeroMwTargetAreNotStarted(boolean generatorsWithZeroMwTargetAreNotStarted) {
        this.generatorsWithZeroMwTargetAreNotStarted = generatorsWithZeroMwTargetAreNotStarted;
>>>>>>> af8e76b2
        return this;
    }

    public static OpenLoadFlowParameters load() {
        return load(PlatformConfig.defaultConfig());
    }

    public static OpenLoadFlowParameters load(PlatformConfig platformConfig) {
        OpenLoadFlowParameters parameters = new OpenLoadFlowParameters();

        return parameters.update(platformConfig);
    }

    public static OpenLoadFlowParameters load(Map<String, String> properties) {
        return new OpenLoadFlowParameters().update(properties);
    }

    private static List<String> parseStringListProp(String prop) {
        if (prop.trim().isEmpty()) {
            return Collections.emptyList();
        }
        return Arrays.asList(prop.split("[:,]"));
    }

    public OpenLoadFlowParameters update(PlatformConfig platformConfig) {
        platformConfig.getOptionalModuleConfig(MODULE_SPECIFIC_PARAMETERS)
                .ifPresent((ModuleConfig config) -> {
                    config.getOptionalEnumProperty(SLACK_BUS_SELECTION_MODE_PARAM_NAME, SlackBusSelectionMode.class)
                            .ifPresent(this::setSlackBusSelectionMode);
                    config.getOptionalStringListProperty(SLACK_BUSES_IDS_PARAM_NAME).ifPresent(this::setSlackBusesIds);
                    config.getOptionalEnumProperty(LOW_IMPEDANCE_BRANCH_MODE_PARAM_NAME, LowImpedanceBranchMode.class)
                            .ifPresent(this::setLowImpedanceBranchMode);
                    config.getOptionalBooleanProperty(VOLTAGE_REMOTE_CONTROL_PARAM_NAME).ifPresent(this::setVoltageRemoteControl);
                    config.getOptionalEnumProperty(SLACK_DISTRIBUTION_FAILURE_BEHAVIOR_PARAM_NAME, SlackDistributionFailureBehavior.class)
                            .ifPresent(this::setSlackDistributionFailureBehavior);
                    config.getOptionalBooleanProperty(LOAD_POWER_FACTOR_CONSTANT_PARAM_NAME).ifPresent(this::setLoadPowerFactorConstant);
                    config.getOptionalDoubleProperty(PLAUSIBLE_ACTIVE_POWER_LIMIT_PARAM_NAME).ifPresent(this::setPlausibleActivePowerLimit);
                    config.getOptionalEnumProperty(NEWTONRAPHSON_STOPPING_CRITERIA_TYPE_PARAM_NAME, NewtonRaphsonStoppingCriteriaType.class)
                            .ifPresent(this::setNewtonRaphsonStoppingCriteriaType);
                    config.getOptionalDoubleProperty(MAX_ACTIVE_POWER_MISMATCH_PARAM_NAME).ifPresent(this::setMaxActivePowerMismatch);
                    config.getOptionalDoubleProperty(MAX_REACTIVE_POWER_MISMATCH_PARAM_NAME).ifPresent(this::setMaxReactivePowerMismatch);
                    config.getOptionalDoubleProperty(MAX_VOLTAGE_MISMATCH_PARAM_NAME).ifPresent(this::setMaxVoltageMismatch);
                    config.getOptionalDoubleProperty(MAX_ANGLE_MISMATCH_PARAM_NAME).ifPresent(this::setMaxAngleMismatch);
                    config.getOptionalDoubleProperty(MAX_RATIO_MISMATCH_PARAM_NAME).ifPresent(this::setMaxRatioMismatch);
                    config.getOptionalDoubleProperty(MAX_SUSCEPTANCE_MISMATCH_PARAM_NAME).ifPresent(this::setMaxSusceptanceMismatch);
                    config.getOptionalDoubleProperty(SLACK_BUS_P_MAX_MISMATCH_PARAM_NAME).ifPresent(this::setSlackBusPMaxMismatch);
                    config.getOptionalBooleanProperty(VOLTAGE_PER_REACTIVE_POWER_CONTROL_PARAM_NAME).ifPresent(this::setVoltagePerReactivePowerControl);
                    config.getOptionalBooleanProperty(GENERATOR_REACTIVE_POWER_REMOTE_CONTROL_PARAM_NAME).ifPresent(this::setGeneratorReactivePowerRemoteControl);
                    config.getOptionalBooleanProperty(TRANSFORMER_REACTIVE_POWER_CONTROL_PARAM_NAME).ifPresent(this::setTransformerReactivePowerControl);
                    config.getOptionalIntProperty(MAX_NEWTON_RAPHSON_ITERATIONS_PARAM_NAME).ifPresent(this::setMaxNewtonRaphsonIterations);
                    config.getOptionalIntProperty(MAX_OUTER_LOOP_ITERATIONS_PARAM_NAME).ifPresent(this::setMaxOuterLoopIterations);
                    config.getOptionalDoubleProperty(NEWTON_RAPHSON_CONV_EPS_PER_EQ_PARAM_NAME).ifPresent(this::setNewtonRaphsonConvEpsPerEq);
                    config.getOptionalEnumProperty(VOLTAGE_INIT_MODE_OVERRIDE_PARAM_NAME, VoltageInitModeOverride.class)
                            .ifPresent(this::setVoltageInitModeOverride);
                    config.getOptionalEnumProperty(TRANSFORMER_VOLTAGE_CONTROL_MODE_PARAM_NAME, TransformerVoltageControlMode.class)
                            .ifPresent(this::setTransformerVoltageControlMode);
                    config.getOptionalEnumProperty(SHUNT_VOLTAGE_CONTROL_MODE_PARAM_NAME, ShuntVoltageControlMode.class)
                            .ifPresent(this::setShuntVoltageControlMode);
                    config.getOptionalDoubleProperty(MIN_PLAUSIBLE_TARGET_VOLTAGE_PARAM_NAME).ifPresent(this::setMinPlausibleTargetVoltage);
                    config.getOptionalDoubleProperty(MAX_PLAUSIBLE_TARGET_VOLTAGE_PARAM_NAME).ifPresent(this::setMaxPlausibleTargetVoltage);
                    config.getOptionalDoubleProperty(MIN_REALISTIC_VOLTAGE_PARAM_NAME).ifPresent(this::setMinRealisticVoltage);
                    config.getOptionalDoubleProperty(MAX_REALISTIC_VOLTAGE_PARAM_NAME).ifPresent(this::setMaxRealisticVoltage);
                    config.getOptionalDoubleProperty(MIN_NOMINAL_VOLTAGE_REALISTIC_VOLTAGE_CHECK_PARAM_NAME).ifPresent(this::setMinNominalVoltageRealisticVoltageCheck);
                    config.getOptionalEnumProperty(REACTIVE_RANGE_CHECK_MODE_PARAM_NAME, ReactiveRangeCheckMode.class)
                            .ifPresent(this::setReactiveRangeCheckMode);
                    config.getOptionalDoubleProperty(LOW_IMPEDANCE_THRESHOLD_PARAM_NAME).ifPresent(this::setLowImpedanceThreshold);
                    config.getOptionalBooleanProperty(NETWORK_CACHE_ENABLED_PARAM_NAME).ifPresent(this::setNetworkCacheEnabled);
                    config.getOptionalBooleanProperty(SVC_VOLTAGE_MONITORING_PARAM_NAME).ifPresent(this::setSvcVoltageMonitoring);
                    config.getOptionalEnumProperty(STATE_VECTOR_SCALING_MODE_PARAM_NAME, StateVectorScalingMode.class)
                            .ifPresent(this::setStateVectorScalingMode);
                    config.getOptionalIntProperty(MAX_SLACK_BUS_COUNT_PARAM_NAME).ifPresent(this::setMaxSlackBusCount);
                    config.getOptionalStringProperty(DEBUG_DIR_PARAM_NAME).ifPresent(this::setDebugDir);
                    config.getOptionalIntProperty(INCREMENTAL_TRANSFORMER_RATIO_TAP_CONTROL_OUTER_LOOP_MAX_TAP_SHIFT_PARAM_NAME)
                            .ifPresent(this::setIncrementalTransformerRatioTapControlOuterLoopMaxTapShift);
                    config.getOptionalBooleanProperty(SECONDARY_VOLTAGE_CONTROL_PARAM_NAME).ifPresent(this::setSecondaryVoltageControl);
                    config.getOptionalIntProperty(REACTIVE_LIMITS_MAX_SWITCH_PQ_PV_PARAM_NAME).ifPresent(this::setReactiveLimitsMaxPqPvSwitch);
                    config.getOptionalEnumProperty(PHASE_SHIFTER_CONTROL_MODE_PARAM_NAME, PhaseShifterControlMode.class)
                            .ifPresent(this::setPhaseShifterControlMode);
                    config.getOptionalBooleanProperty(ALWAYS_UPDATE_NETWORK_PARAM_NAME).ifPresent(this::setAlwaysUpdateNetwork);
                    config.getOptionalDoubleProperty(MOST_MESHED_SLACK_BUS_SELECTOR_MAX_NOMINAL_VOLTAGE_PERCENTILE_PARAM_NAME)
                            .ifPresent(this::setMostMeshedSlackBusSelectorMaxNominalVoltagePercentile);
                    config.getOptionalEnumSetProperty(REPORTED_FEATURES_PARAM_NAME, ReportedFeatures.class).ifPresent(this::setReportedFeatures);
                    config.getOptionalEnumSetProperty(SLACK_BUS_COUNTRY_FILTER_PARAM_NAME, Country.class).ifPresent(this::setSlackBusCountryFilter);
                    config.getOptionalStringListProperty(ACTIONABLE_SWITCHES_IDS_PARAM_NAME)
                            .ifPresent(ids -> this.setActionableSwitchesIds(new HashSet<>(ids)));
                    config.getOptionalStringListProperty(ACTIONABLE_TRANSFORMERS_IDS_PARAM_NAME)
                            .ifPresent(ids -> this.setActionableTransformersIds(new HashSet<>(ids)));
                    config.getOptionalBooleanProperty(ASYMMETRICAL_PARAM_NAME).ifPresent(this::setAsymmetrical);
                    config.getOptionalDoubleProperty(MIN_NOMINAL_VOLTAGE_TARGET_VOLTAGE_CHECK_PARAM_NAME).ifPresent(this::setMinNominalVoltageTargetVoltageCheck);
                    config.getOptionalEnumProperty(REACTIVE_POWER_DISPATCH_MODE_PARAM_NAME, ReactivePowerDispatchMode.class)
                            .ifPresent(this::setReactivePowerDispatchMode);
                    config.getOptionalStringListProperty(OUTER_LOOP_NAMES_PARAM_NAME).ifPresent(this::setOuterLoopNames);
                    config.getOptionalBooleanProperty(USE_ACTIVE_LIMITS_PARAM_NAME).ifPresent(this::setUseActiveLimits);
                    config.getOptionalBooleanProperty(DISABLE_VOLTAGE_CONTROL_OF_GENERATORS_OUTSIDE_ACTIVE_POWER_LIMITS_PARAM_NAME)
                            .ifPresent(this::setDisableVoltageControlOfGeneratorsOutsideActivePowerLimits);
                    config.getOptionalIntProperty(LINE_SEARCH_STATE_VECTOR_SCALING_MAX_ITERATION_PARAM_NAME)
                            .ifPresent(this::setLineSearchStateVectorScalingMaxIteration);
                    config.getOptionalDoubleProperty(LINE_SEARCH_STATE_VECTOR_SCALING_STEP_FOLD_PARAM_NAME)
                            .ifPresent(this::setLineSearchStateVectorScalingStepFold);
                    config.getOptionalDoubleProperty(MAX_VOLTAGE_CHANGE_STATE_VECTOR_SCALING_MAX_DV_PARAM_NAME)
                            .ifPresent(this::setMaxVoltageChangeStateVectorScalingMaxDv);
                    config.getOptionalDoubleProperty(MAX_VOLTAGE_CHANGE_STATE_VECTOR_SCALING_MAX_DPHI_PARAM_NAME)
                            .ifPresent(this::setMaxVoltageChangeStateVectorScalingMaxDphi);
                    config.getOptionalEnumProperty(LINE_PER_UNIT_MODE_PARAM_NAME, LinePerUnitMode.class).ifPresent(this::setLinePerUnitMode);
                    config.getOptionalBooleanProperty(USE_LOAD_MODEL_PARAM_NAME).ifPresent(this::setUseLoadModel);
                    config.getOptionalEnumProperty(DC_APPROXIMATION_TYPE_PARAM_NAME, DcApproximationType.class).ifPresent(this::setDcApproximationType);
                    config.getOptionalBooleanProperty(SIMULATE_AUTOMATION_SYSTEMS_PARAM_NAME).ifPresent(this::setSimulateAutomationSystems);
                    config.getOptionalStringProperty(AC_SOLVER_TYPE_PARAM_NAME).ifPresent(this::setAcSolverType);
                    config.getOptionalIntProperty(MAX_NEWTON_KRYLOV_ITERATIONS_PARAM_NAME).ifPresent(this::setMaxNewtonKrylovIterations);
                    config.getOptionalBooleanProperty(NEWTON_KRYLOV_LINE_SEARCH_PARAM_NAME).ifPresent(this::setNewtonKrylovLineSearch);
                    config.getOptionalEnumProperty(REFERENCE_BUS_SELECTION_MODE_PARAM_NAME, ReferenceBusSelectionMode.class)
                            .ifPresent(this::setReferenceBusSelectionMode);
                    config.getOptionalBooleanProperty(WRITE_REFERENCE_TERMINALS_PARAM_NAME).ifPresent(this::setWriteReferenceTerminals);
                    config.getOptionalStringListProperty(VOLTAGE_TARGET_PRIORITIES_PARAM_NAME).ifPresent(this::setVoltageTargetPriorities);
                    config.getOptionalBooleanProperty(TRANSFORMER_VOLTAGE_CONTROL_USE_INITIAL_TAP_POSITION_PARAM_NAME)
                            .ifPresent(this::setTransformerVoltageControlUseInitialTapPosition);
                    config.getOptionalDoubleProperty(GENERATOR_VOLTAGE_CONTROL_MIN_NOMINAL_VOLTAGE_PARAM_NAME)
                            .ifPresent(this::setGeneratorVoltageControlMinNominalVoltage);
                    config.getOptionalBooleanProperty(AREA_INTERCHANGE_CONTROL_PARAM_NAME).ifPresent(this::setAreaInterchangeControl);
                    config.getOptionalStringProperty(AREA_INTERCHANGE_CONTROL_AREA_TYPE_PARAM_NAME).ifPresent(this::setAreaInterchangeControlAreaType);
                    config.getOptionalDoubleProperty(AREA_INTERCHANGE_P_MAX_MISMATCH_PARAM_NAME).ifPresent(this::setAreaInterchangePMaxMismatch);
                    config.getOptionalBooleanProperty(DISABLE_INCONSISTENT_VOLTAGE_CONTROLS_PARAM_NAME).ifPresent(this::setDisableInconsistentVoltageControls);
                    config.getOptionalBooleanProperty(FORCE_TARGET_Q_IN_REACTIVE_LIMITS_PARAM_NAME).ifPresent(this::setForceTargetQInReactiveLimits);
                    config.getOptionalEnumProperty(FICTITIOUS_GENERATOR_VOLTAGE_CONTROL_CHECK_MODE, FictitiousGeneratorVoltageControlCheckMode.class)
                            .ifPresent(this::setFictitiousGeneratorVoltageControlCheckMode);
                    config.getOptionalBooleanProperty(VOLTAGE_REMOTE_CONTROL_ROBUST_MODE_PARAM_NAME).ifPresent(this::setVoltageRemoteControlRobustMode);
                    config.getOptionalBooleanProperty(EXTRAPOLATE_REACTIVE_LIMITS_PARAM_NAME).ifPresent(this::setExtrapolateReactiveLimits);
<<<<<<< HEAD
                    config.getOptionalBooleanProperty(START_WITH_FROZEN_AC_EMULATION_PARAM_NAME).ifPresent(this::setStartWithFrozenACEmulation);
=======
                    config.getOptionalBooleanProperty(GENERATORS_WITH_ZERO_MW_TARGET_ARE_NOT_STARTED_PARAM_NAME).ifPresent(this::setGeneratorsWithZeroMwTargetAreNotStarted);
>>>>>>> af8e76b2
                });
        return this;
    }

    public OpenLoadFlowParameters update(Map<String, String> properties) {
        Optional.ofNullable(properties.get(SLACK_BUS_SELECTION_MODE_PARAM_NAME))
                .ifPresent(prop -> this.setSlackBusSelectionMode(SlackBusSelectionMode.valueOf(prop)));
        Optional.ofNullable(properties.get(SLACK_BUSES_IDS_PARAM_NAME))
                .ifPresent(prop -> this.setSlackBusesIds(parseStringListProp(prop)));
        Optional.ofNullable(properties.get(LOW_IMPEDANCE_BRANCH_MODE_PARAM_NAME))
                .ifPresent(prop -> this.setLowImpedanceBranchMode(LowImpedanceBranchMode.valueOf(prop)));
        Optional.ofNullable(properties.get(VOLTAGE_REMOTE_CONTROL_PARAM_NAME))
                .ifPresent(prop -> this.setVoltageRemoteControl(Boolean.parseBoolean(prop)));
        Optional.ofNullable(properties.get(SLACK_DISTRIBUTION_FAILURE_BEHAVIOR_PARAM_NAME))
                .ifPresent(prop -> this.setSlackDistributionFailureBehavior(SlackDistributionFailureBehavior.valueOf(prop)));
        Optional.ofNullable(properties.get(LOAD_POWER_FACTOR_CONSTANT_PARAM_NAME))
                .ifPresent(prop -> this.setLoadPowerFactorConstant(Boolean.parseBoolean(prop)));
        Optional.ofNullable(properties.get(PLAUSIBLE_ACTIVE_POWER_LIMIT_PARAM_NAME))
                .ifPresent(prop -> this.setPlausibleActivePowerLimit(Double.parseDouble(prop)));
        Optional.ofNullable(properties.get(NEWTONRAPHSON_STOPPING_CRITERIA_TYPE_PARAM_NAME))
                .ifPresent(prop -> this.setNewtonRaphsonStoppingCriteriaType(NewtonRaphsonStoppingCriteriaType.valueOf(prop)));
        Optional.ofNullable(properties.get(MAX_ACTIVE_POWER_MISMATCH_PARAM_NAME))
                .ifPresent(prop -> this.setMaxActivePowerMismatch(Double.parseDouble(prop)));
        Optional.ofNullable(properties.get(MAX_REACTIVE_POWER_MISMATCH_PARAM_NAME))
                .ifPresent(prop -> this.setMaxReactivePowerMismatch(Double.parseDouble(prop)));
        Optional.ofNullable(properties.get(MAX_VOLTAGE_MISMATCH_PARAM_NAME))
                .ifPresent(prop -> this.setMaxVoltageMismatch(Double.parseDouble(prop)));
        Optional.ofNullable(properties.get(MAX_ANGLE_MISMATCH_PARAM_NAME))
                .ifPresent(prop -> this.setMaxAngleMismatch(Double.parseDouble(prop)));
        Optional.ofNullable(properties.get(MAX_RATIO_MISMATCH_PARAM_NAME))
                .ifPresent(prop -> this.setMaxRatioMismatch(Double.parseDouble(prop)));
        Optional.ofNullable(properties.get(MAX_SUSCEPTANCE_MISMATCH_PARAM_NAME))
                .ifPresent(prop -> this.setMaxSusceptanceMismatch(Double.parseDouble(prop)));
        Optional.ofNullable(properties.get(SLACK_BUS_P_MAX_MISMATCH_PARAM_NAME))
                .ifPresent(prop -> this.setSlackBusPMaxMismatch(Double.parseDouble(prop)));
        Optional.ofNullable(properties.get(VOLTAGE_PER_REACTIVE_POWER_CONTROL_PARAM_NAME))
                .ifPresent(prop -> this.setVoltagePerReactivePowerControl(Boolean.parseBoolean(prop)));
        Optional.ofNullable(properties.get(GENERATOR_REACTIVE_POWER_REMOTE_CONTROL_PARAM_NAME))
                .ifPresent(prop -> this.setGeneratorReactivePowerRemoteControl(Boolean.parseBoolean(prop)));
        Optional.ofNullable(properties.get(TRANSFORMER_REACTIVE_POWER_CONTROL_PARAM_NAME))
                .ifPresent(prop -> this.setTransformerReactivePowerControl(Boolean.parseBoolean(prop)));
        Optional.ofNullable(properties.get(MAX_NEWTON_RAPHSON_ITERATIONS_PARAM_NAME))
                .ifPresent(prop -> this.setMaxNewtonRaphsonIterations(Integer.parseInt(prop)));
        Optional.ofNullable(properties.get(MAX_OUTER_LOOP_ITERATIONS_PARAM_NAME))
                .ifPresent(prop -> this.setMaxOuterLoopIterations(Integer.parseInt(prop)));
        Optional.ofNullable(properties.get(NEWTON_RAPHSON_CONV_EPS_PER_EQ_PARAM_NAME))
                .ifPresent(prop -> this.setNewtonRaphsonConvEpsPerEq(Double.parseDouble(prop)));
        Optional.ofNullable(properties.get(VOLTAGE_INIT_MODE_OVERRIDE_PARAM_NAME))
                .ifPresent(prop -> this.setVoltageInitModeOverride(VoltageInitModeOverride.valueOf(prop)));
        Optional.ofNullable(properties.get(TRANSFORMER_VOLTAGE_CONTROL_MODE_PARAM_NAME))
                .ifPresent(prop -> this.setTransformerVoltageControlMode(TransformerVoltageControlMode.valueOf(prop)));
        Optional.ofNullable(properties.get(SHUNT_VOLTAGE_CONTROL_MODE_PARAM_NAME))
                .ifPresent(prop -> this.setShuntVoltageControlMode(ShuntVoltageControlMode.valueOf(prop)));
        Optional.ofNullable(properties.get(MIN_PLAUSIBLE_TARGET_VOLTAGE_PARAM_NAME))
                .ifPresent(prop -> this.setMinPlausibleTargetVoltage(Double.parseDouble(prop)));
        Optional.ofNullable(properties.get(MAX_PLAUSIBLE_TARGET_VOLTAGE_PARAM_NAME))
                .ifPresent(prop -> this.setMaxPlausibleTargetVoltage(Double.parseDouble(prop)));
        Optional.ofNullable(properties.get(MIN_REALISTIC_VOLTAGE_PARAM_NAME))
                .ifPresent(prop -> this.setMinRealisticVoltage(Double.parseDouble(prop)));
        Optional.ofNullable(properties.get(MAX_REALISTIC_VOLTAGE_PARAM_NAME))
                .ifPresent(prop -> this.setMaxRealisticVoltage(Double.parseDouble(prop)));
        Optional.ofNullable(properties.get(MIN_NOMINAL_VOLTAGE_REALISTIC_VOLTAGE_CHECK_PARAM_NAME))
                .ifPresent(prop -> this.setMinNominalVoltageRealisticVoltageCheck(Double.parseDouble(prop)));
        Optional.ofNullable(properties.get(REACTIVE_RANGE_CHECK_MODE_PARAM_NAME))
                .ifPresent(prop -> this.setReactiveRangeCheckMode(ReactiveRangeCheckMode.valueOf(prop)));
        Optional.ofNullable(properties.get(LOW_IMPEDANCE_THRESHOLD_PARAM_NAME))
                .ifPresent(prop -> this.setLowImpedanceThreshold(Double.parseDouble(prop)));
        Optional.ofNullable(properties.get(NETWORK_CACHE_ENABLED_PARAM_NAME))
                .ifPresent(prop -> this.setNetworkCacheEnabled(Boolean.parseBoolean(prop)));
        Optional.ofNullable(properties.get(SVC_VOLTAGE_MONITORING_PARAM_NAME))
                .ifPresent(prop -> this.setSvcVoltageMonitoring(Boolean.parseBoolean(prop)));
        Optional.ofNullable(properties.get(STATE_VECTOR_SCALING_MODE_PARAM_NAME))
                .ifPresent(prop -> this.setStateVectorScalingMode(StateVectorScalingMode.valueOf(prop)));
        Optional.ofNullable(properties.get(MAX_SLACK_BUS_COUNT_PARAM_NAME))
                .ifPresent(prop -> this.setMaxSlackBusCount(Integer.parseInt(prop)));
        Optional.ofNullable(properties.get(DEBUG_DIR_PARAM_NAME))
                .ifPresent(this::setDebugDir);
        Optional.ofNullable(properties.get(INCREMENTAL_TRANSFORMER_RATIO_TAP_CONTROL_OUTER_LOOP_MAX_TAP_SHIFT_PARAM_NAME))
                .ifPresent(prop -> this.setIncrementalTransformerRatioTapControlOuterLoopMaxTapShift(Integer.parseInt(prop)));
        Optional.ofNullable(properties.get(SECONDARY_VOLTAGE_CONTROL_PARAM_NAME))
                .ifPresent(prop -> this.setSecondaryVoltageControl(Boolean.parseBoolean(prop)));
        Optional.ofNullable(properties.get(REACTIVE_LIMITS_MAX_SWITCH_PQ_PV_PARAM_NAME))
                .ifPresent(prop -> this.setReactiveLimitsMaxPqPvSwitch(Integer.parseInt(prop)));
        Optional.ofNullable(properties.get(PHASE_SHIFTER_CONTROL_MODE_PARAM_NAME))
                .ifPresent(prop -> this.setPhaseShifterControlMode(PhaseShifterControlMode.valueOf(prop)));
        Optional.ofNullable(properties.get(ALWAYS_UPDATE_NETWORK_PARAM_NAME))
                .ifPresent(prop -> this.setAlwaysUpdateNetwork(Boolean.parseBoolean(prop)));
        Optional.ofNullable(properties.get(MOST_MESHED_SLACK_BUS_SELECTOR_MAX_NOMINAL_VOLTAGE_PERCENTILE_PARAM_NAME))
                .ifPresent(prop -> this.setMostMeshedSlackBusSelectorMaxNominalVoltagePercentile(Double.parseDouble(prop)));
        Optional.ofNullable(properties.get(REPORTED_FEATURES_PARAM_NAME))
                .ifPresent(prop -> this.setReportedFeatures(
                        parseStringListProp(prop).stream()
                        .map(ReportedFeatures::valueOf)
                        .collect(Collectors.toSet())));
        Optional.ofNullable(properties.get(SLACK_BUS_COUNTRY_FILTER_PARAM_NAME))
                .ifPresent(prop -> this.setSlackBusCountryFilter(parseStringListProp(prop).stream().map(Country::valueOf).collect(Collectors.toSet())));
        Optional.ofNullable(properties.get(ACTIONABLE_SWITCHES_IDS_PARAM_NAME))
                .ifPresent(prop -> this.setActionableSwitchesIds(new HashSet<>(parseStringListProp(prop))));
        Optional.ofNullable(properties.get(ACTIONABLE_TRANSFORMERS_IDS_PARAM_NAME))
                .ifPresent(prop -> this.setActionableTransformersIds(new HashSet<>(parseStringListProp(prop))));
        Optional.ofNullable(properties.get(ASYMMETRICAL_PARAM_NAME))
                .ifPresent(prop -> this.setAsymmetrical(Boolean.parseBoolean(prop)));
        Optional.ofNullable(properties.get(MIN_NOMINAL_VOLTAGE_TARGET_VOLTAGE_CHECK_PARAM_NAME))
                .ifPresent(prop -> this.setMinNominalVoltageTargetVoltageCheck(Double.parseDouble(prop)));
        Optional.ofNullable(properties.get(REACTIVE_POWER_DISPATCH_MODE_PARAM_NAME))
                .ifPresent(prop -> this.setReactivePowerDispatchMode(ReactivePowerDispatchMode.valueOf(prop)));
        Optional.ofNullable(properties.get(OUTER_LOOP_NAMES_PARAM_NAME))
                .ifPresent(prop -> this.setOuterLoopNames(parseStringListProp(prop)));
        Optional.ofNullable(properties.get(USE_ACTIVE_LIMITS_PARAM_NAME))
                .ifPresent(prop -> this.setUseActiveLimits(Boolean.parseBoolean(prop)));
        Optional.ofNullable(properties.get(DISABLE_VOLTAGE_CONTROL_OF_GENERATORS_OUTSIDE_ACTIVE_POWER_LIMITS_PARAM_NAME))
                .ifPresent(prop -> this.setDisableVoltageControlOfGeneratorsOutsideActivePowerLimits(Boolean.parseBoolean(prop)));
        Optional.ofNullable(properties.get(LINE_SEARCH_STATE_VECTOR_SCALING_MAX_ITERATION_PARAM_NAME))
                .ifPresent(prop -> this.setLineSearchStateVectorScalingMaxIteration(Integer.parseInt(prop)));
        Optional.ofNullable(properties.get(LINE_SEARCH_STATE_VECTOR_SCALING_STEP_FOLD_PARAM_NAME))
                .ifPresent(prop -> this.setLineSearchStateVectorScalingStepFold(Double.parseDouble(prop)));
        Optional.ofNullable(properties.get(MAX_VOLTAGE_CHANGE_STATE_VECTOR_SCALING_MAX_DV_PARAM_NAME))
                .ifPresent(prop -> this.setMaxVoltageChangeStateVectorScalingMaxDv(Double.parseDouble(prop)));
        Optional.ofNullable(properties.get(MAX_VOLTAGE_CHANGE_STATE_VECTOR_SCALING_MAX_DPHI_PARAM_NAME))
                .ifPresent(prop -> this.setMaxVoltageChangeStateVectorScalingMaxDphi(Double.parseDouble(prop)));
        Optional.ofNullable(properties.get(LINE_PER_UNIT_MODE_PARAM_NAME))
                .ifPresent(prop -> this.setLinePerUnitMode(LinePerUnitMode.valueOf(prop)));
        Optional.ofNullable(properties.get(USE_LOAD_MODEL_PARAM_NAME))
                .ifPresent(prop -> this.setUseLoadModel(Boolean.parseBoolean(prop)));
        Optional.ofNullable(properties.get(DC_APPROXIMATION_TYPE_PARAM_NAME))
                .ifPresent(prop -> this.setDcApproximationType(DcApproximationType.valueOf(prop)));
        Optional.ofNullable(properties.get(SIMULATE_AUTOMATION_SYSTEMS_PARAM_NAME))
                .ifPresent(prop -> this.setSimulateAutomationSystems(Boolean.parseBoolean(prop)));
        Optional.ofNullable(properties.get(AC_SOLVER_TYPE_PARAM_NAME))
                .ifPresent(this::setAcSolverType);
        Optional.ofNullable(properties.get(MAX_NEWTON_KRYLOV_ITERATIONS_PARAM_NAME))
                .ifPresent(prop -> this.setMaxNewtonKrylovIterations(Integer.parseInt(prop)));
        Optional.ofNullable(properties.get(NEWTON_KRYLOV_LINE_SEARCH_PARAM_NAME))
                .ifPresent(prop -> this.setNewtonKrylovLineSearch(Boolean.parseBoolean(prop)));
        Optional.ofNullable(properties.get(REFERENCE_BUS_SELECTION_MODE_PARAM_NAME))
                .ifPresent(prop -> this.setReferenceBusSelectionMode(ReferenceBusSelectionMode.valueOf(prop)));
        Optional.ofNullable(properties.get(WRITE_REFERENCE_TERMINALS_PARAM_NAME))
                .ifPresent(prop -> this.setWriteReferenceTerminals(Boolean.parseBoolean(prop)));
        Optional.ofNullable(properties.get(VOLTAGE_TARGET_PRIORITIES_PARAM_NAME))
                .ifPresent(prop -> this.setVoltageTargetPriorities(parseStringListProp(prop)));
        Optional.ofNullable(properties.get(TRANSFORMER_VOLTAGE_CONTROL_USE_INITIAL_TAP_POSITION_PARAM_NAME))
                .ifPresent(prop -> this.setTransformerVoltageControlUseInitialTapPosition(Boolean.parseBoolean(prop)));
        Optional.ofNullable(properties.get(GENERATOR_VOLTAGE_CONTROL_MIN_NOMINAL_VOLTAGE_PARAM_NAME))
                .ifPresent(prop -> this.setGeneratorVoltageControlMinNominalVoltage(Double.parseDouble(prop)));
        Optional.ofNullable(properties.get(FICTITIOUS_GENERATOR_VOLTAGE_CONTROL_CHECK_MODE))
                .ifPresent(prop -> this.setFictitiousGeneratorVoltageControlCheckMode(FictitiousGeneratorVoltageControlCheckMode.valueOf(prop)));
        Optional.ofNullable(properties.get(AREA_INTERCHANGE_CONTROL_PARAM_NAME))
                .ifPresent(prop -> this.setAreaInterchangeControl(Boolean.parseBoolean(prop)));
        Optional.ofNullable(properties.get(AREA_INTERCHANGE_CONTROL_AREA_TYPE_PARAM_NAME))
                .ifPresent(this::setAreaInterchangeControlAreaType);
        Optional.ofNullable(properties.get(AREA_INTERCHANGE_P_MAX_MISMATCH_PARAM_NAME))
                .ifPresent(prop -> this.setAreaInterchangePMaxMismatch(Double.parseDouble(prop)));
        Optional.ofNullable(properties.get(VOLTAGE_REMOTE_CONTROL_ROBUST_MODE_PARAM_NAME))
                .ifPresent(prop -> this.setVoltageRemoteControlRobustMode(Boolean.parseBoolean(prop)));
        Optional.ofNullable(properties.get(FORCE_TARGET_Q_IN_REACTIVE_LIMITS_PARAM_NAME))
                .ifPresent(prop -> this.setForceTargetQInReactiveLimits(Boolean.parseBoolean(prop)));
        Optional.ofNullable(properties.get(DISABLE_INCONSISTENT_VOLTAGE_CONTROLS_PARAM_NAME))
                .ifPresent(prop -> this.setDisableInconsistentVoltageControls(Boolean.parseBoolean(prop)));
        Optional.ofNullable(properties.get(EXTRAPOLATE_REACTIVE_LIMITS_PARAM_NAME))
                .ifPresent(prop -> this.setExtrapolateReactiveLimits(Boolean.parseBoolean(prop)));
<<<<<<< HEAD
        Optional.ofNullable(properties.get(START_WITH_FROZEN_AC_EMULATION_PARAM_NAME))
                .ifPresent(prop -> this.setStartWithFrozenACEmulation(Boolean.parseBoolean(prop)));
=======
        Optional.ofNullable(properties.get(GENERATORS_WITH_ZERO_MW_TARGET_ARE_NOT_STARTED_PARAM_NAME))
                .ifPresent(prop -> this.setGeneratorsWithZeroMwTargetAreNotStarted(Boolean.parseBoolean(prop)));
>>>>>>> af8e76b2
        return this;
    }

    public Map<String, Object> toMap() {
        Map<String, Object> map = new LinkedHashMap<>(72);
        map.put(SLACK_BUS_SELECTION_MODE_PARAM_NAME, slackBusSelectionMode);
        map.put(SLACK_BUSES_IDS_PARAM_NAME, slackBusesIds);
        map.put(SLACK_DISTRIBUTION_FAILURE_BEHAVIOR_PARAM_NAME, slackDistributionFailureBehavior);
        map.put(VOLTAGE_REMOTE_CONTROL_PARAM_NAME, voltageRemoteControl);
        map.put(LOW_IMPEDANCE_BRANCH_MODE_PARAM_NAME, lowImpedanceBranchMode);
        map.put(LOAD_POWER_FACTOR_CONSTANT_PARAM_NAME, loadPowerFactorConstant);
        map.put(PLAUSIBLE_ACTIVE_POWER_LIMIT_PARAM_NAME, plausibleActivePowerLimit);
        map.put(NEWTONRAPHSON_STOPPING_CRITERIA_TYPE_PARAM_NAME, newtonRaphsonStoppingCriteriaType);
        map.put(SLACK_BUS_P_MAX_MISMATCH_PARAM_NAME, slackBusPMaxMismatch);
        map.put(MAX_ACTIVE_POWER_MISMATCH_PARAM_NAME, maxActivePowerMismatch);
        map.put(MAX_REACTIVE_POWER_MISMATCH_PARAM_NAME, maxReactivePowerMismatch);
        map.put(MAX_VOLTAGE_MISMATCH_PARAM_NAME, maxVoltageMismatch);
        map.put(MAX_ANGLE_MISMATCH_PARAM_NAME, maxAngleMismatch);
        map.put(MAX_RATIO_MISMATCH_PARAM_NAME, maxRatioMismatch);
        map.put(MAX_SUSCEPTANCE_MISMATCH_PARAM_NAME, maxSusceptanceMismatch);
        map.put(VOLTAGE_PER_REACTIVE_POWER_CONTROL_PARAM_NAME, voltagePerReactivePowerControl);
        map.put(GENERATOR_REACTIVE_POWER_REMOTE_CONTROL_PARAM_NAME, generatorReactivePowerRemoteControl);
        map.put(TRANSFORMER_REACTIVE_POWER_CONTROL_PARAM_NAME, transformerReactivePowerControl);
        map.put(MAX_NEWTON_RAPHSON_ITERATIONS_PARAM_NAME, maxNewtonRaphsonIterations);
        map.put(MAX_OUTER_LOOP_ITERATIONS_PARAM_NAME, maxOuterLoopIterations);
        map.put(NEWTON_RAPHSON_CONV_EPS_PER_EQ_PARAM_NAME, newtonRaphsonConvEpsPerEq);
        map.put(VOLTAGE_INIT_MODE_OVERRIDE_PARAM_NAME, voltageInitModeOverride);
        map.put(TRANSFORMER_VOLTAGE_CONTROL_MODE_PARAM_NAME, transformerVoltageControlMode);
        map.put(SHUNT_VOLTAGE_CONTROL_MODE_PARAM_NAME, shuntVoltageControlMode);
        map.put(MIN_PLAUSIBLE_TARGET_VOLTAGE_PARAM_NAME, minPlausibleTargetVoltage);
        map.put(MAX_PLAUSIBLE_TARGET_VOLTAGE_PARAM_NAME, maxPlausibleTargetVoltage);
        map.put(MIN_REALISTIC_VOLTAGE_PARAM_NAME, minRealisticVoltage);
        map.put(MAX_REALISTIC_VOLTAGE_PARAM_NAME, maxRealisticVoltage);
        map.put(MIN_NOMINAL_VOLTAGE_REALISTIC_VOLTAGE_CHECK_PARAM_NAME, minNominalVoltageRealisticVoltageCheck);
        map.put(REACTIVE_RANGE_CHECK_MODE_PARAM_NAME, reactiveRangeCheckMode);
        map.put(LOW_IMPEDANCE_THRESHOLD_PARAM_NAME, lowImpedanceThreshold);
        map.put(NETWORK_CACHE_ENABLED_PARAM_NAME, networkCacheEnabled);
        map.put(SVC_VOLTAGE_MONITORING_PARAM_NAME, svcVoltageMonitoring);
        map.put(STATE_VECTOR_SCALING_MODE_PARAM_NAME, stateVectorScalingMode);
        map.put(MAX_SLACK_BUS_COUNT_PARAM_NAME, maxSlackBusCount);
        map.put(DEBUG_DIR_PARAM_NAME, debugDir);
        map.put(INCREMENTAL_TRANSFORMER_RATIO_TAP_CONTROL_OUTER_LOOP_MAX_TAP_SHIFT_PARAM_NAME, incrementalTransformerRatioTapControlOuterLoopMaxTapShift);
        map.put(SECONDARY_VOLTAGE_CONTROL_PARAM_NAME, secondaryVoltageControl);
        map.put(REACTIVE_LIMITS_MAX_SWITCH_PQ_PV_PARAM_NAME, reactiveLimitsMaxPqPvSwitch);
        map.put(PHASE_SHIFTER_CONTROL_MODE_PARAM_NAME, phaseShifterControlMode);
        map.put(ALWAYS_UPDATE_NETWORK_PARAM_NAME, alwaysUpdateNetwork);
        map.put(MOST_MESHED_SLACK_BUS_SELECTOR_MAX_NOMINAL_VOLTAGE_PERCENTILE_PARAM_NAME, mostMeshedSlackBusSelectorMaxNominalVoltagePercentile);
        map.put(REPORTED_FEATURES_PARAM_NAME, reportedFeatures);
        map.put(SLACK_BUS_COUNTRY_FILTER_PARAM_NAME, slackBusCountryFilter);
        map.put(ACTIONABLE_SWITCHES_IDS_PARAM_NAME, actionableSwitchesIds);
        map.put(ACTIONABLE_TRANSFORMERS_IDS_PARAM_NAME, actionableTransformersIds);
        map.put(ASYMMETRICAL_PARAM_NAME, asymmetrical);
        map.put(MIN_NOMINAL_VOLTAGE_TARGET_VOLTAGE_CHECK_PARAM_NAME, minNominalVoltageTargetVoltageCheck);
        map.put(REACTIVE_POWER_DISPATCH_MODE_PARAM_NAME, reactivePowerDispatchMode);
        map.put(OUTER_LOOP_NAMES_PARAM_NAME, outerLoopNames);
        map.put(USE_ACTIVE_LIMITS_PARAM_NAME, useActiveLimits);
        map.put(DISABLE_VOLTAGE_CONTROL_OF_GENERATORS_OUTSIDE_ACTIVE_POWER_LIMITS_PARAM_NAME, disableVoltageControlOfGeneratorsOutsideActivePowerLimits);
        map.put(LINE_SEARCH_STATE_VECTOR_SCALING_MAX_ITERATION_PARAM_NAME, lineSearchStateVectorScalingMaxIteration);
        map.put(LINE_SEARCH_STATE_VECTOR_SCALING_STEP_FOLD_PARAM_NAME, lineSearchStateVectorScalingStepFold);
        map.put(MAX_VOLTAGE_CHANGE_STATE_VECTOR_SCALING_MAX_DV_PARAM_NAME, maxVoltageChangeStateVectorScalingMaxDv);
        map.put(MAX_VOLTAGE_CHANGE_STATE_VECTOR_SCALING_MAX_DPHI_PARAM_NAME, maxVoltageChangeStateVectorScalingMaxDphi);
        map.put(LINE_PER_UNIT_MODE_PARAM_NAME, linePerUnitMode);
        map.put(USE_LOAD_MODEL_PARAM_NAME, useLoadModel);
        map.put(DC_APPROXIMATION_TYPE_PARAM_NAME, dcApproximationType);
        map.put(SIMULATE_AUTOMATION_SYSTEMS_PARAM_NAME, simulateAutomationSystems);
        map.put(AC_SOLVER_TYPE_PARAM_NAME, acSolverType);
        map.put(MAX_NEWTON_KRYLOV_ITERATIONS_PARAM_NAME, maxNewtonKrylovIterations);
        map.put(NEWTON_KRYLOV_LINE_SEARCH_PARAM_NAME, newtonKrylovLineSearch);
        map.put(REFERENCE_BUS_SELECTION_MODE_PARAM_NAME, referenceBusSelectionMode);
        map.put(WRITE_REFERENCE_TERMINALS_PARAM_NAME, writeReferenceTerminals);
        map.put(VOLTAGE_TARGET_PRIORITIES_PARAM_NAME, voltageTargetPriorities);
        map.put(TRANSFORMER_VOLTAGE_CONTROL_USE_INITIAL_TAP_POSITION_PARAM_NAME, transformerVoltageControlUseInitialTapPosition);
        map.put(GENERATOR_VOLTAGE_CONTROL_MIN_NOMINAL_VOLTAGE_PARAM_NAME, generatorVoltageControlMinNominalVoltage);
        map.put(FICTITIOUS_GENERATOR_VOLTAGE_CONTROL_CHECK_MODE, fictitiousGeneratorVoltageControlCheckMode);
        map.put(AREA_INTERCHANGE_CONTROL_PARAM_NAME, areaInterchangeControl);
        map.put(AREA_INTERCHANGE_CONTROL_AREA_TYPE_PARAM_NAME, areaInterchangeControlAreaType);
        map.put(AREA_INTERCHANGE_P_MAX_MISMATCH_PARAM_NAME, areaInterchangePMaxMismatch);
        map.put(VOLTAGE_REMOTE_CONTROL_ROBUST_MODE_PARAM_NAME, voltageRemoteControlRobustMode);
        map.put(FORCE_TARGET_Q_IN_REACTIVE_LIMITS_PARAM_NAME, forceTargetQInReactiveLimits);
        map.put(DISABLE_INCONSISTENT_VOLTAGE_CONTROLS_PARAM_NAME, disableInconsistentVoltageControls);
        map.put(EXTRAPOLATE_REACTIVE_LIMITS_PARAM_NAME, extrapolateReactiveLimits);
<<<<<<< HEAD
        map.put(START_WITH_FROZEN_AC_EMULATION_PARAM_NAME, startWithFrozenACEmulation);
=======
        map.put(GENERATORS_WITH_ZERO_MW_TARGET_ARE_NOT_STARTED_PARAM_NAME, generatorsWithZeroMwTargetAreNotStarted);
>>>>>>> af8e76b2
        return map;
    }

    @Override
    public String toString() {
        return "OpenLoadFlowParameters(" + toMap().entrySet().stream().map(e -> e.getKey() + "=" + e.getValue()).collect(Collectors.joining(", ")) + ")";
    }

    public static OpenLoadFlowParameters get(LoadFlowParameters parameters) {
        OpenLoadFlowParameters parametersExt = parameters.getExtension(OpenLoadFlowParameters.class);
        if (parametersExt == null) {
            parametersExt = new OpenLoadFlowParameters();
        }
        return parametersExt;
    }

    private static OpenLoadFlowParameters create(LoadFlowParameters parameters, Supplier<OpenLoadFlowParameters> parametersExtSupplier) {
        Objects.requireNonNull(parameters);
        OpenLoadFlowParameters parametersExt = parametersExtSupplier.get();
        parameters.addExtension(OpenLoadFlowParameters.class, parametersExt);
        return parametersExt;
    }

    public static OpenLoadFlowParameters create(LoadFlowParameters parameters) {
        return create(parameters, OpenLoadFlowParameters::new);
    }

    public static OpenLoadFlowParameters load(LoadFlowParameters parameters) {
        return create(parameters, OpenLoadFlowParameters::load);
    }

    public static void log(LoadFlowParameters parameters, OpenLoadFlowParameters parametersExt) {
        if (LOGGER.isInfoEnabled()) {
            // build category map
            Map<String, String> categoryByParameterName = new HashMap<>(BASE_PARAMETERS_CATEGORY);
            for (Parameter parameter : OpenLoadFlowParameters.SPECIFIC_PARAMETERS) {
                if (parameter.getCategoryKey() != null) {
                    categoryByParameterName.put(parameter.getName(), parameter.getCategoryKey());
                }
            }

            record CategorizedParameter(String category, String name, Object value) implements Comparable<CategorizedParameter> {
                @Override
                public int compareTo(CategorizedParameter o) {
                    int c = category.compareTo(o.category);
                    if (c == 0) {
                        c = name.compareTo(o.name);
                    }
                    return c;
                }
            }
            Map<String, Object> parametersMap = new HashMap<>();
            parametersMap.putAll(parameters.toMap());
            parametersMap.putAll(parametersExt.toMap());
            Set<CategorizedParameter> categorizedParameters = parametersMap.entrySet()
                    .stream()
                    .map(e -> new CategorizedParameter(categoryByParameterName.getOrDefault(e.getKey(), "None"), e.getKey(), e.getValue()))
                    .collect(Collectors.toCollection(TreeSet::new));

            AsciiTable at = new AsciiTable();
            at.addRule();
            at.addRow("Category", "Name", "Value");
            at.addRule();
            String previousCategory = null;
            for (var p : categorizedParameters) {
                String category = p.category.equals(previousCategory) ? "" : p.category; // to not repeat in the table for each row
                previousCategory = p.category;
                at.addRow(category, p.name, Objects.toString(p.value, ""));
            }
            at.addRule();
            at.getRenderer().setCWC(new CWC_LongestWord());
            at.setPaddingLeftRight(1, 1);
            LOGGER.info("Parameters:\n{}", at.render());
        }
    }

    static VoltageInitializer getVoltageInitializer(LoadFlowParameters parameters, OpenLoadFlowParameters parametersExt, LfNetworkParameters networkParameters, MatrixFactory matrixFactory) {
        switch (parameters.getVoltageInitMode()) {
            case UNIFORM_VALUES:
                return new UniformValueVoltageInitializer();
            case PREVIOUS_VALUES:
                return new PreviousValueVoltageInitializer();
            case DC_VALUES:
                return new DcValueVoltageInitializer(networkParameters, parameters.isDistributedSlack() || parametersExt.isAreaInterchangeControl(), parameters.getBalanceType(), parameters.isDcUseTransformerRatio(), parametersExt.getDcApproximationType(), matrixFactory, parametersExt.getMaxOuterLoopIterations());
            default:
                throw new UnsupportedOperationException("Unsupported voltage init mode: " + parameters.getVoltageInitMode());
        }
    }

    static VoltageInitializer getExtendedVoltageInitializer(LoadFlowParameters parameters, OpenLoadFlowParameters parametersExt,
                                                            LfNetworkParameters networkParameters, MatrixFactory matrixFactory) {
        switch (parametersExt.getVoltageInitModeOverride()) {
            case NONE:
                return getVoltageInitializer(parameters, parametersExt, networkParameters, matrixFactory);

            case VOLTAGE_MAGNITUDE:
                return new VoltageMagnitudeInitializer(parameters.isTransformerVoltageControlOn(), matrixFactory, networkParameters.getLowImpedanceThreshold());

            case FULL_VOLTAGE:
                return new FullVoltageInitializer(new VoltageMagnitudeInitializer(parameters.isTransformerVoltageControlOn(), matrixFactory, networkParameters.getLowImpedanceThreshold()),
                        new DcValueVoltageInitializer(networkParameters,
                                                      parameters.isDistributedSlack() || parametersExt.isAreaInterchangeControl(),
                                                      parameters.getBalanceType(),
                                                      parameters.isDcUseTransformerRatio(),
                                                      parametersExt.getDcApproximationType(),
                                                      matrixFactory,
                                                      parametersExt.getMaxOuterLoopIterations()));

            default:
                throw new PowsyblException("Unknown voltage init mode override: " + parametersExt.getVoltageInitModeOverride());
        }
    }

    static LfNetworkParameters getNetworkParameters(LoadFlowParameters parameters, OpenLoadFlowParameters parametersExt,
                                                    SlackBusSelector slackBusSelector, GraphConnectivityFactory<LfBus, LfBranch> connectivityFactory,
                                                    boolean breakers) {
        return new LfNetworkParameters()
                .setSlackBusSelector(slackBusSelector)
                .setConnectivityFactory(connectivityFactory)
                .setGeneratorVoltageRemoteControl(parametersExt.isVoltageRemoteControl())
                .setMinImpedance(parametersExt.getLowImpedanceBranchMode() == OpenLoadFlowParameters.LowImpedanceBranchMode.REPLACE_BY_MIN_IMPEDANCE_LINE)
                .setTwtSplitShuntAdmittance(parameters.isTwtSplitShuntAdmittance())
                .setBreakers(breakers)
                .setPlausibleActivePowerLimit(parametersExt.getPlausibleActivePowerLimit())
                .setUseActiveLimits(parametersExt.isUseActiveLimits())
                .setDisableVoltageControlOfGeneratorsOutsideActivePowerLimits(parametersExt.isDisableVoltageControlOfGeneratorsOutsideActivePowerLimits())
                .setComputeMainConnectedComponentOnly(parameters.getConnectedComponentMode() == LoadFlowParameters.ConnectedComponentMode.MAIN)
                .setCountriesToBalance(parameters.getCountriesToBalance())
                .setDistributedOnConformLoad((parameters.isDistributedSlack() || parametersExt.isAreaInterchangeControl()) && parameters.getBalanceType() == LoadFlowParameters.BalanceType.PROPORTIONAL_TO_CONFORM_LOAD)
                .setPhaseControl(parameters.isPhaseShifterRegulationOn())
                .setTransformerVoltageControl(parameters.isTransformerVoltageControlOn())
                .setVoltagePerReactivePowerControl(parametersExt.isVoltagePerReactivePowerControl())
                .setGeneratorReactivePowerRemoteControl(parametersExt.isGeneratorReactivePowerRemoteControl())
                .setTransformerReactivePowerControl(parametersExt.isTransformerReactivePowerControl())
                .setLoadFlowModel(parameters.isDc() ? LoadFlowModel.DC : LoadFlowModel.AC)
                .setShuntVoltageControl(parameters.isShuntCompensatorVoltageControlOn())
                .setReactiveLimits(parameters.isUseReactiveLimits())
                .setHvdcAcEmulation(parameters.isHvdcAcEmulation())
                .setMinPlausibleTargetVoltage(parametersExt.getMinPlausibleTargetVoltage())
                .setMaxPlausibleTargetVoltage(parametersExt.getMaxPlausibleTargetVoltage())
                .setReactiveRangeCheckMode(parametersExt.getReactiveRangeCheckMode())
                .setLowImpedanceThreshold(parametersExt.getLowImpedanceThreshold())
                .setSvcVoltageMonitoring(parametersExt.isSvcVoltageMonitoring())
                .setMaxSlackBusCount(parametersExt.getMaxSlackBusCount())
                .setDebugDir(parametersExt.getDebugDir())
                .setSecondaryVoltageControl(parametersExt.isSecondaryVoltageControl())
                .setCacheEnabled(parametersExt.isNetworkCacheEnabled())
                .setAsymmetrical(parametersExt.isAsymmetrical())
                .setMinNominalVoltageTargetVoltageCheck(parametersExt.getMinNominalVoltageTargetVoltageCheck())
                .setLinePerUnitMode(parametersExt.getLinePerUnitMode())
                .setUseLoadModel(parametersExt.isUseLoadModel())
                .setSimulateAutomationSystems(parametersExt.isSimulateAutomationSystems())
                .setReferenceBusSelector(ReferenceBusSelector.fromMode(parametersExt.getReferenceBusSelectionMode()))
                .setVoltageTargetPriorities(parametersExt.getVoltageTargetPriorities())
                .setFictitiousGeneratorVoltageControlCheckMode(parametersExt.getFictitiousGeneratorVoltageControlCheckMode())
                .setAreaInterchangeControl(parametersExt.isAreaInterchangeControl())
                .setAreaInterchangeControlAreaType(parametersExt.getAreaInterchangeControlAreaType())
                .setForceTargetQInReactiveLimits(parametersExt.isForceTargetQInReactiveLimits())
                .setDisableInconsistentVoltageControls(parametersExt.isDisableInconsistentVoltageControls())
                .setExtrapolateReactiveLimits(parametersExt.isExtrapolateReactiveLimits())
                .setGeneratorsWithZeroMwTargetAreNotStarted(parametersExt.isGeneratorsWithZeroMwTargetAreNotStarted());
    }

    public static AcLoadFlowParameters createAcParameters(Network network, LoadFlowParameters parameters, OpenLoadFlowParameters parametersExt,
                                                          MatrixFactory matrixFactory, GraphConnectivityFactory<LfBus, LfBranch> connectivityFactory) {
        return createAcParameters(network, parameters, parametersExt, matrixFactory, connectivityFactory, false, false);
    }

    public static AcLoadFlowParameters createAcParameters(Network network, LoadFlowParameters parameters, OpenLoadFlowParameters parametersExt,
                                                          MatrixFactory matrixFactory, GraphConnectivityFactory<LfBus, LfBranch> connectivityFactory,
                                                          boolean breakers, boolean forceA1Var) {
        AcLoadFlowParameters acParameters = createAcParameters(parameters, parametersExt, matrixFactory, connectivityFactory, breakers, forceA1Var);
        if (parameters.isReadSlackBus()) {
            acParameters.getNetworkParameters().setSlackBusSelector(new NetworkSlackBusSelector(network, parametersExt.getSlackBusCountryFilter(),
                    acParameters.getNetworkParameters().getSlackBusSelector()));
        }
        return acParameters;
    }

    public static List<AcOuterLoop> createAcOuterLoops(LoadFlowParameters parameters, OpenLoadFlowParameters parametersExt) {
        AcOuterLoopConfig outerLoopConfig = AbstractAcOuterLoopConfig.getOuterLoopConfig()
                .orElseGet(() -> parametersExt.getOuterLoopNames() != null ? new ExplicitAcOuterLoopConfig()
                                                                           : new DefaultAcOuterLoopConfig());
        return outerLoopConfig.configure(parameters, parametersExt);
    }

    static List<DcOuterLoop> createDcOuterLoops(LoadFlowParameters parameters, OpenLoadFlowParameters parametersExt) {
        DcOuterLoopConfig outerLoopConfig = AbstractDcOuterLoopConfig.getOuterLoopConfig()
                .orElseGet(() -> parametersExt.getOuterLoopNames() != null ? new ExplicitDcOuterLoopConfig()
                                                                           : new DefaultDcOuterLoopConfig());
        return outerLoopConfig.configure(parameters, parametersExt);
    }

    public static AcLoadFlowParameters createAcParameters(LoadFlowParameters parameters, OpenLoadFlowParameters parametersExt,
                                                          MatrixFactory matrixFactory, GraphConnectivityFactory<LfBus, LfBranch> connectivityFactory,
                                                          boolean breakers, boolean forceA1Var) {
        SlackBusSelector slackBusSelector = SlackBusSelector.fromMode(parametersExt.getSlackBusSelectionMode(), parametersExt.getSlackBusesIds(),
                parametersExt.getPlausibleActivePowerLimit(), parametersExt.getMostMeshedSlackBusSelectorMaxNominalVoltagePercentile(), parametersExt.getSlackBusCountryFilter());

        var networkParameters = getNetworkParameters(parameters, parametersExt, slackBusSelector, connectivityFactory, breakers);

        var equationSystemCreationParameters = new AcEquationSystemCreationParameters(forceA1Var);

        VoltageInitializer voltageInitializer = getExtendedVoltageInitializer(parameters, parametersExt, networkParameters, matrixFactory);

        List<AcOuterLoop> outerLoops = createAcOuterLoops(parameters, parametersExt);

        AcSolverFactory solverFactory = AcSolverFactory.find(parametersExt.getAcSolverType());

        return new AcLoadFlowParameters()
                .setNetworkParameters(networkParameters)
                .setEquationSystemCreationParameters(equationSystemCreationParameters)
                .setOuterLoops(outerLoops)
                .setMaxOuterLoopIterations(parametersExt.getMaxOuterLoopIterations())
                .setMatrixFactory(matrixFactory)
                .setVoltageInitializer(voltageInitializer)
                .setAsymmetrical(parametersExt.isAsymmetrical())
                .setSlackDistributionFailureBehavior(parametersExt.getSlackDistributionFailureBehavior())
                .setSolverFactory(solverFactory, parameters)
                .setVoltageRemoteControlRobustMode(parametersExt.isVoltageRemoteControlRobustMode())
                .setMinRealisticVoltage(parametersExt.minRealisticVoltage)
                .setMaxRealisticVoltage(parametersExt.maxRealisticVoltage)
                .setMinNominalVoltageRealisticVoltageCheck(parametersExt.getMinNominalVoltageRealisticVoltageCheck());
    }

    public static DcLoadFlowParameters createDcParameters(Network network, LoadFlowParameters parameters, OpenLoadFlowParameters parametersExt,
                                                          MatrixFactory matrixFactory, GraphConnectivityFactory<LfBus, LfBranch> connectivityFactory,
                                                          boolean forcePhaseControlOffAndAddAngle1Var) {
        var dcParameters = createDcParameters(parameters, parametersExt, matrixFactory, connectivityFactory, forcePhaseControlOffAndAddAngle1Var);
        if (parameters.isReadSlackBus()) {
            dcParameters.getNetworkParameters().setSlackBusSelector(new NetworkSlackBusSelector(network, parametersExt.getSlackBusCountryFilter(),
                    dcParameters.getNetworkParameters().getSlackBusSelector()));
        }
        return dcParameters;
    }

    public static DcLoadFlowParameters createDcParameters(LoadFlowParameters parameters, OpenLoadFlowParameters parametersExt,
                                                          MatrixFactory matrixFactory, GraphConnectivityFactory<LfBus, LfBranch> connectivityFactory,
                                                          boolean forcePhaseControlOffAndAddAngle1Var) {
        SlackBusSelector slackBusSelector = SlackBusSelector.fromMode(parametersExt.getSlackBusSelectionMode(), parametersExt.getSlackBusesIds(),
                parametersExt.getPlausibleActivePowerLimit(), parametersExt.getMostMeshedSlackBusSelectorMaxNominalVoltagePercentile(), parametersExt.getSlackBusCountryFilter());

        var networkParameters = new LfNetworkParameters()
                .setSlackBusSelector(slackBusSelector)
                .setConnectivityFactory(connectivityFactory)
                .setGeneratorVoltageRemoteControl(false)
                .setMinImpedance(parametersExt.getLowImpedanceBranchMode() == OpenLoadFlowParameters.LowImpedanceBranchMode.REPLACE_BY_MIN_IMPEDANCE_LINE)
                .setTwtSplitShuntAdmittance(false)
                .setBreakers(false)
                .setPlausibleActivePowerLimit(parametersExt.getPlausibleActivePowerLimit())
                .setUseActiveLimits(parametersExt.isUseActiveLimits())
                .setDisableVoltageControlOfGeneratorsOutsideActivePowerLimits(parametersExt.isDisableVoltageControlOfGeneratorsOutsideActivePowerLimits())
                .setComputeMainConnectedComponentOnly(parameters.getConnectedComponentMode() == LoadFlowParameters.ConnectedComponentMode.MAIN)
                .setCountriesToBalance(parameters.getCountriesToBalance())
                .setDistributedOnConformLoad((parameters.isDistributedSlack() || parametersExt.isAreaInterchangeControl()) && parameters.getBalanceType() == LoadFlowParameters.BalanceType.PROPORTIONAL_TO_CONFORM_LOAD)
                .setPhaseControl(parameters.isPhaseShifterRegulationOn())
                .setTransformerVoltageControl(false)
                .setVoltagePerReactivePowerControl(false)
                .setGeneratorReactivePowerRemoteControl(false)
                .setTransformerReactivePowerControl(false)
                .setLoadFlowModel(LoadFlowModel.DC)
                .setShuntVoltageControl(false)
                .setReactiveLimits(false)
                .setHvdcAcEmulation(parameters.isHvdcAcEmulation())
                .setLowImpedanceThreshold(parametersExt.getLowImpedanceThreshold())
                .setSvcVoltageMonitoring(false)
                .setMaxSlackBusCount(parametersExt.getMaxSlackBusCount())
                .setLinePerUnitMode(parametersExt.getLinePerUnitMode())
                .setReferenceBusSelector(ReferenceBusSelector.fromMode(parametersExt.getReferenceBusSelectionMode()))
                .setAreaInterchangeControl(parametersExt.isAreaInterchangeControl())
                .setAreaInterchangeControlAreaType(parametersExt.getAreaInterchangeControlAreaType())
                .setDisableInconsistentVoltageControls(parametersExt.isDisableInconsistentVoltageControls());

        var equationSystemCreationParameters = new DcEquationSystemCreationParameters()
                .setUpdateFlows(true)
                .setForcePhaseControlOffAndAddAngle1Var(forcePhaseControlOffAndAddAngle1Var)
                .setUseTransformerRatio(parameters.isDcUseTransformerRatio())
                .setDcApproximationType(parametersExt.getDcApproximationType())
                .setDcPowerFactor(parameters.getDcPowerFactor());

        return new DcLoadFlowParameters()
                .setNetworkParameters(networkParameters)
                .setEquationSystemCreationParameters(equationSystemCreationParameters)
                .setSlackDistributionFailureBehavior(parametersExt.getSlackDistributionFailureBehavior())
                .setMatrixFactory(matrixFactory)
                .setDistributedSlack(parameters.isDistributedSlack())
                .setBalanceType(parameters.getBalanceType())
                .setSetVToNan(true)
                .setOuterLoops(createDcOuterLoops(parameters, parametersExt))
                .setMaxOuterLoopIterations(parametersExt.getMaxOuterLoopIterations())
                .setSlackBusPMaxMismatch(parametersExt.getSlackBusPMaxMismatch())
                .setAreaInterchangePMaxMismatch(parametersExt.getAreaInterchangePMaxMismatch());
    }

    public static boolean equals(LoadFlowParameters parameters1, LoadFlowParameters parameters2) {
        Objects.requireNonNull(parameters1);
        Objects.requireNonNull(parameters2);
        boolean equals = parameters1.getVoltageInitMode() == parameters2.getVoltageInitMode() &&
                parameters1.isTransformerVoltageControlOn() == parameters2.isTransformerVoltageControlOn() &&
                parameters1.isUseReactiveLimits() == parameters2.isUseReactiveLimits() &&
                parameters1.isPhaseShifterRegulationOn() == parameters2.isPhaseShifterRegulationOn() &&
                parameters1.isTwtSplitShuntAdmittance() == parameters2.isTwtSplitShuntAdmittance() &&
                parameters1.isShuntCompensatorVoltageControlOn() == parameters2.isShuntCompensatorVoltageControlOn() &&
                parameters1.isReadSlackBus() == parameters2.isReadSlackBus() &&
                parameters1.isWriteSlackBus() == parameters2.isWriteSlackBus() &&
                parameters1.isDc() == parameters2.isDc() &&
                parameters1.isDistributedSlack() == parameters2.isDistributedSlack() &&
                parameters1.getBalanceType() == parameters2.getBalanceType() &&
                parameters1.isDcUseTransformerRatio() == parameters2.isDcUseTransformerRatio() &&
                parameters1.getCountriesToBalance().equals(parameters2.getCountriesToBalance()) &&
                parameters1.getConnectedComponentMode() == parameters2.getConnectedComponentMode() &&
                parameters1.isHvdcAcEmulation() == parameters2.isHvdcAcEmulation() &&
                parameters1.getDcPowerFactor() == parameters2.getDcPowerFactor();
        if (!equals) {
            return false;
        }

        OpenLoadFlowParameters extension1 = parameters1.getExtension(OpenLoadFlowParameters.class);
        OpenLoadFlowParameters extension2 = parameters2.getExtension(OpenLoadFlowParameters.class);
        if (extension1 == null && extension2 == null) {
            return true;
        }
        if (extension1 == null) {
            return false;
        }
        if (extension2 == null) {
            return false;
        }

        return extension1.getSlackBusSelectionMode() == extension2.getSlackBusSelectionMode() &&
                extension1.getSlackBusesIds().equals(extension2.getSlackBusesIds()) &&
                extension1.getSlackDistributionFailureBehavior() == extension2.getSlackDistributionFailureBehavior() &&
                extension1.isVoltageRemoteControl() == extension2.isVoltageRemoteControl() &&
                extension1.getLowImpedanceBranchMode() == extension2.getLowImpedanceBranchMode() &&
                extension1.isLoadPowerFactorConstant() == extension2.isLoadPowerFactorConstant() &&
                extension1.getPlausibleActivePowerLimit() == extension2.getPlausibleActivePowerLimit() &&
                extension1.getSlackBusPMaxMismatch() == extension2.getSlackBusPMaxMismatch() &&
                extension1.isVoltagePerReactivePowerControl() == extension2.isVoltagePerReactivePowerControl() &&
                extension1.isGeneratorReactivePowerRemoteControl() == extension2.isGeneratorReactivePowerRemoteControl() &&
                extension1.isTransformerReactivePowerControl() == extension2.isTransformerReactivePowerControl() &&
                extension1.getMaxNewtonRaphsonIterations() == extension2.getMaxNewtonRaphsonIterations() &&
                extension1.getMaxOuterLoopIterations() == extension2.getMaxOuterLoopIterations() &&
                extension1.getNewtonRaphsonConvEpsPerEq() == extension2.getNewtonRaphsonConvEpsPerEq() &&
                extension1.getVoltageInitModeOverride() == extension2.getVoltageInitModeOverride() &&
                extension1.getTransformerVoltageControlMode() == extension2.getTransformerVoltageControlMode() &&
                extension1.getShuntVoltageControlMode() == extension2.getShuntVoltageControlMode() &&
                extension1.getMinPlausibleTargetVoltage() == extension2.getMinPlausibleTargetVoltage() &&
                extension1.getMaxPlausibleTargetVoltage() == extension2.getMaxPlausibleTargetVoltage() &&
                extension1.getMinRealisticVoltage() == extension2.getMinRealisticVoltage() &&
                extension1.getMaxRealisticVoltage() == extension2.getMaxRealisticVoltage() &&
                extension1.getReactiveRangeCheckMode() == extension2.getReactiveRangeCheckMode() &&
                extension1.getLowImpedanceThreshold() == extension2.getLowImpedanceThreshold() &&
                extension1.isNetworkCacheEnabled() == extension2.isNetworkCacheEnabled() &&
                extension1.isSvcVoltageMonitoring() == extension2.isSvcVoltageMonitoring() &&
                extension1.getStateVectorScalingMode() == extension2.getStateVectorScalingMode() &&
                extension1.getMaxSlackBusCount() == extension2.getMaxSlackBusCount() &&
                Objects.equals(extension1.getDebugDir(), extension2.getDebugDir()) &&
                extension1.getIncrementalTransformerRatioTapControlOuterLoopMaxTapShift() == extension2.getIncrementalTransformerRatioTapControlOuterLoopMaxTapShift() &&
                extension1.isSecondaryVoltageControl() == extension2.isSecondaryVoltageControl() &&
                extension1.getReactiveLimitsMaxPqPvSwitch() == extension2.getReactiveLimitsMaxPqPvSwitch() &&
                extension1.getPhaseShifterControlMode() == extension2.getPhaseShifterControlMode() &&
                extension1.isAlwaysUpdateNetwork() == extension2.isAlwaysUpdateNetwork() &&
                extension1.getMostMeshedSlackBusSelectorMaxNominalVoltagePercentile() == extension2.getMostMeshedSlackBusSelectorMaxNominalVoltagePercentile() &&
                extension1.getReportedFeatures().equals(extension2.getReportedFeatures()) &&
                extension1.getSlackBusCountryFilter().equals(extension2.getSlackBusCountryFilter()) &&
                extension1.getActionableSwitchesIds().equals(extension2.getActionableSwitchesIds()) &&
                extension1.getActionableTransformersIds().equals(extension2.getActionableTransformersIds()) &&
                extension1.isAsymmetrical() == extension2.isAsymmetrical() &&
                extension1.getMinNominalVoltageTargetVoltageCheck() == extension2.getMinNominalVoltageTargetVoltageCheck() &&
                extension1.getReactivePowerDispatchMode() == extension2.getReactivePowerDispatchMode() &&
                Objects.equals(extension1.getOuterLoopNames(), extension2.getOuterLoopNames()) &&
                extension1.isUseActiveLimits() == extension2.isUseActiveLimits() &&
                extension1.isDisableVoltageControlOfGeneratorsOutsideActivePowerLimits() == extension2.isDisableVoltageControlOfGeneratorsOutsideActivePowerLimits() &&
                extension1.getLineSearchStateVectorScalingMaxIteration() == extension2.getLineSearchStateVectorScalingMaxIteration() &&
                extension1.getLineSearchStateVectorScalingStepFold() == extension2.getLineSearchStateVectorScalingStepFold() &&
                extension1.getMaxVoltageChangeStateVectorScalingMaxDv() == extension2.getMaxVoltageChangeStateVectorScalingMaxDv() &&
                extension1.getMaxVoltageChangeStateVectorScalingMaxDphi() == extension2.getMaxVoltageChangeStateVectorScalingMaxDphi() &&
                extension1.getLinePerUnitMode() == extension2.getLinePerUnitMode() &&
                extension1.isUseLoadModel() == extension2.isUseLoadModel() &&
                extension1.getDcApproximationType() == extension2.getDcApproximationType() &&
                extension1.isSimulateAutomationSystems() == extension2.isSimulateAutomationSystems() &&
                extension1.getAcSolverType().equals(extension2.getAcSolverType()) &&
                extension1.getMaxNewtonKrylovIterations() == extension2.getMaxNewtonKrylovIterations() &&
                extension1.isNewtonKrylovLineSearch() == extension2.isNewtonKrylovLineSearch() &&
                extension1.getReferenceBusSelectionMode() == extension2.getReferenceBusSelectionMode() &&
                extension1.isWriteReferenceTerminals() == extension2.isWriteReferenceTerminals() &&
                extension1.getMaxActivePowerMismatch() == extension2.getMaxActivePowerMismatch() &&
                extension1.getMaxReactivePowerMismatch() == extension2.getMaxReactivePowerMismatch() &&
                extension1.getMaxVoltageMismatch() == extension2.getMaxVoltageMismatch() &&
                extension1.getMaxAngleMismatch() == extension2.getMaxAngleMismatch() &&
                extension1.getMaxRatioMismatch() == extension2.getMaxRatioMismatch() &&
                extension1.getMaxSusceptanceMismatch() == extension2.getMaxSusceptanceMismatch() &&
                extension1.getNewtonRaphsonStoppingCriteriaType() == extension2.getNewtonRaphsonStoppingCriteriaType() &&
                Objects.equals(extension1.getVoltageTargetPriorities(), extension2.getVoltageTargetPriorities()) &&
                extension1.isTransformerVoltageControlUseInitialTapPosition() == extension2.isTransformerVoltageControlUseInitialTapPosition() &&
                extension1.getGeneratorVoltageControlMinNominalVoltage() == extension2.getGeneratorVoltageControlMinNominalVoltage() &&
                extension1.getFictitiousGeneratorVoltageControlCheckMode() == extension2.getFictitiousGeneratorVoltageControlCheckMode() &&
                extension1.isAreaInterchangeControl() == extension2.isAreaInterchangeControl() &&
                Objects.equals(extension1.getAreaInterchangeControlAreaType(), extension2.getAreaInterchangeControlAreaType()) &&
                extension1.getAreaInterchangePMaxMismatch() == extension2.getAreaInterchangePMaxMismatch() &&
                extension1.isVoltageRemoteControlRobustMode() == extension2.isVoltageRemoteControlRobustMode() &&
                extension1.isForceTargetQInReactiveLimits() == extension2.isForceTargetQInReactiveLimits() &&
                extension1.isDisableInconsistentVoltageControls() == extension2.isDisableInconsistentVoltageControls() &&
                extension1.getMinNominalVoltageRealisticVoltageCheck() == extension2.getMinNominalVoltageRealisticVoltageCheck() &&
                extension1.isExtrapolateReactiveLimits() == extension2.isExtrapolateReactiveLimits() &&
<<<<<<< HEAD
                extension1.isStartWithFrozenACEmulation() == extension2.isStartWithFrozenACEmulation();
    }

    public static OpenLoadFlowParameters clone(OpenLoadFlowParameters extension) {
        return new OpenLoadFlowParameters()
                .setSlackBusSelectionMode(extension.getSlackBusSelectionMode())
                .setSlackBusesIds(new ArrayList<>(extension.getSlackBusesIds()))
                .setSlackDistributionFailureBehavior(extension.getSlackDistributionFailureBehavior())
                .setVoltageRemoteControl(extension.isVoltageRemoteControl())
                .setLowImpedanceBranchMode(extension.getLowImpedanceBranchMode())
                .setLoadPowerFactorConstant(extension.isLoadPowerFactorConstant())
                .setPlausibleActivePowerLimit(extension.getPlausibleActivePowerLimit())
                .setSlackBusPMaxMismatch(extension.getSlackBusPMaxMismatch())
                .setVoltagePerReactivePowerControl(extension.isVoltagePerReactivePowerControl())
                .setGeneratorReactivePowerRemoteControl(extension.isGeneratorReactivePowerRemoteControl())
                .setTransformerReactivePowerControl(extension.isTransformerReactivePowerControl())
                .setMaxNewtonRaphsonIterations(extension.getMaxNewtonRaphsonIterations())
                .setMaxOuterLoopIterations(extension.getMaxOuterLoopIterations())
                .setNewtonRaphsonConvEpsPerEq(extension.getNewtonRaphsonConvEpsPerEq())
                .setVoltageInitModeOverride(extension.getVoltageInitModeOverride())
                .setTransformerVoltageControlMode(extension.getTransformerVoltageControlMode())
                .setShuntVoltageControlMode(extension.getShuntVoltageControlMode())
                .setMinPlausibleTargetVoltage(extension.getMinPlausibleTargetVoltage())
                .setMaxPlausibleTargetVoltage(extension.getMaxPlausibleTargetVoltage())
                .setMinRealisticVoltage(extension.getMinRealisticVoltage())
                .setMaxRealisticVoltage(extension.getMaxRealisticVoltage())
                .setMinNominalVoltageRealisticVoltageCheck(extension.getMinNominalVoltageRealisticVoltageCheck())
                .setReactiveRangeCheckMode(extension.getReactiveRangeCheckMode())
                .setLowImpedanceThreshold(extension.getLowImpedanceThreshold())
                .setNetworkCacheEnabled(extension.isNetworkCacheEnabled())
                .setSvcVoltageMonitoring(extension.isSvcVoltageMonitoring())
                .setStateVectorScalingMode(extension.getStateVectorScalingMode())
                .setMaxSlackBusCount(extension.getMaxSlackBusCount())
                .setDebugDir(extension.getDebugDir())
                .setIncrementalTransformerRatioTapControlOuterLoopMaxTapShift(extension.getIncrementalTransformerRatioTapControlOuterLoopMaxTapShift())
                .setSecondaryVoltageControl(extension.isSecondaryVoltageControl())
                .setReactiveLimitsMaxPqPvSwitch(extension.getReactiveLimitsMaxPqPvSwitch())
                .setPhaseShifterControlMode(extension.getPhaseShifterControlMode())
                .setAlwaysUpdateNetwork(extension.isAlwaysUpdateNetwork())
                .setMostMeshedSlackBusSelectorMaxNominalVoltagePercentile(extension.getMostMeshedSlackBusSelectorMaxNominalVoltagePercentile())
                .setReportedFeatures(extension.getReportedFeatures())
                .setSlackBusCountryFilter(new HashSet<>(extension.getSlackBusCountryFilter()))
                .setActionableSwitchesIds(new HashSet<>(extension.getActionableSwitchesIds()))
                .setActionableTransformersIds(new HashSet<>(extension.getActionableTransformersIds()))
                .setAsymmetrical(extension.isAsymmetrical())
                .setMinNominalVoltageTargetVoltageCheck(extension.getMinNominalVoltageTargetVoltageCheck())
                .setReactivePowerDispatchMode(extension.getReactivePowerDispatchMode())
                .setOuterLoopNames(extension.getOuterLoopNames())
                .setUseActiveLimits(extension.isUseActiveLimits())
                .setDisableVoltageControlOfGeneratorsOutsideActivePowerLimits(extension.isDisableVoltageControlOfGeneratorsOutsideActivePowerLimits())
                .setLineSearchStateVectorScalingMaxIteration(extension.getLineSearchStateVectorScalingMaxIteration())
                .setLineSearchStateVectorScalingStepFold(extension.getLineSearchStateVectorScalingStepFold())
                .setMaxVoltageChangeStateVectorScalingMaxDv(extension.getMaxVoltageChangeStateVectorScalingMaxDv())
                .setMaxVoltageChangeStateVectorScalingMaxDphi(extension.getMaxVoltageChangeStateVectorScalingMaxDphi())
                .setLinePerUnitMode(extension.getLinePerUnitMode())
                .setUseLoadModel(extension.isUseLoadModel())
                .setDcApproximationType(extension.getDcApproximationType())
                .setAcSolverType(extension.getAcSolverType())
                .setMaxNewtonKrylovIterations(extension.getMaxNewtonKrylovIterations())
                .setNewtonKrylovLineSearch(extension.isNewtonKrylovLineSearch())
                .setSimulateAutomationSystems(extension.isSimulateAutomationSystems())
                .setWriteReferenceTerminals(extension.isWriteReferenceTerminals())
                .setMaxActivePowerMismatch(extension.getMaxActivePowerMismatch())
                .setMaxReactivePowerMismatch(extension.getMaxReactivePowerMismatch())
                .setMaxVoltageMismatch(extension.getMaxVoltageMismatch())
                .setMaxAngleMismatch(extension.getMaxAngleMismatch())
                .setMaxRatioMismatch(extension.getMaxRatioMismatch())
                .setMaxSusceptanceMismatch(extension.getMaxSusceptanceMismatch())
                .setNewtonRaphsonStoppingCriteriaType(extension.getNewtonRaphsonStoppingCriteriaType())
                .setReferenceBusSelectionMode(extension.getReferenceBusSelectionMode())
                .setVoltageTargetPriorities(extension.getVoltageTargetPriorities())
                .setTransformerVoltageControlUseInitialTapPosition(extension.isTransformerVoltageControlUseInitialTapPosition())
                .setGeneratorVoltageControlMinNominalVoltage(extension.getGeneratorVoltageControlMinNominalVoltage())
                .setFictitiousGeneratorVoltageControlCheckMode(extension.getFictitiousGeneratorVoltageControlCheckMode())
                .setAreaInterchangeControl(extension.isAreaInterchangeControl())
                .setAreaInterchangeControlAreaType(extension.getAreaInterchangeControlAreaType())
                .setAreaInterchangePMaxMismatch(extension.getAreaInterchangePMaxMismatch())
                .setVoltageRemoteControlRobustMode(extension.isVoltageRemoteControlRobustMode())
                .setForceTargetQInReactiveLimits(extension.isForceTargetQInReactiveLimits())
                .setDisableInconsistentVoltageControls(extension.isDisableInconsistentVoltageControls())
                .setExtrapolateReactiveLimits(extension.isExtrapolateReactiveLimits())
                .setStartWithFrozenACEmulation(extension.isStartWithFrozenACEmulation());
=======
                extension1.isGeneratorsWithZeroMwTargetAreNotStarted() == extension2.isGeneratorsWithZeroMwTargetAreNotStarted();
>>>>>>> af8e76b2
    }

    public static LoadFlowParameters clone(LoadFlowParameters parameters) {
        Objects.requireNonNull(parameters);
        LoadFlowParameters parameters2 = new LoadFlowParameters()
                .setVoltageInitMode(parameters.getVoltageInitMode())
                .setTransformerVoltageControlOn(parameters.isTransformerVoltageControlOn())
                .setUseReactiveLimits(parameters.isUseReactiveLimits())
                .setPhaseShifterRegulationOn(parameters.isPhaseShifterRegulationOn())
                .setTwtSplitShuntAdmittance(parameters.isTwtSplitShuntAdmittance())
                .setShuntCompensatorVoltageControlOn(parameters.isShuntCompensatorVoltageControlOn())
                .setReadSlackBus(parameters.isReadSlackBus())
                .setWriteSlackBus(parameters.isWriteSlackBus())
                .setDc(parameters.isDc())
                .setDistributedSlack(parameters.isDistributedSlack())
                .setBalanceType(parameters.getBalanceType())
                .setDcUseTransformerRatio(parameters.isDcUseTransformerRatio())
                .setCountriesToBalance(new HashSet<>(parameters.getCountriesToBalance()))
                .setConnectedComponentMode(parameters.getConnectedComponentMode())
                .setHvdcAcEmulation(parameters.isHvdcAcEmulation())
                .setDcPowerFactor(parameters.getDcPowerFactor());

        OpenLoadFlowParameters extension = parameters.getExtension(OpenLoadFlowParameters.class);
        if (extension != null) {
<<<<<<< HEAD
            parameters2.addExtension(OpenLoadFlowParameters.class, clone(extension));
=======
            OpenLoadFlowParameters extension2 = new OpenLoadFlowParameters()
                    .setSlackBusSelectionMode(extension.getSlackBusSelectionMode())
                    .setSlackBusesIds(new ArrayList<>(extension.getSlackBusesIds()))
                    .setSlackDistributionFailureBehavior(extension.getSlackDistributionFailureBehavior())
                    .setVoltageRemoteControl(extension.isVoltageRemoteControl())
                    .setLowImpedanceBranchMode(extension.getLowImpedanceBranchMode())
                    .setLoadPowerFactorConstant(extension.isLoadPowerFactorConstant())
                    .setPlausibleActivePowerLimit(extension.getPlausibleActivePowerLimit())
                    .setSlackBusPMaxMismatch(extension.getSlackBusPMaxMismatch())
                    .setVoltagePerReactivePowerControl(extension.isVoltagePerReactivePowerControl())
                    .setGeneratorReactivePowerRemoteControl(extension.isGeneratorReactivePowerRemoteControl())
                    .setTransformerReactivePowerControl(extension.isTransformerReactivePowerControl())
                    .setMaxNewtonRaphsonIterations(extension.getMaxNewtonRaphsonIterations())
                    .setMaxOuterLoopIterations(extension.getMaxOuterLoopIterations())
                    .setNewtonRaphsonConvEpsPerEq(extension.getNewtonRaphsonConvEpsPerEq())
                    .setVoltageInitModeOverride(extension.getVoltageInitModeOverride())
                    .setTransformerVoltageControlMode(extension.getTransformerVoltageControlMode())
                    .setShuntVoltageControlMode(extension.getShuntVoltageControlMode())
                    .setMinPlausibleTargetVoltage(extension.getMinPlausibleTargetVoltage())
                    .setMaxPlausibleTargetVoltage(extension.getMaxPlausibleTargetVoltage())
                    .setMinRealisticVoltage(extension.getMinRealisticVoltage())
                    .setMaxRealisticVoltage(extension.getMaxRealisticVoltage())
                    .setMinNominalVoltageRealisticVoltageCheck(extension.getMinNominalVoltageRealisticVoltageCheck())
                    .setReactiveRangeCheckMode(extension.getReactiveRangeCheckMode())
                    .setLowImpedanceThreshold(extension.getLowImpedanceThreshold())
                    .setNetworkCacheEnabled(extension.isNetworkCacheEnabled())
                    .setSvcVoltageMonitoring(extension.isSvcVoltageMonitoring())
                    .setStateVectorScalingMode(extension.getStateVectorScalingMode())
                    .setMaxSlackBusCount(extension.getMaxSlackBusCount())
                    .setDebugDir(extension.getDebugDir())
                    .setIncrementalTransformerRatioTapControlOuterLoopMaxTapShift(extension.getIncrementalTransformerRatioTapControlOuterLoopMaxTapShift())
                    .setSecondaryVoltageControl(extension.isSecondaryVoltageControl())
                    .setReactiveLimitsMaxPqPvSwitch(extension.getReactiveLimitsMaxPqPvSwitch())
                    .setPhaseShifterControlMode(extension.getPhaseShifterControlMode())
                    .setAlwaysUpdateNetwork(extension.isAlwaysUpdateNetwork())
                    .setMostMeshedSlackBusSelectorMaxNominalVoltagePercentile(extension.getMostMeshedSlackBusSelectorMaxNominalVoltagePercentile())
                    .setReportedFeatures(extension.getReportedFeatures())
                    .setSlackBusCountryFilter(new HashSet<>(extension.getSlackBusCountryFilter()))
                    .setActionableSwitchesIds(new HashSet<>(extension.getActionableSwitchesIds()))
                    .setActionableTransformersIds(new HashSet<>(extension.getActionableTransformersIds()))
                    .setAsymmetrical(extension.isAsymmetrical())
                    .setMinNominalVoltageTargetVoltageCheck(extension.getMinNominalVoltageTargetVoltageCheck())
                    .setReactivePowerDispatchMode(extension.getReactivePowerDispatchMode())
                    .setOuterLoopNames(extension.getOuterLoopNames())
                    .setUseActiveLimits(extension.isUseActiveLimits())
                    .setDisableVoltageControlOfGeneratorsOutsideActivePowerLimits(extension.isDisableVoltageControlOfGeneratorsOutsideActivePowerLimits())
                    .setLineSearchStateVectorScalingMaxIteration(extension.getLineSearchStateVectorScalingMaxIteration())
                    .setLineSearchStateVectorScalingStepFold(extension.getLineSearchStateVectorScalingStepFold())
                    .setMaxVoltageChangeStateVectorScalingMaxDv(extension.getMaxVoltageChangeStateVectorScalingMaxDv())
                    .setMaxVoltageChangeStateVectorScalingMaxDphi(extension.getMaxVoltageChangeStateVectorScalingMaxDphi())
                    .setLinePerUnitMode(extension.getLinePerUnitMode())
                    .setUseLoadModel(extension.isUseLoadModel())
                    .setDcApproximationType(extension.getDcApproximationType())
                    .setAcSolverType(extension.getAcSolverType())
                    .setMaxNewtonKrylovIterations(extension.getMaxNewtonKrylovIterations())
                    .setNewtonKrylovLineSearch(extension.isNewtonKrylovLineSearch())
                    .setSimulateAutomationSystems(extension.isSimulateAutomationSystems())
                    .setWriteReferenceTerminals(extension.isWriteReferenceTerminals())
                    .setMaxActivePowerMismatch(extension.getMaxActivePowerMismatch())
                    .setMaxReactivePowerMismatch(extension.getMaxReactivePowerMismatch())
                    .setMaxVoltageMismatch(extension.getMaxVoltageMismatch())
                    .setMaxAngleMismatch(extension.getMaxAngleMismatch())
                    .setMaxRatioMismatch(extension.getMaxRatioMismatch())
                    .setMaxSusceptanceMismatch(extension.getMaxSusceptanceMismatch())
                    .setNewtonRaphsonStoppingCriteriaType(extension.getNewtonRaphsonStoppingCriteriaType())
                    .setReferenceBusSelectionMode(extension.getReferenceBusSelectionMode())
                    .setVoltageTargetPriorities(extension.getVoltageTargetPriorities())
                    .setTransformerVoltageControlUseInitialTapPosition(extension.isTransformerVoltageControlUseInitialTapPosition())
                    .setGeneratorVoltageControlMinNominalVoltage(extension.getGeneratorVoltageControlMinNominalVoltage())
                    .setFictitiousGeneratorVoltageControlCheckMode(extension.getFictitiousGeneratorVoltageControlCheckMode())
                    .setAreaInterchangeControl(extension.isAreaInterchangeControl())
                    .setAreaInterchangeControlAreaType(extension.getAreaInterchangeControlAreaType())
                    .setAreaInterchangePMaxMismatch(extension.getAreaInterchangePMaxMismatch())
                    .setVoltageRemoteControlRobustMode(extension.isVoltageRemoteControlRobustMode())
                    .setForceTargetQInReactiveLimits(extension.isForceTargetQInReactiveLimits())
                    .setDisableInconsistentVoltageControls(extension.isDisableInconsistentVoltageControls())
                    .setExtrapolateReactiveLimits(extension.isExtrapolateReactiveLimits())
                    .setGeneratorsWithZeroMwTargetAreNotStarted(extension.isGeneratorsWithZeroMwTargetAreNotStarted());

            if (extension2 != null) {
                parameters2.addExtension(OpenLoadFlowParameters.class, extension2);
            }
>>>>>>> af8e76b2
        }

        return parameters2;
    }
}
<|MERGE_RESOLUTION|>--- conflicted
+++ resolved
@@ -303,11 +303,9 @@
 
     public static final String EXTRAPOLATE_REACTIVE_LIMITS_PARAM_NAME = "extrapolateReactiveLimits";
 
-<<<<<<< HEAD
     public static final String START_WITH_FROZEN_AC_EMULATION_PARAM_NAME = "startWithFrozenACEmulation";
-=======
+
     public static final String GENERATORS_WITH_ZERO_MW_TARGET_ARE_NOT_STARTED_PARAM_NAME = "generatorsWithZeroMwTargetAreNotStarted";
->>>>>>> af8e76b2
 
     public static <E extends Enum<E>> List<Object> getEnumPossibleValues(Class<E> enumClass) {
         return EnumSet.allOf(enumClass).stream().map(Enum::name).collect(Collectors.toList());
@@ -456,11 +454,8 @@
         new Parameter(FORCE_TARGET_Q_IN_REACTIVE_LIMITS_PARAM_NAME, ParameterType.BOOLEAN, "Force targetQ in the reactive limit diagram", FORCE_TARGET_Q_IN_REACTIVE_LIMITS_DEFAULT_VALUE, ParameterScope.FUNCTIONAL, GENERATOR_VOLTAGE_CONTROL_CATEGORY_KEY),
         new Parameter(DISABLE_INCONSISTENT_VOLTAGE_CONTROLS_PARAM_NAME, ParameterType.BOOLEAN, "Disable inconsistent voltage controls", LfNetworkParameters.DISABLE_INCONSISTENT_VOLTAGE_CONTROLS_DEFAULT_VALUE, ParameterScope.FUNCTIONAL, GENERATOR_VOLTAGE_CONTROL_CATEGORY_KEY),
         new Parameter(EXTRAPOLATE_REACTIVE_LIMITS_PARAM_NAME, ParameterType.BOOLEAN, "Extrapolate reactive limits diagram when outside active power limits", LfNetworkParameters.EXTRAPOLATE_REACTIVE_LIMITS_DEFAULT_VALUE, ParameterScope.FUNCTIONAL, GENERATOR_VOLTAGE_CONTROL_CATEGORY_KEY),
-<<<<<<< HEAD
-        new Parameter(START_WITH_FROZEN_AC_EMULATION_PARAM_NAME, ParameterType.BOOLEAN, "Start simulation with HVDC in AC emulation frozen to previous value", START_WITH_FROZEN_AC_EMULATION_DEFAULT_VALUE, ParameterScope.FUNCTIONAL, HVDC_CATEGORY_KEY)
-=======
+        new Parameter(START_WITH_FROZEN_AC_EMULATION_PARAM_NAME, ParameterType.BOOLEAN, "Start simulation with HVDC in AC emulation frozen to previous value", START_WITH_FROZEN_AC_EMULATION_DEFAULT_VALUE, ParameterScope.FUNCTIONAL, HVDC_CATEGORY_KEY),
         new Parameter(GENERATORS_WITH_ZERO_MW_TARGET_ARE_NOT_STARTED_PARAM_NAME, ParameterType.BOOLEAN, "Generators with zero MW target are considered not started and do not participate in slack distribution nor voltage control", LfNetworkParameters.GENERATORS_WITH_ZERO_MW_TARGET_ARE_NOT_STARTED_DEFAULT_VALUE, ParameterScope.FUNCTIONAL, MODEL_CATEGORY_KEY)
->>>>>>> af8e76b2
     );
 
     public enum VoltageInitModeOverride {
@@ -654,11 +649,9 @@
 
     private boolean extrapolateReactiveLimits = LfNetworkParameters.EXTRAPOLATE_REACTIVE_LIMITS_DEFAULT_VALUE;
 
-<<<<<<< HEAD
     private boolean startWithFrozenACEmulation = START_WITH_FROZEN_AC_EMULATION_DEFAULT_VALUE;
-=======
+
     private boolean generatorsWithZeroMwTargetAreNotStarted = LfNetworkParameters.GENERATORS_WITH_ZERO_MW_TARGET_ARE_NOT_STARTED_DEFAULT_VALUE;
->>>>>>> af8e76b2
 
     public static double checkParameterValue(double parameterValue, boolean condition, String parameterName) {
         if (!condition) {
@@ -1430,21 +1423,21 @@
         return this;
     }
 
-<<<<<<< HEAD
     public boolean isStartWithFrozenACEmulation() {
         return startWithFrozenACEmulation;
     }
 
     public OpenLoadFlowParameters setStartWithFrozenACEmulation(boolean startWithFrozenACEmulation) {
         this.startWithFrozenACEmulation = startWithFrozenACEmulation;
-=======
+        return this;
+    }
+
     public boolean isGeneratorsWithZeroMwTargetAreNotStarted() {
         return generatorsWithZeroMwTargetAreNotStarted;
     }
 
     public OpenLoadFlowParameters setGeneratorsWithZeroMwTargetAreNotStarted(boolean generatorsWithZeroMwTargetAreNotStarted) {
         this.generatorsWithZeroMwTargetAreNotStarted = generatorsWithZeroMwTargetAreNotStarted;
->>>>>>> af8e76b2
         return this;
     }
 
@@ -1572,11 +1565,8 @@
                             .ifPresent(this::setFictitiousGeneratorVoltageControlCheckMode);
                     config.getOptionalBooleanProperty(VOLTAGE_REMOTE_CONTROL_ROBUST_MODE_PARAM_NAME).ifPresent(this::setVoltageRemoteControlRobustMode);
                     config.getOptionalBooleanProperty(EXTRAPOLATE_REACTIVE_LIMITS_PARAM_NAME).ifPresent(this::setExtrapolateReactiveLimits);
-<<<<<<< HEAD
                     config.getOptionalBooleanProperty(START_WITH_FROZEN_AC_EMULATION_PARAM_NAME).ifPresent(this::setStartWithFrozenACEmulation);
-=======
                     config.getOptionalBooleanProperty(GENERATORS_WITH_ZERO_MW_TARGET_ARE_NOT_STARTED_PARAM_NAME).ifPresent(this::setGeneratorsWithZeroMwTargetAreNotStarted);
->>>>>>> af8e76b2
                 });
         return this;
     }
@@ -1737,13 +1727,10 @@
                 .ifPresent(prop -> this.setDisableInconsistentVoltageControls(Boolean.parseBoolean(prop)));
         Optional.ofNullable(properties.get(EXTRAPOLATE_REACTIVE_LIMITS_PARAM_NAME))
                 .ifPresent(prop -> this.setExtrapolateReactiveLimits(Boolean.parseBoolean(prop)));
-<<<<<<< HEAD
         Optional.ofNullable(properties.get(START_WITH_FROZEN_AC_EMULATION_PARAM_NAME))
                 .ifPresent(prop -> this.setStartWithFrozenACEmulation(Boolean.parseBoolean(prop)));
-=======
         Optional.ofNullable(properties.get(GENERATORS_WITH_ZERO_MW_TARGET_ARE_NOT_STARTED_PARAM_NAME))
                 .ifPresent(prop -> this.setGeneratorsWithZeroMwTargetAreNotStarted(Boolean.parseBoolean(prop)));
->>>>>>> af8e76b2
         return this;
     }
 
@@ -1825,11 +1812,8 @@
         map.put(FORCE_TARGET_Q_IN_REACTIVE_LIMITS_PARAM_NAME, forceTargetQInReactiveLimits);
         map.put(DISABLE_INCONSISTENT_VOLTAGE_CONTROLS_PARAM_NAME, disableInconsistentVoltageControls);
         map.put(EXTRAPOLATE_REACTIVE_LIMITS_PARAM_NAME, extrapolateReactiveLimits);
-<<<<<<< HEAD
         map.put(START_WITH_FROZEN_AC_EMULATION_PARAM_NAME, startWithFrozenACEmulation);
-=======
         map.put(GENERATORS_WITH_ZERO_MW_TARGET_ARE_NOT_STARTED_PARAM_NAME, generatorsWithZeroMwTargetAreNotStarted);
->>>>>>> af8e76b2
         return map;
     }
 
@@ -2235,8 +2219,8 @@
                 extension1.isDisableInconsistentVoltageControls() == extension2.isDisableInconsistentVoltageControls() &&
                 extension1.getMinNominalVoltageRealisticVoltageCheck() == extension2.getMinNominalVoltageRealisticVoltageCheck() &&
                 extension1.isExtrapolateReactiveLimits() == extension2.isExtrapolateReactiveLimits() &&
-<<<<<<< HEAD
-                extension1.isStartWithFrozenACEmulation() == extension2.isStartWithFrozenACEmulation();
+                extension1.isStartWithFrozenACEmulation() == extension2.isStartWithFrozenACEmulation() &&
+                extension1.isGeneratorsWithZeroMwTargetAreNotStarted() == extension2.isGeneratorsWithZeroMwTargetAreNotStarted();
     }
 
     public static OpenLoadFlowParameters clone(OpenLoadFlowParameters extension) {
@@ -2317,10 +2301,8 @@
                 .setForceTargetQInReactiveLimits(extension.isForceTargetQInReactiveLimits())
                 .setDisableInconsistentVoltageControls(extension.isDisableInconsistentVoltageControls())
                 .setExtrapolateReactiveLimits(extension.isExtrapolateReactiveLimits())
+                .setGeneratorsWithZeroMwTargetAreNotStarted(extension.isGeneratorsWithZeroMwTargetAreNotStarted())
                 .setStartWithFrozenACEmulation(extension.isStartWithFrozenACEmulation());
-=======
-                extension1.isGeneratorsWithZeroMwTargetAreNotStarted() == extension2.isGeneratorsWithZeroMwTargetAreNotStarted();
->>>>>>> af8e76b2
     }
 
     public static LoadFlowParameters clone(LoadFlowParameters parameters) {
@@ -2345,92 +2327,7 @@
 
         OpenLoadFlowParameters extension = parameters.getExtension(OpenLoadFlowParameters.class);
         if (extension != null) {
-<<<<<<< HEAD
             parameters2.addExtension(OpenLoadFlowParameters.class, clone(extension));
-=======
-            OpenLoadFlowParameters extension2 = new OpenLoadFlowParameters()
-                    .setSlackBusSelectionMode(extension.getSlackBusSelectionMode())
-                    .setSlackBusesIds(new ArrayList<>(extension.getSlackBusesIds()))
-                    .setSlackDistributionFailureBehavior(extension.getSlackDistributionFailureBehavior())
-                    .setVoltageRemoteControl(extension.isVoltageRemoteControl())
-                    .setLowImpedanceBranchMode(extension.getLowImpedanceBranchMode())
-                    .setLoadPowerFactorConstant(extension.isLoadPowerFactorConstant())
-                    .setPlausibleActivePowerLimit(extension.getPlausibleActivePowerLimit())
-                    .setSlackBusPMaxMismatch(extension.getSlackBusPMaxMismatch())
-                    .setVoltagePerReactivePowerControl(extension.isVoltagePerReactivePowerControl())
-                    .setGeneratorReactivePowerRemoteControl(extension.isGeneratorReactivePowerRemoteControl())
-                    .setTransformerReactivePowerControl(extension.isTransformerReactivePowerControl())
-                    .setMaxNewtonRaphsonIterations(extension.getMaxNewtonRaphsonIterations())
-                    .setMaxOuterLoopIterations(extension.getMaxOuterLoopIterations())
-                    .setNewtonRaphsonConvEpsPerEq(extension.getNewtonRaphsonConvEpsPerEq())
-                    .setVoltageInitModeOverride(extension.getVoltageInitModeOverride())
-                    .setTransformerVoltageControlMode(extension.getTransformerVoltageControlMode())
-                    .setShuntVoltageControlMode(extension.getShuntVoltageControlMode())
-                    .setMinPlausibleTargetVoltage(extension.getMinPlausibleTargetVoltage())
-                    .setMaxPlausibleTargetVoltage(extension.getMaxPlausibleTargetVoltage())
-                    .setMinRealisticVoltage(extension.getMinRealisticVoltage())
-                    .setMaxRealisticVoltage(extension.getMaxRealisticVoltage())
-                    .setMinNominalVoltageRealisticVoltageCheck(extension.getMinNominalVoltageRealisticVoltageCheck())
-                    .setReactiveRangeCheckMode(extension.getReactiveRangeCheckMode())
-                    .setLowImpedanceThreshold(extension.getLowImpedanceThreshold())
-                    .setNetworkCacheEnabled(extension.isNetworkCacheEnabled())
-                    .setSvcVoltageMonitoring(extension.isSvcVoltageMonitoring())
-                    .setStateVectorScalingMode(extension.getStateVectorScalingMode())
-                    .setMaxSlackBusCount(extension.getMaxSlackBusCount())
-                    .setDebugDir(extension.getDebugDir())
-                    .setIncrementalTransformerRatioTapControlOuterLoopMaxTapShift(extension.getIncrementalTransformerRatioTapControlOuterLoopMaxTapShift())
-                    .setSecondaryVoltageControl(extension.isSecondaryVoltageControl())
-                    .setReactiveLimitsMaxPqPvSwitch(extension.getReactiveLimitsMaxPqPvSwitch())
-                    .setPhaseShifterControlMode(extension.getPhaseShifterControlMode())
-                    .setAlwaysUpdateNetwork(extension.isAlwaysUpdateNetwork())
-                    .setMostMeshedSlackBusSelectorMaxNominalVoltagePercentile(extension.getMostMeshedSlackBusSelectorMaxNominalVoltagePercentile())
-                    .setReportedFeatures(extension.getReportedFeatures())
-                    .setSlackBusCountryFilter(new HashSet<>(extension.getSlackBusCountryFilter()))
-                    .setActionableSwitchesIds(new HashSet<>(extension.getActionableSwitchesIds()))
-                    .setActionableTransformersIds(new HashSet<>(extension.getActionableTransformersIds()))
-                    .setAsymmetrical(extension.isAsymmetrical())
-                    .setMinNominalVoltageTargetVoltageCheck(extension.getMinNominalVoltageTargetVoltageCheck())
-                    .setReactivePowerDispatchMode(extension.getReactivePowerDispatchMode())
-                    .setOuterLoopNames(extension.getOuterLoopNames())
-                    .setUseActiveLimits(extension.isUseActiveLimits())
-                    .setDisableVoltageControlOfGeneratorsOutsideActivePowerLimits(extension.isDisableVoltageControlOfGeneratorsOutsideActivePowerLimits())
-                    .setLineSearchStateVectorScalingMaxIteration(extension.getLineSearchStateVectorScalingMaxIteration())
-                    .setLineSearchStateVectorScalingStepFold(extension.getLineSearchStateVectorScalingStepFold())
-                    .setMaxVoltageChangeStateVectorScalingMaxDv(extension.getMaxVoltageChangeStateVectorScalingMaxDv())
-                    .setMaxVoltageChangeStateVectorScalingMaxDphi(extension.getMaxVoltageChangeStateVectorScalingMaxDphi())
-                    .setLinePerUnitMode(extension.getLinePerUnitMode())
-                    .setUseLoadModel(extension.isUseLoadModel())
-                    .setDcApproximationType(extension.getDcApproximationType())
-                    .setAcSolverType(extension.getAcSolverType())
-                    .setMaxNewtonKrylovIterations(extension.getMaxNewtonKrylovIterations())
-                    .setNewtonKrylovLineSearch(extension.isNewtonKrylovLineSearch())
-                    .setSimulateAutomationSystems(extension.isSimulateAutomationSystems())
-                    .setWriteReferenceTerminals(extension.isWriteReferenceTerminals())
-                    .setMaxActivePowerMismatch(extension.getMaxActivePowerMismatch())
-                    .setMaxReactivePowerMismatch(extension.getMaxReactivePowerMismatch())
-                    .setMaxVoltageMismatch(extension.getMaxVoltageMismatch())
-                    .setMaxAngleMismatch(extension.getMaxAngleMismatch())
-                    .setMaxRatioMismatch(extension.getMaxRatioMismatch())
-                    .setMaxSusceptanceMismatch(extension.getMaxSusceptanceMismatch())
-                    .setNewtonRaphsonStoppingCriteriaType(extension.getNewtonRaphsonStoppingCriteriaType())
-                    .setReferenceBusSelectionMode(extension.getReferenceBusSelectionMode())
-                    .setVoltageTargetPriorities(extension.getVoltageTargetPriorities())
-                    .setTransformerVoltageControlUseInitialTapPosition(extension.isTransformerVoltageControlUseInitialTapPosition())
-                    .setGeneratorVoltageControlMinNominalVoltage(extension.getGeneratorVoltageControlMinNominalVoltage())
-                    .setFictitiousGeneratorVoltageControlCheckMode(extension.getFictitiousGeneratorVoltageControlCheckMode())
-                    .setAreaInterchangeControl(extension.isAreaInterchangeControl())
-                    .setAreaInterchangeControlAreaType(extension.getAreaInterchangeControlAreaType())
-                    .setAreaInterchangePMaxMismatch(extension.getAreaInterchangePMaxMismatch())
-                    .setVoltageRemoteControlRobustMode(extension.isVoltageRemoteControlRobustMode())
-                    .setForceTargetQInReactiveLimits(extension.isForceTargetQInReactiveLimits())
-                    .setDisableInconsistentVoltageControls(extension.isDisableInconsistentVoltageControls())
-                    .setExtrapolateReactiveLimits(extension.isExtrapolateReactiveLimits())
-                    .setGeneratorsWithZeroMwTargetAreNotStarted(extension.isGeneratorsWithZeroMwTargetAreNotStarted());
-
-            if (extension2 != null) {
-                parameters2.addExtension(OpenLoadFlowParameters.class, extension2);
-            }
->>>>>>> af8e76b2
         }
 
         return parameters2;
