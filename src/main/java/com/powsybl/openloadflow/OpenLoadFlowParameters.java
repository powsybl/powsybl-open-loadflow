/**
 * Copyright (c) 2019, RTE (http://www.rte-france.com)
 * This Source Code Form is subject to the terms of the Mozilla Public
 * License, v. 2.0. If a copy of the MPL was not distributed with this
 * file, You can obtain one at http://mozilla.org/MPL/2.0/.
 */
package com.powsybl.openloadflow;

import com.powsybl.commons.PowsyblException;
import com.powsybl.commons.config.PlatformConfig;
import com.powsybl.commons.extensions.AbstractExtension;
import com.powsybl.commons.parameters.Parameter;
import com.powsybl.commons.parameters.ParameterScope;
import com.powsybl.commons.parameters.ParameterType;
import com.powsybl.iidm.network.Country;
import com.powsybl.iidm.network.Network;
import com.powsybl.loadflow.LoadFlowParameters;
import com.powsybl.math.matrix.MatrixFactory;
import com.powsybl.openloadflow.ac.AcLoadFlowParameters;
import com.powsybl.openloadflow.ac.VoltageMagnitudeInitializer;
import com.powsybl.openloadflow.ac.equations.AcEquationSystemCreationParameters;
import com.powsybl.openloadflow.ac.nr.*;
import com.powsybl.openloadflow.ac.outerloop.AcOuterLoop;
import com.powsybl.openloadflow.ac.outerloop.IncrementalTransformerVoltageControlOuterLoop;
import com.powsybl.openloadflow.ac.outerloop.ReactiveLimitsOuterLoop;
import com.powsybl.openloadflow.dc.DcLoadFlowParameters;
import com.powsybl.openloadflow.dc.DcValueVoltageInitializer;
import com.powsybl.openloadflow.dc.equations.DcEquationSystemCreationParameters;
import com.powsybl.openloadflow.graph.GraphConnectivityFactory;
import com.powsybl.openloadflow.network.*;
import com.powsybl.openloadflow.network.util.PreviousValueVoltageInitializer;
import com.powsybl.openloadflow.network.util.UniformValueVoltageInitializer;
import com.powsybl.openloadflow.network.util.VoltageInitializer;
import de.vandermeer.asciitable.AsciiTable;
import de.vandermeer.asciitable.CWC_LongestWord;
import org.slf4j.Logger;
import org.slf4j.LoggerFactory;

import java.util.*;
import java.util.function.Supplier;
import java.util.stream.Collectors;

/**
 * @author Geoffroy Jamgotchian <geoffroy.jamgotchian at rte-france.com>
 */
public class OpenLoadFlowParameters extends AbstractExtension<LoadFlowParameters> {

    private static final Logger LOGGER = LoggerFactory.getLogger(OpenLoadFlowParameters.class);

    public static final SlackBusSelectionMode SLACK_BUS_SELECTION_MODE_DEFAULT_VALUE = SlackBusSelectionMode.MOST_MESHED;

    public static final LowImpedanceBranchMode LOW_IMPEDANCE_BRANCH_MODE_DEFAULT_VALUE = LowImpedanceBranchMode.REPLACE_BY_ZERO_IMPEDANCE_LINE;

    public static final boolean THROWS_EXCEPTION_IN_CASE_OF_SLACK_DISTRIBUTION_FAILURE_DEFAULT_VALUE = false;

    public static final boolean VOLTAGE_REMOTE_CONTROL_DEFAULT_VALUE = true;

    public static final boolean REACTIVE_POWER_REMOTE_CONTROL_DEFAULT_VALUE = false;

    public static final boolean LOAD_POWER_FACTOR_CONSTANT_DEFAULT_VALUE = false;

    /**
     * Slack bus maximum active power mismatch in MW: 1 Mw => 10^-2 in p.u
     */
    public static final double SLACK_BUS_P_MAX_MISMATCH_DEFAULT_VALUE = 1.0;

    public static final NewtonRaphsonStoppingCriteriaType NEWTONRAPHSON_STOPPING_CRITERIA_TYPE_DEFAULT_VALUE = NewtonRaphsonStoppingCriteriaType.UNIFORM_CRITERIA;

    /** Default value of the maximum active power mismatch in MW **/
    public static final double MAX_ACTIVE_POWER_MISMATCH_DEFAULT_VALUE = 1e-2;

    /** Default value of the maximum reactive power mismatch in Mvar **/
    public static final double MAX_REACTIVE_POWER_MISMATCH_DEFAULT_VALUE = 1e-2;

    /** Default value of the maximum voltage mismatch in pu **/
    public static final double MAX_VOLTAGE_MISMATCH_DEFAULT_VALUE = 1e-4;

    public static final double MAX_ANGLE_MISMATCH_DEFAULT_VALUE = 1e-5;

    public static final double MAX_RATIO_MISMATCH_DEFAULT_VALUE = 1e-5;

    public static final double MAX_SUSCEPTANCE_MISMATCH_DEFAULT_VALUE = 1e-4;

    public static final boolean VOLTAGE_PER_REACTIVE_POWER_CONTROL_DEFAULT_VALUE = false;

    public static final boolean SVC_VOLTAGE_MONITORING_DEFAULT_VALUE = true;

    public static final VoltageInitModeOverride VOLTAGE_INIT_MODE_OVERRIDE_DEFAULT_VALUE = VoltageInitModeOverride.NONE;

    public static final TransformerVoltageControlMode TRANSFORMER_VOLTAGE_CONTROL_MODE_DEFAULT_VALUE = TransformerVoltageControlMode.WITH_GENERATOR_VOLTAGE_CONTROL;

    public static final ShuntVoltageControlMode SHUNT_VOLTAGE_CONTROL_MODE_DEFAULT_VALUE = ShuntVoltageControlMode.WITH_GENERATOR_VOLTAGE_CONTROL;

    public static final PhaseShifterControlMode PHASE_SHIFTER_CONTROL_MODE_DEFAULT_VALUE = PhaseShifterControlMode.CONTINUOUS_WITH_DISCRETISATION;

    public static final Set<String> ACTIONABLE_SWITCH_IDS_DEFAULT_VALUE = Collections.emptySet();

    public static final Set<ReportedFeatures> REPORTED_FEATURES_DEFAULT_VALUE = Collections.emptySet();

    private static final ReactivePowerDispatchMode REACTIVE_POWER_DISPATCH_MODE_DEFAULT_VALUE = ReactivePowerDispatchMode.Q_EQUAL_PROPORTION;

    protected static final List<String> OUTER_LOOP_NAMES_DEFAULT_VALUE = null;

    public static final String SLACK_BUS_SELECTION_MODE_PARAM_NAME = "slackBusSelectionMode";

    public static final String SLACK_BUSES_IDS_PARAM_NAME = "slackBusesIds";

    public static final String THROWS_EXCEPTION_IN_CASE_OF_SLACK_DISTRIBUTION_FAILURE_PARAM_NAME = "throwsExceptionInCaseOfSlackDistributionFailure";

    public static final String VOLTAGE_REMOTE_CONTROL_PARAM_NAME = "voltageRemoteControl";

    public static final String REACTIVE_POWER_REMOTE_CONTROL_PARAM_NAME = "reactivePowerRemoteControl";

    public static final String LOW_IMPEDANCE_BRANCH_MODE_PARAM_NAME = "lowImpedanceBranchMode";

    public static final String LOAD_POWER_FACTOR_CONSTANT_PARAM_NAME = "loadPowerFactorConstant";

    public static final String PLAUSIBLE_ACTIVE_POWER_LIMIT_PARAM_NAME = "plausibleActivePowerLimit";

    public static final String NEWTONRAPHSON_STOPPING_CRITERIA_TYPE_PARAM_NAME = "newtonRaphsonStoppingCriteriaType";

    public static final String MAX_ACTIVE_POWER_MISMATCH_PARAM_NAME = "maxActivePowerMismatch";

    public static final String MAX_REACTIVE_POWER_MISMATCH_PARAM_NAME = "maxReactivePowerMismatch";

    public static final String MAX_VOLTAGE_MISMATCH_PARAM_NAME = "maxVoltageMismatch";

    public static final String MAX_ANGLE_MISMATCH_PARAM_NAME = "maxAngleMismatch";

    public static final String MAX_RATIO_MISMATCH_PARAM_NAME = "maxRatioMismatch";

    public static final String MAX_SUSCEPTANCE_MISMATCH_PARAM_NAME = "maxSusceptanceMismatch";

    public static final String SLACK_BUS_P_MAX_MISMATCH_PARAM_NAME = "slackBusPMaxMismatch";

    public static final String VOLTAGE_PER_REACTIVE_POWER_CONTROL_PARAM_NAME = "voltagePerReactivePowerControl";

    public static final String MAX_NEWTON_RAPHSON_ITERATIONS_PARAM_NAME = "maxNewtonRaphsonIterations";

    public static final String MAX_OUTER_LOOP_ITERATIONS_PARAM_NAME = "maxOuterLoopIterations";

    public static final String NEWTON_RAPHSON_CONV_EPS_PER_EQ_PARAM_NAME = "newtonRaphsonConvEpsPerEq";

    public static final String VOLTAGE_INIT_MODE_OVERRIDE_PARAM_NAME = "voltageInitModeOverride";

    public static final String TRANSFORMER_VOLTAGE_CONTROL_MODE_PARAM_NAME = "transformerVoltageControlMode";

    public static final String SHUNT_VOLTAGE_CONTROL_MODE_PARAM_NAME = "shuntVoltageControlMode";

    public static final String MIN_PLAUSIBLE_TARGET_VOLTAGE_PARAM_NAME = "minPlausibleTargetVoltage";

    public static final String MAX_PLAUSIBLE_TARGET_VOLTAGE_PARAM_NAME = "maxPlausibleTargetVoltage";

    public static final String MIN_REALISTIC_VOLTAGE_PARAM_NAME = "minRealisticVoltage";

    public static final String MAX_REALISTIC_VOLTAGE_PARAM_NAME = "maxRealisticVoltage";

    public static final String MIN_NOMINAL_VOLTAGE_TARGET_VOLTAGE_CHECK_PARAM_NAME = "minNominalVoltageTargetVoltageCheck";

    public static final String REACTIVE_RANGE_CHECK_MODE_PARAM_NAME = "reactiveRangeCheckMode";

    public static final String LOW_IMPEDANCE_THRESHOLD_PARAM_NAME = "lowImpedanceThreshold";

    public static final String NETWORK_CACHE_ENABLED_PARAM_NAME = "networkCacheEnabled";

    public static final String SVC_VOLTAGE_MONITORING_PARAM_NAME = "svcVoltageMonitoring";

    public static final String STATE_VECTOR_SCALING_MODE_PARAM_NAME = "stateVectorScalingMode";

    public static final String MAX_SLACK_BUS_COUNT_PARAM_NAME = "maxSlackBusCount";

    public static final String DEBUG_DIR_PARAM_NAME = "debugDir";

    public static final String INCREMENTAL_TRANSFORMER_VOLTAGE_CONTROL_OUTER_LOOP_MAX_TAP_SHIFT_PARAM_NAME = "incrementalTransformerVoltageControlOuterLoopMaxTapShift";

    public static final String SECONDARY_VOLTAGE_CONTROL_PARAM_NAME = "secondaryVoltageControl";

    public static final String REACTIVE_LIMITS_MAX_SWITCH_PQ_PV_PARAM_NAME = "reactiveLimitsMaxPqPvSwitch";

    public static final String PHASE_SHIFTER_CONTROL_MODE_PARAM_NAME = "phaseShifterControlMode";

    private static final String ALWAYS_UPDATE_NETWORK_PARAM_NAME = "alwaysUpdateNetwork";

    private static final String MOST_MESHED_SLACK_BUS_SELECTOR_MAX_NOMINAL_VOLTAGE_PERCENTILE_PARAM_NAME = "mostMeshedSlackBusSelectorMaxNominalVoltagePercentile";

    public static final String REPORTED_FEATURES_PARAM_NAME = "reportedFeatures";

    public static final String SLACK_BUS_COUNTRY_FILTER_PARAM_NAME = "slackBusCountryFilter";

    private static final String ACTIONABLE_SWITCHES_IDS_PARAM_NAME = "actionableSwitchesIds";

    private static final String ASYMMETRICAL_PARAM_NAME = "asymmetrical";

<<<<<<< HEAD
    public static final String SIMULATE_AUTOMATONS_PARAM_NAME = "simulateAutomaton";
=======
    private static final String REACTIVE_POWER_DISPATCH_MODE_PARAM_NAME = "reactivePowerDispatchMode";

    static final String OUTER_LOOP_NAMES_PARAM_NAME = "outerLoopNames";

    public static final String USE_ACTIVE_LIMITS_PARAM_NAME = "useActiveLimits";

    private static final String LINE_SEARCH_STATE_VECTOR_SCALING_MAX_IERATION_PARAM_NAME = "lineSearchStateVectorScalingMaxIteration";

    private static final String LINE_SEARCH_STATE_VECTOR_SCALING_STEP_FOLD_PARAM_NAME = "lineSearchStateVectorScalingStepFold";

    private static final String MAX_VOLTAGE_CHANGE_STATE_VECTOR_SCALING_MAX_DV_PARAM_NAME = "maxVoltageChangeStateVectorScalingMaxDv";

    private static final String MAX_VOLTAGE_CHANGE_STATE_VECTOR_SCALING_MAX_DPHI_PARAM_NAME = "maxVoltageChangeStateVectorScalingMaxDphi";

    private static final String LINE_PER_UNIT_MODE_PARAM_NAME = "linePerUnitMode";
>>>>>>> f989a2fa

    private static <E extends Enum<E>> List<Object> getEnumPossibleValues(Class<E> enumClass) {
        return EnumSet.allOf(enumClass).stream().map(Enum::name).collect(Collectors.toList());
    }

    public static final List<Parameter> SPECIFIC_PARAMETERS = List.of(
        new Parameter(SLACK_BUS_SELECTION_MODE_PARAM_NAME, ParameterType.STRING, "Slack bus selection mode", SLACK_BUS_SELECTION_MODE_DEFAULT_VALUE.name(), getEnumPossibleValues(SlackBusSelectionMode.class)),
        new Parameter(SLACK_BUSES_IDS_PARAM_NAME, ParameterType.STRING_LIST, "Slack bus IDs", null),
        new Parameter(LOW_IMPEDANCE_BRANCH_MODE_PARAM_NAME, ParameterType.STRING, "Low impedance branch mode", LOW_IMPEDANCE_BRANCH_MODE_DEFAULT_VALUE.name(), getEnumPossibleValues(LowImpedanceBranchMode.class)),
        new Parameter(VOLTAGE_REMOTE_CONTROL_PARAM_NAME, ParameterType.BOOLEAN, "Generator voltage remote control", VOLTAGE_REMOTE_CONTROL_DEFAULT_VALUE),
        new Parameter(THROWS_EXCEPTION_IN_CASE_OF_SLACK_DISTRIBUTION_FAILURE_PARAM_NAME, ParameterType.BOOLEAN, "Throws an exception in case of slack distribution failure", THROWS_EXCEPTION_IN_CASE_OF_SLACK_DISTRIBUTION_FAILURE_DEFAULT_VALUE),
        new Parameter(LOAD_POWER_FACTOR_CONSTANT_PARAM_NAME, ParameterType.BOOLEAN, "Load power factor is constant", LOAD_POWER_FACTOR_CONSTANT_DEFAULT_VALUE),
        new Parameter(PLAUSIBLE_ACTIVE_POWER_LIMIT_PARAM_NAME, ParameterType.DOUBLE, "Plausible active power limit", LfNetworkParameters.PLAUSIBLE_ACTIVE_POWER_LIMIT_DEFAULT_VALUE),
        new Parameter(SLACK_BUS_P_MAX_MISMATCH_PARAM_NAME, ParameterType.DOUBLE, "Slack bus max active power mismatch", SLACK_BUS_P_MAX_MISMATCH_DEFAULT_VALUE),
        new Parameter(VOLTAGE_PER_REACTIVE_POWER_CONTROL_PARAM_NAME, ParameterType.BOOLEAN, "Voltage per reactive power slope", VOLTAGE_PER_REACTIVE_POWER_CONTROL_DEFAULT_VALUE),
        new Parameter(REACTIVE_POWER_REMOTE_CONTROL_PARAM_NAME, ParameterType.BOOLEAN, "SVC remote reactive power control", REACTIVE_POWER_REMOTE_CONTROL_DEFAULT_VALUE),
        new Parameter(MAX_NEWTON_RAPHSON_ITERATIONS_PARAM_NAME, ParameterType.INTEGER, "Max iterations per Newton-Raphson", NewtonRaphsonParameters.DEFAULT_MAX_ITERATIONS),
        new Parameter(MAX_OUTER_LOOP_ITERATIONS_PARAM_NAME, ParameterType.INTEGER, "Max outer loop iterations", AcLoadFlowParameters.DEFAULT_MAX_OUTER_LOOP_ITERATIONS),
        new Parameter(NEWTON_RAPHSON_CONV_EPS_PER_EQ_PARAM_NAME, ParameterType.DOUBLE, "Newton-Raphson convergence epsilon per equation", DefaultNewtonRaphsonStoppingCriteria.DEFAULT_CONV_EPS_PER_EQ),
        new Parameter(VOLTAGE_INIT_MODE_OVERRIDE_PARAM_NAME, ParameterType.STRING, "Voltage init mode override", VOLTAGE_INIT_MODE_OVERRIDE_DEFAULT_VALUE.name(), getEnumPossibleValues(VoltageInitModeOverride.class)),
        new Parameter(TRANSFORMER_VOLTAGE_CONTROL_MODE_PARAM_NAME, ParameterType.STRING, "Transformer voltage control mode", TRANSFORMER_VOLTAGE_CONTROL_MODE_DEFAULT_VALUE.name(), getEnumPossibleValues(TransformerVoltageControlMode.class)),
        new Parameter(SHUNT_VOLTAGE_CONTROL_MODE_PARAM_NAME, ParameterType.STRING, "Shunt voltage control mode", SHUNT_VOLTAGE_CONTROL_MODE_DEFAULT_VALUE.name(), getEnumPossibleValues(ShuntVoltageControlMode.class)),
        new Parameter(MIN_PLAUSIBLE_TARGET_VOLTAGE_PARAM_NAME, ParameterType.DOUBLE, "Min plausible target voltage", LfNetworkParameters.MIN_PLAUSIBLE_TARGET_VOLTAGE_DEFAULT_VALUE),
        new Parameter(MAX_PLAUSIBLE_TARGET_VOLTAGE_PARAM_NAME, ParameterType.DOUBLE, "Max plausible target voltage", LfNetworkParameters.MAX_PLAUSIBLE_TARGET_VOLTAGE_DEFAULT_VALUE),
        new Parameter(MIN_REALISTIC_VOLTAGE_PARAM_NAME, ParameterType.DOUBLE, "Min realistic voltage", NewtonRaphsonParameters.DEFAULT_MIN_REALISTIC_VOLTAGE),
        new Parameter(MAX_REALISTIC_VOLTAGE_PARAM_NAME, ParameterType.DOUBLE, "Max realistic voltage", NewtonRaphsonParameters.DEFAULT_MAX_REALISTIC_VOLTAGE),
        new Parameter(REACTIVE_RANGE_CHECK_MODE_PARAM_NAME, ParameterType.STRING, "Reactive range check mode", LfNetworkParameters.REACTIVE_RANGE_CHECK_MODE_DEFAULT_VALUE.name(), getEnumPossibleValues(ReactiveRangeCheckMode.class)),
        new Parameter(LOW_IMPEDANCE_THRESHOLD_PARAM_NAME, ParameterType.DOUBLE, "Low impedance threshold in per unit", LfNetworkParameters.LOW_IMPEDANCE_THRESHOLD_DEFAULT_VALUE),
        new Parameter(NETWORK_CACHE_ENABLED_PARAM_NAME, ParameterType.BOOLEAN, "Network cache enabled", LfNetworkParameters.CACHE_ENABLED_DEFAULT_VALUE),
        new Parameter(SVC_VOLTAGE_MONITORING_PARAM_NAME, ParameterType.BOOLEAN, "SVC voltage monitoring", SVC_VOLTAGE_MONITORING_DEFAULT_VALUE),
        new Parameter(STATE_VECTOR_SCALING_MODE_PARAM_NAME, ParameterType.STRING, "State vector scaling mode", NewtonRaphsonParameters.DEFAULT_STATE_VECTOR_SCALING_MODE.name(), getEnumPossibleValues(StateVectorScalingMode.class)),
        new Parameter(MAX_SLACK_BUS_COUNT_PARAM_NAME, ParameterType.INTEGER, "Maximum slack buses count", LfNetworkParameters.DEFAULT_MAX_SLACK_BUS_COUNT),
        new Parameter(DEBUG_DIR_PARAM_NAME, ParameterType.STRING, "Directory to dump debug files", LfNetworkParameters.DEBUG_DIR_DEFAULT_VALUE, Collections.emptyList(), ParameterScope.TECHNICAL),
        new Parameter(INCREMENTAL_TRANSFORMER_VOLTAGE_CONTROL_OUTER_LOOP_MAX_TAP_SHIFT_PARAM_NAME, ParameterType.INTEGER, "Incremental transformer voltage control maximum tap shift per outer loop", IncrementalTransformerVoltageControlOuterLoop.DEFAULT_MAX_TAP_SHIFT),
        new Parameter(SECONDARY_VOLTAGE_CONTROL_PARAM_NAME, ParameterType.BOOLEAN, "Secondary voltage control simulation", LfNetworkParameters.SECONDARY_VOLTAGE_CONTROL_DEFAULT_VALUE),
        new Parameter(REACTIVE_LIMITS_MAX_SWITCH_PQ_PV_PARAM_NAME, ParameterType.INTEGER, "Reactive limits maximum Pq Pv switch", ReactiveLimitsOuterLoop.MAX_SWITCH_PQ_PV_DEFAULT_VALUE),
        new Parameter(NEWTONRAPHSON_STOPPING_CRITERIA_TYPE_PARAM_NAME, ParameterType.STRING, "Newton-Raphson stopping criteria type", NEWTONRAPHSON_STOPPING_CRITERIA_TYPE_DEFAULT_VALUE.name(), getEnumPossibleValues(NewtonRaphsonStoppingCriteriaType.class)),
        new Parameter(MAX_ACTIVE_POWER_MISMATCH_PARAM_NAME, ParameterType.DOUBLE, "Maximum active power for per equation stopping criteria", MAX_ACTIVE_POWER_MISMATCH_DEFAULT_VALUE),
        new Parameter(MAX_REACTIVE_POWER_MISMATCH_PARAM_NAME, ParameterType.DOUBLE, "Maximum reactive power for per equation stopping criteria", MAX_REACTIVE_POWER_MISMATCH_DEFAULT_VALUE),
        new Parameter(MAX_VOLTAGE_MISMATCH_PARAM_NAME, ParameterType.DOUBLE, "Maximum voltage for per equation stopping criteria", MAX_VOLTAGE_MISMATCH_DEFAULT_VALUE),
        new Parameter(MAX_ANGLE_MISMATCH_PARAM_NAME, ParameterType.DOUBLE, "Maximum angle for per equation stopping criteria", MAX_ANGLE_MISMATCH_DEFAULT_VALUE),
        new Parameter(MAX_RATIO_MISMATCH_PARAM_NAME, ParameterType.DOUBLE, "Maximum ratio for per equation stopping criteria", MAX_RATIO_MISMATCH_DEFAULT_VALUE),
        new Parameter(MAX_SUSCEPTANCE_MISMATCH_PARAM_NAME, ParameterType.DOUBLE, "Maximum susceptance for per equation stopping criteria", MAX_SUSCEPTANCE_MISMATCH_DEFAULT_VALUE),
        new Parameter(PHASE_SHIFTER_CONTROL_MODE_PARAM_NAME, ParameterType.STRING, "Phase shifter control mode", PHASE_SHIFTER_CONTROL_MODE_DEFAULT_VALUE.name(), getEnumPossibleValues(PhaseShifterControlMode.class)),
        new Parameter(ALWAYS_UPDATE_NETWORK_PARAM_NAME, ParameterType.BOOLEAN, "Update network even if Newton-Raphson algorithm has diverged", NewtonRaphsonParameters.ALWAYS_UPDATE_NETWORK_DEFAULT_VALUE),
        new Parameter(MOST_MESHED_SLACK_BUS_SELECTOR_MAX_NOMINAL_VOLTAGE_PERCENTILE_PARAM_NAME, ParameterType.DOUBLE, "In case of most meshed slack bus selection, the max nominal voltage percentile", MostMeshedSlackBusSelector.MAX_NOMINAL_VOLTAGE_PERCENTILE_DEFAULT_VALUE),
        new Parameter(REPORTED_FEATURES_PARAM_NAME, ParameterType.STRING_LIST, "List of extra reported features to be added to report", null, getEnumPossibleValues(ReportedFeatures.class)),
        new Parameter(SLACK_BUS_COUNTRY_FILTER_PARAM_NAME, ParameterType.STRING_LIST, "Slack bus selection country filter (no filtering if empty)", new ArrayList<>(LfNetworkParameters.SLACK_BUS_COUNTRY_FILTER_DEFAULT_VALUE)),
        new Parameter(ACTIONABLE_SWITCHES_IDS_PARAM_NAME, ParameterType.STRING_LIST, "List of actionable switches IDs (used with fast restart)", new ArrayList<>(ACTIONABLE_SWITCH_IDS_DEFAULT_VALUE)),
        new Parameter(ASYMMETRICAL_PARAM_NAME, ParameterType.BOOLEAN, "Asymmetrical calculation", LfNetworkParameters.ASYMMETRICAL_DEFAULT_VALUE),
        new Parameter(MIN_NOMINAL_VOLTAGE_TARGET_VOLTAGE_CHECK_PARAM_NAME, ParameterType.DOUBLE, "Min nominal voltage for target voltage check", LfNetworkParameters.MIN_NOMINAL_VOLTAGE_TARGET_VOLTAGE_CHECK_DEFAULT_VALUE),
<<<<<<< HEAD
        new Parameter(SIMULATE_AUTOMATONS_PARAM_NAME, ParameterType.BOOLEAN, "Automatons simulation", LfNetworkParameters.SIMULATE_AUTOMATONS_DEFAULT_VALUE)
=======
        new Parameter(REACTIVE_POWER_DISPATCH_MODE_PARAM_NAME, ParameterType.STRING, "Generators reactive power from bus dispatch mode", REACTIVE_POWER_DISPATCH_MODE_DEFAULT_VALUE.name(), getEnumPossibleValues(ReactivePowerDispatchMode.class)),
        new Parameter(OUTER_LOOP_NAMES_PARAM_NAME, ParameterType.STRING_LIST, "Ordered explicit list of outer loop names, supported outer loops are " + String.join(", ", ExplicitAcOuterLoopConfig.NAMES), OUTER_LOOP_NAMES_DEFAULT_VALUE),
        new Parameter(USE_ACTIVE_LIMITS_PARAM_NAME, ParameterType.BOOLEAN, "Use active power limits in slack distribution", LfNetworkParameters.USE_ACTIVE_LIMITS_DEFAULT_VALUE),
        new Parameter(LINE_SEARCH_STATE_VECTOR_SCALING_MAX_IERATION_PARAM_NAME, ParameterType.INTEGER, "Max iteration for the line search state vector scaling", LineSearchStateVectorScaling.DEFAULT_MAX_ITERATION),
        new Parameter(LINE_SEARCH_STATE_VECTOR_SCALING_STEP_FOLD_PARAM_NAME, ParameterType.DOUBLE, "Step fold for the line search state vector scaling", LineSearchStateVectorScaling.DEFAULT_STEP_FOLD),
        new Parameter(MAX_VOLTAGE_CHANGE_STATE_VECTOR_SCALING_MAX_DV_PARAM_NAME, ParameterType.DOUBLE, "Max voltage magnitude change for the max voltage change state vector scaling", MaxVoltageChangeStateVectorScaling.DEFAULT_MAX_DV),
        new Parameter(MAX_VOLTAGE_CHANGE_STATE_VECTOR_SCALING_MAX_DPHI_PARAM_NAME, ParameterType.DOUBLE, "Max voltage angle change for the max voltage change state vector scaling", MaxVoltageChangeStateVectorScaling.DEFAULT_MAX_DPHI),
        new Parameter(LINE_PER_UNIT_MODE_PARAM_NAME, ParameterType.STRING, "Line per unit mode", LinePerUnitMode.IMPEDANCE.name(), getEnumPossibleValues(LinePerUnitMode.class))
>>>>>>> f989a2fa
    );

    public enum VoltageInitModeOverride {
        NONE,
        VOLTAGE_MAGNITUDE,
        FULL_VOLTAGE
    }

    public enum TransformerVoltageControlMode {
        WITH_GENERATOR_VOLTAGE_CONTROL,
        AFTER_GENERATOR_VOLTAGE_CONTROL,
        INCREMENTAL_VOLTAGE_CONTROL
    }

    public enum ShuntVoltageControlMode {
        WITH_GENERATOR_VOLTAGE_CONTROL,
        INCREMENTAL_VOLTAGE_CONTROL
    }

    public enum PhaseShifterControlMode {
        CONTINUOUS_WITH_DISCRETISATION,
        INCREMENTAL
    }

    public enum ReportedFeatures {
        NEWTON_RAPHSON_LOAD_FLOW,
        NEWTON_RAPHSON_SECURITY_ANALYSIS,
        NEWTON_RAPHSON_SENSITIVITY_ANALYSIS,
    }

    private SlackBusSelectionMode slackBusSelectionMode = SLACK_BUS_SELECTION_MODE_DEFAULT_VALUE;

    private List<String> slackBusesIds = Collections.emptyList();

    private boolean throwsExceptionInCaseOfSlackDistributionFailure = THROWS_EXCEPTION_IN_CASE_OF_SLACK_DISTRIBUTION_FAILURE_DEFAULT_VALUE;

    private boolean voltageRemoteControl = VOLTAGE_REMOTE_CONTROL_DEFAULT_VALUE;

    private LowImpedanceBranchMode lowImpedanceBranchMode = LOW_IMPEDANCE_BRANCH_MODE_DEFAULT_VALUE;

    public enum LowImpedanceBranchMode {
        REPLACE_BY_ZERO_IMPEDANCE_LINE,
        REPLACE_BY_MIN_IMPEDANCE_LINE
    }

    private boolean loadPowerFactorConstant = LOAD_POWER_FACTOR_CONSTANT_DEFAULT_VALUE;

    private double plausibleActivePowerLimit = LfNetworkParameters.PLAUSIBLE_ACTIVE_POWER_LIMIT_DEFAULT_VALUE;

    private NewtonRaphsonStoppingCriteriaType newtonRaphsonStoppingCriteriaType = NEWTONRAPHSON_STOPPING_CRITERIA_TYPE_DEFAULT_VALUE;

    private double maxActivePowerMismatch = MAX_ACTIVE_POWER_MISMATCH_DEFAULT_VALUE;

    private double maxReactivePowerMismatch = MAX_REACTIVE_POWER_MISMATCH_DEFAULT_VALUE;

    private double maxVoltageMismatch = MAX_VOLTAGE_MISMATCH_DEFAULT_VALUE;

    private double maxAngleMismatch = MAX_ANGLE_MISMATCH_DEFAULT_VALUE;

    private double maxRatioMismatch = MAX_RATIO_MISMATCH_DEFAULT_VALUE;

    private double maxSusceptanceMismatch = MAX_SUSCEPTANCE_MISMATCH_DEFAULT_VALUE;

    private double slackBusPMaxMismatch = SLACK_BUS_P_MAX_MISMATCH_DEFAULT_VALUE;

    private boolean voltagePerReactivePowerControl = VOLTAGE_PER_REACTIVE_POWER_CONTROL_DEFAULT_VALUE;

    private boolean reactivePowerRemoteControl = REACTIVE_POWER_REMOTE_CONTROL_DEFAULT_VALUE;

    private int maxNewtonRaphsonIterations = NewtonRaphsonParameters.DEFAULT_MAX_ITERATIONS;

    private int maxOuterLoopIterations = AcLoadFlowParameters.DEFAULT_MAX_OUTER_LOOP_ITERATIONS;

    private double newtonRaphsonConvEpsPerEq = DefaultNewtonRaphsonStoppingCriteria.DEFAULT_CONV_EPS_PER_EQ;

    private VoltageInitModeOverride voltageInitModeOverride = VOLTAGE_INIT_MODE_OVERRIDE_DEFAULT_VALUE;

    private TransformerVoltageControlMode transformerVoltageControlMode = TRANSFORMER_VOLTAGE_CONTROL_MODE_DEFAULT_VALUE;

    private ShuntVoltageControlMode shuntVoltageControlMode = SHUNT_VOLTAGE_CONTROL_MODE_DEFAULT_VALUE;

    private double minPlausibleTargetVoltage = LfNetworkParameters.MIN_PLAUSIBLE_TARGET_VOLTAGE_DEFAULT_VALUE;

    private double maxPlausibleTargetVoltage = LfNetworkParameters.MAX_PLAUSIBLE_TARGET_VOLTAGE_DEFAULT_VALUE;

    private double minNominalVoltageTargetVoltageCheck = LfNetworkParameters.MIN_NOMINAL_VOLTAGE_TARGET_VOLTAGE_CHECK_DEFAULT_VALUE;

    private double minRealisticVoltage = NewtonRaphsonParameters.DEFAULT_MIN_REALISTIC_VOLTAGE;

    private double maxRealisticVoltage = NewtonRaphsonParameters.DEFAULT_MAX_REALISTIC_VOLTAGE;

    private double lowImpedanceThreshold = LfNetworkParameters.LOW_IMPEDANCE_THRESHOLD_DEFAULT_VALUE;

    public enum ReactiveRangeCheckMode {
        MIN_MAX,
        MAX,
        TARGET_P
    }

    private ReactiveRangeCheckMode reactiveRangeCheckMode = LfNetworkParameters.REACTIVE_RANGE_CHECK_MODE_DEFAULT_VALUE;

    private boolean networkCacheEnabled = LfNetworkParameters.CACHE_ENABLED_DEFAULT_VALUE;

    private boolean svcVoltageMonitoring = SVC_VOLTAGE_MONITORING_DEFAULT_VALUE;

    private StateVectorScalingMode stateVectorScalingMode = NewtonRaphsonParameters.DEFAULT_STATE_VECTOR_SCALING_MODE;

    private int maxSlackBusCount = LfNetworkParameters.DEFAULT_MAX_SLACK_BUS_COUNT;

    private String debugDir = LfNetworkParameters.DEBUG_DIR_DEFAULT_VALUE;

    private int incrementalTransformerVoltageControlOuterLoopMaxTapShift = IncrementalTransformerVoltageControlOuterLoop.DEFAULT_MAX_TAP_SHIFT;

    private boolean secondaryVoltageControl = LfNetworkParameters.SECONDARY_VOLTAGE_CONTROL_DEFAULT_VALUE;

    private int reactiveLimitsMaxPqPvSwitch = ReactiveLimitsOuterLoop.MAX_SWITCH_PQ_PV_DEFAULT_VALUE;

    private PhaseShifterControlMode phaseShifterControlMode = PHASE_SHIFTER_CONTROL_MODE_DEFAULT_VALUE;

    private boolean alwaysUpdateNetwork = NewtonRaphsonParameters.ALWAYS_UPDATE_NETWORK_DEFAULT_VALUE;

    private double mostMeshedSlackBusSelectorMaxNominalVoltagePercentile = MostMeshedSlackBusSelector.MAX_NOMINAL_VOLTAGE_PERCENTILE_DEFAULT_VALUE;

    private Set<ReportedFeatures> reportedFeatures = REPORTED_FEATURES_DEFAULT_VALUE;

    private Set<Country> slackBusCountryFilter = LfNetworkParameters.SLACK_BUS_COUNTRY_FILTER_DEFAULT_VALUE;

    private Set<String> actionableSwitchesIds = ACTIONABLE_SWITCH_IDS_DEFAULT_VALUE;

    private boolean asymmetrical = LfNetworkParameters.ASYMMETRICAL_DEFAULT_VALUE;

<<<<<<< HEAD
    private boolean simulateAutomatons = LfNetworkParameters.SIMULATE_AUTOMATONS_DEFAULT_VALUE;
=======
    private ReactivePowerDispatchMode reactivePowerDispatchMode = REACTIVE_POWER_DISPATCH_MODE_DEFAULT_VALUE;

    private List<String> outerLoopNames = OUTER_LOOP_NAMES_DEFAULT_VALUE;

    private boolean useActiveLimits = LfNetworkParameters.USE_ACTIVE_LIMITS_DEFAULT_VALUE;

    private int lineSearchStateVectorScalingMaxIteration = LineSearchStateVectorScaling.DEFAULT_MAX_ITERATION;

    private double lineSearchStateVectorScalingStepFold = LineSearchStateVectorScaling.DEFAULT_STEP_FOLD;

    private double maxVoltageChangeStateVectorScalingMaxDv = MaxVoltageChangeStateVectorScaling.DEFAULT_MAX_DV;

    private double maxVoltageChangeStateVectorScalingMaxDphi = MaxVoltageChangeStateVectorScaling.DEFAULT_MAX_DPHI;

    private LinePerUnitMode linePerUnitMode = LfNetworkParameters.LINE_PER_UNIT_MODE_DEFAULT_VALUE;
>>>>>>> f989a2fa

    @Override
    public String getName() {
        return "open-load-flow-parameters";
    }

    public SlackBusSelectionMode getSlackBusSelectionMode() {
        return slackBusSelectionMode;
    }

    public OpenLoadFlowParameters setSlackBusSelectionMode(SlackBusSelectionMode slackBusSelectionMode) {
        this.slackBusSelectionMode = Objects.requireNonNull(slackBusSelectionMode);
        return this;
    }

    public List<String> getSlackBusesIds() {
        return slackBusesIds;
    }

    public OpenLoadFlowParameters setSlackBusesIds(List<String> slackBusesIds) {
        this.slackBusesIds = Objects.requireNonNull(slackBusesIds);
        return this;
    }

    public OpenLoadFlowParameters setSlackBusId(String slackBusId) {
        this.slackBusesIds = List.of(Objects.requireNonNull(slackBusId));
        return this;
    }

    public boolean isThrowsExceptionInCaseOfSlackDistributionFailure() {
        return throwsExceptionInCaseOfSlackDistributionFailure;
    }

    public OpenLoadFlowParameters setThrowsExceptionInCaseOfSlackDistributionFailure(boolean throwsExceptionInCaseOfSlackDistributionFailure) {
        this.throwsExceptionInCaseOfSlackDistributionFailure = throwsExceptionInCaseOfSlackDistributionFailure;
        return this;
    }

    public boolean hasVoltageRemoteControl() {
        return voltageRemoteControl;
    }

    public OpenLoadFlowParameters setVoltageRemoteControl(boolean voltageRemoteControl) {
        this.voltageRemoteControl = voltageRemoteControl;
        return this;
    }

    public LowImpedanceBranchMode getLowImpedanceBranchMode() {
        return lowImpedanceBranchMode;
    }

    public OpenLoadFlowParameters setLowImpedanceBranchMode(LowImpedanceBranchMode lowImpedanceBranchMode) {
        this.lowImpedanceBranchMode = Objects.requireNonNull(lowImpedanceBranchMode);
        return this;
    }

    public boolean isLoadPowerFactorConstant() {
        return loadPowerFactorConstant;
    }

    public OpenLoadFlowParameters setLoadPowerFactorConstant(boolean loadPowerFactorConstant) {
        this.loadPowerFactorConstant = loadPowerFactorConstant;
        return this;
    }

    public double getPlausibleActivePowerLimit() {
        return plausibleActivePowerLimit;
    }

    public OpenLoadFlowParameters setPlausibleActivePowerLimit(double plausibleActivePowerLimit) {
        if (plausibleActivePowerLimit <= 0) {
            throw new IllegalArgumentException("Invalid plausible active power limit: " + plausibleActivePowerLimit);
        }
        this.plausibleActivePowerLimit = plausibleActivePowerLimit;
        return this;
    }

    public double getSlackBusPMaxMismatch() {
        return slackBusPMaxMismatch;
    }

    public OpenLoadFlowParameters setSlackBusPMaxMismatch(double pSlackBusPMaxMismatch) {
        this.slackBusPMaxMismatch = pSlackBusPMaxMismatch;
        return this;
    }

    public boolean isVoltagePerReactivePowerControl() {
        return voltagePerReactivePowerControl;
    }

    public OpenLoadFlowParameters setVoltagePerReactivePowerControl(boolean voltagePerReactivePowerControl) {
        this.voltagePerReactivePowerControl = voltagePerReactivePowerControl;
        return this;
    }

    public boolean hasReactivePowerRemoteControl() {
        return reactivePowerRemoteControl;
    }

    public OpenLoadFlowParameters setReactivePowerRemoteControl(boolean reactivePowerRemoteControl) {
        this.reactivePowerRemoteControl = reactivePowerRemoteControl;
        return this;
    }

    public int getMaxNewtonRaphsonIterations() {
        return maxNewtonRaphsonIterations;
    }

    public OpenLoadFlowParameters setMaxNewtonRaphsonIterations(int maxNewtonRaphsonIterations) {
        this.maxNewtonRaphsonIterations = NewtonRaphsonParameters.checkMaxIteration(maxNewtonRaphsonIterations);
        return this;
    }

    public int getMaxOuterLoopIterations() {
        return maxOuterLoopIterations;
    }

    public OpenLoadFlowParameters setMaxOuterLoopIterations(int maxOuterLoopIterations) {
        this.maxOuterLoopIterations = NewtonRaphsonParameters.checkMaxIteration(maxOuterLoopIterations);
        return this;
    }

    public double getNewtonRaphsonConvEpsPerEq() {
        return newtonRaphsonConvEpsPerEq;
    }

    public OpenLoadFlowParameters setNewtonRaphsonConvEpsPerEq(double newtonRaphsonConvEpsPerEq) {
        this.newtonRaphsonConvEpsPerEq = newtonRaphsonConvEpsPerEq;
        return this;
    }

    public NewtonRaphsonStoppingCriteriaType getNewtonRaphsonStoppingCriteriaType() {
        return newtonRaphsonStoppingCriteriaType;
    }

    public OpenLoadFlowParameters setNewtonRaphsonStoppingCriteriaType(NewtonRaphsonStoppingCriteriaType newtonRaphsonStoppingCriteriaType) {
        this.newtonRaphsonStoppingCriteriaType = Objects.requireNonNull(newtonRaphsonStoppingCriteriaType);
        return this;
    }

    public double getMaxActivePowerMismatch() {
        return maxActivePowerMismatch;
    }

    public OpenLoadFlowParameters setMaxActivePowerMismatch(double maxActivePowerMismatch) {
        if (maxActivePowerMismatch <= 0) {
            throw new PowsyblException("maxActivePowerMismatch must be greater than 0");
        }
        this.maxActivePowerMismatch = maxActivePowerMismatch;
        return this;
    }

    public double getMaxReactivePowerMismatch() {
        return maxReactivePowerMismatch;
    }

    public OpenLoadFlowParameters setMaxReactivePowerMismatch(double maxReactivePowerMismatch) {
        if (maxReactivePowerMismatch <= 0) {
            throw new PowsyblException("maxReactivePowerMismatch must be greater than 0");
        }
        this.maxReactivePowerMismatch = maxReactivePowerMismatch;
        return this;
    }

    public double getMaxVoltageMismatch() {
        return maxVoltageMismatch;
    }

    public OpenLoadFlowParameters setMaxVoltageMismatch(double maxVoltageMismatch) {
        if (maxVoltageMismatch <= 0) {
            throw new PowsyblException("maxVoltageMismatch must be greater than 0");
        }
        this.maxVoltageMismatch = maxVoltageMismatch;
        return this;
    }

    public double getMaxAngleMismatch() {
        return maxAngleMismatch;
    }

    public OpenLoadFlowParameters setMaxAngleMismatch(double maxAngleMismatch) {
        if (maxAngleMismatch <= 0) {
            throw new PowsyblException("maxAngleMismatch must be greater than 0");
        }
        this.maxAngleMismatch = maxAngleMismatch;
        return this;
    }

    public double getMaxRatioMismatch() {
        return maxRatioMismatch;
    }

    public OpenLoadFlowParameters setMaxRatioMismatch(double maxRatioMismatch) {
        if (maxRatioMismatch <= 0) {
            throw new PowsyblException("maxRatioMismatch must be greater than 0");
        }
        this.maxRatioMismatch = maxRatioMismatch;
        return this;
    }

    public double getMaxSusceptanceMismatch() {
        return maxSusceptanceMismatch;
    }

    public OpenLoadFlowParameters setMaxSusceptanceMismatch(double maxSusceptanceMismatch) {
        if (maxSusceptanceMismatch <= 0) {
            throw new PowsyblException("maxSusceptanceMismatch must be greater than 0");
        }
        this.maxSusceptanceMismatch = maxSusceptanceMismatch;
        return this;
    }

    public VoltageInitModeOverride getVoltageInitModeOverride() {
        return voltageInitModeOverride;
    }

    public OpenLoadFlowParameters setVoltageInitModeOverride(VoltageInitModeOverride voltageInitModeOverride) {
        this.voltageInitModeOverride = Objects.requireNonNull(voltageInitModeOverride);
        return this;
    }

    public TransformerVoltageControlMode getTransformerVoltageControlMode() {
        return transformerVoltageControlMode;
    }

    public OpenLoadFlowParameters setTransformerVoltageControlMode(TransformerVoltageControlMode transformerVoltageControlMode) {
        this.transformerVoltageControlMode = Objects.requireNonNull(transformerVoltageControlMode);
        return this;
    }

    public ShuntVoltageControlMode getShuntVoltageControlMode() {
        return shuntVoltageControlMode;
    }

    public OpenLoadFlowParameters setShuntVoltageControlMode(ShuntVoltageControlMode shuntVoltageControlMode) {
        this.shuntVoltageControlMode = Objects.requireNonNull(shuntVoltageControlMode);
        return this;
    }

    public double getMinPlausibleTargetVoltage() {
        return minPlausibleTargetVoltage;
    }

    public OpenLoadFlowParameters setMinPlausibleTargetVoltage(double minPlausibleTargetVoltage) {
        this.minPlausibleTargetVoltage = minPlausibleTargetVoltage;
        return this;
    }

    public double getMaxPlausibleTargetVoltage() {
        return maxPlausibleTargetVoltage;
    }

    public OpenLoadFlowParameters setMaxPlausibleTargetVoltage(double maxPlausibleTargetVoltage) {
        this.maxPlausibleTargetVoltage = maxPlausibleTargetVoltage;
        return this;
    }

    public double getMinNominalVoltageTargetVoltageCheck() {
        return minNominalVoltageTargetVoltageCheck;
    }

    public OpenLoadFlowParameters setMinNominalVoltageTargetVoltageCheck(double minNominalVoltageTargetVoltageCheck) {
        this.minNominalVoltageTargetVoltageCheck = minNominalVoltageTargetVoltageCheck;
        return this;
    }

    public double getMinRealisticVoltage() {
        return minRealisticVoltage;
    }

    public OpenLoadFlowParameters setMinRealisticVoltage(double minRealisticVoltage) {
        this.minRealisticVoltage = minRealisticVoltage;
        return this;
    }

    public double getMaxRealisticVoltage() {
        return maxRealisticVoltage;
    }

    public OpenLoadFlowParameters setMaxRealisticVoltage(double maxRealisticVoltage) {
        this.maxRealisticVoltage = maxRealisticVoltage;
        return this;
    }

    public ReactiveRangeCheckMode getReactiveRangeCheckMode() {
        return reactiveRangeCheckMode;
    }

    public OpenLoadFlowParameters setReactiveRangeCheckMode(ReactiveRangeCheckMode reactiveRangeCheckMode) {
        this.reactiveRangeCheckMode = reactiveRangeCheckMode;
        return this;
    }

    public double getLowImpedanceThreshold() {
        return lowImpedanceThreshold;
    }

    public OpenLoadFlowParameters setLowImpedanceThreshold(double lowImpedanceThreshold) {
        if (lowImpedanceThreshold <= 0) {
            throw new PowsyblException("lowImpedanceThreshold must be greater than 0");
        }
        this.lowImpedanceThreshold = lowImpedanceThreshold;
        return this;
    }

    public boolean isNetworkCacheEnabled() {
        return networkCacheEnabled;
    }

    public OpenLoadFlowParameters setNetworkCacheEnabled(boolean networkCacheEnabled) {
        this.networkCacheEnabled = networkCacheEnabled;
        return this;
    }

    public boolean isSvcVoltageMonitoring() {
        return svcVoltageMonitoring;
    }

    public OpenLoadFlowParameters setSvcVoltageMonitoring(boolean svcVoltageMonitoring) {
        this.svcVoltageMonitoring = svcVoltageMonitoring;
        return this;
    }

    public StateVectorScalingMode getStateVectorScalingMode() {
        return stateVectorScalingMode;
    }

    public OpenLoadFlowParameters setStateVectorScalingMode(StateVectorScalingMode stateVectorScalingMode) {
        this.stateVectorScalingMode = Objects.requireNonNull(stateVectorScalingMode);
        return this;
    }

    public int getMaxSlackBusCount() {
        return maxSlackBusCount;
    }

    public OpenLoadFlowParameters setMaxSlackBusCount(int maxSlackBusCount) {
        this.maxSlackBusCount = LfNetworkParameters.checkMaxSlackBusCount(maxSlackBusCount);
        return this;
    }

    public boolean isSecondaryVoltageControl() {
        return secondaryVoltageControl;
    }

    public OpenLoadFlowParameters setSecondaryVoltageControl(boolean secondaryVoltageControl) {
        this.secondaryVoltageControl = secondaryVoltageControl;
        return this;
    }

    public boolean isUseActiveLimits() {
        return useActiveLimits;
    }

    public OpenLoadFlowParameters setUseActiveLimits(boolean useActiveLimits) {
        this.useActiveLimits = useActiveLimits;
        return this;
    }

    public String getDebugDir() {
        return debugDir;
    }

    public OpenLoadFlowParameters setDebugDir(String debugDir) {
        this.debugDir = debugDir;
        return this;
    }

    public int getIncrementalTransformerVoltageControlOuterLoopMaxTapShift() {
        return incrementalTransformerVoltageControlOuterLoopMaxTapShift;
    }

    public OpenLoadFlowParameters setIncrementalTransformerVoltageControlOuterLoopMaxTapShift(int incrementalTransformerVoltageControlOuterLoopMaxTapShift) {
        if (incrementalTransformerVoltageControlOuterLoopMaxTapShift < 1) {
            throw new IllegalArgumentException("Invalid max tap shift value: " + incrementalTransformerVoltageControlOuterLoopMaxTapShift);
        }
        this.incrementalTransformerVoltageControlOuterLoopMaxTapShift = incrementalTransformerVoltageControlOuterLoopMaxTapShift;
        return this;
    }

    public int getReactiveLimitsMaxPqPvSwitch() {
        return reactiveLimitsMaxPqPvSwitch;
    }

    public OpenLoadFlowParameters setReactiveLimitsMaxPqPvSwitch(int reactiveLimitsMaxPqPvSwitch) {
        if (reactiveLimitsMaxPqPvSwitch < 0) {
            throw new IllegalArgumentException("Invalid max Pq Pv switch value: " + reactiveLimitsMaxPqPvSwitch);
        }
        this.reactiveLimitsMaxPqPvSwitch = reactiveLimitsMaxPqPvSwitch;
        return this;
    }

    public PhaseShifterControlMode getPhaseShifterControlMode() {
        return phaseShifterControlMode;
    }

    public OpenLoadFlowParameters setPhaseShifterControlMode(PhaseShifterControlMode phaseShifterControlMode) {
        this.phaseShifterControlMode = Objects.requireNonNull(phaseShifterControlMode);
        return this;
    }

    public boolean isAlwaysUpdateNetwork() {
        return alwaysUpdateNetwork;
    }

    public OpenLoadFlowParameters setAlwaysUpdateNetwork(boolean alwaysUpdateNetwork) {
        this.alwaysUpdateNetwork = alwaysUpdateNetwork;
        return this;
    }

    public double getMostMeshedSlackBusSelectorMaxNominalVoltagePercentile() {
        return mostMeshedSlackBusSelectorMaxNominalVoltagePercentile;
    }

    private static void checkPercent(double percent) {
        if (percent < 0 || percent > 100) {
            throw new IllegalArgumentException("Invalid percent value: " + percent);
        }
    }

    public OpenLoadFlowParameters setMostMeshedSlackBusSelectorMaxNominalVoltagePercentile(double mostMeshedSlackBusSelectorMaxNominalVoltagePercentile) {
        checkPercent(mostMeshedSlackBusSelectorMaxNominalVoltagePercentile);
        this.mostMeshedSlackBusSelectorMaxNominalVoltagePercentile = mostMeshedSlackBusSelectorMaxNominalVoltagePercentile;
        return this;
    }

    public Set<ReportedFeatures> getReportedFeatures() {
        return reportedFeatures;
    }

    public OpenLoadFlowParameters setReportedFeatures(Set<ReportedFeatures> reportedFeatures) {
        this.reportedFeatures = Objects.requireNonNull(reportedFeatures);
        return this;
    }

    public Set<Country> getSlackBusCountryFilter() {
        return slackBusCountryFilter;
    }

    public OpenLoadFlowParameters setSlackBusCountryFilter(Set<Country> slackBusCountryFilter) {
        this.slackBusCountryFilter = Objects.requireNonNull(slackBusCountryFilter);
        return this;
    }

    public Set<String> getActionableSwitchesIds() {
        return actionableSwitchesIds;
    }

    public OpenLoadFlowParameters setActionableSwitchesIds(Set<String> actionableSwitchesIds) {
        this.actionableSwitchesIds = Objects.requireNonNull(actionableSwitchesIds);
        return this;
    }

    public boolean isAsymmetrical() {
        return asymmetrical;
    }

    public OpenLoadFlowParameters setAsymmetrical(boolean asymmetrical) {
        this.asymmetrical = asymmetrical;
        return this;
    }

<<<<<<< HEAD
    public boolean isSimulateAutomatons() {
        return simulateAutomatons;
    }

    public OpenLoadFlowParameters setSimulateAutomatons(boolean simulateAutomatons) {
        this.simulateAutomatons = simulateAutomatons;
=======
    public ReactivePowerDispatchMode getReactivePowerDispatchMode() {
        return reactivePowerDispatchMode;
    }

    public OpenLoadFlowParameters setReactivePowerDispatchMode(ReactivePowerDispatchMode reactivePowerDispatchMode) {
        this.reactivePowerDispatchMode = Objects.requireNonNull(reactivePowerDispatchMode);
        return this;
    }

    public List<String> getOuterLoopNames() {
        return outerLoopNames;
    }

    public OpenLoadFlowParameters setOuterLoopNames(List<String> outerLoopNames) {
        this.outerLoopNames = outerLoopNames;
        return this;
    }

    public int getLineSearchStateVectorScalingMaxIteration() {
        return lineSearchStateVectorScalingMaxIteration;
    }

    public OpenLoadFlowParameters setLineSearchStateVectorScalingMaxIteration(int lineSearchStateVectorScalingMaxIteration) {
        this.lineSearchStateVectorScalingMaxIteration = lineSearchStateVectorScalingMaxIteration;
        return this;
    }

    public double getLineSearchStateVectorScalingStepFold() {
        return lineSearchStateVectorScalingStepFold;
    }

    public OpenLoadFlowParameters setLineSearchStateVectorScalingStepFold(double stepFold) {
        this.lineSearchStateVectorScalingStepFold = stepFold;
        return this;
    }

    public double getMaxVoltageChangeStateVectorScalingMaxDv() {
        return maxVoltageChangeStateVectorScalingMaxDv;
    }

    public OpenLoadFlowParameters setMaxVoltageChangeStateVectorScalingMaxDv(double maxVoltageChangeStateVectorScalingMaxDv) {
        this.maxVoltageChangeStateVectorScalingMaxDv = maxVoltageChangeStateVectorScalingMaxDv;
        return this;
    }

    public double getMaxVoltageChangeStateVectorScalingMaxDphi() {
        return maxVoltageChangeStateVectorScalingMaxDphi;
    }

    public OpenLoadFlowParameters setMaxVoltageChangeStateVectorScalingMaxDphi(double maxVoltageChangeStateVectorScalingMaxDphi) {
        this.maxVoltageChangeStateVectorScalingMaxDphi = maxVoltageChangeStateVectorScalingMaxDphi;
        return this;
    }

    public LinePerUnitMode getLinePerUnitMode() {
        return linePerUnitMode;
    }

    public OpenLoadFlowParameters setLinePerUnitMode(LinePerUnitMode linePerUnitMode) {
        this.linePerUnitMode = Objects.requireNonNull(linePerUnitMode);
>>>>>>> f989a2fa
        return this;
    }

    public static OpenLoadFlowParameters load() {
        return load(PlatformConfig.defaultConfig());
    }

    public static OpenLoadFlowParameters load(PlatformConfig platformConfig) {
        OpenLoadFlowParameters parameters = new OpenLoadFlowParameters();
        platformConfig.getOptionalModuleConfig("open-loadflow-default-parameters")
            .ifPresent(config -> parameters
                .setSlackBusSelectionMode(config.getEnumProperty(SLACK_BUS_SELECTION_MODE_PARAM_NAME, SlackBusSelectionMode.class, SLACK_BUS_SELECTION_MODE_DEFAULT_VALUE))
                .setSlackBusesIds(config.getStringListProperty(SLACK_BUSES_IDS_PARAM_NAME, Collections.emptyList()))
                .setLowImpedanceBranchMode(config.getEnumProperty(LOW_IMPEDANCE_BRANCH_MODE_PARAM_NAME, LowImpedanceBranchMode.class, LOW_IMPEDANCE_BRANCH_MODE_DEFAULT_VALUE))
                .setVoltageRemoteControl(config.getBooleanProperty(VOLTAGE_REMOTE_CONTROL_PARAM_NAME, VOLTAGE_REMOTE_CONTROL_DEFAULT_VALUE))
                .setThrowsExceptionInCaseOfSlackDistributionFailure(
                        config.getBooleanProperty(THROWS_EXCEPTION_IN_CASE_OF_SLACK_DISTRIBUTION_FAILURE_PARAM_NAME, THROWS_EXCEPTION_IN_CASE_OF_SLACK_DISTRIBUTION_FAILURE_DEFAULT_VALUE)
                )
                .setLoadPowerFactorConstant(config.getBooleanProperty(LOAD_POWER_FACTOR_CONSTANT_PARAM_NAME, LOAD_POWER_FACTOR_CONSTANT_DEFAULT_VALUE))
                .setPlausibleActivePowerLimit(config.getDoubleProperty(PLAUSIBLE_ACTIVE_POWER_LIMIT_PARAM_NAME, LfNetworkParameters.PLAUSIBLE_ACTIVE_POWER_LIMIT_DEFAULT_VALUE))
                .setNewtonRaphsonStoppingCriteriaType(config.getEnumProperty(NEWTONRAPHSON_STOPPING_CRITERIA_TYPE_PARAM_NAME, NewtonRaphsonStoppingCriteriaType.class, NEWTONRAPHSON_STOPPING_CRITERIA_TYPE_DEFAULT_VALUE))
                .setMaxActivePowerMismatch(config.getDoubleProperty(MAX_ACTIVE_POWER_MISMATCH_PARAM_NAME, MAX_ACTIVE_POWER_MISMATCH_DEFAULT_VALUE))
                .setMaxReactivePowerMismatch(config.getDoubleProperty(MAX_REACTIVE_POWER_MISMATCH_PARAM_NAME, MAX_REACTIVE_POWER_MISMATCH_DEFAULT_VALUE))
                .setMaxVoltageMismatch(config.getDoubleProperty(MAX_VOLTAGE_MISMATCH_PARAM_NAME, MAX_VOLTAGE_MISMATCH_DEFAULT_VALUE))
                .setMaxAngleMismatch(config.getDoubleProperty(MAX_ANGLE_MISMATCH_PARAM_NAME, MAX_ANGLE_MISMATCH_DEFAULT_VALUE))
                .setMaxRatioMismatch(config.getDoubleProperty(MAX_RATIO_MISMATCH_PARAM_NAME, MAX_RATIO_MISMATCH_DEFAULT_VALUE))
                .setMaxSusceptanceMismatch(config.getDoubleProperty(MAX_SUSCEPTANCE_MISMATCH_PARAM_NAME, MAX_SUSCEPTANCE_MISMATCH_DEFAULT_VALUE))
                .setSlackBusPMaxMismatch(config.getDoubleProperty(SLACK_BUS_P_MAX_MISMATCH_PARAM_NAME, SLACK_BUS_P_MAX_MISMATCH_DEFAULT_VALUE))
                .setVoltagePerReactivePowerControl(config.getBooleanProperty(VOLTAGE_PER_REACTIVE_POWER_CONTROL_PARAM_NAME, VOLTAGE_PER_REACTIVE_POWER_CONTROL_DEFAULT_VALUE))
                .setReactivePowerRemoteControl(config.getBooleanProperty(REACTIVE_POWER_REMOTE_CONTROL_PARAM_NAME, REACTIVE_POWER_REMOTE_CONTROL_DEFAULT_VALUE))
                .setMaxNewtonRaphsonIterations(config.getIntProperty(MAX_NEWTON_RAPHSON_ITERATIONS_PARAM_NAME, NewtonRaphsonParameters.DEFAULT_MAX_ITERATIONS))
                .setMaxOuterLoopIterations(config.getIntProperty(MAX_OUTER_LOOP_ITERATIONS_PARAM_NAME, AcLoadFlowParameters.DEFAULT_MAX_OUTER_LOOP_ITERATIONS))
                .setNewtonRaphsonConvEpsPerEq(config.getDoubleProperty(NEWTON_RAPHSON_CONV_EPS_PER_EQ_PARAM_NAME, DefaultNewtonRaphsonStoppingCriteria.DEFAULT_CONV_EPS_PER_EQ))
                .setVoltageInitModeOverride(config.getEnumProperty(VOLTAGE_INIT_MODE_OVERRIDE_PARAM_NAME, VoltageInitModeOverride.class, VOLTAGE_INIT_MODE_OVERRIDE_DEFAULT_VALUE))
                .setTransformerVoltageControlMode(config.getEnumProperty(TRANSFORMER_VOLTAGE_CONTROL_MODE_PARAM_NAME, TransformerVoltageControlMode.class, TRANSFORMER_VOLTAGE_CONTROL_MODE_DEFAULT_VALUE))
                .setShuntVoltageControlMode(config.getEnumProperty(SHUNT_VOLTAGE_CONTROL_MODE_PARAM_NAME, ShuntVoltageControlMode.class, SHUNT_VOLTAGE_CONTROL_MODE_DEFAULT_VALUE))
                .setMinPlausibleTargetVoltage(config.getDoubleProperty(MIN_PLAUSIBLE_TARGET_VOLTAGE_PARAM_NAME, LfNetworkParameters.MIN_PLAUSIBLE_TARGET_VOLTAGE_DEFAULT_VALUE))
                .setMaxPlausibleTargetVoltage(config.getDoubleProperty(MAX_PLAUSIBLE_TARGET_VOLTAGE_PARAM_NAME, LfNetworkParameters.MAX_PLAUSIBLE_TARGET_VOLTAGE_DEFAULT_VALUE))
                .setMinRealisticVoltage(config.getDoubleProperty(MIN_REALISTIC_VOLTAGE_PARAM_NAME, NewtonRaphsonParameters.DEFAULT_MIN_REALISTIC_VOLTAGE))
                .setMaxRealisticVoltage(config.getDoubleProperty(MAX_REALISTIC_VOLTAGE_PARAM_NAME, NewtonRaphsonParameters.DEFAULT_MAX_REALISTIC_VOLTAGE))
                .setReactiveRangeCheckMode(config.getEnumProperty(REACTIVE_RANGE_CHECK_MODE_PARAM_NAME, ReactiveRangeCheckMode.class, LfNetworkParameters.REACTIVE_RANGE_CHECK_MODE_DEFAULT_VALUE))
                .setLowImpedanceThreshold(config.getDoubleProperty(LOW_IMPEDANCE_THRESHOLD_PARAM_NAME, LfNetworkParameters.LOW_IMPEDANCE_THRESHOLD_DEFAULT_VALUE))
                .setNetworkCacheEnabled(config.getBooleanProperty(NETWORK_CACHE_ENABLED_PARAM_NAME, LfNetworkParameters.CACHE_ENABLED_DEFAULT_VALUE))
                .setSvcVoltageMonitoring(config.getBooleanProperty(SVC_VOLTAGE_MONITORING_PARAM_NAME, SVC_VOLTAGE_MONITORING_DEFAULT_VALUE))
                .setNetworkCacheEnabled(config.getBooleanProperty(NETWORK_CACHE_ENABLED_PARAM_NAME, LfNetworkParameters.CACHE_ENABLED_DEFAULT_VALUE))
                .setStateVectorScalingMode(config.getEnumProperty(STATE_VECTOR_SCALING_MODE_PARAM_NAME, StateVectorScalingMode.class, NewtonRaphsonParameters.DEFAULT_STATE_VECTOR_SCALING_MODE))
                .setMaxSlackBusCount(config.getIntProperty(MAX_SLACK_BUS_COUNT_PARAM_NAME, LfNetworkParameters.DEFAULT_MAX_SLACK_BUS_COUNT))
                .setDebugDir(config.getStringProperty(DEBUG_DIR_PARAM_NAME, LfNetworkParameters.DEBUG_DIR_DEFAULT_VALUE))
                .setIncrementalTransformerVoltageControlOuterLoopMaxTapShift(config.getIntProperty(INCREMENTAL_TRANSFORMER_VOLTAGE_CONTROL_OUTER_LOOP_MAX_TAP_SHIFT_PARAM_NAME, IncrementalTransformerVoltageControlOuterLoop.DEFAULT_MAX_TAP_SHIFT))
                .setSecondaryVoltageControl(config.getBooleanProperty(SECONDARY_VOLTAGE_CONTROL_PARAM_NAME, LfNetworkParameters.SECONDARY_VOLTAGE_CONTROL_DEFAULT_VALUE))
                .setReactiveLimitsMaxPqPvSwitch(config.getIntProperty(REACTIVE_LIMITS_MAX_SWITCH_PQ_PV_PARAM_NAME, ReactiveLimitsOuterLoop.MAX_SWITCH_PQ_PV_DEFAULT_VALUE))
                .setPhaseShifterControlMode(config.getEnumProperty(PHASE_SHIFTER_CONTROL_MODE_PARAM_NAME, PhaseShifterControlMode.class, PHASE_SHIFTER_CONTROL_MODE_DEFAULT_VALUE))
                .setAlwaysUpdateNetwork(config.getBooleanProperty(ALWAYS_UPDATE_NETWORK_PARAM_NAME, NewtonRaphsonParameters.ALWAYS_UPDATE_NETWORK_DEFAULT_VALUE))
                .setMostMeshedSlackBusSelectorMaxNominalVoltagePercentile(config.getDoubleProperty(MOST_MESHED_SLACK_BUS_SELECTOR_MAX_NOMINAL_VOLTAGE_PERCENTILE_PARAM_NAME, MostMeshedSlackBusSelector.MAX_NOMINAL_VOLTAGE_PERCENTILE_DEFAULT_VALUE))
                .setReportedFeatures(config.getEnumSetProperty(REPORTED_FEATURES_PARAM_NAME, ReportedFeatures.class, REPORTED_FEATURES_DEFAULT_VALUE))
                .setSlackBusCountryFilter(config.getEnumSetProperty(SLACK_BUS_COUNTRY_FILTER_PARAM_NAME, Country.class, LfNetworkParameters.SLACK_BUS_COUNTRY_FILTER_DEFAULT_VALUE))
                .setActionableSwitchesIds(new HashSet<>(config.getStringListProperty(ACTIONABLE_SWITCHES_IDS_PARAM_NAME, new ArrayList<>(ACTIONABLE_SWITCH_IDS_DEFAULT_VALUE))))
                .setAsymmetrical(config.getBooleanProperty(ASYMMETRICAL_PARAM_NAME, LfNetworkParameters.ASYMMETRICAL_DEFAULT_VALUE))
                .setMinNominalVoltageTargetVoltageCheck(config.getDoubleProperty(MIN_NOMINAL_VOLTAGE_TARGET_VOLTAGE_CHECK_PARAM_NAME, LfNetworkParameters.MIN_NOMINAL_VOLTAGE_TARGET_VOLTAGE_CHECK_DEFAULT_VALUE))
<<<<<<< HEAD
                .setSimulateAutomatons(config.getBooleanProperty(SIMULATE_AUTOMATONS_PARAM_NAME, LfNetworkParameters.SIMULATE_AUTOMATONS_DEFAULT_VALUE)));
=======
                .setReactivePowerDispatchMode(config.getEnumProperty(REACTIVE_POWER_DISPATCH_MODE_PARAM_NAME, ReactivePowerDispatchMode.class, REACTIVE_POWER_DISPATCH_MODE_DEFAULT_VALUE))
                .setOuterLoopNames(config.getStringListProperty(OUTER_LOOP_NAMES_PARAM_NAME, OUTER_LOOP_NAMES_DEFAULT_VALUE))
                .setUseActiveLimits(config.getBooleanProperty(USE_ACTIVE_LIMITS_PARAM_NAME, LfNetworkParameters.USE_ACTIVE_LIMITS_DEFAULT_VALUE))
                .setLineSearchStateVectorScalingMaxIteration(config.getIntProperty(LINE_SEARCH_STATE_VECTOR_SCALING_MAX_IERATION_PARAM_NAME, LineSearchStateVectorScaling.DEFAULT_MAX_ITERATION))
                .setLineSearchStateVectorScalingStepFold(config.getDoubleProperty(LINE_SEARCH_STATE_VECTOR_SCALING_STEP_FOLD_PARAM_NAME, LineSearchStateVectorScaling.DEFAULT_STEP_FOLD))
                .setMaxVoltageChangeStateVectorScalingMaxDv(config.getDoubleProperty(MAX_VOLTAGE_CHANGE_STATE_VECTOR_SCALING_MAX_DV_PARAM_NAME, MaxVoltageChangeStateVectorScaling.DEFAULT_MAX_DV))
                .setMaxVoltageChangeStateVectorScalingMaxDphi(config.getDoubleProperty(MAX_VOLTAGE_CHANGE_STATE_VECTOR_SCALING_MAX_DPHI_PARAM_NAME, MaxVoltageChangeStateVectorScaling.DEFAULT_MAX_DPHI))
                .setLinePerUnitMode(config.getEnumProperty(LINE_PER_UNIT_MODE_PARAM_NAME, LinePerUnitMode.class, LfNetworkParameters.LINE_PER_UNIT_MODE_DEFAULT_VALUE))
            );
>>>>>>> f989a2fa
        return parameters;
    }

    public static OpenLoadFlowParameters load(Map<String, String> properties) {
        return new OpenLoadFlowParameters().update(properties);
    }

    private static List<String> parseStringListProp(String prop) {
        return Arrays.asList(prop.split("[:,]"));
    }

    public OpenLoadFlowParameters update(Map<String, String> properties) {
        Optional.ofNullable(properties.get(SLACK_BUS_SELECTION_MODE_PARAM_NAME))
                .ifPresent(prop -> this.setSlackBusSelectionMode(SlackBusSelectionMode.valueOf(prop)));
        Optional.ofNullable(properties.get(SLACK_BUSES_IDS_PARAM_NAME))
                .ifPresent(prop -> this.setSlackBusesIds(parseStringListProp(prop)));
        Optional.ofNullable(properties.get(LOW_IMPEDANCE_BRANCH_MODE_PARAM_NAME))
                .ifPresent(prop -> this.setLowImpedanceBranchMode(LowImpedanceBranchMode.valueOf(prop)));
        Optional.ofNullable(properties.get(VOLTAGE_REMOTE_CONTROL_PARAM_NAME))
                .ifPresent(prop -> this.setVoltageRemoteControl(Boolean.parseBoolean(prop)));
        Optional.ofNullable(properties.get(THROWS_EXCEPTION_IN_CASE_OF_SLACK_DISTRIBUTION_FAILURE_PARAM_NAME))
                .ifPresent(prop -> this.setThrowsExceptionInCaseOfSlackDistributionFailure(Boolean.parseBoolean(prop)));
        Optional.ofNullable(properties.get(LOAD_POWER_FACTOR_CONSTANT_PARAM_NAME))
                .ifPresent(prop -> this.setLoadPowerFactorConstant(Boolean.parseBoolean(prop)));
        Optional.ofNullable(properties.get(PLAUSIBLE_ACTIVE_POWER_LIMIT_PARAM_NAME))
                .ifPresent(prop -> this.setPlausibleActivePowerLimit(Double.parseDouble(prop)));
        Optional.ofNullable(properties.get(NEWTONRAPHSON_STOPPING_CRITERIA_TYPE_PARAM_NAME))
                .ifPresent(prop -> this.setNewtonRaphsonStoppingCriteriaType(NewtonRaphsonStoppingCriteriaType.valueOf(prop)));
        Optional.ofNullable(properties.get(MAX_ACTIVE_POWER_MISMATCH_PARAM_NAME))
                .ifPresent(prop -> this.setMaxActivePowerMismatch(Double.parseDouble(prop)));
        Optional.ofNullable(properties.get(MAX_REACTIVE_POWER_MISMATCH_PARAM_NAME))
                .ifPresent(prop -> this.setMaxReactivePowerMismatch(Double.parseDouble(prop)));
        Optional.ofNullable(properties.get(MAX_VOLTAGE_MISMATCH_PARAM_NAME))
                .ifPresent(prop -> this.setMaxVoltageMismatch(Double.parseDouble(prop)));
        Optional.ofNullable(properties.get(MAX_ANGLE_MISMATCH_PARAM_NAME))
                .ifPresent(prop -> this.setMaxAngleMismatch(Double.parseDouble(prop)));
        Optional.ofNullable(properties.get(MAX_RATIO_MISMATCH_PARAM_NAME))
                .ifPresent(prop -> this.setMaxRatioMismatch(Double.parseDouble(prop)));
        Optional.ofNullable(properties.get(MAX_SUSCEPTANCE_MISMATCH_PARAM_NAME))
                .ifPresent(prop -> this.setMaxSusceptanceMismatch(Double.parseDouble(prop)));
        Optional.ofNullable(properties.get(SLACK_BUS_P_MAX_MISMATCH_PARAM_NAME))
                .ifPresent(prop -> this.setSlackBusPMaxMismatch(Double.parseDouble(prop)));
        Optional.ofNullable(properties.get(VOLTAGE_PER_REACTIVE_POWER_CONTROL_PARAM_NAME))
                .ifPresent(prop -> this.setVoltagePerReactivePowerControl(Boolean.parseBoolean(prop)));
        Optional.ofNullable(properties.get(REACTIVE_POWER_REMOTE_CONTROL_PARAM_NAME))
                .ifPresent(prop -> this.setReactivePowerRemoteControl(Boolean.parseBoolean(prop)));
        Optional.ofNullable(properties.get(MAX_NEWTON_RAPHSON_ITERATIONS_PARAM_NAME))
                .ifPresent(prop -> this.setMaxNewtonRaphsonIterations(Integer.parseInt(prop)));
        Optional.ofNullable(properties.get(MAX_OUTER_LOOP_ITERATIONS_PARAM_NAME))
                .ifPresent(prop -> this.setMaxOuterLoopIterations(Integer.parseInt(prop)));
        Optional.ofNullable(properties.get(NEWTON_RAPHSON_CONV_EPS_PER_EQ_PARAM_NAME))
                .ifPresent(prop -> this.setNewtonRaphsonConvEpsPerEq(Double.parseDouble(prop)));
        Optional.ofNullable(properties.get(VOLTAGE_INIT_MODE_OVERRIDE_PARAM_NAME))
                .ifPresent(prop -> this.setVoltageInitModeOverride(VoltageInitModeOverride.valueOf(prop)));
        Optional.ofNullable(properties.get(TRANSFORMER_VOLTAGE_CONTROL_MODE_PARAM_NAME))
                .ifPresent(prop -> this.setTransformerVoltageControlMode(TransformerVoltageControlMode.valueOf(prop)));
        Optional.ofNullable(properties.get(SHUNT_VOLTAGE_CONTROL_MODE_PARAM_NAME))
                .ifPresent(prop -> this.setShuntVoltageControlMode(ShuntVoltageControlMode.valueOf(prop)));
        Optional.ofNullable(properties.get(MIN_PLAUSIBLE_TARGET_VOLTAGE_PARAM_NAME))
                .ifPresent(prop -> this.setMinPlausibleTargetVoltage(Double.parseDouble(prop)));
        Optional.ofNullable(properties.get(MAX_PLAUSIBLE_TARGET_VOLTAGE_PARAM_NAME))
                .ifPresent(prop -> this.setMaxPlausibleTargetVoltage(Double.parseDouble(prop)));
        Optional.ofNullable(properties.get(MIN_REALISTIC_VOLTAGE_PARAM_NAME))
                .ifPresent(prop -> this.setMinRealisticVoltage(Double.parseDouble(prop)));
        Optional.ofNullable(properties.get(MAX_REALISTIC_VOLTAGE_PARAM_NAME))
                .ifPresent(prop -> this.setMaxRealisticVoltage(Double.parseDouble(prop)));
        Optional.ofNullable(properties.get(REACTIVE_RANGE_CHECK_MODE_PARAM_NAME))
                .ifPresent(prop -> this.setReactiveRangeCheckMode(ReactiveRangeCheckMode.valueOf(prop)));
        Optional.ofNullable(properties.get(LOW_IMPEDANCE_THRESHOLD_PARAM_NAME))
                .ifPresent(prop -> this.setLowImpedanceThreshold(Double.parseDouble(prop)));
        Optional.ofNullable(properties.get(NETWORK_CACHE_ENABLED_PARAM_NAME))
                .ifPresent(prop -> this.setNetworkCacheEnabled(Boolean.parseBoolean(prop)));
        Optional.ofNullable(properties.get(SVC_VOLTAGE_MONITORING_PARAM_NAME))
                .ifPresent(prop -> this.setSvcVoltageMonitoring(Boolean.parseBoolean(prop)));
        Optional.ofNullable(properties.get(STATE_VECTOR_SCALING_MODE_PARAM_NAME))
                .ifPresent(prop -> this.setStateVectorScalingMode(StateVectorScalingMode.valueOf(prop)));
        Optional.ofNullable(properties.get(MAX_SLACK_BUS_COUNT_PARAM_NAME))
                .ifPresent(prop -> this.setMaxSlackBusCount(Integer.parseInt(prop)));
        Optional.ofNullable(properties.get(DEBUG_DIR_PARAM_NAME))
                .ifPresent(this::setDebugDir);
        Optional.ofNullable(properties.get(INCREMENTAL_TRANSFORMER_VOLTAGE_CONTROL_OUTER_LOOP_MAX_TAP_SHIFT_PARAM_NAME))
                .ifPresent(prop -> this.setIncrementalTransformerVoltageControlOuterLoopMaxTapShift(Integer.parseInt(prop)));
        Optional.ofNullable(properties.get(SECONDARY_VOLTAGE_CONTROL_PARAM_NAME))
                .ifPresent(prop -> this.setSecondaryVoltageControl(Boolean.parseBoolean(prop)));
        Optional.ofNullable(properties.get(REACTIVE_LIMITS_MAX_SWITCH_PQ_PV_PARAM_NAME))
                .ifPresent(prop -> this.setReactiveLimitsMaxPqPvSwitch(Integer.parseInt(prop)));
        Optional.ofNullable(properties.get(PHASE_SHIFTER_CONTROL_MODE_PARAM_NAME))
                .ifPresent(prop -> this.setPhaseShifterControlMode(PhaseShifterControlMode.valueOf(prop)));
        Optional.ofNullable(properties.get(ALWAYS_UPDATE_NETWORK_PARAM_NAME))
                .ifPresent(prop -> this.setAlwaysUpdateNetwork(Boolean.parseBoolean(prop)));
        Optional.ofNullable(properties.get(MOST_MESHED_SLACK_BUS_SELECTOR_MAX_NOMINAL_VOLTAGE_PERCENTILE_PARAM_NAME))
                .ifPresent(prop -> this.setMostMeshedSlackBusSelectorMaxNominalVoltagePercentile(Double.parseDouble(prop)));
        Optional.ofNullable(properties.get(REPORTED_FEATURES_PARAM_NAME))
                .ifPresent(prop -> this.setReportedFeatures(
                        parseStringListProp(prop).stream()
                        .map(ReportedFeatures::valueOf)
                        .collect(Collectors.toSet())));
        Optional.ofNullable(properties.get(SLACK_BUS_COUNTRY_FILTER_PARAM_NAME))
                .ifPresent(prop -> this.setSlackBusCountryFilter(parseStringListProp(prop).stream().map(Country::valueOf).collect(Collectors.toSet())));
        Optional.ofNullable(properties.get(ACTIONABLE_SWITCHES_IDS_PARAM_NAME))
                .ifPresent(prop -> this.setActionableSwitchesIds(new HashSet<>(parseStringListProp(prop))));
        Optional.ofNullable(properties.get(ASYMMETRICAL_PARAM_NAME))
                .ifPresent(prop -> this.setAsymmetrical(Boolean.parseBoolean(prop)));
        Optional.ofNullable(properties.get(MIN_NOMINAL_VOLTAGE_TARGET_VOLTAGE_CHECK_PARAM_NAME))
                .ifPresent(prop -> this.setMinNominalVoltageTargetVoltageCheck(Double.parseDouble(prop)));
<<<<<<< HEAD
        Optional.ofNullable(properties.get(SIMULATE_AUTOMATONS_PARAM_NAME))
                .ifPresent(prop -> this.setSimulateAutomatons(Boolean.parseBoolean(prop)));
=======
        Optional.ofNullable(properties.get(REACTIVE_POWER_DISPATCH_MODE_PARAM_NAME))
                .ifPresent(prop -> this.setReactivePowerDispatchMode(ReactivePowerDispatchMode.valueOf(prop)));
        Optional.ofNullable(properties.get(OUTER_LOOP_NAMES_PARAM_NAME))
                .ifPresent(prop -> this.setOuterLoopNames(parseStringListProp(prop)));
        Optional.ofNullable(properties.get(USE_ACTIVE_LIMITS_PARAM_NAME))
                .ifPresent(prop -> this.setUseActiveLimits(Boolean.parseBoolean(prop)));
        Optional.ofNullable(properties.get(LINE_SEARCH_STATE_VECTOR_SCALING_MAX_IERATION_PARAM_NAME))
                .ifPresent(prop -> this.setLineSearchStateVectorScalingMaxIteration(Integer.parseInt(prop)));
        Optional.ofNullable(properties.get(LINE_SEARCH_STATE_VECTOR_SCALING_STEP_FOLD_PARAM_NAME))
                .ifPresent(prop -> this.setLineSearchStateVectorScalingStepFold(Double.parseDouble(prop)));
        Optional.ofNullable(properties.get(MAX_VOLTAGE_CHANGE_STATE_VECTOR_SCALING_MAX_DV_PARAM_NAME))
                .ifPresent(prop -> this.setMaxVoltageChangeStateVectorScalingMaxDv(Double.parseDouble(prop)));
        Optional.ofNullable(properties.get(MAX_VOLTAGE_CHANGE_STATE_VECTOR_SCALING_MAX_DPHI_PARAM_NAME))
                .ifPresent(prop -> this.setMaxVoltageChangeStateVectorScalingMaxDphi(Double.parseDouble(prop)));
        Optional.ofNullable(properties.get(LINE_PER_UNIT_MODE_PARAM_NAME))
                .ifPresent(prop -> this.setLinePerUnitMode(LinePerUnitMode.valueOf(prop)));
>>>>>>> f989a2fa
        return this;
    }

    public Map<String, Object> toMap() {
        Map<String, Object> map = new LinkedHashMap<>(48);
        map.put(SLACK_BUS_SELECTION_MODE_PARAM_NAME, slackBusSelectionMode);
        map.put(SLACK_BUSES_IDS_PARAM_NAME, slackBusesIds);
        map.put(THROWS_EXCEPTION_IN_CASE_OF_SLACK_DISTRIBUTION_FAILURE_PARAM_NAME, throwsExceptionInCaseOfSlackDistributionFailure);
        map.put(VOLTAGE_REMOTE_CONTROL_PARAM_NAME, voltageRemoteControl);
        map.put(LOW_IMPEDANCE_BRANCH_MODE_PARAM_NAME, lowImpedanceBranchMode);
        map.put(LOAD_POWER_FACTOR_CONSTANT_PARAM_NAME, loadPowerFactorConstant);
        map.put(PLAUSIBLE_ACTIVE_POWER_LIMIT_PARAM_NAME, plausibleActivePowerLimit);
        map.put(NEWTONRAPHSON_STOPPING_CRITERIA_TYPE_PARAM_NAME, newtonRaphsonStoppingCriteriaType);
        map.put(SLACK_BUS_P_MAX_MISMATCH_PARAM_NAME, slackBusPMaxMismatch);
        map.put(MAX_ACTIVE_POWER_MISMATCH_PARAM_NAME, maxActivePowerMismatch);
        map.put(MAX_REACTIVE_POWER_MISMATCH_PARAM_NAME, maxReactivePowerMismatch);
        map.put(MAX_VOLTAGE_MISMATCH_PARAM_NAME, maxVoltageMismatch);
        map.put(MAX_ANGLE_MISMATCH_PARAM_NAME, maxAngleMismatch);
        map.put(MAX_RATIO_MISMATCH_PARAM_NAME, maxRatioMismatch);
        map.put(MAX_SUSCEPTANCE_MISMATCH_PARAM_NAME, maxSusceptanceMismatch);
        map.put(VOLTAGE_PER_REACTIVE_POWER_CONTROL_PARAM_NAME, voltagePerReactivePowerControl);
        map.put(REACTIVE_POWER_REMOTE_CONTROL_PARAM_NAME, reactivePowerRemoteControl);
        map.put(MAX_NEWTON_RAPHSON_ITERATIONS_PARAM_NAME, maxNewtonRaphsonIterations);
        map.put(MAX_OUTER_LOOP_ITERATIONS_PARAM_NAME, maxOuterLoopIterations);
        map.put(NEWTON_RAPHSON_CONV_EPS_PER_EQ_PARAM_NAME, newtonRaphsonConvEpsPerEq);
        map.put(VOLTAGE_INIT_MODE_OVERRIDE_PARAM_NAME, voltageInitModeOverride);
        map.put(TRANSFORMER_VOLTAGE_CONTROL_MODE_PARAM_NAME, transformerVoltageControlMode);
        map.put(SHUNT_VOLTAGE_CONTROL_MODE_PARAM_NAME, shuntVoltageControlMode);
        map.put(MIN_PLAUSIBLE_TARGET_VOLTAGE_PARAM_NAME, minPlausibleTargetVoltage);
        map.put(MAX_PLAUSIBLE_TARGET_VOLTAGE_PARAM_NAME, maxPlausibleTargetVoltage);
        map.put(MIN_REALISTIC_VOLTAGE_PARAM_NAME, minRealisticVoltage);
        map.put(MAX_REALISTIC_VOLTAGE_PARAM_NAME, maxRealisticVoltage);
        map.put(REACTIVE_RANGE_CHECK_MODE_PARAM_NAME, reactiveRangeCheckMode);
        map.put(LOW_IMPEDANCE_THRESHOLD_PARAM_NAME, lowImpedanceThreshold);
        map.put(NETWORK_CACHE_ENABLED_PARAM_NAME, networkCacheEnabled);
        map.put(SVC_VOLTAGE_MONITORING_PARAM_NAME, svcVoltageMonitoring);
        map.put(STATE_VECTOR_SCALING_MODE_PARAM_NAME, stateVectorScalingMode);
        map.put(MAX_SLACK_BUS_COUNT_PARAM_NAME, maxSlackBusCount);
        map.put(DEBUG_DIR_PARAM_NAME, debugDir);
        map.put(INCREMENTAL_TRANSFORMER_VOLTAGE_CONTROL_OUTER_LOOP_MAX_TAP_SHIFT_PARAM_NAME, incrementalTransformerVoltageControlOuterLoopMaxTapShift);
        map.put(SECONDARY_VOLTAGE_CONTROL_PARAM_NAME, secondaryVoltageControl);
        map.put(REACTIVE_LIMITS_MAX_SWITCH_PQ_PV_PARAM_NAME, reactiveLimitsMaxPqPvSwitch);
        map.put(PHASE_SHIFTER_CONTROL_MODE_PARAM_NAME, phaseShifterControlMode);
        map.put(ALWAYS_UPDATE_NETWORK_PARAM_NAME, alwaysUpdateNetwork);
        map.put(MOST_MESHED_SLACK_BUS_SELECTOR_MAX_NOMINAL_VOLTAGE_PERCENTILE_PARAM_NAME, mostMeshedSlackBusSelectorMaxNominalVoltagePercentile);
        map.put(REPORTED_FEATURES_PARAM_NAME, reportedFeatures);
        map.put(SLACK_BUS_COUNTRY_FILTER_PARAM_NAME, slackBusCountryFilter);
        map.put(ACTIONABLE_SWITCHES_IDS_PARAM_NAME, actionableSwitchesIds);
        map.put(ASYMMETRICAL_PARAM_NAME, asymmetrical);
        map.put(MIN_NOMINAL_VOLTAGE_TARGET_VOLTAGE_CHECK_PARAM_NAME, minNominalVoltageTargetVoltageCheck);
<<<<<<< HEAD
        map.put(SIMULATE_AUTOMATONS_PARAM_NAME, simulateAutomatons);
=======
        map.put(REACTIVE_POWER_DISPATCH_MODE_PARAM_NAME, reactivePowerDispatchMode);
        map.put(OUTER_LOOP_NAMES_PARAM_NAME, outerLoopNames);
        map.put(USE_ACTIVE_LIMITS_PARAM_NAME, useActiveLimits);
        map.put(LINE_SEARCH_STATE_VECTOR_SCALING_MAX_IERATION_PARAM_NAME, lineSearchStateVectorScalingMaxIteration);
        map.put(LINE_SEARCH_STATE_VECTOR_SCALING_STEP_FOLD_PARAM_NAME, lineSearchStateVectorScalingStepFold);
        map.put(MAX_VOLTAGE_CHANGE_STATE_VECTOR_SCALING_MAX_DV_PARAM_NAME, maxVoltageChangeStateVectorScalingMaxDv);
        map.put(MAX_VOLTAGE_CHANGE_STATE_VECTOR_SCALING_MAX_DPHI_PARAM_NAME, maxVoltageChangeStateVectorScalingMaxDphi);
        map.put(LINE_PER_UNIT_MODE_PARAM_NAME, linePerUnitMode);
>>>>>>> f989a2fa
        return map;
    }

    @Override
    public String toString() {
        return "OpenLoadFlowParameters(" + toMap().entrySet().stream().map(e -> e.getKey() + "=" + e.getValue()).collect(Collectors.joining(", ")) + ")";
    }

    public static OpenLoadFlowParameters get(LoadFlowParameters parameters) {
        OpenLoadFlowParameters parametersExt = parameters.getExtension(OpenLoadFlowParameters.class);
        if (parametersExt == null) {
            parametersExt = new OpenLoadFlowParameters();
        }
        return parametersExt;
    }

    private static OpenLoadFlowParameters create(LoadFlowParameters parameters, Supplier<OpenLoadFlowParameters> parametersExtSupplier) {
        Objects.requireNonNull(parameters);
        OpenLoadFlowParameters parametersExt = parametersExtSupplier.get();
        parameters.addExtension(OpenLoadFlowParameters.class, parametersExt);
        return parametersExt;
    }

    public static OpenLoadFlowParameters create(LoadFlowParameters parameters) {
        return create(parameters, OpenLoadFlowParameters::new);
    }

    public static OpenLoadFlowParameters load(LoadFlowParameters parameters) {
        return create(parameters, OpenLoadFlowParameters::load);
    }

    public static void log(LoadFlowParameters parameters, OpenLoadFlowParameters parametersExt) {
        if (LOGGER.isInfoEnabled()) {
            AsciiTable at = new AsciiTable();
            at.addRule();
            at.addRow("Name", "Value");
            at.addRule();
            for (var e : parameters.toMap().entrySet()) {
                at.addRow(e.getKey(), e.getValue());
            }
            for (var e : parametersExt.toMap().entrySet()) {
                at.addRow(e.getKey(), Objects.toString(e.getValue(), ""));
            }
            at.addRule();
            at.getRenderer().setCWC(new CWC_LongestWord());
            at.setPaddingLeftRight(1, 1);
            LOGGER.info("Parameters:\n{}", at.render());
        }
    }

    static VoltageInitializer getVoltageInitializer(LoadFlowParameters parameters, OpenLoadFlowParameters parametersExt, LfNetworkParameters networkParameters, MatrixFactory matrixFactory) {
        switch (parameters.getVoltageInitMode()) {
            case UNIFORM_VALUES:
                return new UniformValueVoltageInitializer();
            case PREVIOUS_VALUES:
                return new PreviousValueVoltageInitializer();
            case DC_VALUES:
                return new DcValueVoltageInitializer(networkParameters, parameters.isDistributedSlack(), parameters.getBalanceType(), parameters.isDcUseTransformerRatio(), matrixFactory, parametersExt.getMaxOuterLoopIterations());
            default:
                throw new UnsupportedOperationException("Unsupported voltage init mode: " + parameters.getVoltageInitMode());
        }
    }

    static VoltageInitializer getExtendedVoltageInitializer(LoadFlowParameters parameters, OpenLoadFlowParameters parametersExt,
                                                            LfNetworkParameters networkParameters, MatrixFactory matrixFactory) {
        switch (parametersExt.getVoltageInitModeOverride()) {
            case NONE:
                return getVoltageInitializer(parameters, parametersExt, networkParameters, matrixFactory);

            case VOLTAGE_MAGNITUDE:
                return new VoltageMagnitudeInitializer(parameters.isTransformerVoltageControlOn(), matrixFactory, networkParameters.getLowImpedanceThreshold());

            case FULL_VOLTAGE:
                return new FullVoltageInitializer(new VoltageMagnitudeInitializer(parameters.isTransformerVoltageControlOn(), matrixFactory, networkParameters.getLowImpedanceThreshold()),
                        new DcValueVoltageInitializer(networkParameters,
                                                      parameters.isDistributedSlack(),
                                                      parameters.getBalanceType(),
                                                      parameters.isDcUseTransformerRatio(),
                                                      matrixFactory,
                                                      parametersExt.getMaxOuterLoopIterations()));

            default:
                throw new PowsyblException("Unknown voltage init mode override: " + parametersExt.getVoltageInitModeOverride());
        }
    }

    static LfNetworkParameters getNetworkParameters(LoadFlowParameters parameters, OpenLoadFlowParameters parametersExt,
                                                    SlackBusSelector slackBusSelector, GraphConnectivityFactory<LfBus, LfBranch> connectivityFactory,
                                                    boolean breakers) {
        return new LfNetworkParameters()
                .setSlackBusSelector(slackBusSelector)
                .setConnectivityFactory(connectivityFactory)
                .setGeneratorVoltageRemoteControl(parametersExt.hasVoltageRemoteControl())
                .setMinImpedance(parametersExt.getLowImpedanceBranchMode() == OpenLoadFlowParameters.LowImpedanceBranchMode.REPLACE_BY_MIN_IMPEDANCE_LINE)
                .setTwtSplitShuntAdmittance(parameters.isTwtSplitShuntAdmittance())
                .setBreakers(breakers)
                .setPlausibleActivePowerLimit(parametersExt.getPlausibleActivePowerLimit())
                .setUseActiveLimits(parametersExt.isUseActiveLimits())
                .setComputeMainConnectedComponentOnly(parameters.getConnectedComponentMode() == LoadFlowParameters.ConnectedComponentMode.MAIN)
                .setCountriesToBalance(parameters.getCountriesToBalance())
                .setDistributedOnConformLoad(parameters.isDistributedSlack() && parameters.getBalanceType() == LoadFlowParameters.BalanceType.PROPORTIONAL_TO_CONFORM_LOAD)
                .setPhaseControl(parameters.isPhaseShifterRegulationOn())
                .setTransformerVoltageControl(parameters.isTransformerVoltageControlOn())
                .setVoltagePerReactivePowerControl(parametersExt.isVoltagePerReactivePowerControl())
                .setReactivePowerRemoteControl(parametersExt.hasReactivePowerRemoteControl())
                .setLoadFlowModel(parameters.isDc() ? LoadFlowModel.DC : LoadFlowModel.AC)
                .setShuntVoltageControl(parameters.isShuntCompensatorVoltageControlOn())
                .setReactiveLimits(parameters.isUseReactiveLimits())
                .setHvdcAcEmulation(parameters.isHvdcAcEmulation())
                .setMinPlausibleTargetVoltage(parametersExt.getMinPlausibleTargetVoltage())
                .setMaxPlausibleTargetVoltage(parametersExt.getMaxPlausibleTargetVoltage())
                .setReactiveRangeCheckMode(parametersExt.getReactiveRangeCheckMode())
                .setLowImpedanceThreshold(parametersExt.getLowImpedanceThreshold())
                .setSvcVoltageMonitoring(parametersExt.isSvcVoltageMonitoring())
                .setMaxSlackBusCount(parametersExt.getMaxSlackBusCount())
                .setDebugDir(parametersExt.getDebugDir())
                .setSecondaryVoltageControl(parametersExt.isSecondaryVoltageControl())
                .setCacheEnabled(parametersExt.isNetworkCacheEnabled())
                .setAsymmetrical(parametersExt.isAsymmetrical())
                .setMinNominalVoltageTargetVoltageCheck(parametersExt.getMinNominalVoltageTargetVoltageCheck())
<<<<<<< HEAD
                .setSimulateAutomatons(parametersExt.isSimulateAutomatons());
=======
                .setLinePerUnitMode(parametersExt.getLinePerUnitMode());
>>>>>>> f989a2fa
    }

    public static AcLoadFlowParameters createAcParameters(Network network, LoadFlowParameters parameters, OpenLoadFlowParameters parametersExt,
                                                          MatrixFactory matrixFactory, GraphConnectivityFactory<LfBus, LfBranch> connectivityFactory) {
        return createAcParameters(network, parameters, parametersExt, matrixFactory, connectivityFactory, false, false);
    }

    public static AcLoadFlowParameters createAcParameters(Network network, LoadFlowParameters parameters, OpenLoadFlowParameters parametersExt,
                                                          MatrixFactory matrixFactory, GraphConnectivityFactory<LfBus, LfBranch> connectivityFactory,
                                                          boolean breakers, boolean forceA1Var) {
        AcLoadFlowParameters acParameters = createAcParameters(parameters, parametersExt, matrixFactory, connectivityFactory, breakers, forceA1Var);
        if (parameters.isReadSlackBus()) {
            acParameters.getNetworkParameters().setSlackBusSelector(new NetworkSlackBusSelector(network, parametersExt.getSlackBusCountryFilter(),
                    acParameters.getNetworkParameters().getSlackBusSelector()));
        }
        return acParameters;
    }

    private static NewtonRaphsonStoppingCriteria createNewtonRaphsonStoppingCriteria(OpenLoadFlowParameters parametersExt) {
        switch (parametersExt.getNewtonRaphsonStoppingCriteriaType()) {
            case UNIFORM_CRITERIA:
                return new DefaultNewtonRaphsonStoppingCriteria(parametersExt.getNewtonRaphsonConvEpsPerEq());
            case PER_EQUATION_TYPE_CRITERIA:
                return new PerEquationTypeStoppingCriteria(parametersExt.getMaxActivePowerMismatch(),
                        parametersExt.getMaxReactivePowerMismatch(), parametersExt.getMaxVoltageMismatch(),
                        parametersExt.getMaxAngleMismatch(), parametersExt.getMaxRatioMismatch(),
                        parametersExt.getMaxSusceptanceMismatch());
            default:
                throw new PowsyblException("Unknown Newton Raphson stopping criteria type: " + parametersExt.getNewtonRaphsonStoppingCriteriaType());
        }
    }

    static List<AcOuterLoop> createOuterLoops(LoadFlowParameters parameters, OpenLoadFlowParameters parametersExt) {
        AcOuterLoopConfig outerLoopConfig = AcOuterLoopConfig.findOuterLoopConfig()
                .orElseGet(() -> parametersExt.getOuterLoopNames() != null ? new ExplicitAcOuterLoopConfig()
                                                                           : new DefaultAcOuterLoopConfig());
        return outerLoopConfig.configure(parameters, parametersExt);
    }

    public static AcLoadFlowParameters createAcParameters(LoadFlowParameters parameters, OpenLoadFlowParameters parametersExt,
                                                          MatrixFactory matrixFactory, GraphConnectivityFactory<LfBus, LfBranch> connectivityFactory,
                                                          boolean breakers, boolean forceA1Var) {
        SlackBusSelector slackBusSelector = SlackBusSelector.fromMode(parametersExt.getSlackBusSelectionMode(), parametersExt.getSlackBusesIds(),
                parametersExt.getPlausibleActivePowerLimit(), parametersExt.getMostMeshedSlackBusSelectorMaxNominalVoltagePercentile(), parametersExt.getSlackBusCountryFilter());

        var networkParameters = getNetworkParameters(parameters, parametersExt, slackBusSelector, connectivityFactory, breakers);

        var equationSystemCreationParameters = new AcEquationSystemCreationParameters(forceA1Var);

        VoltageInitializer voltageInitializer = getExtendedVoltageInitializer(parameters, parametersExt, networkParameters, matrixFactory);

        var newtonRaphsonParameters = new NewtonRaphsonParameters()
                .setStoppingCriteria(createNewtonRaphsonStoppingCriteria(parametersExt))
                .setMaxIterations(parametersExt.getMaxNewtonRaphsonIterations())
                .setMinRealisticVoltage(parametersExt.getMinRealisticVoltage())
                .setMaxRealisticVoltage(parametersExt.getMaxRealisticVoltage())
                .setStateVectorScalingMode(parametersExt.getStateVectorScalingMode())
                .setLineSearchStateVectorScalingMaxIteration(parametersExt.getLineSearchStateVectorScalingMaxIteration())
                .setLineSearchStateVectorScalingStepFold(parametersExt.getLineSearchStateVectorScalingStepFold())
                .setMaxVoltageChangeStateVectorScalingMaxDv(parametersExt.getMaxVoltageChangeStateVectorScalingMaxDv())
                .setMaxVoltageChangeStateVectorScalingMaxDphi(parametersExt.getMaxVoltageChangeStateVectorScalingMaxDphi())
                .setAlwaysUpdateNetwork(parametersExt.isAlwaysUpdateNetwork());

        List<AcOuterLoop> outerLoops = createOuterLoops(parameters, parametersExt);

        return new AcLoadFlowParameters(networkParameters,
                                        equationSystemCreationParameters,
                                        newtonRaphsonParameters,
                                        outerLoops,
                                        parametersExt.getMaxOuterLoopIterations(),
                                        matrixFactory,
                                        voltageInitializer,
                                        parametersExt.isAsymmetrical());
    }

    public static DcLoadFlowParameters createDcParameters(Network network, LoadFlowParameters parameters, OpenLoadFlowParameters parametersExt,
                                                          MatrixFactory matrixFactory, GraphConnectivityFactory<LfBus, LfBranch> connectivityFactory,
                                                          boolean forcePhaseControlOffAndAddAngle1Var) {
        var dcParameters = createDcParameters(parameters, parametersExt, matrixFactory, connectivityFactory, forcePhaseControlOffAndAddAngle1Var);
        if (parameters.isReadSlackBus()) {
            dcParameters.getNetworkParameters().setSlackBusSelector(new NetworkSlackBusSelector(network, parametersExt.getSlackBusCountryFilter(),
                    dcParameters.getNetworkParameters().getSlackBusSelector()));
        }
        return dcParameters;
    }

    public static DcLoadFlowParameters createDcParameters(LoadFlowParameters parameters, OpenLoadFlowParameters parametersExt,
                                                          MatrixFactory matrixFactory, GraphConnectivityFactory<LfBus, LfBranch> connectivityFactory,
                                                          boolean forcePhaseControlOffAndAddAngle1Var) {
        SlackBusSelector slackBusSelector = SlackBusSelector.fromMode(parametersExt.getSlackBusSelectionMode(), parametersExt.getSlackBusesIds(),
                parametersExt.getPlausibleActivePowerLimit(), parametersExt.getMostMeshedSlackBusSelectorMaxNominalVoltagePercentile(), parametersExt.getSlackBusCountryFilter());

        var networkParameters = new LfNetworkParameters()
                .setSlackBusSelector(slackBusSelector)
                .setConnectivityFactory(connectivityFactory)
                .setGeneratorVoltageRemoteControl(false)
                .setMinImpedance(parametersExt.getLowImpedanceBranchMode() == OpenLoadFlowParameters.LowImpedanceBranchMode.REPLACE_BY_MIN_IMPEDANCE_LINE)
                .setTwtSplitShuntAdmittance(false)
                .setBreakers(false)
                .setPlausibleActivePowerLimit(parametersExt.getPlausibleActivePowerLimit())
                .setUseActiveLimits(parametersExt.isUseActiveLimits())
                .setComputeMainConnectedComponentOnly(parameters.getConnectedComponentMode() == LoadFlowParameters.ConnectedComponentMode.MAIN)
                .setCountriesToBalance(parameters.getCountriesToBalance())
                .setDistributedOnConformLoad(parameters.isDistributedSlack() && parameters.getBalanceType() == LoadFlowParameters.BalanceType.PROPORTIONAL_TO_CONFORM_LOAD)
                .setPhaseControl(parameters.isPhaseShifterRegulationOn())
                .setTransformerVoltageControl(false)
                .setVoltagePerReactivePowerControl(false)
                .setReactivePowerRemoteControl(false)
                .setLoadFlowModel(LoadFlowModel.DC)
                .setShuntVoltageControl(false)
                .setReactiveLimits(false)
                .setHvdcAcEmulation(false) // FIXME
                .setLowImpedanceThreshold(parametersExt.getLowImpedanceThreshold())
                .setSvcVoltageMonitoring(false)
                .setMaxSlackBusCount(1)
                .setLinePerUnitMode(parametersExt.getLinePerUnitMode());

        var equationSystemCreationParameters = new DcEquationSystemCreationParameters(true,
                                                                                      forcePhaseControlOffAndAddAngle1Var,
                                                                                      parameters.isDcUseTransformerRatio());

        return new DcLoadFlowParameters(networkParameters,
                                        equationSystemCreationParameters,
                                        matrixFactory,
                                        parameters.isDistributedSlack(),
                                        parameters.getBalanceType(),
                                        true,
                                        parametersExt.getMaxOuterLoopIterations());
    }

    public static boolean equals(LoadFlowParameters parameters1, LoadFlowParameters parameters2) {
        Objects.requireNonNull(parameters1);
        Objects.requireNonNull(parameters2);
        boolean equals = parameters1.getVoltageInitMode() == parameters2.getVoltageInitMode() &&
                parameters1.isTransformerVoltageControlOn() == parameters2.isTransformerVoltageControlOn() &&
                parameters1.isUseReactiveLimits() == parameters2.isUseReactiveLimits() &&
                parameters1.isPhaseShifterRegulationOn() == parameters2.isPhaseShifterRegulationOn() &&
                parameters1.isTwtSplitShuntAdmittance() == parameters2.isTwtSplitShuntAdmittance() &&
                parameters1.isShuntCompensatorVoltageControlOn() == parameters2.isShuntCompensatorVoltageControlOn() &&
                parameters1.isReadSlackBus() == parameters2.isReadSlackBus() &&
                parameters1.isWriteSlackBus() == parameters2.isWriteSlackBus() &&
                parameters1.isDc() == parameters2.isDc() &&
                parameters1.isDistributedSlack() == parameters2.isDistributedSlack() &&
                parameters1.getBalanceType() == parameters2.getBalanceType() &&
                parameters1.isDcUseTransformerRatio() == parameters2.isDcUseTransformerRatio() &&
                parameters1.getCountriesToBalance().equals(parameters2.getCountriesToBalance()) &&
                parameters1.getConnectedComponentMode() == parameters2.getConnectedComponentMode() &&
                parameters1.isHvdcAcEmulation() == parameters2.isHvdcAcEmulation() &&
                parameters1.getDcPowerFactor() == parameters2.getDcPowerFactor();
        if (!equals) {
            return false;
        }

        OpenLoadFlowParameters extension1 = parameters1.getExtension(OpenLoadFlowParameters.class);
        OpenLoadFlowParameters extension2 = parameters2.getExtension(OpenLoadFlowParameters.class);
        if (extension1 == null && extension2 == null) {
            return true;
        }
        if (extension1 == null) {
            return false;
        }
        if (extension2 == null) {
            return false;
        }

        return extension1.getSlackBusSelectionMode() == extension2.getSlackBusSelectionMode() &&
                extension1.getSlackBusesIds().equals(extension2.getSlackBusesIds()) &&
                extension1.isThrowsExceptionInCaseOfSlackDistributionFailure() == extension2.isThrowsExceptionInCaseOfSlackDistributionFailure() &&
                extension1.hasVoltageRemoteControl() == extension2.hasVoltageRemoteControl() &&
                extension1.getLowImpedanceBranchMode() == extension2.getLowImpedanceBranchMode() &&
                extension1.isLoadPowerFactorConstant() == extension2.isLoadPowerFactorConstant() &&
                extension1.getPlausibleActivePowerLimit() == extension2.getPlausibleActivePowerLimit() &&
                extension1.getSlackBusPMaxMismatch() == extension2.getSlackBusPMaxMismatch() &&
                extension1.isVoltagePerReactivePowerControl() == extension2.isVoltagePerReactivePowerControl() &&
                extension1.hasReactivePowerRemoteControl() == extension2.hasReactivePowerRemoteControl() &&
                extension1.getMaxNewtonRaphsonIterations() == extension2.getMaxNewtonRaphsonIterations() &&
                extension1.getMaxOuterLoopIterations() == extension2.getMaxOuterLoopIterations() &&
                extension1.getNewtonRaphsonConvEpsPerEq() == extension2.getNewtonRaphsonConvEpsPerEq() &&
                extension1.getVoltageInitModeOverride() == extension2.getVoltageInitModeOverride() &&
                extension1.getTransformerVoltageControlMode() == extension2.getTransformerVoltageControlMode() &&
                extension1.getShuntVoltageControlMode() == extension2.getShuntVoltageControlMode() &&
                extension1.getMinPlausibleTargetVoltage() == extension2.getMinPlausibleTargetVoltage() &&
                extension1.getMaxPlausibleTargetVoltage() == extension2.getMaxPlausibleTargetVoltage() &&
                extension1.getMinRealisticVoltage() == extension2.getMinRealisticVoltage() &&
                extension1.getMaxRealisticVoltage() == extension2.getMaxRealisticVoltage() &&
                extension1.getReactiveRangeCheckMode() == extension2.getReactiveRangeCheckMode() &&
                extension1.getLowImpedanceThreshold() == extension2.getLowImpedanceThreshold() &&
                extension1.isNetworkCacheEnabled() == extension2.isNetworkCacheEnabled() &&
                extension1.isSvcVoltageMonitoring() == extension2.isSvcVoltageMonitoring() &&
                extension1.getStateVectorScalingMode() == extension2.getStateVectorScalingMode() &&
                extension1.getMaxSlackBusCount() == extension2.getMaxSlackBusCount() &&
                Objects.equals(extension1.getDebugDir(), extension2.getDebugDir()) &&
                extension1.getIncrementalTransformerVoltageControlOuterLoopMaxTapShift() == extension2.getIncrementalTransformerVoltageControlOuterLoopMaxTapShift() &&
                extension1.isSecondaryVoltageControl() == extension2.isSecondaryVoltageControl() &&
                extension1.getReactiveLimitsMaxPqPvSwitch() == extension2.getReactiveLimitsMaxPqPvSwitch() &&
                extension1.getPhaseShifterControlMode() == extension2.getPhaseShifterControlMode() &&
                extension1.isAlwaysUpdateNetwork() == extension2.isAlwaysUpdateNetwork() &&
                extension1.getMostMeshedSlackBusSelectorMaxNominalVoltagePercentile() == extension2.getMostMeshedSlackBusSelectorMaxNominalVoltagePercentile() &&
                extension1.getReportedFeatures().equals(extension2.getReportedFeatures()) &&
                extension1.getSlackBusCountryFilter().equals(extension2.getSlackBusCountryFilter()) &&
                extension1.getActionableSwitchesIds().equals(extension2.getActionableSwitchesIds()) &&
                extension1.isAsymmetrical() == extension2.isAsymmetrical() &&
                extension1.getMinNominalVoltageTargetVoltageCheck() == extension2.getMinNominalVoltageTargetVoltageCheck() &&
<<<<<<< HEAD
                extension1.isSimulateAutomatons() == extension2.isSimulateAutomatons();
=======
                extension1.getReactivePowerDispatchMode() == extension2.getReactivePowerDispatchMode() &&
                Objects.equals(extension1.getOuterLoopNames(), extension2.getOuterLoopNames()) &&
                extension1.isUseActiveLimits() == extension2.isUseActiveLimits() &&
                extension1.getLineSearchStateVectorScalingMaxIteration() == extension2.getLineSearchStateVectorScalingMaxIteration() &&
                extension1.getLineSearchStateVectorScalingStepFold() == extension2.getLineSearchStateVectorScalingStepFold() &&
                extension1.getMaxVoltageChangeStateVectorScalingMaxDv() == extension2.getMaxVoltageChangeStateVectorScalingMaxDv() &&
                extension1.getMaxVoltageChangeStateVectorScalingMaxDphi() == extension2.getMaxVoltageChangeStateVectorScalingMaxDphi() &&
                extension1.getLinePerUnitMode() == extension2.getLinePerUnitMode();
>>>>>>> f989a2fa
    }

    public static LoadFlowParameters clone(LoadFlowParameters parameters) {
        Objects.requireNonNull(parameters);
        LoadFlowParameters parameters2 = new LoadFlowParameters()
                .setVoltageInitMode(parameters.getVoltageInitMode())
                .setTransformerVoltageControlOn(parameters.isTransformerVoltageControlOn())
                .setUseReactiveLimits(parameters.isUseReactiveLimits())
                .setPhaseShifterRegulationOn(parameters.isPhaseShifterRegulationOn())
                .setTwtSplitShuntAdmittance(parameters.isTwtSplitShuntAdmittance())
                .setShuntCompensatorVoltageControlOn(parameters.isShuntCompensatorVoltageControlOn())
                .setReadSlackBus(parameters.isReadSlackBus())
                .setWriteSlackBus(parameters.isWriteSlackBus())
                .setDc(parameters.isDc())
                .setDistributedSlack(parameters.isDistributedSlack())
                .setBalanceType(parameters.getBalanceType())
                .setDcUseTransformerRatio(parameters.isDcUseTransformerRatio())
                .setCountriesToBalance(new HashSet<>(parameters.getCountriesToBalance()))
                .setConnectedComponentMode(parameters.getConnectedComponentMode())
                .setHvdcAcEmulation(parameters.isHvdcAcEmulation())
                .setDcPowerFactor(parameters.getDcPowerFactor());

        OpenLoadFlowParameters extension = parameters.getExtension(OpenLoadFlowParameters.class);
        if (extension != null) {
            OpenLoadFlowParameters extension2 = new OpenLoadFlowParameters()
                    .setSlackBusSelectionMode(extension.getSlackBusSelectionMode())
                    .setSlackBusesIds(new ArrayList<>(extension.getSlackBusesIds()))
                    .setThrowsExceptionInCaseOfSlackDistributionFailure(extension.isThrowsExceptionInCaseOfSlackDistributionFailure())
                    .setVoltageRemoteControl(extension.hasVoltageRemoteControl())
                    .setLowImpedanceBranchMode(extension.getLowImpedanceBranchMode())
                    .setLoadPowerFactorConstant(extension.isLoadPowerFactorConstant())
                    .setPlausibleActivePowerLimit(extension.getPlausibleActivePowerLimit())
                    .setSlackBusPMaxMismatch(extension.getSlackBusPMaxMismatch())
                    .setVoltagePerReactivePowerControl(extension.isVoltagePerReactivePowerControl())
                    .setReactivePowerRemoteControl(extension.hasReactivePowerRemoteControl())
                    .setMaxNewtonRaphsonIterations(extension.getMaxNewtonRaphsonIterations())
                    .setMaxOuterLoopIterations(extension.getMaxOuterLoopIterations())
                    .setNewtonRaphsonConvEpsPerEq(extension.getNewtonRaphsonConvEpsPerEq())
                    .setVoltageInitModeOverride(extension.getVoltageInitModeOverride())
                    .setTransformerVoltageControlMode(extension.getTransformerVoltageControlMode())
                    .setShuntVoltageControlMode(extension.getShuntVoltageControlMode())
                    .setMinPlausibleTargetVoltage(extension.getMinPlausibleTargetVoltage())
                    .setMaxPlausibleTargetVoltage(extension.getMaxPlausibleTargetVoltage())
                    .setMinRealisticVoltage(extension.getMinRealisticVoltage())
                    .setMaxRealisticVoltage(extension.getMaxRealisticVoltage())
                    .setReactiveRangeCheckMode(extension.getReactiveRangeCheckMode())
                    .setLowImpedanceThreshold(extension.getLowImpedanceThreshold())
                    .setNetworkCacheEnabled(extension.isNetworkCacheEnabled())
                    .setSvcVoltageMonitoring(extension.isSvcVoltageMonitoring())
                    .setStateVectorScalingMode(extension.getStateVectorScalingMode())
                    .setMaxSlackBusCount(extension.getMaxSlackBusCount())
                    .setDebugDir(extension.getDebugDir())
                    .setIncrementalTransformerVoltageControlOuterLoopMaxTapShift(extension.getIncrementalTransformerVoltageControlOuterLoopMaxTapShift())
                    .setSecondaryVoltageControl(extension.isSecondaryVoltageControl())
                    .setReactiveLimitsMaxPqPvSwitch(extension.getReactiveLimitsMaxPqPvSwitch())
                    .setPhaseShifterControlMode(extension.getPhaseShifterControlMode())
                    .setAlwaysUpdateNetwork(extension.isAlwaysUpdateNetwork())
                    .setMostMeshedSlackBusSelectorMaxNominalVoltagePercentile(extension.getMostMeshedSlackBusSelectorMaxNominalVoltagePercentile())
                    .setReportedFeatures(extension.getReportedFeatures())
                    .setSlackBusCountryFilter(new HashSet<>(extension.getSlackBusCountryFilter()))
                    .setActionableSwitchesIds(new HashSet<>(extension.getActionableSwitchesIds()))
                    .setAsymmetrical(extension.isAsymmetrical())
                    .setMinNominalVoltageTargetVoltageCheck(extension.getMinNominalVoltageTargetVoltageCheck())
                    .setReactivePowerDispatchMode(extension.getReactivePowerDispatchMode())
                    .setOuterLoopNames(extension.getOuterLoopNames())
                    .setUseActiveLimits(extension.isUseActiveLimits())
                    .setLineSearchStateVectorScalingMaxIteration(extension.getLineSearchStateVectorScalingMaxIteration())
                    .setLineSearchStateVectorScalingStepFold(extension.getLineSearchStateVectorScalingStepFold())
                    .setMaxVoltageChangeStateVectorScalingMaxDv(extension.getMaxVoltageChangeStateVectorScalingMaxDv())
                    .setMaxVoltageChangeStateVectorScalingMaxDphi(extension.getMaxVoltageChangeStateVectorScalingMaxDphi())
                    .setLinePerUnitMode(extension.getLinePerUnitMode());
            if (extension2 != null) {
                parameters2.addExtension(OpenLoadFlowParameters.class, extension2);
            }
        }

        return parameters2;
    }
}
<|MERGE_RESOLUTION|>--- conflicted
+++ resolved
@@ -191,25 +191,23 @@
 
     private static final String ASYMMETRICAL_PARAM_NAME = "asymmetrical";
 
-<<<<<<< HEAD
+    private static final String REACTIVE_POWER_DISPATCH_MODE_PARAM_NAME = "reactivePowerDispatchMode";
+
+    static final String OUTER_LOOP_NAMES_PARAM_NAME = "outerLoopNames";
+
+    public static final String USE_ACTIVE_LIMITS_PARAM_NAME = "useActiveLimits";
+
+    private static final String LINE_SEARCH_STATE_VECTOR_SCALING_MAX_IERATION_PARAM_NAME = "lineSearchStateVectorScalingMaxIteration";
+
+    private static final String LINE_SEARCH_STATE_VECTOR_SCALING_STEP_FOLD_PARAM_NAME = "lineSearchStateVectorScalingStepFold";
+
+    private static final String MAX_VOLTAGE_CHANGE_STATE_VECTOR_SCALING_MAX_DV_PARAM_NAME = "maxVoltageChangeStateVectorScalingMaxDv";
+
+    private static final String MAX_VOLTAGE_CHANGE_STATE_VECTOR_SCALING_MAX_DPHI_PARAM_NAME = "maxVoltageChangeStateVectorScalingMaxDphi";
+
+    private static final String LINE_PER_UNIT_MODE_PARAM_NAME = "linePerUnitMode";
+
     public static final String SIMULATE_AUTOMATONS_PARAM_NAME = "simulateAutomaton";
-=======
-    private static final String REACTIVE_POWER_DISPATCH_MODE_PARAM_NAME = "reactivePowerDispatchMode";
-
-    static final String OUTER_LOOP_NAMES_PARAM_NAME = "outerLoopNames";
-
-    public static final String USE_ACTIVE_LIMITS_PARAM_NAME = "useActiveLimits";
-
-    private static final String LINE_SEARCH_STATE_VECTOR_SCALING_MAX_IERATION_PARAM_NAME = "lineSearchStateVectorScalingMaxIteration";
-
-    private static final String LINE_SEARCH_STATE_VECTOR_SCALING_STEP_FOLD_PARAM_NAME = "lineSearchStateVectorScalingStepFold";
-
-    private static final String MAX_VOLTAGE_CHANGE_STATE_VECTOR_SCALING_MAX_DV_PARAM_NAME = "maxVoltageChangeStateVectorScalingMaxDv";
-
-    private static final String MAX_VOLTAGE_CHANGE_STATE_VECTOR_SCALING_MAX_DPHI_PARAM_NAME = "maxVoltageChangeStateVectorScalingMaxDphi";
-
-    private static final String LINE_PER_UNIT_MODE_PARAM_NAME = "linePerUnitMode";
->>>>>>> f989a2fa
 
     private static <E extends Enum<E>> List<Object> getEnumPossibleValues(Class<E> enumClass) {
         return EnumSet.allOf(enumClass).stream().map(Enum::name).collect(Collectors.toList());
@@ -261,9 +259,6 @@
         new Parameter(ACTIONABLE_SWITCHES_IDS_PARAM_NAME, ParameterType.STRING_LIST, "List of actionable switches IDs (used with fast restart)", new ArrayList<>(ACTIONABLE_SWITCH_IDS_DEFAULT_VALUE)),
         new Parameter(ASYMMETRICAL_PARAM_NAME, ParameterType.BOOLEAN, "Asymmetrical calculation", LfNetworkParameters.ASYMMETRICAL_DEFAULT_VALUE),
         new Parameter(MIN_NOMINAL_VOLTAGE_TARGET_VOLTAGE_CHECK_PARAM_NAME, ParameterType.DOUBLE, "Min nominal voltage for target voltage check", LfNetworkParameters.MIN_NOMINAL_VOLTAGE_TARGET_VOLTAGE_CHECK_DEFAULT_VALUE),
-<<<<<<< HEAD
-        new Parameter(SIMULATE_AUTOMATONS_PARAM_NAME, ParameterType.BOOLEAN, "Automatons simulation", LfNetworkParameters.SIMULATE_AUTOMATONS_DEFAULT_VALUE)
-=======
         new Parameter(REACTIVE_POWER_DISPATCH_MODE_PARAM_NAME, ParameterType.STRING, "Generators reactive power from bus dispatch mode", REACTIVE_POWER_DISPATCH_MODE_DEFAULT_VALUE.name(), getEnumPossibleValues(ReactivePowerDispatchMode.class)),
         new Parameter(OUTER_LOOP_NAMES_PARAM_NAME, ParameterType.STRING_LIST, "Ordered explicit list of outer loop names, supported outer loops are " + String.join(", ", ExplicitAcOuterLoopConfig.NAMES), OUTER_LOOP_NAMES_DEFAULT_VALUE),
         new Parameter(USE_ACTIVE_LIMITS_PARAM_NAME, ParameterType.BOOLEAN, "Use active power limits in slack distribution", LfNetworkParameters.USE_ACTIVE_LIMITS_DEFAULT_VALUE),
@@ -271,8 +266,8 @@
         new Parameter(LINE_SEARCH_STATE_VECTOR_SCALING_STEP_FOLD_PARAM_NAME, ParameterType.DOUBLE, "Step fold for the line search state vector scaling", LineSearchStateVectorScaling.DEFAULT_STEP_FOLD),
         new Parameter(MAX_VOLTAGE_CHANGE_STATE_VECTOR_SCALING_MAX_DV_PARAM_NAME, ParameterType.DOUBLE, "Max voltage magnitude change for the max voltage change state vector scaling", MaxVoltageChangeStateVectorScaling.DEFAULT_MAX_DV),
         new Parameter(MAX_VOLTAGE_CHANGE_STATE_VECTOR_SCALING_MAX_DPHI_PARAM_NAME, ParameterType.DOUBLE, "Max voltage angle change for the max voltage change state vector scaling", MaxVoltageChangeStateVectorScaling.DEFAULT_MAX_DPHI),
-        new Parameter(LINE_PER_UNIT_MODE_PARAM_NAME, ParameterType.STRING, "Line per unit mode", LinePerUnitMode.IMPEDANCE.name(), getEnumPossibleValues(LinePerUnitMode.class))
->>>>>>> f989a2fa
+        new Parameter(LINE_PER_UNIT_MODE_PARAM_NAME, ParameterType.STRING, "Line per unit mode", LinePerUnitMode.IMPEDANCE.name(), getEnumPossibleValues(LinePerUnitMode.class)),
+        new Parameter(SIMULATE_AUTOMATONS_PARAM_NAME, ParameterType.BOOLEAN, "Automatons simulation", LfNetworkParameters.SIMULATE_AUTOMATONS_DEFAULT_VALUE)
     );
 
     public enum VoltageInitModeOverride {
@@ -404,25 +399,23 @@
 
     private boolean asymmetrical = LfNetworkParameters.ASYMMETRICAL_DEFAULT_VALUE;
 
-<<<<<<< HEAD
+    private ReactivePowerDispatchMode reactivePowerDispatchMode = REACTIVE_POWER_DISPATCH_MODE_DEFAULT_VALUE;
+
+    private List<String> outerLoopNames = OUTER_LOOP_NAMES_DEFAULT_VALUE;
+
+    private boolean useActiveLimits = LfNetworkParameters.USE_ACTIVE_LIMITS_DEFAULT_VALUE;
+
+    private int lineSearchStateVectorScalingMaxIteration = LineSearchStateVectorScaling.DEFAULT_MAX_ITERATION;
+
+    private double lineSearchStateVectorScalingStepFold = LineSearchStateVectorScaling.DEFAULT_STEP_FOLD;
+
+    private double maxVoltageChangeStateVectorScalingMaxDv = MaxVoltageChangeStateVectorScaling.DEFAULT_MAX_DV;
+
+    private double maxVoltageChangeStateVectorScalingMaxDphi = MaxVoltageChangeStateVectorScaling.DEFAULT_MAX_DPHI;
+
+    private LinePerUnitMode linePerUnitMode = LfNetworkParameters.LINE_PER_UNIT_MODE_DEFAULT_VALUE;
+
     private boolean simulateAutomatons = LfNetworkParameters.SIMULATE_AUTOMATONS_DEFAULT_VALUE;
-=======
-    private ReactivePowerDispatchMode reactivePowerDispatchMode = REACTIVE_POWER_DISPATCH_MODE_DEFAULT_VALUE;
-
-    private List<String> outerLoopNames = OUTER_LOOP_NAMES_DEFAULT_VALUE;
-
-    private boolean useActiveLimits = LfNetworkParameters.USE_ACTIVE_LIMITS_DEFAULT_VALUE;
-
-    private int lineSearchStateVectorScalingMaxIteration = LineSearchStateVectorScaling.DEFAULT_MAX_ITERATION;
-
-    private double lineSearchStateVectorScalingStepFold = LineSearchStateVectorScaling.DEFAULT_STEP_FOLD;
-
-    private double maxVoltageChangeStateVectorScalingMaxDv = MaxVoltageChangeStateVectorScaling.DEFAULT_MAX_DV;
-
-    private double maxVoltageChangeStateVectorScalingMaxDphi = MaxVoltageChangeStateVectorScaling.DEFAULT_MAX_DPHI;
-
-    private LinePerUnitMode linePerUnitMode = LfNetworkParameters.LINE_PER_UNIT_MODE_DEFAULT_VALUE;
->>>>>>> f989a2fa
 
     @Override
     public String getName() {
@@ -885,75 +878,75 @@
         return this;
     }
 
-<<<<<<< HEAD
+    public ReactivePowerDispatchMode getReactivePowerDispatchMode() {
+        return reactivePowerDispatchMode;
+    }
+
+    public OpenLoadFlowParameters setReactivePowerDispatchMode(ReactivePowerDispatchMode reactivePowerDispatchMode) {
+        this.reactivePowerDispatchMode = Objects.requireNonNull(reactivePowerDispatchMode);
+        return this;
+    }
+
+    public List<String> getOuterLoopNames() {
+        return outerLoopNames;
+    }
+
+    public OpenLoadFlowParameters setOuterLoopNames(List<String> outerLoopNames) {
+        this.outerLoopNames = outerLoopNames;
+        return this;
+    }
+
+    public int getLineSearchStateVectorScalingMaxIteration() {
+        return lineSearchStateVectorScalingMaxIteration;
+    }
+
+    public OpenLoadFlowParameters setLineSearchStateVectorScalingMaxIteration(int lineSearchStateVectorScalingMaxIteration) {
+        this.lineSearchStateVectorScalingMaxIteration = lineSearchStateVectorScalingMaxIteration;
+        return this;
+    }
+
+    public double getLineSearchStateVectorScalingStepFold() {
+        return lineSearchStateVectorScalingStepFold;
+    }
+
+    public OpenLoadFlowParameters setLineSearchStateVectorScalingStepFold(double stepFold) {
+        this.lineSearchStateVectorScalingStepFold = stepFold;
+        return this;
+    }
+
+    public double getMaxVoltageChangeStateVectorScalingMaxDv() {
+        return maxVoltageChangeStateVectorScalingMaxDv;
+    }
+
+    public OpenLoadFlowParameters setMaxVoltageChangeStateVectorScalingMaxDv(double maxVoltageChangeStateVectorScalingMaxDv) {
+        this.maxVoltageChangeStateVectorScalingMaxDv = maxVoltageChangeStateVectorScalingMaxDv;
+        return this;
+    }
+
+    public double getMaxVoltageChangeStateVectorScalingMaxDphi() {
+        return maxVoltageChangeStateVectorScalingMaxDphi;
+    }
+
+    public OpenLoadFlowParameters setMaxVoltageChangeStateVectorScalingMaxDphi(double maxVoltageChangeStateVectorScalingMaxDphi) {
+        this.maxVoltageChangeStateVectorScalingMaxDphi = maxVoltageChangeStateVectorScalingMaxDphi;
+        return this;
+    }
+
+    public LinePerUnitMode getLinePerUnitMode() {
+        return linePerUnitMode;
+    }
+
+    public OpenLoadFlowParameters setLinePerUnitMode(LinePerUnitMode linePerUnitMode) {
+        this.linePerUnitMode = Objects.requireNonNull(linePerUnitMode);
+        return this;
+    }
+
     public boolean isSimulateAutomatons() {
         return simulateAutomatons;
     }
 
     public OpenLoadFlowParameters setSimulateAutomatons(boolean simulateAutomatons) {
         this.simulateAutomatons = simulateAutomatons;
-=======
-    public ReactivePowerDispatchMode getReactivePowerDispatchMode() {
-        return reactivePowerDispatchMode;
-    }
-
-    public OpenLoadFlowParameters setReactivePowerDispatchMode(ReactivePowerDispatchMode reactivePowerDispatchMode) {
-        this.reactivePowerDispatchMode = Objects.requireNonNull(reactivePowerDispatchMode);
-        return this;
-    }
-
-    public List<String> getOuterLoopNames() {
-        return outerLoopNames;
-    }
-
-    public OpenLoadFlowParameters setOuterLoopNames(List<String> outerLoopNames) {
-        this.outerLoopNames = outerLoopNames;
-        return this;
-    }
-
-    public int getLineSearchStateVectorScalingMaxIteration() {
-        return lineSearchStateVectorScalingMaxIteration;
-    }
-
-    public OpenLoadFlowParameters setLineSearchStateVectorScalingMaxIteration(int lineSearchStateVectorScalingMaxIteration) {
-        this.lineSearchStateVectorScalingMaxIteration = lineSearchStateVectorScalingMaxIteration;
-        return this;
-    }
-
-    public double getLineSearchStateVectorScalingStepFold() {
-        return lineSearchStateVectorScalingStepFold;
-    }
-
-    public OpenLoadFlowParameters setLineSearchStateVectorScalingStepFold(double stepFold) {
-        this.lineSearchStateVectorScalingStepFold = stepFold;
-        return this;
-    }
-
-    public double getMaxVoltageChangeStateVectorScalingMaxDv() {
-        return maxVoltageChangeStateVectorScalingMaxDv;
-    }
-
-    public OpenLoadFlowParameters setMaxVoltageChangeStateVectorScalingMaxDv(double maxVoltageChangeStateVectorScalingMaxDv) {
-        this.maxVoltageChangeStateVectorScalingMaxDv = maxVoltageChangeStateVectorScalingMaxDv;
-        return this;
-    }
-
-    public double getMaxVoltageChangeStateVectorScalingMaxDphi() {
-        return maxVoltageChangeStateVectorScalingMaxDphi;
-    }
-
-    public OpenLoadFlowParameters setMaxVoltageChangeStateVectorScalingMaxDphi(double maxVoltageChangeStateVectorScalingMaxDphi) {
-        this.maxVoltageChangeStateVectorScalingMaxDphi = maxVoltageChangeStateVectorScalingMaxDphi;
-        return this;
-    }
-
-    public LinePerUnitMode getLinePerUnitMode() {
-        return linePerUnitMode;
-    }
-
-    public OpenLoadFlowParameters setLinePerUnitMode(LinePerUnitMode linePerUnitMode) {
-        this.linePerUnitMode = Objects.requireNonNull(linePerUnitMode);
->>>>>>> f989a2fa
         return this;
     }
 
@@ -1013,9 +1006,6 @@
                 .setActionableSwitchesIds(new HashSet<>(config.getStringListProperty(ACTIONABLE_SWITCHES_IDS_PARAM_NAME, new ArrayList<>(ACTIONABLE_SWITCH_IDS_DEFAULT_VALUE))))
                 .setAsymmetrical(config.getBooleanProperty(ASYMMETRICAL_PARAM_NAME, LfNetworkParameters.ASYMMETRICAL_DEFAULT_VALUE))
                 .setMinNominalVoltageTargetVoltageCheck(config.getDoubleProperty(MIN_NOMINAL_VOLTAGE_TARGET_VOLTAGE_CHECK_PARAM_NAME, LfNetworkParameters.MIN_NOMINAL_VOLTAGE_TARGET_VOLTAGE_CHECK_DEFAULT_VALUE))
-<<<<<<< HEAD
-                .setSimulateAutomatons(config.getBooleanProperty(SIMULATE_AUTOMATONS_PARAM_NAME, LfNetworkParameters.SIMULATE_AUTOMATONS_DEFAULT_VALUE)));
-=======
                 .setReactivePowerDispatchMode(config.getEnumProperty(REACTIVE_POWER_DISPATCH_MODE_PARAM_NAME, ReactivePowerDispatchMode.class, REACTIVE_POWER_DISPATCH_MODE_DEFAULT_VALUE))
                 .setOuterLoopNames(config.getStringListProperty(OUTER_LOOP_NAMES_PARAM_NAME, OUTER_LOOP_NAMES_DEFAULT_VALUE))
                 .setUseActiveLimits(config.getBooleanProperty(USE_ACTIVE_LIMITS_PARAM_NAME, LfNetworkParameters.USE_ACTIVE_LIMITS_DEFAULT_VALUE))
@@ -1024,8 +1014,7 @@
                 .setMaxVoltageChangeStateVectorScalingMaxDv(config.getDoubleProperty(MAX_VOLTAGE_CHANGE_STATE_VECTOR_SCALING_MAX_DV_PARAM_NAME, MaxVoltageChangeStateVectorScaling.DEFAULT_MAX_DV))
                 .setMaxVoltageChangeStateVectorScalingMaxDphi(config.getDoubleProperty(MAX_VOLTAGE_CHANGE_STATE_VECTOR_SCALING_MAX_DPHI_PARAM_NAME, MaxVoltageChangeStateVectorScaling.DEFAULT_MAX_DPHI))
                 .setLinePerUnitMode(config.getEnumProperty(LINE_PER_UNIT_MODE_PARAM_NAME, LinePerUnitMode.class, LfNetworkParameters.LINE_PER_UNIT_MODE_DEFAULT_VALUE))
-            );
->>>>>>> f989a2fa
+                .setSimulateAutomatons(config.getBooleanProperty(SIMULATE_AUTOMATONS_PARAM_NAME, LfNetworkParameters.SIMULATE_AUTOMATONS_DEFAULT_VALUE)));
         return parameters;
     }
 
@@ -1131,10 +1120,6 @@
                 .ifPresent(prop -> this.setAsymmetrical(Boolean.parseBoolean(prop)));
         Optional.ofNullable(properties.get(MIN_NOMINAL_VOLTAGE_TARGET_VOLTAGE_CHECK_PARAM_NAME))
                 .ifPresent(prop -> this.setMinNominalVoltageTargetVoltageCheck(Double.parseDouble(prop)));
-<<<<<<< HEAD
-        Optional.ofNullable(properties.get(SIMULATE_AUTOMATONS_PARAM_NAME))
-                .ifPresent(prop -> this.setSimulateAutomatons(Boolean.parseBoolean(prop)));
-=======
         Optional.ofNullable(properties.get(REACTIVE_POWER_DISPATCH_MODE_PARAM_NAME))
                 .ifPresent(prop -> this.setReactivePowerDispatchMode(ReactivePowerDispatchMode.valueOf(prop)));
         Optional.ofNullable(properties.get(OUTER_LOOP_NAMES_PARAM_NAME))
@@ -1151,7 +1136,8 @@
                 .ifPresent(prop -> this.setMaxVoltageChangeStateVectorScalingMaxDphi(Double.parseDouble(prop)));
         Optional.ofNullable(properties.get(LINE_PER_UNIT_MODE_PARAM_NAME))
                 .ifPresent(prop -> this.setLinePerUnitMode(LinePerUnitMode.valueOf(prop)));
->>>>>>> f989a2fa
+        Optional.ofNullable(properties.get(SIMULATE_AUTOMATONS_PARAM_NAME))
+                .ifPresent(prop -> this.setSimulateAutomatons(Boolean.parseBoolean(prop)));
         return this;
     }
 
@@ -1202,9 +1188,6 @@
         map.put(ACTIONABLE_SWITCHES_IDS_PARAM_NAME, actionableSwitchesIds);
         map.put(ASYMMETRICAL_PARAM_NAME, asymmetrical);
         map.put(MIN_NOMINAL_VOLTAGE_TARGET_VOLTAGE_CHECK_PARAM_NAME, minNominalVoltageTargetVoltageCheck);
-<<<<<<< HEAD
-        map.put(SIMULATE_AUTOMATONS_PARAM_NAME, simulateAutomatons);
-=======
         map.put(REACTIVE_POWER_DISPATCH_MODE_PARAM_NAME, reactivePowerDispatchMode);
         map.put(OUTER_LOOP_NAMES_PARAM_NAME, outerLoopNames);
         map.put(USE_ACTIVE_LIMITS_PARAM_NAME, useActiveLimits);
@@ -1213,7 +1196,7 @@
         map.put(MAX_VOLTAGE_CHANGE_STATE_VECTOR_SCALING_MAX_DV_PARAM_NAME, maxVoltageChangeStateVectorScalingMaxDv);
         map.put(MAX_VOLTAGE_CHANGE_STATE_VECTOR_SCALING_MAX_DPHI_PARAM_NAME, maxVoltageChangeStateVectorScalingMaxDphi);
         map.put(LINE_PER_UNIT_MODE_PARAM_NAME, linePerUnitMode);
->>>>>>> f989a2fa
+        map.put(SIMULATE_AUTOMATONS_PARAM_NAME, simulateAutomatons);
         return map;
     }
 
@@ -1334,11 +1317,8 @@
                 .setCacheEnabled(parametersExt.isNetworkCacheEnabled())
                 .setAsymmetrical(parametersExt.isAsymmetrical())
                 .setMinNominalVoltageTargetVoltageCheck(parametersExt.getMinNominalVoltageTargetVoltageCheck())
-<<<<<<< HEAD
+                .setLinePerUnitMode(parametersExt.getLinePerUnitMode())
                 .setSimulateAutomatons(parametersExt.isSimulateAutomatons());
-=======
-                .setLinePerUnitMode(parametersExt.getLinePerUnitMode());
->>>>>>> f989a2fa
     }
 
     public static AcLoadFlowParameters createAcParameters(Network network, LoadFlowParameters parameters, OpenLoadFlowParameters parametersExt,
@@ -1542,9 +1522,6 @@
                 extension1.getActionableSwitchesIds().equals(extension2.getActionableSwitchesIds()) &&
                 extension1.isAsymmetrical() == extension2.isAsymmetrical() &&
                 extension1.getMinNominalVoltageTargetVoltageCheck() == extension2.getMinNominalVoltageTargetVoltageCheck() &&
-<<<<<<< HEAD
-                extension1.isSimulateAutomatons() == extension2.isSimulateAutomatons();
-=======
                 extension1.getReactivePowerDispatchMode() == extension2.getReactivePowerDispatchMode() &&
                 Objects.equals(extension1.getOuterLoopNames(), extension2.getOuterLoopNames()) &&
                 extension1.isUseActiveLimits() == extension2.isUseActiveLimits() &&
@@ -1552,8 +1529,8 @@
                 extension1.getLineSearchStateVectorScalingStepFold() == extension2.getLineSearchStateVectorScalingStepFold() &&
                 extension1.getMaxVoltageChangeStateVectorScalingMaxDv() == extension2.getMaxVoltageChangeStateVectorScalingMaxDv() &&
                 extension1.getMaxVoltageChangeStateVectorScalingMaxDphi() == extension2.getMaxVoltageChangeStateVectorScalingMaxDphi() &&
-                extension1.getLinePerUnitMode() == extension2.getLinePerUnitMode();
->>>>>>> f989a2fa
+                extension1.getLinePerUnitMode() == extension2.getLinePerUnitMode() &&
+                extension1.isSimulateAutomatons() == extension2.isSimulateAutomatons();
     }
 
     public static LoadFlowParameters clone(LoadFlowParameters parameters) {
