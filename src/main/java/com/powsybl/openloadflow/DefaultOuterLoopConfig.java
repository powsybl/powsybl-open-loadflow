--- conflicted
+++ resolved
@@ -26,7 +26,7 @@
             case AFTER_GENERATOR_VOLTAGE_CONTROL:
                 return new TransformerVoltageControlOuterLoop();
             case INCREMENTAL_VOLTAGE_CONTROL:
-                return new IncrementalTransformerVoltageControlOuterLoop();
+                return new IncrementalTransformerVoltageControlOuterLoop(parametersExt.getTransformerVoltageControlMaxTapShiftPerOuterLoop());
             default:
                 throw new IllegalStateException("Unknown transformer voltage control mode: " + parametersExt.getTransformerVoltageControlMode());
         }
@@ -57,19 +57,7 @@
         }
         // transformer voltage control
         if (parameters.isTransformerVoltageControlOn()) {
-<<<<<<< HEAD
-            if (parametersExt.getTransformerVoltageControlMode() == OpenLoadFlowParameters.TransformerVoltageControlMode.WITH_GENERATOR_VOLTAGE_CONTROL) {
-                outerLoops.add(new SimpleTransformerVoltageControlOuterLoop());
-            } else if (parametersExt.getTransformerVoltageControlMode() == OpenLoadFlowParameters.TransformerVoltageControlMode.AFTER_GENERATOR_VOLTAGE_CONTROL) {
-                outerLoops.add(new TransformerVoltageControlOuterLoop());
-            } else if (parametersExt.getTransformerVoltageControlMode() == OpenLoadFlowParameters.TransformerVoltageControlMode.INCREMENTAL_VOLTAGE_CONTROL) {
-                outerLoops.add(new IncrementalTransformerVoltageControlOuterLoop(parametersExt.getTransformerVoltageControlMaxTapShiftPerOuterLoop()));
-            } else {
-                throw new IllegalStateException("Unknown transformer voltage control mode: " + parametersExt.getTransformerVoltageControlMode());
-            }
-=======
             outerLoops.add(createTransformerVoltageControlOuterLoop(parametersExt));
->>>>>>> 6371e1f4
         }
         // shunt compensator voltage control
         if (parameters.isShuntCompensatorVoltageControlOn()) {
