--- conflicted
+++ resolved
@@ -55,24 +55,15 @@
         return Optional.empty();
     }
 
-<<<<<<< HEAD
     protected static Optional<AcOuterLoop> createTransformerVoltageControlOuterLoop(LoadFlowParameters parameters,
                                                                                     boolean isTransformerVoltageControlStable,
-                                                                                    int transformerVoltageControlThtLimit,
                                                                                     OpenLoadFlowParameters.TransformerVoltageControlMode controlMode,
-                                                                                    int incrementalTransformerVoltageControlOuterLoopMaxTapShift) {
+                                                                                    int incrementalTransformerVoltageControlOuterLoopMaxTapShift,
+                                                                                    double generatorVoltageControlMinNominalVoltage) {
         if (parameters.isTransformerVoltageControlOn()) {
             AcOuterLoop outerLoop = switch (controlMode) {
                 case WITH_GENERATOR_VOLTAGE_CONTROL -> new SimpleTransformerVoltageControlOuterLoop();
-                case AFTER_GENERATOR_VOLTAGE_CONTROL -> new TransformerVoltageControlOuterLoop(isTransformerVoltageControlStable, transformerVoltageControlThtLimit);
-=======
-    protected static Optional<AcOuterLoop> createTransformerVoltageControlOuterLoop(LoadFlowParameters parameters, OpenLoadFlowParameters.TransformerVoltageControlMode controlMode,
-                                                                                    int incrementalTransformerVoltageControlOuterLoopMaxTapShift, double generatorVoltageControlMinNominalVoltage) {
-        if (parameters.isTransformerVoltageControlOn()) {
-            AcOuterLoop outerLoop = switch (controlMode) {
-                case WITH_GENERATOR_VOLTAGE_CONTROL -> new SimpleTransformerVoltageControlOuterLoop();
-                case AFTER_GENERATOR_VOLTAGE_CONTROL -> new TransformerVoltageControlOuterLoop(generatorVoltageControlMinNominalVoltage);
->>>>>>> adf0a801
+                case AFTER_GENERATOR_VOLTAGE_CONTROL -> new TransformerVoltageControlOuterLoop(isTransformerVoltageControlStable, generatorVoltageControlMinNominalVoltage);
                 case INCREMENTAL_VOLTAGE_CONTROL -> new IncrementalTransformerVoltageControlOuterLoop(incrementalTransformerVoltageControlOuterLoopMaxTapShift);
             };
             return Optional.of(outerLoop);
@@ -83,7 +74,6 @@
     protected static Optional<AcOuterLoop> createTransformerVoltageControlOuterLoop(LoadFlowParameters parameters, OpenLoadFlowParameters parametersExt) {
         return createTransformerVoltageControlOuterLoop(parameters,
                                                         parametersExt.isTransformerVoltageControlStable(),
-                                                        parametersExt.getTransformerVoltageControlThtLimit(),
                                                         parametersExt.getTransformerVoltageControlMode(),
                                                         parametersExt.getIncrementalTransformerRatioTapControlOuterLoopMaxTapShift(),
                                                         parametersExt.getGeneratorVoltageControlMinNominalVoltage());
