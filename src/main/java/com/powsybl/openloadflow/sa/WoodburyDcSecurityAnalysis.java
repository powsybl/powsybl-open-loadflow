--- conflicted
+++ resolved
@@ -336,13 +336,8 @@
 
                     // process operator strategy result with supplier giving post contingency and post operator strategy states
                     double[] postContingencyAndOperatorStrategyStates = toStates.toPostContingencyAndOperatorStrategyStates.apply(connectivityAnalysisResult, operatorStrategyLfActions);
-<<<<<<< HEAD
                     OperatorStrategyResult operatorStrategyResult = computeOperatorStrategyResultFromPostContingencyAndOperatorStrategyStates(woodburyContext, lfContingency, connectivityAnalysisResult.getPropagatedContingency(), operatorStrategy,
-                            operatorStrategyLfActions, securityAnalysisSimulationResults.preContingencyLimitViolationManager, postContingencyAndOperatorStrategyStates);
-=======
-                    OperatorStrategyResult operatorStrategyResult = computeOperatorStrategyResultFromPostContingencyAndOperatorStrategyStates(woodburyContext, lfContingency, operatorStrategy,
                             operatorStrategyLfActions, securityAnalysisSimulationResults.preContingencyLimitViolationManager, postContingencyAndOperatorStrategyStates, isBranchDisabled);
->>>>>>> 6ce81ca4
 
                     stopwatch.stop();
                     logActionEnd(lfNetwork, operatorStrategy, stopwatch);
