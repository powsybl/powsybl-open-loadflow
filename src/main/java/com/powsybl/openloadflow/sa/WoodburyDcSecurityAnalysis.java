--- conflicted
+++ resolved
@@ -48,11 +48,7 @@
 
 import java.util.*;
 import java.util.function.BiFunction;
-<<<<<<< HEAD
-import java.util.function.Supplier;
-=======
 import java.util.function.Function;
->>>>>>> 80e18b57
 import java.util.stream.Collectors;
 
 import static com.powsybl.openloadflow.dc.DcLoadFlowEngine.updateNetwork;
@@ -124,14 +120,8 @@
      * @return the post contingency and operator strategy states.
      */
     private double[] calculatePostContingencyAndOperatorStrategyStates(DcLoadFlowContext loadFlowContext, DenseMatrix contingenciesStates, double[] flowStates,
-<<<<<<< HEAD
-                                                                       PropagatedContingency contingency, Map<String, ComputedContingencyElement> contingencyElementByBranch,
-                                                                       Set<LfBus> disabledBuses, Set<String> elementsToReconnect, Set<LfBranch> partialDisabledBranches,
+                                                                       ConnectivityAnalysisResult connectivityAnalysisResult, Map<String, ComputedContingencyElement> contingencyElementByBranch,
                                                                        List<LfAction> operatorStrategyLfActions, Map<LfAction, AbstractComputedElement> actionElementByLfAction,
-=======
-                                                                       ConnectivityAnalysisResult connectivityAnalysisResult, Map<String, ComputedContingencyElement> contingencyElementByBranch,
-                                                                       List<LfAction> operatorStrategyLfActions, Map<String, ComputedTapPositionChangeElement> tapPositionChangeElementByBranch,
->>>>>>> 80e18b57
                                                                        DenseMatrix actionsStates, ReportNode reportNode) {
         PropagatedContingency contingency = connectivityAnalysisResult.getPropagatedContingency();
         Set<LfBus> disabledBuses = connectivityAnalysisResult.getDisabledBuses();
@@ -191,37 +181,6 @@
         return newFlowStates;
     }
 
-<<<<<<< HEAD
-    /**
-     * Calculate post contingency states for a contingency breaking connectivity.
-     */
-    private double[] calculatePostContingencyStatesForAContingencyBreakingConnectivity(PropagatedContingency contingency, Set<LfBus> disabledBuses, Set<String> elementsToReconnect, Set<LfBranch> partialDisabledBranches, DcLoadFlowContext loadFlowContext,
-                                                                                       Map<String, ComputedContingencyElement> contingencyElementByBranch, double[] flowStates, DenseMatrix contingenciesStates, ReportNode reportNode) {
-        return calculatePostContingencyAndOperatorStrategyStatesForAContingencyBreakingConnectivity(contingency, disabledBuses, elementsToReconnect, partialDisabledBranches, loadFlowContext, contingencyElementByBranch, flowStates,
-                contingenciesStates, Collections.emptyList(), Collections.emptyMap(), DenseMatrix.EMPTY, reportNode);
-    }
-
-    /**
-     * Calculate post contingency and post operator strategy states, for a contingency breaking connectivity.
-     */
-    private double[] calculatePostContingencyAndOperatorStrategyStatesForAContingencyBreakingConnectivity(PropagatedContingency contingency, Set<LfBus> disabledBuses, Set<String> elementsToReconnect, Set<LfBranch> partialDisabledBranches, DcLoadFlowContext loadFlowContext,
-                                                                                                          Map<String, ComputedContingencyElement> contingencyElementByBranch, double[] flowStates, DenseMatrix contingenciesStates,
-                                                                                                          List<LfAction> operatorStrategyLfActions, Map<LfAction, AbstractComputedElement> actionElementsByBranch, DenseMatrix actionsStates, ReportNode reportNode) {
-
-        // as we are processing a contingency with connectivity break, we have to reset active power flow of a hvdc line
-        // if one bus of the line is lost.
-        for (LfHvdc hvdc : loadFlowContext.getNetwork().getHvdcs()) {
-            if (Networks.isIsolatedBusForHvdc(hvdc.getBus1(), disabledBuses) ^ Networks.isIsolatedBusForHvdc(hvdc.getBus2(), disabledBuses)) {
-                contingency.getGeneratorIdsToLose().add(hvdc.getConverterStation1().getId());
-                contingency.getGeneratorIdsToLose().add(hvdc.getConverterStation2().getId());
-            }
-        }
-
-        return calculatePostContingencyAndOperatorStrategyStates(loadFlowContext, contingenciesStates, flowStates,
-                contingency, contingencyElementByBranch, disabledBuses, elementsToReconnect,
-                partialDisabledBranches, operatorStrategyLfActions, actionElementsByBranch, actionsStates, reportNode);
-    }
-
     private void filterActions(List<Action> actions, LfNetwork lfNetwork) {
         actions.stream()
                 .filter(TerminalsConnectionAction.class::isInstance)
@@ -234,10 +193,6 @@
                 .ifPresent(e -> {
                     throw new IllegalStateException("For now, TerminalsConnectionAction enabling a transformer is not allowed in WoodburyDcSecurityAnalysis");
                 });
-
-=======
-    private void filterActions(List<Action> actions) {
->>>>>>> 80e18b57
         actions.stream()
                 .filter(action -> !(action instanceof PhaseTapChangerTapPositionAction
                         || action instanceof TerminalsConnectionAction || action instanceof SwitchAction))
@@ -288,11 +243,7 @@
     /**
      * Returns the operator strategy result associated to the given post contingency and post operator strategy states.
      */
-<<<<<<< HEAD
-    private OperatorStrategyResult computeOperatorStrategyResultFromPostContingencyAndOperatorStrategyStates(DcLoadFlowContext loadFlowContext, PropagatedContingency contingency, LfContingency lfContingency, OperatorStrategy operatorStrategy,
-=======
     private OperatorStrategyResult computeOperatorStrategyResultFromPostContingencyAndOperatorStrategyStates(WoodburyContext woodburyContext, LfContingency lfContingency, OperatorStrategy operatorStrategy,
->>>>>>> 80e18b57
                                                                                                              List<LfAction> operatorStrategyLfActions, LimitViolationManager preContingencyLimitViolationManager,
                                                                                                              double[] postContingencyAndOperatorStrategyStates) {
         DcLoadFlowContext loadFlowContext = woodburyContext.dcLoadFlowContext;
@@ -333,45 +284,8 @@
      * @param toStates the functions used to computed post contingency and post operator strategy states.
      * @param restorePreContingencyStates the runnable to restore the pre contingency states after the computation of post contingency and post operator strategy states.
      */
-<<<<<<< HEAD
-    private OperatorStrategyResult processOperatorStrategyResult(DcLoadFlowContext context, PropagatedContingency contingency, LfContingency lfcontingency, OperatorStrategy operatorStrategy,
-                                                                 BiFunction<List<LfAction>, PropagatedContingency, double[]> postContingencyAndOperatorStrategyStatesSupplier,
-                                                                 LimitViolationManager preContingencyLimitViolationManager, PostContingencyResult postContingencyResult,
-                                                                 Map<String, LfAction> lfActionById, boolean createResultExtension, SecurityAnalysisParameters.IncreasedViolationsParameters violationsParameters,
-                                                                 List<LimitReduction> limitReductions) {
-        // get the actions associated to the operator strategy
-        List<String> actionIds = checkCondition(operatorStrategy, postContingencyResult.getLimitViolationsResult());
-        List<LfAction> operatorStrategyLfActions = actionIds.stream()
-                .map(lfActionById::get)
-                .filter(Objects::nonNull)
-                .toList();
-
-        logActionStart(context.getNetwork(), operatorStrategy);
-        Stopwatch stopwatch = Stopwatch.createStarted();
-
-        double[] postContingencyAndOperatorStrategyStates = postContingencyAndOperatorStrategyStatesSupplier.apply(operatorStrategyLfActions, contingency);
-        OperatorStrategyResult operatorStrategyResult = computeOperatorStrategyResultFromPostContingencyAndOperatorStrategyStates(context, contingency, lfcontingency, operatorStrategy, operatorStrategyLfActions,
-                preContingencyLimitViolationManager, createResultExtension, violationsParameters, postContingencyAndOperatorStrategyStates, limitReductions);
-
-        stopwatch.stop();
-        logActionEnd(context.getNetwork(), operatorStrategy, stopwatch);
-        return operatorStrategyResult;
-    }
-
-    /**
-     * Add the post contingency and operator strategy results, associated to given contingency, in the given list of results.
-     * The post contingency and post operator strategy states are computed with given supplier and function.
-     */
-    private void addPostContingencyAndOperatorStrategyResults(DcLoadFlowContext context, PropagatedContingency contingency, Map<String, List<OperatorStrategy>> operatorStrategiesByContingencyId,
-                                                              Map<String, LfAction> lfActionById, Supplier<double[]> toPostContingencyStates, BiFunction<List<LfAction>, PropagatedContingency, double[]> toPostContingencyAndOperatorStrategyStates,
-                                                              Runnable restorePreContingencyStates, LimitViolationManager preContingencyLimitViolationManager, PreContingencyNetworkResult preContingencyNetworkResult,
-                                                              boolean createResultExtension, SecurityAnalysisParameters.IncreasedViolationsParameters violationsParameters, List<LimitReduction> limitReductions,
-                                                              List<PostContingencyResult> postContingencyResults, List<OperatorStrategyResult> operatorStrategyResults) {
-        LfNetwork lfNetwork = context.getNetwork();
-=======
     private void addPostContingencyAndOperatorStrategyResults(WoodburyContext woodburyContext, ConnectivityAnalysisResult connectivityAnalysisResult,
                                                               ToStates toStates, Runnable restorePreContingencyStates, SecurityAnalysisSimulationResults securityAnalysisSimulationResults) {
->>>>>>> 80e18b57
         // process results only if contingency impacts the network
         connectivityAnalysisResult.toLfContingency().ifPresent(lfContingency -> {
             DcLoadFlowContext dcLoadFlowContext = woodburyContext.dcLoadFlowContext;
@@ -413,11 +327,6 @@
                     stopwatch = Stopwatch.createStarted();
 
                     // process operator strategy result with supplier giving post contingency and post operator strategy states
-<<<<<<< HEAD
-                    OperatorStrategyResult operatorStrategyResult = processOperatorStrategyResult(context, contingency, lfContingency, operatorStrategy, toPostContingencyAndOperatorStrategyStates, preContingencyLimitViolationManager,
-                            postContingencyResult, lfActionById, createResultExtension, violationsParameters, limitReductions);
-                    operatorStrategyResults.add(operatorStrategyResult);
-=======
                     double[] postContingencyAndOperatorStrategyStates = toStates.toPostContingencyAndOperatorStrategyStates.apply(connectivityAnalysisResult, operatorStrategyLfActions);
                     OperatorStrategyResult operatorStrategyResult = computeOperatorStrategyResultFromPostContingencyAndOperatorStrategyStates(woodburyContext, lfContingency, operatorStrategy,
                             operatorStrategyLfActions, securityAnalysisSimulationResults.preContingencyLimitViolationManager, postContingencyAndOperatorStrategyStates);
@@ -425,7 +334,6 @@
                     stopwatch.stop();
                     logActionEnd(lfNetwork, operatorStrategy, stopwatch);
                     securityAnalysisSimulationResults.operatorStrategyResults.add(operatorStrategyResult);
->>>>>>> 80e18b57
 
                     // restore pre contingency states for next calculation
                     restorePreContingencyStates.run();
@@ -533,12 +441,10 @@
                     connectivityAnalysisResult -> calculatePostContingencyStates(context, connectivityBreakAnalysisResults.contingenciesStates(), workingContingencyStates,
                     connectivityAnalysisResult, connectivityBreakAnalysisResults.contingencyElementByBranch(), reportNode);
             // function to compute post contingency and post operator strategy states
-            BiFunction<ConnectivityBreakAnalysis.ConnectivityAnalysisResult, List<LfAction>, double[]> toPostContingencyAndOperatorStrategyStates =
+            BiFunction<ConnectivityBreakAnalysis.ConnectivityAnalysisResult, List<LfAction>, double[]> toPostContingencyAndOperatorStrategyStates2 =
                     (connectivityAnalysisResult, operatorStrategyLfActions) -> calculatePostContingencyAndOperatorStrategyStates(context, connectivityBreakAnalysisResults.contingenciesStates(), workingContingencyStates,
                     connectivityAnalysisResult, connectivityBreakAnalysisResults.contingencyElementByBranch(), operatorStrategyLfActions, tapPositionChangeElementsByBranchId, actionsStates, reportNode);
-            ToStates toStates = new ToStates(toPostContingencyStates, toPostContingencyAndOperatorStrategyStates);
-
-            BiFunction<List<LfAction>, PropagatedContingency, double[]> toPostContingencyAndOperatorStrategyStates = (operatorStrategyLfActions, contingency) -> {
+            BiFunction<ConnectivityBreakAnalysis.ConnectivityAnalysisResult, List<LfAction>, double[]> toPostContingencyAndOperatorStrategyStates = (connectivityAnalysisResult, operatorStrategyLfActions) -> {
                 Optional<ConnectivityBreakAnalysis.ConnectivityAnalysisResult> connectivityAnalysisResult = ConnectivityBreakAnalysis.runForAnOperatorStrategy(
                         context, contingency, connectivityBreakAnalysisResults.contingencyElementByBranch(), connectivityBreakAnalysisResults.contingenciesStates(),
                         operatorStrategyLfActions, actionElementsIndexByBranchId, actionsStates);
@@ -556,15 +462,11 @@
 
             };
 
+            ToStates toStates = new ToStates(toPostContingencyStates, toPostContingencyAndOperatorStrategyStates);
+
             LOGGER.info("Processing post contingency results for contingencies with no connectivity break");
             connectivityBreakAnalysisResults.nonBreakingConnectivityContingencies().forEach(nonBreakingConnectivityContingency -> {
-<<<<<<< HEAD
-                // supplier to compute post contingency states
-                Supplier<double[]> toPostContingencyStates = () -> calculatePostContingencyStates(context, connectivityBreakAnalysisResults.contingenciesStates(), workingContingencyStates,
-                        nonBreakingConnectivityContingency, connectivityBreakAnalysisResults.contingencyElementByBranch(), Collections.emptySet(), Collections.emptySet(), Collections.emptySet(), reportNode);
-=======
                 ConnectivityBreakAnalysis.ConnectivityAnalysisResult connectivityAnalysisResult = new ConnectivityBreakAnalysis.ConnectivityAnalysisResult(nonBreakingConnectivityContingency, lfNetwork);
->>>>>>> 80e18b57
                 // runnable to restore pre contingency states, after modifications applied to the lfNetwork
                 Runnable restorePreContingencyStates = () -> {
                     // update workingContingencyStates as it may have been updated by post contingency states calculation
@@ -576,31 +478,12 @@
             });
 
             LOGGER.info("Processing post contingency results for contingencies breaking connectivity");
-<<<<<<< HEAD
-            connectivityBreakAnalysisResults.connectivityAnalysisResults()
-                    .forEach(connectivityAnalysisResult -> {
-                        PropagatedContingency breakingConnectivityContingency = connectivityAnalysisResult.getPropagatedContingency();
-                        // supplier to compute post contingency states
-                        // no need to distribute active mismatch due to connectivity modifications
-                        // this is handled when the slack is distributed in pre contingency states override
-                        Supplier<double[]> toPostContingencyStates = () -> calculatePostContingencyStatesForAContingencyBreakingConnectivity(breakingConnectivityContingency,
-                                connectivityAnalysisResult.getDisabledBuses(), connectivityAnalysisResult.getElementsToReconnect(), connectivityAnalysisResult.getPartialDisabledBranches(), context,
-                                connectivityBreakAnalysisResults.contingencyElementByBranch(), workingContingencyStates, connectivityBreakAnalysisResults.contingenciesStates(), reportNode);
-                        // runnable to restore pre contingency states, after modifications applied to the lfNetwork
-                        // no need to update workingContingencyStates as an override of flow states will be computed
-                        Runnable restorePreContingencyStates = networkState::restore;
-                        addPostContingencyAndOperatorStrategyResults(context, breakingConnectivityContingency, operatorStrategiesByContingencyId, lfActionById, toPostContingencyStates,
-                                toPostContingencyAndOperatorStrategyStates, restorePreContingencyStates, preContingencyLimitViolationManager, preContingencyNetworkResult, createResultExtension,
-                                securityAnalysisParameters.getIncreasedViolationsParameters(), limitReductions, postContingencyResults, operatorStrategyResults);
-                    });
-=======
             connectivityBreakAnalysisResults.connectivityAnalysisResults().forEach(connectivityAnalysisResult -> {
                 // runnable to restore pre contingency states, after modifications applied to the lfNetwork
                 // no need to update workingContingencyStates as an override of flow states will be computed
                 Runnable restorePreContingencyStates = networkState::restore;
                 addPostContingencyAndOperatorStrategyResults(woodburyContext, connectivityAnalysisResult, toStates, restorePreContingencyStates, securityAnalysisSimulationResults);
             });
->>>>>>> 80e18b57
 
             return new SecurityAnalysisResult(
                     new PreContingencyResult(LoadFlowResult.ComponentResult.Status.CONVERGED,
