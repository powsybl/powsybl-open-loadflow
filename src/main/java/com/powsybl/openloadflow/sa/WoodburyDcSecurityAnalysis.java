/*
 * Copyright (c) 2024-2025, RTE (http://www.rte-france.com)
 * This Source Code Form is subject to the terms of the Mozilla Public
 * License, v. 2.0. If a copy of the MPL was not distributed with this
 * file, You can obtain one at http://mozilla.org/MPL/2.0/.
 * SPDX-License-Identifier: MPL-2.0
 */
package com.powsybl.openloadflow.sa;

import com.google.common.base.Stopwatch;
import com.powsybl.action.Action;
import com.powsybl.action.PhaseTapChangerTapPositionAction;
import com.powsybl.action.SwitchAction;
import com.powsybl.action.TerminalsConnectionAction;
import com.powsybl.commons.report.ReportNode;
import com.powsybl.contingency.Contingency;
import com.powsybl.contingency.strategy.OperatorStrategy;
import com.powsybl.iidm.network.Network;
import com.powsybl.iidm.network.extensions.HvdcAngleDroopActivePowerControl;
import com.powsybl.loadflow.LoadFlowParameters;
import com.powsybl.loadflow.LoadFlowResult;
import com.powsybl.math.matrix.DenseMatrix;
import com.powsybl.math.matrix.MatrixFactory;
import com.powsybl.openloadflow.OpenLoadFlowParameters;
import com.powsybl.openloadflow.dc.DcLoadFlowContext;
import com.powsybl.openloadflow.dc.DcLoadFlowParameters;
import com.powsybl.openloadflow.dc.fastdc.ComputedContingencyElement;
import com.powsybl.openloadflow.dc.fastdc.ComputedElement;
import com.powsybl.openloadflow.dc.fastdc.ConnectivityBreakAnalysis;
import com.powsybl.openloadflow.dc.fastdc.ConnectivityBreakAnalysis.ConnectivityAnalysisResult;
import com.powsybl.openloadflow.dc.fastdc.WoodburyEngine;
import com.powsybl.openloadflow.graph.GraphConnectivityFactory;
import com.powsybl.openloadflow.network.*;
import com.powsybl.openloadflow.network.action.LfAction;
import com.powsybl.openloadflow.network.action.LfActionUtils;
import com.powsybl.openloadflow.network.impl.Actions;
import com.powsybl.openloadflow.network.impl.OperatorStrategies;
import com.powsybl.openloadflow.network.impl.PropagatedContingency;
import com.powsybl.openloadflow.util.PerUnit;
import com.powsybl.openloadflow.util.Reports;
import com.powsybl.security.LimitViolationsResult;
import com.powsybl.security.PostContingencyComputationStatus;
import com.powsybl.security.SecurityAnalysisParameters;
import com.powsybl.security.SecurityAnalysisResult;
import com.powsybl.security.limitreduction.LimitReduction;
import com.powsybl.security.monitor.StateMonitor;
import com.powsybl.security.results.*;
import org.slf4j.event.Level;

import java.util.*;
import java.util.function.BiFunction;
import java.util.function.Function;
import java.util.function.Predicate;
import java.util.stream.Collectors;

import static com.powsybl.openloadflow.dc.DcLoadFlowEngine.updateNetwork;
import static com.powsybl.openloadflow.network.impl.PropagatedContingency.cleanContingencies;

/**
 * @author Pierre Arvy {@literal <pierre.arvy at artelys.com>}
 */
public class WoodburyDcSecurityAnalysis extends DcSecurityAnalysis {

    private record WoodburyContext(DcLoadFlowContext dcLoadFlowContext, Map<String, List<OperatorStrategy>> operatorStrategiesByContingencyId, Map<String, LfAction> lfActionById,
                                   boolean createResultExtension, SecurityAnalysisParameters.IncreasedViolationsParameters violationsParameters,
                                   List<LimitReduction> limitReductions) {
    }

    private record ToFastDcResults(Function<ConnectivityAnalysisResult, double[]> toPostContingencyStates,
                                   BiFunction<ConnectivityAnalysisResult, List<LfAction>, ConnectivityAnalysisResult> toPostContingencyAndOperatorStrategyConnectivityAnalysisResult,
                                   Function<ConnectivityAnalysisResult, double[]> toPostContingencyAndOperatorStrategyStates) {
    }

    private record SecurityAnalysisSimulationResults(PreContingencyNetworkResult preContingencyNetworkResult, LimitViolationManager preContingencyLimitViolationManager,
                                                     List<PostContingencyResult> postContingencyResults, List<OperatorStrategyResult> operatorStrategyResults) {
    }

    protected WoodburyDcSecurityAnalysis(Network network, MatrixFactory matrixFactory, GraphConnectivityFactory<LfBus, LfBranch> connectivityFactory,
                                         List<StateMonitor> stateMonitors, ReportNode reportNode) {
        super(network, matrixFactory, connectivityFactory, stateMonitors, reportNode);
        this.logLevel = Level.DEBUG;
    }

    @Override
    protected ReportNode createSaRootReportNode() {
        return Reports.createWoodburyDcSecurityAnalysis(reportNode, network.getId());
    }

    @Override
    protected DcLoadFlowParameters createParameters(LoadFlowParameters lfParameters, OpenLoadFlowParameters lfParametersExt, boolean breakers, boolean areas) {
        DcLoadFlowParameters dcParameters = super.createParameters(lfParameters, lfParametersExt, breakers, areas);
        LfNetworkParameters lfNetworkParameters = dcParameters.getNetworkParameters();
        boolean hasDroopControl = lfNetworkParameters.isHvdcAcEmulation() && network.getHvdcLineStream().anyMatch(l -> {
            HvdcAngleDroopActivePowerControl droopControl = l.getExtension(HvdcAngleDroopActivePowerControl.class);
            return droopControl != null && droopControl.isEnabled();
        });
        if (hasDroopControl) {
            Reports.reportAcEmulationDisabledInWoodburyDcSecurityAnalysis(reportNode);
        }
        lfNetworkParameters.setMinImpedance(true) // connectivity break analysis does not handle zero impedance lines
                           .setHvdcAcEmulation(false); // ac emulation is not yet supported
        // needed an equation to force angle to zero when a PST is lost
        dcParameters.getEquationSystemCreationParameters().setForcePhaseControlOffAndAddAngle1Var(true);
        return dcParameters;
    }

    /**
     * Calculate post contingency states for a contingency.
     * In case of connectivity break, a pre-computation is done to reset active power flow of hvdc lines on which one bus is lost.
     * If connectivity, a generator, a load or a phase tap changer is lost due to the contingency, the pre contingency flowStates are overridden.
     * @return the post contingency states for the contingency.
     */
    private double[] calculatePostContingencyStates(DcLoadFlowContext loadFlowContext, DenseMatrix contingenciesStates, double[] flowStates,
                                                    ConnectivityAnalysisResult connectivityAnalysisResult, Map<String, ComputedContingencyElement> contingencyElementByBranch,
                                                    ReportNode reportNode) {
        return calculatePostContingencyAndOperatorStrategyStates(loadFlowContext, contingenciesStates, flowStates, connectivityAnalysisResult, contingencyElementByBranch,
                Collections.emptyMap(), DenseMatrix.EMPTY, reportNode);
    }

    /**
     * Calculate post contingency and post operator strategy states, for a contingency and operator strategy actions.
     * In case of connectivity break, a pre-computation is done to reset active power flow of hvdc lines on which one bus is lost.
     * If connectivity, a generator, a load or a phase tap changer is lost/modified due to the contingency/operator strategy, the pre contingency flowStates are overridden.
     * @return the post contingency and operator strategy states.
     */
    private double[] calculatePostContingencyAndOperatorStrategyStates(DcLoadFlowContext loadFlowContext, DenseMatrix contingenciesStates, double[] flowStates,
                                                                       ConnectivityAnalysisResult connectivityAnalysisResult, Map<String, ComputedContingencyElement> contingencyElementByBranch,
                                                                       Map<LfAction, ComputedElement> actionElementByLfAction, DenseMatrix actionsStates, ReportNode reportNode) {
        PropagatedContingency contingency = connectivityAnalysisResult.getPropagatedContingency();
        Set<LfBus> disabledBuses = connectivityAnalysisResult.getDisabledBuses();
        Set<LfBranch> partialDisabledBranches = connectivityAnalysisResult.getPartialDisabledBranches();
        Set<String> elementsToReconnect = connectivityAnalysisResult.getElementsToReconnect();
        List<LfAction> operatorStrategyLfActions = connectivityAnalysisResult.getLfActions();

        // reset active flow of hvdc line without power
        connectivityAnalysisResult.getHvdcsWithoutPower().forEach(hvdcWithoutPower -> {
            contingency.getGeneratorIdsToLose().add(hvdcWithoutPower.getConverterStation1().getId());
            contingency.getGeneratorIdsToLose().add(hvdcWithoutPower.getConverterStation2().getId());
        });

        List<ComputedContingencyElement> contingencyElements = contingency.getBranchIdsToOpen().keySet().stream()
                .filter(element -> !elementsToReconnect.contains(element))
                .map(contingencyElementByBranch::get)
<<<<<<< HEAD
                .toList();
=======
                .collect(Collectors.toList());
>>>>>>> 9fb3a447
        List<ComputedElement> actionElements = operatorStrategyLfActions.stream()
                .map(actionElementByLfAction::get)
                .filter(actionElement -> !elementsToReconnect.contains(actionElement.getLfBranch().getId()))
                .toList();

        var lfNetwork = loadFlowContext.getNetwork();
        Set<LfBranch> disabledBranches = contingency.getBranchIdsToOpen().keySet().stream().map(lfNetwork::getBranchById).collect(Collectors.toSet());
        disabledBranches.addAll(partialDisabledBranches);
        DisabledNetwork disabledNetwork = new DisabledNetwork(disabledBuses, disabledBranches);

        WoodburyEngine engine = new WoodburyEngine(loadFlowContext.getParameters().getEquationSystemCreationParameters(), contingencyElements, contingenciesStates, actionElements, actionsStates);
        double[] newFlowStates = flowStates;
        if (contingency.getGeneratorIdsToLose().isEmpty() && contingency.getLoadIdsToLose().isEmpty()) {

            // get the lost phase tap changers for this contingency
            Set<LfBranch> lostPhaseControllers = contingency.getBranchIdsToOpen().keySet().stream()
                    .filter(element -> !elementsToReconnect.contains(element))
                    .map(contingencyElementByBranch::get)
                    .map(ComputedContingencyElement::getLfBranch)
                    .filter(LfBranch::hasPhaseControllerCapability)
                    .collect(Collectors.toSet());

            // if a phase tap changer is lost or if the connectivity have changed, we must recompute load flows
            // same if there is an action, as they are only on pst for now
            if (!disabledBuses.isEmpty() || !lostPhaseControllers.isEmpty() || !operatorStrategyLfActions.isEmpty()) {
                newFlowStates = WoodburyEngine.runDcLoadFlowWithModifiedTargetVector(loadFlowContext, disabledNetwork, reportNode, operatorStrategyLfActions);
            }
            engine.toPostContingencyAndOperatorStrategyStates(newFlowStates);
        } else {
            // if we have a contingency including the loss of a DC line or a generator or a load
            // save dc buses' base state for later restoration after processing lost power changes
            DcLoadFlowParameters lfParameters = loadFlowContext.getParameters();
            List<BusDcState> busStates = ElementState.save(lfNetwork.getBuses(), BusDcState::save);
            connectivityAnalysisResult.toLfContingency()
                    // only process the power shifts due to the loss of loads, generators, and HVDCs
                    // the loss of buses and phase shifts are taken into account in the override of the flow states
                    .ifPresent(lfContingency -> lfContingency.processLostPowerChanges(lfParameters.getBalanceType(), false));
            newFlowStates = WoodburyEngine.runDcLoadFlowWithModifiedTargetVector(loadFlowContext, disabledNetwork, reportNode, operatorStrategyLfActions);
            engine.toPostContingencyAndOperatorStrategyStates(newFlowStates);
            ElementState.restore(busStates);
        }

        return newFlowStates;
    }

    private void filterActions(List<Action> actions, LfNetwork lfNetwork) {
        // verify there is no closing of transformer in the actions
        actions.stream()
                .filter(TerminalsConnectionAction.class::isInstance)
                .map(TerminalsConnectionAction.class::cast)
                .filter(action -> !action.isOpen() && (lfNetwork.getBranchById(action.getElementId()).getBranchType() == LfBranch.BranchType.TRANSFO_2
                        || lfNetwork.getBranchById(action.getElementId()).getBranchType() == LfBranch.BranchType.TRANSFO_3_LEG_1
                        || lfNetwork.getBranchById(action.getElementId()).getBranchType() == LfBranch.BranchType.TRANSFO_3_LEG_2
                        || lfNetwork.getBranchById(action.getElementId()).getBranchType() == LfBranch.BranchType.TRANSFO_3_LEG_3))
                .findAny()
                .ifPresent(e -> {
                    throw new IllegalStateException("For now, TerminalsConnectionAction enabling a transformer is not allowed in WoodburyDcSecurityAnalysis");
                });

        // verify there is no other action than pst tap change or switching action
        actions.stream()
                .filter(action -> !(action instanceof PhaseTapChangerTapPositionAction || action instanceof TerminalsConnectionAction || action instanceof SwitchAction))
                .findAny()
                .ifPresent(e -> {
                    throw new IllegalStateException("For now, only PhaseTapChangerTapPositionAction, TerminalsConnectionAction and SwitchAction are allowed in fast DC Security Analysis");
                });
    }

    /**
     * Returns the post contingency result associated to given contingency and post contingency states.
     */
    private PostContingencyResult computePostContingencyResultFromPostContingencyStates(WoodburyContext woodburyContext, Contingency contingency, LfContingency lfContingency,
                                                                                        LimitViolationManager preContingencyLimitViolationManager, PreContingencyNetworkResult preContingencyNetworkResult,
                                                                                        double[] postContingencyStates, Predicate<LfBranch> isBranchDisabledDueToContingency) {
        DcLoadFlowContext loadFlowContext = woodburyContext.dcLoadFlowContext;
        LfNetwork lfNetwork = loadFlowContext.getNetwork();

        // update network state with post contingency states
        loadFlowContext.getEquationSystem().getStateVector().set(postContingencyStates);
        updateNetwork(lfNetwork, loadFlowContext.getEquationSystem(), postContingencyStates);

        lfContingency.apply(loadFlowContext.getParameters().getBalanceType());

        // update post contingency network result
        var postContingencyNetworkResult = new PostContingencyNetworkResult(lfNetwork, monitorIndex, woodburyContext.createResultExtension, preContingencyNetworkResult, contingency);
        postContingencyNetworkResult.update(isBranchDisabledDueToContingency);

        // detect violations
        var postContingencyLimitViolationManager = new LimitViolationManager(preContingencyLimitViolationManager, woodburyContext.limitReductions, woodburyContext.violationsParameters);
        postContingencyLimitViolationManager.detectViolations(lfNetwork, isBranchDisabledDueToContingency);

        // connectivity result due to the contingency
        var connectivityResult = new ConnectivityResult(
                lfContingency.getCreatedSynchronousComponentsCount(), 0,
                lfContingency.getDisconnectedLoadActivePower() * PerUnit.SB,
                lfContingency.getDisconnectedGenerationActivePower() * PerUnit.SB,
                lfContingency.getDisconnectedElementIds());

        return new PostContingencyResult(contingency,
                PostContingencyComputationStatus.CONVERGED,
                new LimitViolationsResult(postContingencyLimitViolationManager.getLimitViolations()),
                postContingencyNetworkResult.getBranchResults(),
                postContingencyNetworkResult.getBusResults(),
                postContingencyNetworkResult.getThreeWindingsTransformerResults(),
                connectivityResult);
    }

    /**
     * Returns the operator strategy result associated to the given post contingency and post operator strategy states.
     */
    private OperatorStrategyResult computeOperatorStrategyResultFromPostContingencyAndOperatorStrategyStates(WoodburyContext woodburyContext, LfContingency lfContingency, OperatorStrategy operatorStrategy,
                                                                                                             List<LfAction> operatorStrategyLfActions, LimitViolationManager preContingencyLimitViolationManager,
                                                                                                             double[] postContingencyAndOperatorStrategyStates, Predicate<LfBranch> isBranchDisabledDueToContingency) {
        DcLoadFlowContext loadFlowContext = woodburyContext.dcLoadFlowContext;
        LfNetwork lfNetwork = loadFlowContext.getNetwork();

        // update network state with post contingency and post operator strategy states
        loadFlowContext.getEquationSystem().getStateVector().set(postContingencyAndOperatorStrategyStates);
        updateNetwork(lfNetwork, loadFlowContext.getEquationSystem(), postContingencyAndOperatorStrategyStates);

        // apply modifications to compute results
        lfContingency.apply(loadFlowContext.getParameters().getBalanceType());
        LfActionUtils.applyListOfActions(operatorStrategyLfActions, lfNetwork, lfContingency, loadFlowContext.getParameters().getNetworkParameters());

        // update network result
        var postActionsNetworkResult = new PreContingencyNetworkResult(lfNetwork, monitorIndex, woodburyContext.createResultExtension);
        postActionsNetworkResult.update(isBranchDisabledDueToContingency);

        // detect violations
        var postActionsViolationManager = new LimitViolationManager(preContingencyLimitViolationManager,
                woodburyContext.limitReductions, woodburyContext.violationsParameters);
        postActionsViolationManager.detectViolations(lfNetwork, isBranchDisabledDueToContingency);

        return new OperatorStrategyResult(operatorStrategy, PostContingencyComputationStatus.CONVERGED,
                new LimitViolationsResult(postActionsViolationManager.getLimitViolations()),
                new NetworkResult(postActionsNetworkResult.getBranchResults(),
                        postActionsNetworkResult.getBusResults(),
                        postActionsNetworkResult.getThreeWindingsTransformerResults()));
    }

    /**
     * Add the post contingency and operator strategy results, associated to given connectivity analysis result, in given security analysis simulation results.
     *
     * @param woodburyContext the context in which the security analysis is conducted.
     * @param toFastDcResults the functions used to computed post contingency and post operator strategy states and connectivity analysis result.
     * @param restorePreContingencyStates the runnable to restore the pre contingency states after the computation of post contingency and post operator strategy states.
     */
    private void addPostContingencyAndOperatorStrategyResults(WoodburyContext woodburyContext, ConnectivityAnalysisResult connectivityAnalysisResult,
                                                              ToFastDcResults toFastDcResults, Runnable restorePreContingencyStates, SecurityAnalysisSimulationResults securityAnalysisSimulationResults) {
        // process results only if contingency impacts the network
        connectivityAnalysisResult.toLfContingency().ifPresent(lfContingency -> {
            DcLoadFlowContext dcLoadFlowContext = woodburyContext.dcLoadFlowContext;
            LfNetwork lfNetwork = dcLoadFlowContext.getNetwork();

            Contingency contingency = connectivityAnalysisResult.getPropagatedContingency().getContingency();
            ReportNode postContSimReportNode = Reports.createPostContingencySimulation(lfNetwork.getReportNode(), contingency.getId());
            lfNetwork.setReportNode(postContSimReportNode);

            // predicate to determine if a branch is disabled or not due to the contingency
            // note that branches with one side opened due to the contingency are considered as disabled
            Predicate<LfBranch> isBranchDisabled = branch -> lfContingency.getDisabledNetwork().getBranchesStatus().containsKey(branch);

            // process post contingency result with supplier giving post contingency states
            logPostContingencyStart(lfNetwork, lfContingency);
            Stopwatch stopwatch = Stopwatch.createStarted();

            double[] postContingencyStates = toFastDcResults.toPostContingencyStates.apply(connectivityAnalysisResult);
            PostContingencyResult postContingencyResult = computePostContingencyResultFromPostContingencyStates(woodburyContext, contingency, lfContingency,
                    securityAnalysisSimulationResults.preContingencyLimitViolationManager, securityAnalysisSimulationResults.preContingencyNetworkResult, postContingencyStates, isBranchDisabled);

            stopwatch.stop();
            logPostContingencyEnd(lfNetwork, lfContingency, stopwatch);
            securityAnalysisSimulationResults.postContingencyResults.add(postContingencyResult);

            // restore pre contingency states for next calculation
            restorePreContingencyStates.run();

            List<OperatorStrategy> operatorStrategiesForThisContingency = woodburyContext.operatorStrategiesByContingencyId.get(contingency.getId());
            if (operatorStrategiesForThisContingency != null) {
                for (OperatorStrategy operatorStrategy : operatorStrategiesForThisContingency) {
                    ReportNode osSimReportNode = Reports.createOperatorStrategySimulation(postContSimReportNode, operatorStrategy.getId());
                    lfNetwork.setReportNode(osSimReportNode);

                    // get the actions associated to the operator strategy
                    List<String> actionIds = checkCondition(operatorStrategy, postContingencyResult.getLimitViolationsResult());
                    List<LfAction> operatorStrategyLfActions = actionIds.stream()
                            .map(woodburyContext.lfActionById::get)
                            .filter(Objects::nonNull)
                            .toList();

                    logActionStart(lfNetwork, operatorStrategy);
                    stopwatch = Stopwatch.createStarted();

                    // process post contingency and operator strategy connectivity result with given supplier
                    // operator strategy actions might have changed the post contingency connectivity results
                    ConnectivityAnalysisResult postContingencyAndOperatorStrategyConnectivityAnalysisResult = toFastDcResults.toPostContingencyAndOperatorStrategyConnectivityAnalysisResult.apply(connectivityAnalysisResult, operatorStrategyLfActions);

                    // predicate to determine if a branch is disabled or not due to the contingency and operator strategy actions
                    // the connectivity results are used to determine which branches have been disabled, due to the contingency or connectivity loss
                    // note that branches with one side opened due to the modifications are considered as disabled
                    Predicate<LfBranch> isBranchDisabledDueToContingencyAndOperatorStrategy = branch -> {
                        Set<LfBranch> disabledBranches = postContingencyAndOperatorStrategyConnectivityAnalysisResult.getPropagatedContingency().getBranchIdsToOpen().keySet().stream().map(lfNetwork::getBranchById).collect(Collectors.toSet());
                        disabledBranches.addAll(postContingencyAndOperatorStrategyConnectivityAnalysisResult.getPartialDisabledBranches());
                        return disabledBranches.contains(branch);
                    };

                    double[] postContingencyAndOperatorStrategyStates = toFastDcResults.toPostContingencyAndOperatorStrategyStates.apply(postContingencyAndOperatorStrategyConnectivityAnalysisResult);
                    OperatorStrategyResult operatorStrategyResult = computeOperatorStrategyResultFromPostContingencyAndOperatorStrategyStates(woodburyContext, lfContingency, operatorStrategy, operatorStrategyLfActions,
                            securityAnalysisSimulationResults.preContingencyLimitViolationManager, postContingencyAndOperatorStrategyStates, isBranchDisabledDueToContingencyAndOperatorStrategy);
                    securityAnalysisSimulationResults.operatorStrategyResults.add(operatorStrategyResult);

                    stopwatch.stop();
                    logActionEnd(lfNetwork, operatorStrategy, stopwatch);

                    // restore pre contingency states for next calculation
                    restorePreContingencyStates.run();
                }
            }
        });
    }

<<<<<<< HEAD
=======
    private static Map<LfAction, ComputedElement> createActionElementsIndexByLfAction(Map<String, LfAction> lfActionById, EquationSystem<DcVariableType, DcEquationType> equationSystem) {
        Map<LfAction, ComputedElement> computedElements = lfActionById.values().stream()
                .map(lfAction -> {
                    ComputedElement element;
                    if (lfAction instanceof AbstractLfTapChangerAction<?> abstractLfTapChangerAction) {
                        element = new ComputedTapPositionChangeElement(abstractLfTapChangerAction.getChange(), equationSystem);
                    } else if (lfAction instanceof AbstractLfBranchAction<?> abstractLfBranchAction && abstractLfBranchAction.getEnabledBranch() != null) {
                        element = new ComputedSwitchBranchElement(abstractLfBranchAction.getEnabledBranch(), true, equationSystem);
                    } else if (lfAction instanceof AbstractLfBranchAction<?> abstractLfBranchAction && abstractLfBranchAction.getDisabledBranch() != null) {
                        element = new ComputedSwitchBranchElement(abstractLfBranchAction.getDisabledBranch(), false, equationSystem);
                    } else {
                        throw new IllegalStateException("Only tap position change and branch enabling/disabling are supported in WoodburyDcSecurityAnalysis");
                    }
                    return Map.entry(lfAction, element);
                })
                .filter(e -> e.getValue().getLfBranchEquation() != null)
                .collect(Collectors.toMap(
                        Map.Entry::getKey,
                        Map.Entry::getValue,
                        (existing, replacement) -> existing,
                        LinkedHashMap::new
                ));
        ComputedElement.setComputedElementIndexes(computedElements.values());
        return computedElements;
    }

>>>>>>> 9fb3a447
    @Override
    protected SecurityAnalysisResult runSimulations(LfNetwork lfNetwork, List<PropagatedContingency> propagatedContingencies, DcLoadFlowParameters dcParameters,
                                                    SecurityAnalysisParameters securityAnalysisParameters, List<OperatorStrategy> operatorStrategies,
                                                    List<Action> actions, List<LimitReduction> limitReductions, ContingencyActivePowerLossDistribution contingencyActivePowerLossDistribution) {
        // Verify only PST actions are given
        filterActions(actions, lfNetwork);
        Map<String, Action> actionsById = Actions.indexById(actions);
        Map<String, List<OperatorStrategy>> operatorStrategiesByContingencyId =
                OperatorStrategies.indexByContingencyId(propagatedContingencies, operatorStrategies, actionsById, true);
        Set<Action> neededActions = OperatorStrategies.getNeededActions(operatorStrategiesByContingencyId, actionsById);
        Map<String, LfAction> lfActionById = LfActionUtils.createLfActions(lfNetwork, neededActions, network, dcParameters.getNetworkParameters()); // only convert needed actions

        OpenSecurityAnalysisParameters openSecurityAnalysisParameters = OpenSecurityAnalysisParameters.getOrDefault(securityAnalysisParameters);
        boolean createResultExtension = openSecurityAnalysisParameters.isCreateResultExtension();

        try (DcLoadFlowContext context = new DcLoadFlowContext(lfNetwork, dcParameters, false)) {
            ReportNode networkReportNode = lfNetwork.getReportNode();
            ReportNode preContSimReportNode = Reports.createPreContingencySimulation(networkReportNode);
            lfNetwork.setReportNode(preContSimReportNode);

            // prepare contingencies for connectivity analysis and Woodbury engine
            // note that contingencies on branches connected only on one side are removed,
            // this is a difference with dc security analysis
            cleanContingencies(lfNetwork, propagatedContingencies);

            // compute the pre-contingency states
            double[] preContingencyStates = WoodburyEngine.runDcLoadFlowWithModifiedTargetVector(context, new DisabledNetwork(), reportNode);
            // create workingContingencyStates that will be a working copy of pre-contingency states
            double[] workingContingencyStates = new double[preContingencyStates.length];
            System.arraycopy(preContingencyStates, 0, workingContingencyStates, 0, preContingencyStates.length);

            // set pre contingency angle states as state vector of equation system
            context.getEquationSystem().getStateVector().set(preContingencyStates);

            // Update network voltages with pre contingency states
            updateNetwork(lfNetwork, context.getEquationSystem(), preContingencyStates);
            if (context.getParameters().isSetVToNan()) {
                for (LfBus bus : lfNetwork.getBuses()) {
                    bus.setV(Double.NaN);
                }
            }

            // update network result
            var preContingencyNetworkResult = new PreContingencyNetworkResult(lfNetwork, monitorIndex, createResultExtension);
            preContingencyNetworkResult.update();

            // detect violations
            var preContingencyLimitViolationManager = new LimitViolationManager(limitReductions);
            preContingencyLimitViolationManager.detectViolations(lfNetwork);
            WoodburyContext woodburyContext = new WoodburyContext(context, operatorStrategiesByContingencyId, lfActionById, createResultExtension,
                    securityAnalysisParameters.getIncreasedViolationsParameters(), limitReductions);

            // compute states with +1 -1 to model the contingencies and run connectivity analysis
            ConnectivityBreakAnalysis.ConnectivityBreakAnalysisResults connectivityBreakAnalysisResults = ConnectivityBreakAnalysis.run(context, propagatedContingencies);

            // the map is indexed by lf actions as different kind of actions can be given on the same branch
<<<<<<< HEAD
            Map<LfAction, ComputedElement> actionElementsIndexByLfAction = ComputedElement.createActionElementsIndexByLfAction(lfActionById, context.getEquationSystem());
=======
            Map<LfAction, ComputedElement> actionElementsIndexByLfAction = createActionElementsIndexByLfAction(lfActionById, context.getEquationSystem());
>>>>>>> 9fb3a447

            // compute states with +1 -1 to model the actions in Woodbury engine
            // note that the number of columns in the matrix depends on the number of distinct branches affected by the action elements
            DenseMatrix actionsStates = ComputedElement.calculateElementsStates(context, actionElementsIndexByLfAction.values());

            // save base state for later restoration after each contingency/action
            NetworkState networkState = NetworkState.save(lfNetwork);

            List<PostContingencyResult> postContingencyResults = new ArrayList<>();
            List<OperatorStrategyResult> operatorStrategyResults = new ArrayList<>();
            SecurityAnalysisSimulationResults securityAnalysisSimulationResults = new SecurityAnalysisSimulationResults(preContingencyNetworkResult, preContingencyLimitViolationManager, postContingencyResults, operatorStrategyResults);

            // supplier to compute post contingency states
            // no need to distribute active mismatch due to connectivity modifications
            // this is handled when the slack is distributed in pre contingency states override
            Function<ConnectivityAnalysisResult, double[]> toPostContingencyStates =
                    postContingencyConnectivityAnalysisResult -> calculatePostContingencyStates(context, connectivityBreakAnalysisResults.contingenciesStates(), workingContingencyStates,
                            postContingencyConnectivityAnalysisResult, connectivityBreakAnalysisResults.contingencyElementByBranch(), reportNode);

            // function to compute post contingency and post operator strategy connectivity result, with post contingency connectivity result and operator strategy actions
            // due to branch enabling/disabling actions, connectivity results may have changed
            BiFunction<ConnectivityAnalysisResult, List<LfAction>, ConnectivityAnalysisResult> toPostContingencyAndOperatorStrategyConnectivityAnalysisResult = (postContingencyConnectivityAnalysisResult, operatorStrategyLfActions) -> {
                ConnectivityAnalysisResult postOperatorStrategyConnectivityAnalysisResult = ConnectivityBreakAnalysis.processPostContingencyAndPostOperatorStrategyConnectivityAnalysisResult(
                                context, postContingencyConnectivityAnalysisResult, connectivityBreakAnalysisResults.contingencyElementByBranch(), connectivityBreakAnalysisResults.contingenciesStates(),
                                operatorStrategyLfActions, actionElementsIndexByLfAction, actionsStates);
                if (postOperatorStrategyConnectivityAnalysisResult == null) {
                    postOperatorStrategyConnectivityAnalysisResult = new ConnectivityBreakAnalysis.ConnectivityAnalysisResult(postContingencyConnectivityAnalysisResult.getPropagatedContingency(),
                            operatorStrategyLfActions, lfNetwork);
                }
                return postOperatorStrategyConnectivityAnalysisResult;
            };

            // function to compute post contingency and post operator strategy states
            Function<ConnectivityAnalysisResult, double[]> toPostContingencyAndOperatorStrategyStates = postContingencyAndOperatorStrategyConnectivityAnalysisResult ->
                    calculatePostContingencyAndOperatorStrategyStates(context, connectivityBreakAnalysisResults.contingenciesStates(), workingContingencyStates, postContingencyAndOperatorStrategyConnectivityAnalysisResult,
                            connectivityBreakAnalysisResults.contingencyElementByBranch(), actionElementsIndexByLfAction, actionsStates, reportNode);
            ToFastDcResults toFastDcResults = new ToFastDcResults(toPostContingencyStates, toPostContingencyAndOperatorStrategyConnectivityAnalysisResult, toPostContingencyAndOperatorStrategyStates);

            LOGGER.info("Processing post contingency results for contingencies with no connectivity break");
            connectivityBreakAnalysisResults.nonBreakingConnectivityContingencies().forEach(nonBreakingConnectivityContingency -> {
                ConnectivityBreakAnalysis.ConnectivityAnalysisResult connectivityAnalysisResult = new ConnectivityBreakAnalysis.ConnectivityAnalysisResult(nonBreakingConnectivityContingency, lfNetwork);
                // runnable to restore pre contingency states, after modifications applied to the lfNetwork
                Runnable restorePreContingencyStates = () -> {
                    // update workingContingencyStates as it may have been updated by post contingency states calculation
                    System.arraycopy(preContingencyStates, 0, workingContingencyStates, 0, preContingencyStates.length);
                    // restore pre contingency state
                    networkState.restore();
                };
                addPostContingencyAndOperatorStrategyResults(woodburyContext, connectivityAnalysisResult, toFastDcResults, restorePreContingencyStates, securityAnalysisSimulationResults);
            });

            LOGGER.info("Processing post contingency results for contingencies breaking connectivity");
            connectivityBreakAnalysisResults.connectivityAnalysisResults().forEach(connectivityAnalysisResult -> {
                // runnable to restore pre contingency states, after modifications applied to the lfNetwork
                // no need to update workingContingencyStates as an override of flow states will be computed
                Runnable restorePreContingencyStates = networkState::restore;
                addPostContingencyAndOperatorStrategyResults(woodburyContext, connectivityAnalysisResult, toFastDcResults, restorePreContingencyStates, securityAnalysisSimulationResults);
            });

            return new SecurityAnalysisResult(
                    new PreContingencyResult(LoadFlowResult.ComponentResult.Status.CONVERGED,
                            new LimitViolationsResult(preContingencyLimitViolationManager.getLimitViolations()),
                            preContingencyNetworkResult.getBranchResults(), preContingencyNetworkResult.getBusResults(),
                            preContingencyNetworkResult.getThreeWindingsTransformerResults()),
                            postContingencyResults, operatorStrategyResults);
        }
    }
}<|MERGE_RESOLUTION|>--- conflicted
+++ resolved
@@ -141,11 +141,7 @@
         List<ComputedContingencyElement> contingencyElements = contingency.getBranchIdsToOpen().keySet().stream()
                 .filter(element -> !elementsToReconnect.contains(element))
                 .map(contingencyElementByBranch::get)
-<<<<<<< HEAD
                 .toList();
-=======
-                .collect(Collectors.toList());
->>>>>>> 9fb3a447
         List<ComputedElement> actionElements = operatorStrategyLfActions.stream()
                 .map(actionElementByLfAction::get)
                 .filter(actionElement -> !elementsToReconnect.contains(actionElement.getLfBranch().getId()))
@@ -367,8 +363,6 @@
         });
     }
 
-<<<<<<< HEAD
-=======
     private static Map<LfAction, ComputedElement> createActionElementsIndexByLfAction(Map<String, LfAction> lfActionById, EquationSystem<DcVariableType, DcEquationType> equationSystem) {
         Map<LfAction, ComputedElement> computedElements = lfActionById.values().stream()
                 .map(lfAction -> {
@@ -395,7 +389,6 @@
         return computedElements;
     }
 
->>>>>>> 9fb3a447
     @Override
     protected SecurityAnalysisResult runSimulations(LfNetwork lfNetwork, List<PropagatedContingency> propagatedContingencies, DcLoadFlowParameters dcParameters,
                                                     SecurityAnalysisParameters securityAnalysisParameters, List<OperatorStrategy> operatorStrategies,
@@ -452,11 +445,7 @@
             ConnectivityBreakAnalysis.ConnectivityBreakAnalysisResults connectivityBreakAnalysisResults = ConnectivityBreakAnalysis.run(context, propagatedContingencies);
 
             // the map is indexed by lf actions as different kind of actions can be given on the same branch
-<<<<<<< HEAD
             Map<LfAction, ComputedElement> actionElementsIndexByLfAction = ComputedElement.createActionElementsIndexByLfAction(lfActionById, context.getEquationSystem());
-=======
-            Map<LfAction, ComputedElement> actionElementsIndexByLfAction = createActionElementsIndexByLfAction(lfActionById, context.getEquationSystem());
->>>>>>> 9fb3a447
 
             // compute states with +1 -1 to model the actions in Woodbury engine
             // note that the number of columns in the matrix depends on the number of distinct branches affected by the action elements
