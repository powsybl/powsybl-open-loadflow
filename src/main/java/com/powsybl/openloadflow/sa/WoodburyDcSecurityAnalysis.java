--- conflicted
+++ resolved
@@ -285,15 +285,11 @@
 
         // apply modifications to compute results
         lfContingency.apply(loadFlowContext.getParameters().getBalanceType());
-<<<<<<< HEAD
         Set<LfBranch> branchesToOpen = contingency.getBranchIdsToOpen().keySet().stream()
                 .map(branchId -> loadFlowContext.getNetwork().getBranchById(branchId))
                 .filter(Objects::nonNull)
                 .collect(Collectors.toSet());
-        LfActionUtils.applyListOfActions(operatorStrategyLfActions, lfNetwork, lfContingency, branchesToOpen, loadFlowContext.getParameters().getNetworkParameters(), reportNode);
-=======
-        LfActionUtils.applyListOfActions(operatorStrategyLfActions, lfNetwork, lfContingency, loadFlowContext.getParameters().getNetworkParameters());
->>>>>>> cbb24e93
+        LfActionUtils.applyListOfActions(operatorStrategyLfActions, lfNetwork, lfContingency, branchesToOpen, loadFlowContext.getParameters().getNetworkParameters());
 
         // update network result
         var postActionsNetworkResult = new PreContingencyNetworkResult(lfNetwork, monitorIndex, createResultExtension);
