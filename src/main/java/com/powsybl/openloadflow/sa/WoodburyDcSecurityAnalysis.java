/**
 * Copyright (c) 2024, Coreso SA (https://www.coreso.eu/) and TSCNET Services GmbH (https://www.tscnet.eu/)
 * This Source Code Form is subject to the terms of the Mozilla Public
 * License, v. 2.0. If a copy of the MPL was not distributed with this
 * file, You can obtain one at http://mozilla.org/MPL/2.0/.
 * SPDX-License-Identifier: MPL-2.0
 */
package com.powsybl.openloadflow.sa;

import com.google.common.base.Stopwatch;
import com.powsybl.action.Action;
import com.powsybl.action.PhaseTapChangerTapPositionAction;
import com.powsybl.commons.report.ReportNode;
import com.powsybl.contingency.Contingency;
import com.powsybl.iidm.network.Network;
import com.powsybl.loadflow.LoadFlowParameters;
import com.powsybl.loadflow.LoadFlowResult;
import com.powsybl.math.matrix.DenseMatrix;
import com.powsybl.math.matrix.MatrixFactory;
import com.powsybl.openloadflow.OpenLoadFlowParameters;
import com.powsybl.openloadflow.dc.DcLoadFlowContext;
import com.powsybl.openloadflow.dc.DcLoadFlowParameters;
import com.powsybl.openloadflow.dc.equations.DcEquationType;
import com.powsybl.openloadflow.dc.equations.DcVariableType;
import com.powsybl.openloadflow.equations.EquationSystem;
import com.powsybl.openloadflow.graph.GraphConnectivityFactory;
import com.powsybl.openloadflow.network.*;
import com.powsybl.openloadflow.network.impl.Networks;
import com.powsybl.openloadflow.network.impl.PropagatedContingency;
import com.powsybl.openloadflow.sensi.*;
import com.powsybl.openloadflow.util.PerUnit;
import com.powsybl.openloadflow.util.Reports;
import com.powsybl.security.LimitViolationsResult;
import com.powsybl.security.PostContingencyComputationStatus;
import com.powsybl.security.SecurityAnalysisParameters;
import com.powsybl.security.SecurityAnalysisResult;
import com.powsybl.security.limitreduction.LimitReduction;
import com.powsybl.security.monitor.StateMonitor;
import com.powsybl.security.results.*;
import com.powsybl.security.strategy.OperatorStrategy;

import java.util.*;
import java.util.function.Supplier;
import java.util.stream.Collectors;

import static com.powsybl.openloadflow.dc.DcLoadFlowEngine.updateNetwork;
import static com.powsybl.openloadflow.network.impl.PropagatedContingency.cleanContingencies;

/**
 * @author Pierre Arvy {@literal <pierre.arvy at artelys.com>}
 */
public class WoodburyDcSecurityAnalysis extends DcSecurityAnalysis {

    protected WoodburyDcSecurityAnalysis(Network network, MatrixFactory matrixFactory, GraphConnectivityFactory<LfBus, LfBranch> connectivityFactory,
                                         List<StateMonitor> stateMonitors, ReportNode reportNode) {
        super(network, matrixFactory, connectivityFactory, stateMonitors, reportNode);
    }

    @Override
    protected ReportNode createSaRootReportNode() {
        return Reports.createWoodburyDcSecurityAnalysis(reportNode, network.getId());
    }

    @Override
    protected DcLoadFlowParameters createParameters(LoadFlowParameters lfParameters, OpenLoadFlowParameters lfParametersExt, boolean breakers) {
        DcLoadFlowParameters dcParameters = super.createParameters(lfParameters, lfParametersExt, breakers);
        // connectivity break analysis does not handle zero impedance lines
        dcParameters.getNetworkParameters().setMinImpedance(true);
        // needed an equation to force angle to zero when a PST is lost
        dcParameters.getEquationSystemCreationParameters().setForcePhaseControlOffAndAddAngle1Var(true);
        return dcParameters;
    }

    /**
     * Calculate post contingency states for a contingency.
     * In case of connectivity break, a pre-computation has been done in {@link #calculatePostContingencyStatesForAContingencyBreakingConnectivity}
     * to reset active power flow of hvdc lines on which one bus is lost.
     * If connectivity, a generator, a load or a phase tap changer is lost due to the contingency, the pre contingency flowStates are overridden.
     * @return the post contingency states for the contingency
     */
    private double[] calculatePostContingencyStatesForAContingency(DcLoadFlowContext loadFlowContext, DenseMatrix contingenciesStates, double[] flowStates,
                                                                   PropagatedContingency contingency, Map<String, ComputedContingencyElement> contingencyElementByBranch,
                                                                   Set<LfBus> disabledBuses, Set<String> elementsToReconnect, Set<LfBranch> partialDisabledBranches, ReportNode reportNode) {
        return calculatePostContingencyAndOperatorStrategyStatesForAContingency(loadFlowContext, contingenciesStates, flowStates, contingency, contingencyElementByBranch, disabledBuses, elementsToReconnect,
                partialDisabledBranches, Collections.emptyList(), Collections.emptyMap(), WoodburyEngine.EMPTY_DENSE_MATRIX, reportNode);
    }

    /**
     * Calculate post contingency and post operator strategy states, for a contingency.
     * In case of connectivity break, a pre-computation has been done in {@link #calculatePostContingencyAndOperatorStrategyStatesForAContingencyBreakingConnectivity}
     * to reset active power flow of hvdc lines on which one bus is lost.
     * If connectivity, a generator, a load or a phase tap changer is lost/modified due to the contingency/operator strategy, the pre contingency flowStates are overridden.
     */
    private double[] calculatePostContingencyAndOperatorStrategyStatesForAContingency(DcLoadFlowContext loadFlowContext, DenseMatrix contingenciesStates, double[] flowStates,
                                                                                      PropagatedContingency contingency, Map<String, ComputedContingencyElement> contingencyElementByBranch,
                                                                                      Set<LfBus> disabledBuses, Set<String> elementsToReconnect, Set<LfBranch> partialDisabledBranches,
                                                                                      List<LfAction> operatorStrategyLfActions, Map<String, ComputedTapPositionChangeElement> tapPositionChangeElementByBranch,
                                                                                      DenseMatrix actionsStates, ReportNode reportNode) {

        List<ComputedContingencyElement> contingencyElements = contingency.getBranchIdsToOpen().keySet().stream()
                .filter(element -> !elementsToReconnect.contains(element))
                .map(contingencyElementByBranch::get)
                .collect(Collectors.toList());
        List<ComputedTapPositionChangeElement> actionElements = operatorStrategyLfActions.stream()
                .map(lfAction -> lfAction.getTapPositionChange().getBranch().getId())
                .map(tapPositionChangeElementByBranch::get)
                .collect(Collectors.toList());

        var lfNetwork = loadFlowContext.getNetwork();
        Set<LfBranch> disabledBranches = contingency.getBranchIdsToOpen().keySet().stream().map(lfNetwork::getBranchById).collect(Collectors.toSet());
        disabledBranches.addAll(partialDisabledBranches);
        DisabledNetwork disabledNetwork = new DisabledNetwork(disabledBuses, disabledBranches);

        WoodburyEngine engine = new WoodburyEngine(loadFlowContext.getParameters().getEquationSystemCreationParameters(), contingencyElements, contingenciesStates, actionElements, actionsStates);

        double[] newFlowStates = flowStates;
        if (contingency.getGeneratorIdsToLose().isEmpty() && contingency.getLoadIdsToLose().isEmpty()) {

            // get the lost phase tap changers for this contingency
            Set<LfBranch> lostPhaseControllers = contingency.getBranchIdsToOpen().keySet().stream()
                    .filter(element -> !elementsToReconnect.contains(element))
                    .map(contingencyElementByBranch::get)
                    .map(ComputedContingencyElement::getLfBranch)
                    .filter(LfBranch::hasPhaseControllerCapability)
                    .collect(Collectors.toSet());

            // if a phase tap changer is lost or if the connectivity have changed, we must recompute load flows
<<<<<<< HEAD
            // same if there is an action, as they are only on pst for now
            if (!disabledBuses.isEmpty() || !lostPhaseControllers.isEmpty() || !operatorStrategyLfActions.isEmpty()) {
                newFlowStates = DcLoadFlowEngine.run(loadFlowContext, disabledNetwork, reportNode, operatorStrategyLfActions);
=======
            if (!disabledBuses.isEmpty() || !lostPhaseControllers.isEmpty()) {
                newFlowStates = WoodburyEngine.runDcLoadFlowWithModifiedTargetVector(loadFlowContext, disabledNetwork, reportNode);
>>>>>>> 578f263f
            }
            engine.toPostContingencyAndOperatorStrategyStates(newFlowStates);
        } else {
            // if we have a contingency including the loss of a DC line or a generator or a load
            // save base state for later restoration after each contingency
            DcLoadFlowParameters lfParameters = loadFlowContext.getParameters();
            NetworkState networkState = NetworkState.save(lfNetwork);
            contingency.toLfContingency(lfNetwork, false)
                    .ifPresent(lfContingency -> lfContingency.apply(lfParameters.getBalanceType()));
<<<<<<< HEAD

            newFlowStates = DcLoadFlowEngine.run(loadFlowContext, disabledNetwork, reportNode, operatorStrategyLfActions);
            engine.toPostContingencyAndOperatorStrategyStates(newFlowStates);
=======
            newFlowStates = WoodburyEngine.runDcLoadFlowWithModifiedTargetVector(loadFlowContext, disabledNetwork, reportNode);
            engine.toPostContingencyStates(newFlowStates);
>>>>>>> 578f263f
            networkState.restore();
        }

        return newFlowStates;
    }

    /**
     * Calculate post contingency states for a contingency breaking connectivity, without remedial actions.
     */
    private double[] calculatePostContingencyStatesForAContingencyBreakingConnectivity(ConnectivityBreakAnalysis.ConnectivityAnalysisResult connectivityAnalysisResult, DcLoadFlowContext loadFlowContext,
                                                                                       Map<String, ComputedContingencyElement> contingencyElementByBranch, double[] flowStates, DenseMatrix contingenciesStates,
                                                                                       ReportNode reportNode) {
        return calculatePostContingencyAndOperatorStrategyStatesForAContingencyBreakingConnectivity(connectivityAnalysisResult, loadFlowContext, contingencyElementByBranch, flowStates,
                contingenciesStates, Collections.emptyList(), Collections.emptyMap(), WoodburyEngine.EMPTY_DENSE_MATRIX, reportNode);
    }

    /**
     * Calculate post contingency and post operator strategy states, for a contingency breaking connectivity.
     */
    private double[] calculatePostContingencyAndOperatorStrategyStatesForAContingencyBreakingConnectivity(ConnectivityBreakAnalysis.ConnectivityAnalysisResult connectivityAnalysisResult, DcLoadFlowContext loadFlowContext,
                                                                                                          Map<String, ComputedContingencyElement> contingencyElementByBranch, double[] flowStates, DenseMatrix contingenciesStates,
                                                                                                          List<LfAction> operatorStrategyLfActions, Map<String, ComputedTapPositionChangeElement> tapPositionChangeElementByBranch, DenseMatrix actionsStates, ReportNode reportNode) {

        PropagatedContingency contingency = connectivityAnalysisResult.getPropagatedContingency();
        Set<LfBus> disabledBuses = connectivityAnalysisResult.getDisabledBuses();

        // as we are processing a contingency with connectivity break, we have to reset active power flow of a hvdc line
        // if one bus of the line is lost.
        for (LfHvdc hvdc : loadFlowContext.getNetwork().getHvdcs()) {
            if (Networks.isIsolatedBusForHvdc(hvdc.getBus1(), disabledBuses) ^ Networks.isIsolatedBusForHvdc(hvdc.getBus2(), disabledBuses)) {
                contingency.getGeneratorIdsToLose().add(hvdc.getConverterStation1().getId());
                contingency.getGeneratorIdsToLose().add(hvdc.getConverterStation2().getId());
            }
        }

        return calculatePostContingencyAndOperatorStrategyStatesForAContingency(loadFlowContext, contingenciesStates, flowStates,
                contingency, contingencyElementByBranch, disabledBuses, connectivityAnalysisResult.getElementsToReconnect(),
                connectivityAnalysisResult.getPartialDisabledBranches(), operatorStrategyLfActions, tapPositionChangeElementByBranch, actionsStates, reportNode);
    }

    private void filterActions(List<Action> actions) {
        actions.stream()
                .filter(action -> !(action instanceof PhaseTapChangerTapPositionAction))
                .findAny()
                .ifPresent(e -> {
                    throw new IllegalStateException("For now, only PhaseTapChangerTapPositionAction is allowed in WoodburyDcSecurityAnalysis");
                });
    }

    /**
     * Returns the post contingency result associated to given contingency and post contingency states.
     */
    private PostContingencyResult computePostContingencyResultFromPostContingencyStates(DcLoadFlowContext loadFlowContext, Contingency contingency, LfContingency lfContingency,
                                                                                        LimitViolationManager preContingencyLimitViolationManager, PreContingencyNetworkResult preContingencyNetworkResult,
                                                                                        boolean createResultExtension, SecurityAnalysisParameters.IncreasedViolationsParameters violationsParameters,
                                                                                        double[] postContingencyStates, List<LimitReduction> limitReductions) {

        // update network state with post contingency states
        LfNetwork lfNetwork = loadFlowContext.getNetwork();
        loadFlowContext.getEquationSystem().getStateVector().set(postContingencyStates);
        updateNetwork(lfNetwork, loadFlowContext.getEquationSystem(), postContingencyStates);

        lfContingency.apply(loadFlowContext.getParameters().getBalanceType());

        // update post contingency network result
        var postContingencyNetworkResult = new PostContingencyNetworkResult(lfNetwork, monitorIndex, createResultExtension, preContingencyNetworkResult, contingency);
        postContingencyNetworkResult.update();

        // detect violations
        var postContingencyLimitViolationManager = new LimitViolationManager(preContingencyLimitViolationManager, limitReductions, violationsParameters);
        postContingencyLimitViolationManager.detectViolations(lfNetwork);

        // connectivity result due to the application of the lf contingency
        var connectivityResult = new ConnectivityResult(
                lfContingency.getCreatedSynchronousComponentsCount(), 0,
                lfContingency.getDisconnectedLoadActivePower() * PerUnit.SB,
                lfContingency.getDisconnectedGenerationActivePower() * PerUnit.SB,
                lfContingency.getDisconnectedElementIds());

        return new PostContingencyResult(contingency,
                PostContingencyComputationStatus.CONVERGED,
                new LimitViolationsResult(postContingencyLimitViolationManager.getLimitViolations()),
                postContingencyNetworkResult.getBranchResults(),
                postContingencyNetworkResult.getBusResults(),
                postContingencyNetworkResult.getThreeWindingsTransformerResults(),
                connectivityResult);
    }

<<<<<<< HEAD
    private OperatorStrategyResult computeOperatorStrategyResult(OperatorStrategy operatorStrategy,
                                                                 DcLoadFlowContext loadFlowContext, SecurityAnalysisParameters securityAnalysisParameters,
                                                                 List<LfAction> operatorStrategyLfActions, PropagatedContingency contingency, double[] postContingencyAndActionsStates,
                                                                 LimitViolationManager preContingencyLimitViolationManager, List<LimitReduction> limitReductions,
                                                                 boolean createResultExtension) {
        LfNetwork lfNetwork = loadFlowContext.getNetwork();
        loadFlowContext.getEquationSystem().getStateVector().set(postContingencyAndActionsStates);
        updateNetwork(lfNetwork, loadFlowContext.getEquationSystem(), postContingencyAndActionsStates);

        LfContingency lfContingency = contingency.toLfContingency(lfNetwork).orElseThrow(); // the contingency can not be null
        lfContingency.apply(loadFlowContext.getParameters().getBalanceType());
        LfAction.apply(operatorStrategyLfActions, lfNetwork, lfContingency, loadFlowContext.getParameters().getNetworkParameters());

        // update network result
        var postActionsNetworkResult = new PreContingencyNetworkResult(lfNetwork, monitorIndex, createResultExtension);
        postActionsNetworkResult.update();

        // detect violations
        var postActionsViolationManager = new LimitViolationManager(preContingencyLimitViolationManager, limitReductions, securityAnalysisParameters.getIncreasedViolationsParameters());
        postActionsViolationManager.detectViolations(lfNetwork);

        return new OperatorStrategyResult(operatorStrategy, PostContingencyComputationStatus.CONVERGED,
                new LimitViolationsResult(postActionsViolationManager.getLimitViolations()),
                new NetworkResult(postActionsNetworkResult.getBranchResults(),
                        postActionsNetworkResult.getBusResults(),
                        postActionsNetworkResult.getThreeWindingsTransformerResults()));
    }

    private static Map<String, ComputedTapPositionChangeElement> createTapPositionChangeElementsIndexByBranchId(Map<String, LfAction> lfActionById, EquationSystem<DcVariableType, DcEquationType> equationSystem) {
        Map<String, ComputedTapPositionChangeElement> computedTapPositionChangeElements = lfActionById.values().stream()
                .filter(lfAction -> lfAction.getTapPositionChange() != null)
                .map(lfAction -> new ComputedTapPositionChangeElement(lfAction.getTapPositionChange(), equationSystem))
                .filter(computedTapPositionChangeElement -> computedTapPositionChangeElement.getLfBranchEquation() != null)
                .collect(Collectors.toMap(
                        computedTapPositionChangeElement -> computedTapPositionChangeElement.getLfBranch().getId(),
                        computedTapPositionChangeElement -> computedTapPositionChangeElement,
                        (existing, replacement) -> existing,
                        LinkedHashMap::new
                ));
        ComputedElement.setComputedElementIndexes(computedTapPositionChangeElements.values());
        return computedTapPositionChangeElements;
=======
    /**
     * Returns post contingency result associated to the given contingency if it impacts the network.
     * Otherwise, returns an empty Optional.
     */
    private Optional<PostContingencyResult> processPostContingencyResult(DcLoadFlowContext context, PropagatedContingency contingency, Supplier<double[]> postContingencyStatesSupplier,
                                                                         LimitViolationManager preContingencyLimitViolationManager, PreContingencyNetworkResult preContingencyNetworkResult,
                                                                         boolean createResultExtension, SecurityAnalysisParameters.IncreasedViolationsParameters violationsParameters,
                                                                         List<LimitReduction> limitReductions) {
        LfNetwork lfNetwork = context.getNetwork();
        Optional<LfContingency> lfContingencyOptional = contingency.toLfContingency(lfNetwork, false);
        // only process contingencies that impact the network
        if (lfContingencyOptional.isPresent()) {
            LfContingency lfContingency = lfContingencyOptional.get();

            ReportNode postContSimReportNode = Reports.createPostContingencySimulation(lfNetwork.getReportNode(), contingency.getContingency().getId());
            lfNetwork.setReportNode(postContSimReportNode);

            logPostContingencyStart(lfNetwork, lfContingency);
            Stopwatch stopwatch = Stopwatch.createStarted();

            double[] postContingencyStates = postContingencyStatesSupplier.get();
            PostContingencyResult postContingencyResult = computePostContingencyResultFromPostContingencyStates(context, contingency.getContingency(),
                    lfContingency, preContingencyLimitViolationManager, preContingencyNetworkResult, createResultExtension,
                    violationsParameters, postContingencyStates, limitReductions);

            stopwatch.stop();
            logPostContingencyEnd(lfNetwork, lfContingency, stopwatch);

            return Optional.of(postContingencyResult);
        }
        return Optional.empty();
>>>>>>> 578f263f
    }

    @Override
    protected SecurityAnalysisResult runSimulations(LfNetwork lfNetwork, List<PropagatedContingency> propagatedContingencies, DcLoadFlowParameters dcParameters,
                                                    SecurityAnalysisParameters securityAnalysisParameters, List<OperatorStrategy> operatorStrategies,
                                                    List<Action> actions, List<LimitReduction> limitReductions) {
        // Verify only PST actions are given
        filterActions(actions);
        Map<String, Action> actionsById = indexActionsById(actions);
        Set<Action> neededActions = new HashSet<>(actionsById.size());
        Map<String, List<OperatorStrategy>> operatorStrategiesByContingencyId = indexOperatorStrategiesByContingencyId(propagatedContingencies, operatorStrategies, actionsById, neededActions);
        Map<String, LfAction> lfActionById = createLfActions(lfNetwork, neededActions, network, dcParameters.getNetworkParameters()); // only convert needed actions

        OpenSecurityAnalysisParameters openSecurityAnalysisParameters = OpenSecurityAnalysisParameters.getOrDefault(securityAnalysisParameters);
        boolean createResultExtension = openSecurityAnalysisParameters.isCreateResultExtension();

        try (DcLoadFlowContext context = new DcLoadFlowContext(lfNetwork, dcParameters, false)) {
            ReportNode networkReportNode = lfNetwork.getReportNode();
            ReportNode preContSimReportNode = Reports.createPreContingencySimulation(networkReportNode);
            lfNetwork.setReportNode(preContSimReportNode);

            // prepare contingencies for connectivity analysis and Woodbury engine
            // note that contingencies on branches connected only on one side are removed,
            // this is a difference with dc security analysis
            cleanContingencies(lfNetwork, propagatedContingencies);

            // compute the pre-contingency states
            double[] preContingencyStates = WoodburyEngine.runDcLoadFlowWithModifiedTargetVector(context, new DisabledNetwork(), reportNode);
            // create workingContingencyStates that will be a working copy of pre-contingency states
            double[] workingContingencyStates = new double[preContingencyStates.length];
            System.arraycopy(preContingencyStates, 0, workingContingencyStates, 0, preContingencyStates.length);

            // set pre contingency angle states as state vector of equation system
            context.getEquationSystem().getStateVector().set(preContingencyStates);

            // Update network voltages with pre contingency states
            updateNetwork(lfNetwork, context.getEquationSystem(), preContingencyStates);
            if (context.getParameters().isSetVToNan()) {
                for (LfBus bus : lfNetwork.getBuses()) {
                    bus.setV(Double.NaN);
                }
            }

            // update network result
            var preContingencyNetworkResult = new PreContingencyNetworkResult(lfNetwork, monitorIndex, createResultExtension);
            preContingencyNetworkResult.update();

            // detect violations
            var preContingencyLimitViolationManager = new LimitViolationManager(limitReductions);
            preContingencyLimitViolationManager.detectViolations(lfNetwork);

            // compute states with +1 -1 to model the contingencies and run connectivity analysis
            ConnectivityBreakAnalysis.ConnectivityBreakAnalysisResults connectivityBreakAnalysisResults = ConnectivityBreakAnalysis.run(context, propagatedContingencies);

            // compute states with +1 -1 to model the actions in Woodbury engine
            Map<String, ComputedTapPositionChangeElement> tapPositionChangeElementsByBranchId = createTapPositionChangeElementsIndexByBranchId(lfActionById, context.getEquationSystem());
            DenseMatrix actionsStates = ComputedElement.calculateElementsStates(context, tapPositionChangeElementsByBranchId.values());

            // save base state for later restoration after each contingency/action
            NetworkState networkState = NetworkState.save(lfNetwork);

            List<PostContingencyResult> postContingencyResults = new ArrayList<>();
            List<OperatorStrategyResult> operatorStrategyResults = new ArrayList<>();
            LOGGER.info("Processing post contingency results for contingencies with no connectivity break");
            connectivityBreakAnalysisResults.nonBreakingConnectivityContingencies().forEach(
                    nonBreakingConnectivityContingency -> {
                        Supplier<double[]> toPostContingencyStates = () -> calculatePostContingencyStatesForAContingency(context, connectivityBreakAnalysisResults.contingenciesStates(), workingContingencyStates, nonBreakingConnectivityContingency, connectivityBreakAnalysisResults.contingencyElementByBranch(),
                                        Collections.emptySet(), Collections.emptySet(), reportNode, Collections.emptySet());
                        Optional<PostContingencyResult> postContingencyResult = processPostContingencyResult(context, nonBreakingConnectivityContingency, toPostContingencyStates, preContingencyLimitViolationManager,
                                preContingencyNetworkResult, createResultExtension, securityAnalysisParameters.getIncreasedViolationsParameters(), limitReductions);

                        postContingencyResult.ifPresent(result -> {
                            postContingencyResults.add(result);
                            // update workingContingencyStates as it may have been updated by post contingency states calculation
                            System.arraycopy(preContingencyStates, 0, workingContingencyStates, 0, preContingencyStates.length);
<<<<<<< HEAD
                            double[] postContingencyStates = calculatePostContingencyStatesForAContingency(context, connectivityBreakAnalysisResults.contingenciesStates(), workingContingencyStates, propagatedContingency,
                                    connectivityBreakAnalysisResults.contingencyElementByBranch(), Collections.emptySet(), Collections.emptySet(), Collections.emptySet(), reportNode);
                            // compute post contingency result with post contingency states
                            PostContingencyResult postContingencyResult = computePostContingencyResult(context, propagatedContingency.getContingency(),
                                    lfContingency, preContingencyLimitViolationManager, preContingencyNetworkResult, createResultExtension,
                                    securityAnalysisParameters.getIncreasedViolationsParameters(), postContingencyStates, limitReductions);

                            stopwatch.stop();
                            logPostContingencyEnd(lfNetwork, lfContingency, stopwatch);

                            postContingencyResults.add(postContingencyResult);
                            networkState.restore();

                            List<OperatorStrategy> operatorStrategiesForThisContingency = operatorStrategiesByContingencyId.get(propagatedContingency.getContingency().getId());
                            if (operatorStrategiesForThisContingency != null) {
                                for (OperatorStrategy operatorStrategy : operatorStrategiesForThisContingency) {
                                    ReportNode osSimReportNode = Reports.createOperatorStrategySimulation(postContSimReportNode, operatorStrategy.getId());
                                    lfNetwork.setReportNode(osSimReportNode);

                                    List<String> actionIds = checkCondition(operatorStrategy, postContingencyResult.getLimitViolationsResult());
                                    List<LfAction> operatorStrategyLfActions = actionIds.stream()
                                            .map(lfActionById::get)
                                            .filter(Objects::nonNull)
                                            .toList();

                                    logActionStart(lfNetwork, operatorStrategy);
                                    stopwatch = Stopwatch.createStarted();

                                    double[] postContingencyAndActionsStates = calculatePostContingencyAndOperatorStrategyStatesForAContingency(context, connectivityBreakAnalysisResults.contingenciesStates(), preContingencyStates, propagatedContingency,
                                            connectivityBreakAnalysisResults.contingencyElementByBranch(), Collections.emptySet(), Collections.emptySet(), Collections.emptySet(),
                                            operatorStrategyLfActions, tapPositionChangeElementsByBranchId, actionsStates, reportNode);
                                    OperatorStrategyResult operatorStrategyResult = computeOperatorStrategyResult(operatorStrategy, context, securityAnalysisParameters,
                                            operatorStrategyLfActions, propagatedContingency, postContingencyAndActionsStates, preContingencyLimitViolationManager,
                                            limitReductions, createResultExtension);

                                    stopwatch.stop();
                                    logActionEnd(lfNetwork, operatorStrategy, stopwatch);

                                    operatorStrategyResults.add(operatorStrategyResult);
                                    networkState.restore();
                                }
                            }
                        })
                );
=======
                            // restore pre contingency state for next post contingency computation
                            networkState.restore();
                        });
                    }
            );
>>>>>>> 578f263f

            LOGGER.info("Processing post contingency results for contingencies breaking connectivity");
            connectivityBreakAnalysisResults.connectivityAnalysisResults()
                    .forEach(connectivityAnalysisResult -> {
<<<<<<< HEAD
                        PropagatedContingency propagatedContingency = connectivityAnalysisResult.getPropagatedContingency();
                        propagatedContingency.toLfContingency(lfNetwork, false) // Woodbury does not support slack relocation
                            .ifPresent(lfContingency -> { // only process contingencies that impact the network
                                ReportNode postContSimReportNode = Reports.createPostContingencySimulation(networkReportNode, lfContingency.getId());
                                lfNetwork.setReportNode(postContSimReportNode);

                                logPostContingencyStart(lfNetwork, lfContingency);
                                Stopwatch stopwatch = Stopwatch.createStarted();

                                // no need to distribute active mismatch due to connectivity modifications
                                // this is handled when the slack is distributed in pre contingency states override
                                double[] postContingencyStates = calculatePostContingencyStatesForAContingencyBreakingConnectivity(connectivityAnalysisResult, context,
                                        connectivityBreakAnalysisResults.contingencyElementByBranch(), preContingencyStates,
                                        connectivityBreakAnalysisResults.contingenciesStates(), reportNode);
                                // compute post contingency result with post contingency states
                                PostContingencyResult postContingencyResult = computePostContingencyResult(context, propagatedContingency.getContingency(),
                                        lfContingency, preContingencyLimitViolationManager, preContingencyNetworkResult, createResultExtension,
                                        securityAnalysisParameters.getIncreasedViolationsParameters(), postContingencyStates, limitReductions);

                                stopwatch.stop();
                                logPostContingencyEnd(lfNetwork, lfContingency, stopwatch);

                                postContingencyResults.add(postContingencyResult);
                                networkState.restore();

                                List<OperatorStrategy> operatorStrategiesForThisContingency = operatorStrategiesByContingencyId.get(propagatedContingency.getContingency().getId());
                                if (operatorStrategiesForThisContingency != null) {
                                    for (OperatorStrategy operatorStrategy : operatorStrategiesForThisContingency) {
                                        ReportNode osSimReportNode = Reports.createOperatorStrategySimulation(postContSimReportNode, operatorStrategy.getId());
                                        lfNetwork.setReportNode(osSimReportNode);

                                        List<String> actionIds = checkCondition(operatorStrategy, postContingencyResult.getLimitViolationsResult());
                                        List<LfAction> operatorStrategyLfActions = actionIds.stream()
                                                .map(lfActionById::get)
                                                .filter(Objects::nonNull)
                                                .toList();

                                        logActionStart(lfNetwork, operatorStrategy);
                                        stopwatch = Stopwatch.createStarted();

                                        double[] postContingencyAndActionsStates = calculatePostContingencyAndOperatorStrategyStatesForAContingencyBreakingConnectivity(connectivityAnalysisResult, context,
                                                connectivityBreakAnalysisResults.contingencyElementByBranch(), preContingencyStates, connectivityBreakAnalysisResults.contingenciesStates(),
                                                operatorStrategyLfActions, tapPositionChangeElementsByBranchId, actionsStates, reportNode);
                                        OperatorStrategyResult operatorStrategyResult = computeOperatorStrategyResult(operatorStrategy, context, securityAnalysisParameters,
                                                operatorStrategyLfActions, propagatedContingency, postContingencyAndActionsStates, preContingencyLimitViolationManager,
                                                limitReductions, createResultExtension);

                                        stopwatch.stop();
                                        logActionEnd(lfNetwork, operatorStrategy, stopwatch);

                                        operatorStrategyResults.add(operatorStrategyResult);
                                        networkState.restore();
                                    }
                                }
                            });
=======
                        PropagatedContingency breakingConnectivityContingency = connectivityAnalysisResult.getPropagatedContingency();
                        // no need to distribute active mismatch due to connectivity modifications
                        // this is handled when the slack is distributed in pre contingency states override
                        Supplier<double[]> toPostContingencyStates = () -> calculatePostContingencyStatesForAContingencyBreakingConnectivity(connectivityAnalysisResult, context,
                                connectivityBreakAnalysisResults.contingencyElementByBranch(), preContingencyStates,
                                connectivityBreakAnalysisResults.contingenciesStates(), reportNode);
                        Optional<PostContingencyResult> postContingencyBreakingConnectivityResult = processPostContingencyResult(context, breakingConnectivityContingency, toPostContingencyStates, preContingencyLimitViolationManager,
                                preContingencyNetworkResult, createResultExtension, securityAnalysisParameters.getIncreasedViolationsParameters(), limitReductions);

                        postContingencyBreakingConnectivityResult.ifPresent(result -> {
                            postContingencyResults.add(result);
                            networkState.restore();
                        });
>>>>>>> 578f263f
                    });

            return new SecurityAnalysisResult(
                    new PreContingencyResult(LoadFlowResult.ComponentResult.Status.CONVERGED,
                            new LimitViolationsResult(preContingencyLimitViolationManager.getLimitViolations()),
                            preContingencyNetworkResult.getBranchResults(), preContingencyNetworkResult.getBusResults(),
                            preContingencyNetworkResult.getThreeWindingsTransformerResults()),
                            postContingencyResults, operatorStrategyResults);
        }
    }
}<|MERGE_RESOLUTION|>--- conflicted
+++ resolved
@@ -112,7 +112,6 @@
         DisabledNetwork disabledNetwork = new DisabledNetwork(disabledBuses, disabledBranches);
 
         WoodburyEngine engine = new WoodburyEngine(loadFlowContext.getParameters().getEquationSystemCreationParameters(), contingencyElements, contingenciesStates, actionElements, actionsStates);
-
         double[] newFlowStates = flowStates;
         if (contingency.getGeneratorIdsToLose().isEmpty() && contingency.getLoadIdsToLose().isEmpty()) {
 
@@ -125,14 +124,9 @@
                     .collect(Collectors.toSet());
 
             // if a phase tap changer is lost or if the connectivity have changed, we must recompute load flows
-<<<<<<< HEAD
             // same if there is an action, as they are only on pst for now
             if (!disabledBuses.isEmpty() || !lostPhaseControllers.isEmpty() || !operatorStrategyLfActions.isEmpty()) {
-                newFlowStates = DcLoadFlowEngine.run(loadFlowContext, disabledNetwork, reportNode, operatorStrategyLfActions);
-=======
-            if (!disabledBuses.isEmpty() || !lostPhaseControllers.isEmpty()) {
-                newFlowStates = WoodburyEngine.runDcLoadFlowWithModifiedTargetVector(loadFlowContext, disabledNetwork, reportNode);
->>>>>>> 578f263f
+                newFlowStates = WoodburyEngine.runDcLoadFlowWithModifiedTargetVector(loadFlowContext, disabledNetwork, reportNode, operatorStrategyLfActions);
             }
             engine.toPostContingencyAndOperatorStrategyStates(newFlowStates);
         } else {
@@ -142,14 +136,8 @@
             NetworkState networkState = NetworkState.save(lfNetwork);
             contingency.toLfContingency(lfNetwork, false)
                     .ifPresent(lfContingency -> lfContingency.apply(lfParameters.getBalanceType()));
-<<<<<<< HEAD
-
-            newFlowStates = DcLoadFlowEngine.run(loadFlowContext, disabledNetwork, reportNode, operatorStrategyLfActions);
+            newFlowStates = WoodburyEngine.runDcLoadFlowWithModifiedTargetVector(loadFlowContext, disabledNetwork, reportNode);
             engine.toPostContingencyAndOperatorStrategyStates(newFlowStates);
-=======
-            newFlowStates = WoodburyEngine.runDcLoadFlowWithModifiedTargetVector(loadFlowContext, disabledNetwork, reportNode);
-            engine.toPostContingencyStates(newFlowStates);
->>>>>>> 578f263f
             networkState.restore();
         }
 
@@ -238,7 +226,39 @@
                 connectivityResult);
     }
 
-<<<<<<< HEAD
+    /**
+     * Returns post contingency result associated to the given contingency if it impacts the network.
+     * Otherwise, returns an empty Optional.
+     */
+    private Optional<PostContingencyResult> processPostContingencyResult(DcLoadFlowContext context, PropagatedContingency contingency, Supplier<double[]> postContingencyStatesSupplier,
+                                                                         LimitViolationManager preContingencyLimitViolationManager, PreContingencyNetworkResult preContingencyNetworkResult,
+                                                                         boolean createResultExtension, SecurityAnalysisParameters.IncreasedViolationsParameters violationsParameters,
+                                                                         List<LimitReduction> limitReductions) {
+        LfNetwork lfNetwork = context.getNetwork();
+        Optional<LfContingency> lfContingencyOptional = contingency.toLfContingency(lfNetwork, false);
+        // only process contingencies that impact the network
+        if (lfContingencyOptional.isPresent()) {
+            LfContingency lfContingency = lfContingencyOptional.get();
+
+            ReportNode postContSimReportNode = Reports.createPostContingencySimulation(lfNetwork.getReportNode(), contingency.getContingency().getId());
+            lfNetwork.setReportNode(postContSimReportNode);
+
+            logPostContingencyStart(lfNetwork, lfContingency);
+            Stopwatch stopwatch = Stopwatch.createStarted();
+
+            double[] postContingencyStates = postContingencyStatesSupplier.get();
+            PostContingencyResult postContingencyResult = computePostContingencyResultFromPostContingencyStates(context, contingency.getContingency(),
+                    lfContingency, preContingencyLimitViolationManager, preContingencyNetworkResult, createResultExtension,
+                    violationsParameters, postContingencyStates, limitReductions);
+
+            stopwatch.stop();
+            logPostContingencyEnd(lfNetwork, lfContingency, stopwatch);
+
+            return Optional.of(postContingencyResult);
+        }
+        return Optional.empty();
+    }
+
     private OperatorStrategyResult computeOperatorStrategyResult(OperatorStrategy operatorStrategy,
                                                                  DcLoadFlowContext loadFlowContext, SecurityAnalysisParameters securityAnalysisParameters,
                                                                  List<LfAction> operatorStrategyLfActions, PropagatedContingency contingency, double[] postContingencyAndActionsStates,
@@ -280,39 +300,6 @@
                 ));
         ComputedElement.setComputedElementIndexes(computedTapPositionChangeElements.values());
         return computedTapPositionChangeElements;
-=======
-    /**
-     * Returns post contingency result associated to the given contingency if it impacts the network.
-     * Otherwise, returns an empty Optional.
-     */
-    private Optional<PostContingencyResult> processPostContingencyResult(DcLoadFlowContext context, PropagatedContingency contingency, Supplier<double[]> postContingencyStatesSupplier,
-                                                                         LimitViolationManager preContingencyLimitViolationManager, PreContingencyNetworkResult preContingencyNetworkResult,
-                                                                         boolean createResultExtension, SecurityAnalysisParameters.IncreasedViolationsParameters violationsParameters,
-                                                                         List<LimitReduction> limitReductions) {
-        LfNetwork lfNetwork = context.getNetwork();
-        Optional<LfContingency> lfContingencyOptional = contingency.toLfContingency(lfNetwork, false);
-        // only process contingencies that impact the network
-        if (lfContingencyOptional.isPresent()) {
-            LfContingency lfContingency = lfContingencyOptional.get();
-
-            ReportNode postContSimReportNode = Reports.createPostContingencySimulation(lfNetwork.getReportNode(), contingency.getContingency().getId());
-            lfNetwork.setReportNode(postContSimReportNode);
-
-            logPostContingencyStart(lfNetwork, lfContingency);
-            Stopwatch stopwatch = Stopwatch.createStarted();
-
-            double[] postContingencyStates = postContingencyStatesSupplier.get();
-            PostContingencyResult postContingencyResult = computePostContingencyResultFromPostContingencyStates(context, contingency.getContingency(),
-                    lfContingency, preContingencyLimitViolationManager, preContingencyNetworkResult, createResultExtension,
-                    violationsParameters, postContingencyStates, limitReductions);
-
-            stopwatch.stop();
-            logPostContingencyEnd(lfNetwork, lfContingency, stopwatch);
-
-            return Optional.of(postContingencyResult);
-        }
-        return Optional.empty();
->>>>>>> 578f263f
     }
 
     @Override
@@ -388,18 +375,7 @@
                             postContingencyResults.add(result);
                             // update workingContingencyStates as it may have been updated by post contingency states calculation
                             System.arraycopy(preContingencyStates, 0, workingContingencyStates, 0, preContingencyStates.length);
-<<<<<<< HEAD
-                            double[] postContingencyStates = calculatePostContingencyStatesForAContingency(context, connectivityBreakAnalysisResults.contingenciesStates(), workingContingencyStates, propagatedContingency,
-                                    connectivityBreakAnalysisResults.contingencyElementByBranch(), Collections.emptySet(), Collections.emptySet(), Collections.emptySet(), reportNode);
-                            // compute post contingency result with post contingency states
-                            PostContingencyResult postContingencyResult = computePostContingencyResult(context, propagatedContingency.getContingency(),
-                                    lfContingency, preContingencyLimitViolationManager, preContingencyNetworkResult, createResultExtension,
-                                    securityAnalysisParameters.getIncreasedViolationsParameters(), postContingencyStates, limitReductions);
-
-                            stopwatch.stop();
-                            logPostContingencyEnd(lfNetwork, lfContingency, stopwatch);
-
-                            postContingencyResults.add(postContingencyResult);
+                            // restore pre contingency state for next post contingency computation
                             networkState.restore();
 
                             List<OperatorStrategy> operatorStrategiesForThisContingency = operatorStrategiesByContingencyId.get(propagatedContingency.getContingency().getId());
@@ -415,7 +391,7 @@
                                             .toList();
 
                                     logActionStart(lfNetwork, operatorStrategy);
-                                    stopwatch = Stopwatch.createStarted();
+                                    Stopwatch stopwatch = Stopwatch.createStarted();
 
                                     double[] postContingencyAndActionsStates = calculatePostContingencyAndOperatorStrategyStatesForAContingency(context, connectivityBreakAnalysisResults.contingenciesStates(), preContingencyStates, propagatedContingency,
                                             connectivityBreakAnalysisResults.contingencyElementByBranch(), Collections.emptySet(), Collections.emptySet(), Collections.emptySet(),
@@ -431,76 +407,13 @@
                                     networkState.restore();
                                 }
                             }
-                        })
-                );
-=======
-                            // restore pre contingency state for next post contingency computation
-                            networkState.restore();
                         });
                     }
             );
->>>>>>> 578f263f
 
             LOGGER.info("Processing post contingency results for contingencies breaking connectivity");
             connectivityBreakAnalysisResults.connectivityAnalysisResults()
                     .forEach(connectivityAnalysisResult -> {
-<<<<<<< HEAD
-                        PropagatedContingency propagatedContingency = connectivityAnalysisResult.getPropagatedContingency();
-                        propagatedContingency.toLfContingency(lfNetwork, false) // Woodbury does not support slack relocation
-                            .ifPresent(lfContingency -> { // only process contingencies that impact the network
-                                ReportNode postContSimReportNode = Reports.createPostContingencySimulation(networkReportNode, lfContingency.getId());
-                                lfNetwork.setReportNode(postContSimReportNode);
-
-                                logPostContingencyStart(lfNetwork, lfContingency);
-                                Stopwatch stopwatch = Stopwatch.createStarted();
-
-                                // no need to distribute active mismatch due to connectivity modifications
-                                // this is handled when the slack is distributed in pre contingency states override
-                                double[] postContingencyStates = calculatePostContingencyStatesForAContingencyBreakingConnectivity(connectivityAnalysisResult, context,
-                                        connectivityBreakAnalysisResults.contingencyElementByBranch(), preContingencyStates,
-                                        connectivityBreakAnalysisResults.contingenciesStates(), reportNode);
-                                // compute post contingency result with post contingency states
-                                PostContingencyResult postContingencyResult = computePostContingencyResult(context, propagatedContingency.getContingency(),
-                                        lfContingency, preContingencyLimitViolationManager, preContingencyNetworkResult, createResultExtension,
-                                        securityAnalysisParameters.getIncreasedViolationsParameters(), postContingencyStates, limitReductions);
-
-                                stopwatch.stop();
-                                logPostContingencyEnd(lfNetwork, lfContingency, stopwatch);
-
-                                postContingencyResults.add(postContingencyResult);
-                                networkState.restore();
-
-                                List<OperatorStrategy> operatorStrategiesForThisContingency = operatorStrategiesByContingencyId.get(propagatedContingency.getContingency().getId());
-                                if (operatorStrategiesForThisContingency != null) {
-                                    for (OperatorStrategy operatorStrategy : operatorStrategiesForThisContingency) {
-                                        ReportNode osSimReportNode = Reports.createOperatorStrategySimulation(postContSimReportNode, operatorStrategy.getId());
-                                        lfNetwork.setReportNode(osSimReportNode);
-
-                                        List<String> actionIds = checkCondition(operatorStrategy, postContingencyResult.getLimitViolationsResult());
-                                        List<LfAction> operatorStrategyLfActions = actionIds.stream()
-                                                .map(lfActionById::get)
-                                                .filter(Objects::nonNull)
-                                                .toList();
-
-                                        logActionStart(lfNetwork, operatorStrategy);
-                                        stopwatch = Stopwatch.createStarted();
-
-                                        double[] postContingencyAndActionsStates = calculatePostContingencyAndOperatorStrategyStatesForAContingencyBreakingConnectivity(connectivityAnalysisResult, context,
-                                                connectivityBreakAnalysisResults.contingencyElementByBranch(), preContingencyStates, connectivityBreakAnalysisResults.contingenciesStates(),
-                                                operatorStrategyLfActions, tapPositionChangeElementsByBranchId, actionsStates, reportNode);
-                                        OperatorStrategyResult operatorStrategyResult = computeOperatorStrategyResult(operatorStrategy, context, securityAnalysisParameters,
-                                                operatorStrategyLfActions, propagatedContingency, postContingencyAndActionsStates, preContingencyLimitViolationManager,
-                                                limitReductions, createResultExtension);
-
-                                        stopwatch.stop();
-                                        logActionEnd(lfNetwork, operatorStrategy, stopwatch);
-
-                                        operatorStrategyResults.add(operatorStrategyResult);
-                                        networkState.restore();
-                                    }
-                                }
-                            });
-=======
                         PropagatedContingency breakingConnectivityContingency = connectivityAnalysisResult.getPropagatedContingency();
                         // no need to distribute active mismatch due to connectivity modifications
                         // this is handled when the slack is distributed in pre contingency states override
@@ -513,8 +426,37 @@
                         postContingencyBreakingConnectivityResult.ifPresent(result -> {
                             postContingencyResults.add(result);
                             networkState.restore();
+
+                            List<OperatorStrategy> operatorStrategiesForThisContingency = operatorStrategiesByContingencyId.get(propagatedContingency.getContingency().getId());
+                            if (operatorStrategiesForThisContingency != null) {
+                                for (OperatorStrategy operatorStrategy : operatorStrategiesForThisContingency) {
+                                    ReportNode osSimReportNode = Reports.createOperatorStrategySimulation(postContSimReportNode, operatorStrategy.getId());
+                                    lfNetwork.setReportNode(osSimReportNode);
+
+                                    List<String> actionIds = checkCondition(operatorStrategy, postContingencyResult.getLimitViolationsResult());
+                                    List<LfAction> operatorStrategyLfActions = actionIds.stream()
+                                            .map(lfActionById::get)
+                                            .filter(Objects::nonNull)
+                                            .toList();
+
+                                    logActionStart(lfNetwork, operatorStrategy);
+                                    Stopwatch stopwatch = Stopwatch.createStarted();
+
+                                    double[] postContingencyAndActionsStates = calculatePostContingencyAndOperatorStrategyStatesForAContingencyBreakingConnectivity(connectivityAnalysisResult, context,
+                                            connectivityBreakAnalysisResults.contingencyElementByBranch(), preContingencyStates, connectivityBreakAnalysisResults.contingenciesStates(),
+                                            operatorStrategyLfActions, tapPositionChangeElementsByBranchId, actionsStates, reportNode);
+                                    OperatorStrategyResult operatorStrategyResult = computeOperatorStrategyResult(operatorStrategy, context, securityAnalysisParameters,
+                                            operatorStrategyLfActions, propagatedContingency, postContingencyAndActionsStates, preContingencyLimitViolationManager,
+                                            limitReductions, createResultExtension);
+
+                                    stopwatch.stop();
+                                    logActionEnd(lfNetwork, operatorStrategy, stopwatch);
+
+                                    operatorStrategyResults.add(operatorStrategyResult);
+                                    networkState.restore();
+                                }
+                            }
                         });
->>>>>>> 578f263f
                     });
 
             return new SecurityAnalysisResult(
