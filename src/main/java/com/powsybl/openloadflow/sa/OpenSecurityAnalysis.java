/**
 * Copyright (c) 2020, RTE (http://www.rte-france.com)
 * This Source Code Form is subject to the terms of the Mozilla Public
 * License, v. 2.0. If a copy of the MPL was not distributed with this
 * file, You can obtain one at http://mozilla.org/MPL/2.0/.
 */
package com.powsybl.openloadflow.sa;

import com.google.common.base.Stopwatch;
import com.powsybl.contingency.ContingenciesProvider;
import com.powsybl.contingency.Contingency;
import com.powsybl.iidm.network.Branch;
import com.powsybl.iidm.network.Network;
import com.powsybl.iidm.network.Switch;
import com.powsybl.iidm.network.TopologyKind;
import com.powsybl.loadflow.LoadFlowParameters;
import com.powsybl.math.matrix.MatrixFactory;
import com.powsybl.openloadflow.OpenLoadFlowParameters;
import com.powsybl.openloadflow.OpenLoadFlowProvider;
import com.powsybl.openloadflow.ac.nr.NewtonRaphsonStatus;
import com.powsybl.openloadflow.ac.outerloop.AcLoadFlowParameters;
import com.powsybl.openloadflow.ac.outerloop.AcLoadFlowResult;
import com.powsybl.openloadflow.ac.outerloop.AcloadFlowEngine;
import com.powsybl.openloadflow.equations.*;
import com.powsybl.openloadflow.graph.GraphDecrementalConnectivity;
import com.powsybl.openloadflow.network.LfBranch;
import com.powsybl.openloadflow.network.LfBus;
import com.powsybl.openloadflow.network.LfNetwork;
import com.powsybl.openloadflow.network.PerUnit;
import com.powsybl.openloadflow.network.util.ActivePowerDistribution;
import com.powsybl.openloadflow.util.BusState;
import com.powsybl.openloadflow.util.LfContingency;
import com.powsybl.openloadflow.util.PropagatedContingency;
import com.powsybl.security.*;
import com.powsybl.security.interceptors.SecurityAnalysisInterceptor;
import org.slf4j.Logger;
import org.slf4j.LoggerFactory;

import java.util.*;
import java.util.concurrent.CompletableFuture;
import java.util.concurrent.TimeUnit;
import java.util.function.Function;
import java.util.function.Supplier;
import java.util.stream.Stream;

/**
 * @author Geoffroy Jamgotchian <geoffroy.jamgotchian at rte-france.com>
 */
public class OpenSecurityAnalysis implements SecurityAnalysis {

    private static final Logger LOGGER = LoggerFactory.getLogger(OpenSecurityAnalysis.class);

    private final Network network;

    private final LimitViolationDetector detector;

    private final LimitViolationFilter filter;

    private final List<SecurityAnalysisInterceptor> interceptors = new ArrayList<>();

    private final MatrixFactory matrixFactory;

    private final Supplier<GraphDecrementalConnectivity<LfBus>> connectivityProvider;

    public OpenSecurityAnalysis(Network network, LimitViolationDetector detector, LimitViolationFilter filter,
                                MatrixFactory matrixFactory, Supplier<GraphDecrementalConnectivity<LfBus>> connectivityProvider) {
        this.network = Objects.requireNonNull(network);
        this.detector = Objects.requireNonNull(detector);
        this.filter = Objects.requireNonNull(filter);
        this.matrixFactory = Objects.requireNonNull(matrixFactory);
        this.connectivityProvider = Objects.requireNonNull(connectivityProvider);
    }

    @Override
    public void addInterceptor(SecurityAnalysisInterceptor interceptor) {
        interceptors.add(Objects.requireNonNull(interceptor));
    }

    @Override
    public boolean removeInterceptor(SecurityAnalysisInterceptor interceptor) {
        return interceptors.remove(Objects.requireNonNull(interceptor));
    }

    @Override
    public CompletableFuture<SecurityAnalysisResult> run(String workingVariantId, SecurityAnalysisParameters securityAnalysisParameters, ContingenciesProvider contingenciesProvider) {
        Objects.requireNonNull(workingVariantId);
        Objects.requireNonNull(securityAnalysisParameters);
        Objects.requireNonNull(contingenciesProvider);
        return CompletableFuture.supplyAsync(() -> {
            String oldWorkingVariantId = network.getVariantManager().getWorkingVariantId();
            network.getVariantManager().setWorkingVariant(workingVariantId);
            SecurityAnalysisResult result = runSync(securityAnalysisParameters, contingenciesProvider);
            network.getVariantManager().setWorkingVariant(oldWorkingVariantId);
            return result;
        });
    }

    SecurityAnalysisResult runSync(SecurityAnalysisParameters securityAnalysisParameters, ContingenciesProvider contingenciesProvider) {
        Stopwatch stopwatch = Stopwatch.createStarted();

        LoadFlowParameters lfParameters = securityAnalysisParameters.getLoadFlowParameters();
        OpenLoadFlowParameters lfParametersExt = OpenLoadFlowProvider.getParametersExt(securityAnalysisParameters.getLoadFlowParameters());
        // in some post-contingency computation, it does not remain elements to participate to slack distribution.
        // in that case, the remaining mismatch is put on the slack bus and no exception is thrown.
        lfParametersExt.setThrowsExceptionInCaseOfSlackDistributionFailure(false);

        // load contingencies
        List<Contingency> contingencies = contingenciesProvider.getContingencies(network);

        // try to find all switches impacted by at least one contingency and for each contingency the branches impacted
        Set<Switch> allSwitchesToOpen = new HashSet<>();
        List<PropagatedContingency> propagatedContingencies = PropagatedContingency.create(network, contingencies, allSwitchesToOpen);

        AcLoadFlowParameters acParameters = OpenLoadFlowProvider.createAcParameters(network, matrixFactory, lfParameters, lfParametersExt, true);

        // create networks including all necessary switches
        List<LfNetwork> lfNetworks = createNetworks(allSwitchesToOpen, acParameters);

        // run simulation on largest network
        LfNetwork largestNetwork = lfNetworks.get(0);
        SecurityAnalysisResult result = runSimulations(largestNetwork, propagatedContingencies, acParameters, lfParameters, lfParametersExt);

        stopwatch.stop();
        LOGGER.info("Security analysis done in {} ms", stopwatch.elapsed(TimeUnit.MILLISECONDS));

        return result;
    }

    List<LfNetwork> createNetworks(Set<Switch> allSwitchesToOpen, AcLoadFlowParameters acParameters) {
        List<LfNetwork> lfNetworks;
        String tmpVariantId = "olf-tmp-" + UUID.randomUUID().toString();
        network.getVariantManager().cloneVariant(network.getVariantManager().getWorkingVariantId(), tmpVariantId);
        try {
            network.getSwitchStream().filter(sw -> sw.getVoltageLevel().getTopologyKind() == TopologyKind.NODE_BREAKER)
                .forEach(sw -> sw.setRetained(false));
            allSwitchesToOpen.forEach(sw -> sw.setRetained(true));
            lfNetworks = AcloadFlowEngine.createNetworks(network, acParameters);
        } finally {
            network.getVariantManager().removeVariant(tmpVariantId);
        }
        return lfNetworks;
    }

    /**
     * Detect violations on branches and on buses
     * @param branches branches on which the violation limits are checked
     * @param buses buses on which the violation limits are checked
     * @param violations list on which the violation limits encountered are added
     */
    private void detectViolations(Stream<LfBranch> branches, Stream<LfBus> buses, List<LimitViolation> violations) {
        // Detect violation limits on branches
        branches.forEach(branch -> detectBranchViolations(branch, violations));

        // Detect violation limits on buses
        buses.forEach(bus -> detectBusViolations(bus, violations));
    }

    /**
     * Detect violation limits on one branch and add them to the given list
     * @param branch branch of interest
     * @param violations list on which the violation limits encountered are added
     */
    private void detectBranchViolations(LfBranch branch, List<LimitViolation> violations) {
        // detect violation limits on a branch
        double scale = 1;
        if (branch.getBus1() != null && branch.getI1() > branch.getPermanentLimit1()) {
            scale = PerUnit.SB / branch.getBus1().getNominalV();
            LimitViolation limitViolation1 = new LimitViolation(branch.getId(), LimitViolationType.CURRENT, (String) null,
                    2147483647, branch.getPermanentLimit1() * scale, (float) 1., branch.getI1() * scale, Branch.Side.ONE);
            violations.add(limitViolation1);
        }
        if (branch.getBus2() != null && branch.getI2() > branch.getPermanentLimit2()) {
            scale = PerUnit.SB / branch.getBus2().getNominalV();
            LimitViolation limitViolation2 = new LimitViolation(branch.getId(), LimitViolationType.CURRENT, (String) null,
                    2147483647, branch.getPermanentLimit2() * scale, (float) 1., branch.getI2() * scale, Branch.Side.TWO);
            violations.add(limitViolation2);
        }
        //TODO: temporary limit violation detection
    }

    /**
     * Detect violation limits on one branch and add them to the given list
     * @param bus branch of interest
     * @param violations list on which the violation limits encountered are added
     */
    private void detectBusViolations(LfBus bus, List<LimitViolation> violations) {
        // detect violation limits on a bus
        double scale = bus.getNominalV();
        if (!Double.isNaN(bus.getHighVoltageLimit()) && bus.getV() > bus.getHighVoltageLimit()) {
            LimitViolation limitViolation1 = new LimitViolation(bus.getVoltageLevelId(), LimitViolationType.HIGH_VOLTAGE, bus.getHighVoltageLimit() * scale,
                    (float) 1., bus.getV() * scale);
            violations.add(limitViolation1);
        }
        if (!Double.isNaN(bus.getLowVoltageLimit()) && bus.getV() < bus.getLowVoltageLimit()) {
            LimitViolation limitViolation2 = new LimitViolation(bus.getVoltageLevelId(), LimitViolationType.LOW_VOLTAGE, bus.getHighVoltageLimit() * scale,
                    (float) 1., bus.getV() * scale);
            violations.add(limitViolation2);
        }
    }

    private SecurityAnalysisResult runSimulations(LfNetwork network, List<PropagatedContingency> propagatedContingencies, AcLoadFlowParameters acParameters,
                                                  LoadFlowParameters loadFlowParameters, OpenLoadFlowParameters openLoadFlowParameters) {
        // create a contingency list that impact the network
        List<LfContingency> contingencies = createContingencies(propagatedContingencies, network);

        // run pre-contingency simulation
        try (AcloadFlowEngine engine = new AcloadFlowEngine(network, acParameters)) {
            AcLoadFlowResult preContingencyLoadFlowResult = engine.run();
            boolean preContingencyComputationOk = preContingencyLoadFlowResult.getNewtonRaphsonStatus() == NewtonRaphsonStatus.CONVERGED;
            List<LimitViolation> preContingencyLimitViolations = new ArrayList<>();
            LimitViolationsResult preContingencyResult = new LimitViolationsResult(preContingencyComputationOk, preContingencyLimitViolations);

            // only run post-contingency simulations if pre-contingency simulation is ok
            List<PostContingencyResult> postContingencyResults = new ArrayList<>();
            if (preContingencyComputationOk) {
                detectViolations(network.getBranches().stream(), network.getBuses().stream(), preContingencyLimitViolations);

                LOGGER.info("Save pre-contingency state");

                // save base state for later restoration after each contingency
                Map<LfBus, BusState> busStates = BusState.createBusStates(network.getBuses());
                for (LfBus bus : network.getBuses()) {
                    bus.setVoltageControlSwitchOffCount(0);
                }

                // start a simulation for each of the contingency
                Iterator<LfContingency> contingencyIt = contingencies.iterator();
                while (contingencyIt.hasNext()) {
                    LfContingency lfContingency = contingencyIt.next();

                    for (LfBus bus : lfContingency.getBuses()) {
                        bus.setDisabled(true);
                    }

                    distributedMismatch(network, lfContingency.getActivePowerLoss(), loadFlowParameters, openLoadFlowParameters);

                    PostContingencyResult postContingencyResult = runPostContingencySimulation(network, engine, lfContingency);
                    postContingencyResults.add(postContingencyResult);

                    if (contingencyIt.hasNext()) {
                        LOGGER.info("Restore pre-contingency state");

<<<<<<< HEAD
                    // restore base state
                    BusState.restoreBusStates(busStates);
=======
                        // restore base state
                        BusState.restoreBusStates(busStates, engine);
                    }
>>>>>>> 80b36ff6
                }
            }

            return new SecurityAnalysisResult(preContingencyResult, postContingencyResults);
        }
    }

    public static void distributedMismatch(LfNetwork network, double mismatch, LoadFlowParameters loadFlowParameters,
                                           OpenLoadFlowParameters openLoadFlowParameters) {
        if (loadFlowParameters.isDistributedSlack() && Math.abs(mismatch) > 0) {
            ActivePowerDistribution activePowerDistribution = ActivePowerDistribution.create(loadFlowParameters.getBalanceType(), openLoadFlowParameters.isLoadPowerFactorConstant());
            activePowerDistribution.run(network, mismatch);
        }
    }

    private PostContingencyResult runPostContingencySimulation(LfNetwork network, AcloadFlowEngine engine, LfContingency lfContingency) {
        LOGGER.info("Start post contingency '{}' simulation", lfContingency.getContingency().getId());

        Stopwatch stopwatch = Stopwatch.createStarted();

        List<Equation> deactivatedEquations = new ArrayList<>();
        List<EquationTerm> deactivatedEquationTerms = new ArrayList<>();

        LfContingency.deactivateEquations(lfContingency, engine.getEquationSystem(), deactivatedEquations, deactivatedEquationTerms);

        // restart LF on post contingency equation system
        engine.getParameters().setVoltageInitializer(new PreviousValueVoltageInitializer());
        AcLoadFlowResult postContingencyLoadFlowResult = engine.run();
        boolean postContingencyComputationOk = postContingencyLoadFlowResult.getNewtonRaphsonStatus() == NewtonRaphsonStatus.CONVERGED;
        List<LimitViolation> postContingencyLimitViolations = new ArrayList<>();
        if (postContingencyComputationOk) {
            detectViolations(
                network.getBranches().stream().filter(b -> !lfContingency.getBranches().contains(b)),
                network.getBuses().stream().filter(b -> !lfContingency.getBuses().contains(b)),
                postContingencyLimitViolations);
        }

        LfContingency.reactivateEquations(deactivatedEquations, deactivatedEquationTerms);

        stopwatch.stop();
        LOGGER.info("Post contingency '{}' simulation done in {} ms", lfContingency.getContingency().getId(),
                stopwatch.elapsed(TimeUnit.MILLISECONDS));

        return new PostContingencyResult(lfContingency.getContingency(), postContingencyComputationOk, postContingencyLimitViolations);
    }

    List<LfContingency> createContingencies(List<PropagatedContingency> propagatedContingencies, LfNetwork network) {
        return LfContingency.createContingencies(propagatedContingencies, network, network.createDecrementalConnectivity(connectivityProvider), true);
    }
<<<<<<< HEAD

    List<LfContingency> createContingencies(List<ContingencyContext> contingencyContexts, LfNetwork network) {
        // create connectivity data structure
        GraphDecrementalConnectivity<LfBus> connectivity = network.createDecrementalConnectivity(connectivityProvider);

        List<LfContingency> contingencies = new ArrayList<>();
        Iterator<ContingencyContext> contingencyContextIt = contingencyContexts.iterator();
        while (contingencyContextIt.hasNext()) {
            ContingencyContext contingencyContext = contingencyContextIt.next();

            // find contingency branches that are part of this network
            Set<LfBranch> branches = new HashSet<>(1);
            Iterator<String> branchIt = contingencyContext.branchIdsToOpen.iterator();
            while (branchIt.hasNext()) {
                String branchId = branchIt.next();
                LfBranch branch = network.getBranchById(branchId);
                if (branch != null) {
                    branches.add(branch);
                    branchIt.remove();
                }
            }

            // if no more branch in the contingency, remove contingency from the list because
            // it won't be part of another network
            if (contingencyContext.branchIdsToOpen.isEmpty()) {
                contingencyContextIt.remove();
            }

            // check if contingency split this network into multiple components
            if (branches.isEmpty()) {
                continue;
            }

            // update connectivity with triggered branches
            for (LfBranch branch : branches) {
                connectivity.cut(branch.getBus1(), branch.getBus2());
            }

            // add to contingency description buses and branches that won't be part of the main connected
            // component in post contingency state
            Set<LfBus> buses = connectivity.getSmallComponents().stream().flatMap(Set::stream).collect(Collectors.toSet());
            buses.forEach(b -> branches.addAll(b.getBranches()));

            // reset connectivity to discard triggered branches
            connectivity.reset();

            contingencies.add(new LfContingency(contingencyContext.contingency, buses, branches));
        }

        return contingencies;
    }

    private GraphDecrementalConnectivity<LfBus> createConnectivity(LfNetwork network) {
        GraphDecrementalConnectivity<LfBus> connectivity = connectivityProvider.get();
        for (LfBus bus : network.getBuses()) {
            connectivity.addVertex(bus);
        }
        for (LfBranch branch : network.getBranches()) {
            connectivity.addEdge(branch.getBus1(), branch.getBus2());
        }
        return connectivity;
    }

    /**
     * Get the map of the states of given buses, indexed by the bus itself
     * @param buses the bus for which the state is returned
     * @return the map of the states of given buses, indexed by the bus itself
     */
    private Map<LfBus, BusState> getBusStates(List<LfBus> buses) {
        return buses.stream().collect(Collectors.toMap(Function.identity(), BusState::new));
    }

    /**
     * Set the bus states based on the given map of states
     * @param busStates the map containing the bus states, indexed by buses
     */
    private void restoreBusStates(Map<LfBus, BusState> busStates) {
        busStates.forEach((b, state) -> state.restoreBusState(b));
    }

=======
>>>>>>> 80b36ff6
}<|MERGE_RESOLUTION|>--- conflicted
+++ resolved
@@ -39,7 +39,6 @@
 import java.util.*;
 import java.util.concurrent.CompletableFuture;
 import java.util.concurrent.TimeUnit;
-import java.util.function.Function;
 import java.util.function.Supplier;
 import java.util.stream.Stream;
 
@@ -240,14 +239,9 @@
                     if (contingencyIt.hasNext()) {
                         LOGGER.info("Restore pre-contingency state");
 
-<<<<<<< HEAD
-                    // restore base state
-                    BusState.restoreBusStates(busStates);
-=======
                         // restore base state
                         BusState.restoreBusStates(busStates, engine);
                     }
->>>>>>> 80b36ff6
                 }
             }
 
@@ -297,87 +291,4 @@
     List<LfContingency> createContingencies(List<PropagatedContingency> propagatedContingencies, LfNetwork network) {
         return LfContingency.createContingencies(propagatedContingencies, network, network.createDecrementalConnectivity(connectivityProvider), true);
     }
-<<<<<<< HEAD
-
-    List<LfContingency> createContingencies(List<ContingencyContext> contingencyContexts, LfNetwork network) {
-        // create connectivity data structure
-        GraphDecrementalConnectivity<LfBus> connectivity = network.createDecrementalConnectivity(connectivityProvider);
-
-        List<LfContingency> contingencies = new ArrayList<>();
-        Iterator<ContingencyContext> contingencyContextIt = contingencyContexts.iterator();
-        while (contingencyContextIt.hasNext()) {
-            ContingencyContext contingencyContext = contingencyContextIt.next();
-
-            // find contingency branches that are part of this network
-            Set<LfBranch> branches = new HashSet<>(1);
-            Iterator<String> branchIt = contingencyContext.branchIdsToOpen.iterator();
-            while (branchIt.hasNext()) {
-                String branchId = branchIt.next();
-                LfBranch branch = network.getBranchById(branchId);
-                if (branch != null) {
-                    branches.add(branch);
-                    branchIt.remove();
-                }
-            }
-
-            // if no more branch in the contingency, remove contingency from the list because
-            // it won't be part of another network
-            if (contingencyContext.branchIdsToOpen.isEmpty()) {
-                contingencyContextIt.remove();
-            }
-
-            // check if contingency split this network into multiple components
-            if (branches.isEmpty()) {
-                continue;
-            }
-
-            // update connectivity with triggered branches
-            for (LfBranch branch : branches) {
-                connectivity.cut(branch.getBus1(), branch.getBus2());
-            }
-
-            // add to contingency description buses and branches that won't be part of the main connected
-            // component in post contingency state
-            Set<LfBus> buses = connectivity.getSmallComponents().stream().flatMap(Set::stream).collect(Collectors.toSet());
-            buses.forEach(b -> branches.addAll(b.getBranches()));
-
-            // reset connectivity to discard triggered branches
-            connectivity.reset();
-
-            contingencies.add(new LfContingency(contingencyContext.contingency, buses, branches));
-        }
-
-        return contingencies;
-    }
-
-    private GraphDecrementalConnectivity<LfBus> createConnectivity(LfNetwork network) {
-        GraphDecrementalConnectivity<LfBus> connectivity = connectivityProvider.get();
-        for (LfBus bus : network.getBuses()) {
-            connectivity.addVertex(bus);
-        }
-        for (LfBranch branch : network.getBranches()) {
-            connectivity.addEdge(branch.getBus1(), branch.getBus2());
-        }
-        return connectivity;
-    }
-
-    /**
-     * Get the map of the states of given buses, indexed by the bus itself
-     * @param buses the bus for which the state is returned
-     * @return the map of the states of given buses, indexed by the bus itself
-     */
-    private Map<LfBus, BusState> getBusStates(List<LfBus> buses) {
-        return buses.stream().collect(Collectors.toMap(Function.identity(), BusState::new));
-    }
-
-    /**
-     * Set the bus states based on the given map of states
-     * @param busStates the map containing the bus states, indexed by buses
-     */
-    private void restoreBusStates(Map<LfBus, BusState> busStates) {
-        busStates.forEach((b, state) -> state.restoreBusState(b));
-    }
-
-=======
->>>>>>> 80b36ff6
 }