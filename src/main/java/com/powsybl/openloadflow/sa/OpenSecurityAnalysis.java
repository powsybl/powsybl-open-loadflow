/**
 * Copyright (c) 2020, RTE (http://www.rte-france.com)
 * This Source Code Form is subject to the terms of the Mozilla Public
 * License, v. 2.0. If a copy of the MPL was not distributed with this
 * file, You can obtain one at http://mozilla.org/MPL/2.0/.
 */
package com.powsybl.openloadflow.sa;

import com.google.common.base.Stopwatch;
import com.powsybl.contingency.ContingenciesProvider;
import com.powsybl.contingency.Contingency;
import com.powsybl.iidm.network.Branch;
import com.powsybl.iidm.network.Network;
import com.powsybl.iidm.network.Switch;
import com.powsybl.iidm.network.TopologyKind;
import com.powsybl.loadflow.LoadFlowParameters;
import com.powsybl.math.matrix.MatrixFactory;
import com.powsybl.openloadflow.OpenLoadFlowParameters;
import com.powsybl.openloadflow.OpenLoadFlowProvider;
import com.powsybl.openloadflow.ac.nr.NewtonRaphsonStatus;
import com.powsybl.openloadflow.ac.outerloop.AcLoadFlowParameters;
import com.powsybl.openloadflow.ac.outerloop.AcLoadFlowResult;
import com.powsybl.openloadflow.ac.outerloop.AcloadFlowEngine;
import com.powsybl.openloadflow.equations.*;
import com.powsybl.openloadflow.graph.GraphDecrementalConnectivity;
import com.powsybl.openloadflow.network.LfBranch;
import com.powsybl.openloadflow.network.LfBus;
import com.powsybl.openloadflow.network.LfNetwork;
import com.powsybl.openloadflow.network.PerUnit;
import com.powsybl.openloadflow.network.util.ActivePowerDistribution;
import com.powsybl.openloadflow.util.BusState;
import com.powsybl.openloadflow.util.LfContingency;
import com.powsybl.openloadflow.util.PropagatedContingency;
import com.powsybl.security.*;
import com.powsybl.security.interceptors.SecurityAnalysisInterceptor;
import org.slf4j.Logger;
import org.slf4j.LoggerFactory;

import java.util.*;
import java.util.concurrent.CompletableFuture;
import java.util.concurrent.TimeUnit;
import java.util.function.Supplier;
import java.util.stream.Stream;

/**
 * @author Geoffroy Jamgotchian <geoffroy.jamgotchian at rte-france.com>
 */
public class OpenSecurityAnalysis implements SecurityAnalysis {

    private static final Logger LOGGER = LoggerFactory.getLogger(OpenSecurityAnalysis.class);

    private final Network network;

    private final LimitViolationDetector detector;

    private final LimitViolationFilter filter;

    private final List<SecurityAnalysisInterceptor> interceptors = new ArrayList<>();

    private final MatrixFactory matrixFactory;

    private final Supplier<GraphDecrementalConnectivity<LfBus>> connectivityProvider;

    public OpenSecurityAnalysis(Network network, LimitViolationDetector detector, LimitViolationFilter filter,
                                MatrixFactory matrixFactory, Supplier<GraphDecrementalConnectivity<LfBus>> connectivityProvider) {
        this.network = Objects.requireNonNull(network);
        this.detector = Objects.requireNonNull(detector);
        this.filter = Objects.requireNonNull(filter);
        this.matrixFactory = Objects.requireNonNull(matrixFactory);
        this.connectivityProvider = Objects.requireNonNull(connectivityProvider);
    }

    @Override
    public void addInterceptor(SecurityAnalysisInterceptor interceptor) {
        interceptors.add(Objects.requireNonNull(interceptor));
    }

    @Override
    public boolean removeInterceptor(SecurityAnalysisInterceptor interceptor) {
        return interceptors.remove(Objects.requireNonNull(interceptor));
    }

    @Override
    public CompletableFuture<SecurityAnalysisResult> run(String workingVariantId, SecurityAnalysisParameters securityAnalysisParameters, ContingenciesProvider contingenciesProvider) {
        Objects.requireNonNull(workingVariantId);
        Objects.requireNonNull(securityAnalysisParameters);
        Objects.requireNonNull(contingenciesProvider);
        return CompletableFuture.supplyAsync(() -> {
            String oldWorkingVariantId = network.getVariantManager().getWorkingVariantId();
            network.getVariantManager().setWorkingVariant(workingVariantId);
            SecurityAnalysisResult result = runSync(securityAnalysisParameters, contingenciesProvider);
            network.getVariantManager().setWorkingVariant(oldWorkingVariantId);
            return result;
        });
    }

    SecurityAnalysisResult runSync(SecurityAnalysisParameters securityAnalysisParameters, ContingenciesProvider contingenciesProvider) {
        Stopwatch stopwatch = Stopwatch.createStarted();

        LoadFlowParameters lfParameters = securityAnalysisParameters.getLoadFlowParameters();
        OpenLoadFlowParameters lfParametersExt = OpenLoadFlowProvider.getParametersExt(securityAnalysisParameters.getLoadFlowParameters());
        // in some post-contingency computation, it does not remain elements to participate to slack distribution.
        // in that case, the remaining mismatch is put on the slack bus and no exception is thrown.
        lfParametersExt.setThrowsExceptionInCaseOfSlackDistributionFailure(false);

        // load contingencies
        List<Contingency> contingencies = contingenciesProvider.getContingencies(network);

        // try to find all switches impacted by at least one contingency and for each contingency the branches impacted
        Set<Switch> allSwitchesToOpen = new HashSet<>();
        List<PropagatedContingency> propagatedContingencies = PropagatedContingency.create(network, contingencies, allSwitchesToOpen);

        AcLoadFlowParameters acParameters = OpenLoadFlowProvider.createAcParameters(network, matrixFactory, lfParameters, lfParametersExt, true);

        // create networks including all necessary switches
        List<LfNetwork> lfNetworks = createNetworks(allSwitchesToOpen, acParameters);

        // run simulation on largest network
        LfNetwork largestNetwork = lfNetworks.get(0);
        SecurityAnalysisResult result = runSimulations(largestNetwork, propagatedContingencies, acParameters, lfParameters, lfParametersExt);

        stopwatch.stop();
        LOGGER.info("Security analysis done in {} ms", stopwatch.elapsed(TimeUnit.MILLISECONDS));

        return result;
    }

    List<LfNetwork> createNetworks(Set<Switch> allSwitchesToOpen, AcLoadFlowParameters acParameters) {
        List<LfNetwork> lfNetworks;
        String tmpVariantId = "olf-tmp-" + UUID.randomUUID().toString();
        network.getVariantManager().cloneVariant(network.getVariantManager().getWorkingVariantId(), tmpVariantId);
        try {
            network.getSwitchStream().filter(sw -> sw.getVoltageLevel().getTopologyKind() == TopologyKind.NODE_BREAKER)
                .forEach(sw -> sw.setRetained(false));
            allSwitchesToOpen.forEach(sw -> sw.setRetained(true));
            lfNetworks = AcloadFlowEngine.createNetworks(network, acParameters);
        } finally {
            network.getVariantManager().removeVariant(tmpVariantId);
        }
        return lfNetworks;
    }

    /**
     * Detect violations on branches and on buses
     * @param branches branches on which the violation limits are checked
     * @param buses buses on which the violation limits are checked
     * @param violations list on which the violation limits encountered are added
     */
    private void detectViolations(Stream<LfBranch> branches, Stream<LfBus> buses, List<LimitViolation> violations) {
        // Detect violation limits on branches
        branches.forEach(branch -> detectBranchViolations(branch, violations));

        // Detect violation limits on buses
        buses.forEach(bus -> detectBusViolations(bus, violations));
    }

    /**
     * Detect violation limits on one branch and add them to the given list
     * @param branch branch of interest
     * @param violations list on which the violation limits encountered are added
     */
    private void detectBranchViolations(LfBranch branch, List<LimitViolation> violations) {
        // detect violation limits on a branch
        if (branch.getBus1() != null) {
            double scale1 = PerUnit.SB / branch.getBus1().getNominalV();
            // permanent limit detection
            if (branch.getI1() > branch.getPermanentLimit1()) {
                violations.add(new LimitViolation(branch.getId(), LimitViolationType.CURRENT, "permanent",
                    Integer.MAX_VALUE, branch.getPermanentLimit1() * scale1, (float) 1., branch.getI1() * scale1, Branch.Side.ONE));
            }
            // temporary limit violation detection
            branch.getTemporaryLimits1().stream()
                    .filter(temporaryLimit1 -> branch.getI1() > temporaryLimit1.getValue())
                    .findFirst().ifPresent(
                        temporaryLimit1 -> violations.add(
                            new LimitViolation(branch.getId(), LimitViolationType.CURRENT, temporaryLimit1.toString(),
                                temporaryLimit1.getAcceptableDuration(), temporaryLimit1.getValue() * scale1, (float) 1., branch.getI1() * scale1, Branch.Side.ONE)));
        }
        if (branch.getBus2() != null) {
            double scale2 = PerUnit.SB / branch.getBus2().getNominalV();
            // permanent limit detection
            if (branch.getI2() > branch.getPermanentLimit2()) {
                violations.add(new LimitViolation(branch.getId(), LimitViolationType.CURRENT, "permanent",
                    Integer.MAX_VALUE, branch.getPermanentLimit2() * scale2, (float) 1., branch.getI2() * scale2, Branch.Side.TWO));
            }
            // temporary limit violation detection
            branch.getTemporaryLimits2().stream()
                    .filter(temporaryLimit2 -> branch.getI2() > temporaryLimit2.getValue())
                    .findFirst().ifPresent(
                        temporaryLimit2 -> violations.add(
                            new LimitViolation(branch.getId(), LimitViolationType.CURRENT, temporaryLimit2.toString(),
                                temporaryLimit2.getAcceptableDuration(), temporaryLimit2.getValue() * scale2, (float) 1., branch.getI2() * scale2, Branch.Side.TWO)));
        }
    }

    /**
     * Detect violation limits on one branch and add them to the given list
     * @param bus branch of interest
     * @param violations list on which the violation limits encountered are added
     */
    private void detectBusViolations(LfBus bus, List<LimitViolation> violations) {
        // detect violation limits on a bus
        double scale = bus.getNominalV();
        if (!Double.isNaN(bus.getHighVoltageLimit()) && bus.getV() > bus.getHighVoltageLimit()) {
            LimitViolation limitViolation1 = new LimitViolation(bus.getVoltageLevelId(), LimitViolationType.HIGH_VOLTAGE, bus.getHighVoltageLimit() * scale,
                    (float) 1., bus.getV() * scale);
            violations.add(limitViolation1);
        }
        if (!Double.isNaN(bus.getLowVoltageLimit()) && bus.getV() < bus.getLowVoltageLimit()) {
            LimitViolation limitViolation2 = new LimitViolation(bus.getVoltageLevelId(), LimitViolationType.LOW_VOLTAGE, bus.getHighVoltageLimit() * scale,
                    (float) 1., bus.getV() * scale);
            violations.add(limitViolation2);
        }
    }

    private SecurityAnalysisResult runSimulations(LfNetwork network, List<PropagatedContingency> propagatedContingencies, AcLoadFlowParameters acParameters,
                                                  LoadFlowParameters loadFlowParameters, OpenLoadFlowParameters openLoadFlowParameters) {
        // create a contingency list that impact the network
        List<LfContingency> contingencies = createContingencies(propagatedContingencies, network);

        // run pre-contingency simulation
        try (AcloadFlowEngine engine = new AcloadFlowEngine(network, acParameters)) {
            AcLoadFlowResult preContingencyLoadFlowResult = engine.run();
            boolean preContingencyComputationOk = preContingencyLoadFlowResult.getNewtonRaphsonStatus() == NewtonRaphsonStatus.CONVERGED;
            List<LimitViolation> preContingencyLimitViolations = new ArrayList<>();
            LimitViolationsResult preContingencyResult = new LimitViolationsResult(preContingencyComputationOk, preContingencyLimitViolations);

            // only run post-contingency simulations if pre-contingency simulation is ok
            List<PostContingencyResult> postContingencyResults = new ArrayList<>();
            if (preContingencyComputationOk) {
                detectViolations(network.getBranches().stream(), network.getBuses().stream(), preContingencyLimitViolations);

                LOGGER.info("Save pre-contingency state");

                // save base state for later restoration after each contingency
                Map<LfBus, BusState> busStates = BusState.createBusStates(network.getBuses());
                for (LfBus bus : network.getBuses()) {
                    bus.setVoltageControlSwitchOffCount(0);
                }

                // start a simulation for each of the contingency
                Iterator<LfContingency> contingencyIt = contingencies.iterator();
                while (contingencyIt.hasNext()) {
                    LfContingency lfContingency = contingencyIt.next();

                    for (LfBus bus : lfContingency.getBuses()) {
                        bus.setDisabled(true);
                    }

                    distributedMismatch(network, lfContingency.getActivePowerLoss(), loadFlowParameters, openLoadFlowParameters);

<<<<<<< HEAD
                PostContingencyResult postContingencyResult = runPostContingencySimulation(network, engine, lfContingency, new PostContingencyLimitViolationList(preContingencyLimitViolations));
                postContingencyResults.add(postContingencyResult);
=======
                    PostContingencyResult postContingencyResult = runPostContingencySimulation(network, engine, lfContingency);
                    postContingencyResults.add(postContingencyResult);
>>>>>>> aec2d277

                    if (contingencyIt.hasNext()) {
                        LOGGER.info("Restore pre-contingency state");

                        // restore base state
                        BusState.restoreBusStates(busStates);
                    }
                }
            }

            return new SecurityAnalysisResult(preContingencyResult, postContingencyResults);
        }
    }

    public static void distributedMismatch(LfNetwork network, double mismatch, LoadFlowParameters loadFlowParameters,
                                           OpenLoadFlowParameters openLoadFlowParameters) {
        if (loadFlowParameters.isDistributedSlack() && Math.abs(mismatch) > 0) {
            ActivePowerDistribution activePowerDistribution = ActivePowerDistribution.create(loadFlowParameters.getBalanceType(), openLoadFlowParameters.isLoadPowerFactorConstant());
            activePowerDistribution.run(network, mismatch);
        }
    }

    private PostContingencyResult runPostContingencySimulation(LfNetwork network, AcloadFlowEngine engine, LfContingency lfContingency, PostContingencyLimitViolationList postContingencyLimitViolations) {
        LOGGER.info("Start post contingency '{}' simulation", lfContingency.getContingency().getId());

        Stopwatch stopwatch = Stopwatch.createStarted();

        List<Equation> deactivatedEquations = new ArrayList<>();
        List<EquationTerm> deactivatedEquationTerms = new ArrayList<>();

        LfContingency.deactivateEquations(lfContingency, engine.getEquationSystem(), deactivatedEquations, deactivatedEquationTerms);

        // restart LF on post contingency equation system
        engine.getParameters().setVoltageInitializer(new PreviousValueVoltageInitializer());
        AcLoadFlowResult postContingencyLoadFlowResult = engine.run();
        boolean postContingencyComputationOk = postContingencyLoadFlowResult.getNewtonRaphsonStatus() == NewtonRaphsonStatus.CONVERGED;
        if (postContingencyComputationOk) {
            detectViolations(
                network.getBranches().stream().filter(b -> !lfContingency.getBranches().contains(b)),
                network.getBuses().stream().filter(b -> !lfContingency.getBuses().contains(b)),
                postContingencyLimitViolations);
        }

        LfContingency.reactivateEquations(deactivatedEquations, deactivatedEquationTerms);

        stopwatch.stop();
        LOGGER.info("Post contingency '{}' simulation done in {} ms", lfContingency.getContingency().getId(),
                stopwatch.elapsed(TimeUnit.MILLISECONDS));

        return new PostContingencyResult(lfContingency.getContingency(), postContingencyComputationOk, postContingencyLimitViolations);
    }

    List<LfContingency> createContingencies(List<PropagatedContingency> propagatedContingencies, LfNetwork network) {
        return LfContingency.createContingencies(propagatedContingencies, network, network.createDecrementalConnectivity(connectivityProvider), true);
    }
}<|MERGE_RESOLUTION|>--- conflicted
+++ resolved
@@ -131,7 +131,7 @@
         network.getVariantManager().cloneVariant(network.getVariantManager().getWorkingVariantId(), tmpVariantId);
         try {
             network.getSwitchStream().filter(sw -> sw.getVoltageLevel().getTopologyKind() == TopologyKind.NODE_BREAKER)
-                .forEach(sw -> sw.setRetained(false));
+                    .forEach(sw -> sw.setRetained(false));
             allSwitchesToOpen.forEach(sw -> sw.setRetained(true));
             lfNetworks = AcloadFlowEngine.createNetworks(network, acParameters);
         } finally {
@@ -166,30 +166,28 @@
             // permanent limit detection
             if (branch.getI1() > branch.getPermanentLimit1()) {
                 violations.add(new LimitViolation(branch.getId(), LimitViolationType.CURRENT, "permanent",
-                    Integer.MAX_VALUE, branch.getPermanentLimit1() * scale1, (float) 1., branch.getI1() * scale1, Branch.Side.ONE));
+                        Integer.MAX_VALUE, branch.getPermanentLimit1() * scale1, (float) 1., branch.getI1() * scale1, Branch.Side.ONE));
             }
             // temporary limit violation detection
             branch.getTemporaryLimits1().stream()
                     .filter(temporaryLimit1 -> branch.getI1() > temporaryLimit1.getValue())
-                    .findFirst().ifPresent(
-                        temporaryLimit1 -> violations.add(
+                    .findFirst().ifPresent(temporaryLimit1 -> violations.add(
                             new LimitViolation(branch.getId(), LimitViolationType.CURRENT, temporaryLimit1.toString(),
-                                temporaryLimit1.getAcceptableDuration(), temporaryLimit1.getValue() * scale1, (float) 1., branch.getI1() * scale1, Branch.Side.ONE)));
+                                    temporaryLimit1.getAcceptableDuration(), temporaryLimit1.getValue() * scale1, (float) 1., branch.getI1() * scale1, Branch.Side.ONE)));
         }
         if (branch.getBus2() != null) {
             double scale2 = PerUnit.SB / branch.getBus2().getNominalV();
             // permanent limit detection
             if (branch.getI2() > branch.getPermanentLimit2()) {
                 violations.add(new LimitViolation(branch.getId(), LimitViolationType.CURRENT, "permanent",
-                    Integer.MAX_VALUE, branch.getPermanentLimit2() * scale2, (float) 1., branch.getI2() * scale2, Branch.Side.TWO));
+                        Integer.MAX_VALUE, branch.getPermanentLimit2() * scale2, (float) 1., branch.getI2() * scale2, Branch.Side.TWO));
             }
             // temporary limit violation detection
             branch.getTemporaryLimits2().stream()
                     .filter(temporaryLimit2 -> branch.getI2() > temporaryLimit2.getValue())
-                    .findFirst().ifPresent(
-                        temporaryLimit2 -> violations.add(
+                    .findFirst().ifPresent(temporaryLimit2 -> violations.add(
                             new LimitViolation(branch.getId(), LimitViolationType.CURRENT, temporaryLimit2.toString(),
-                                temporaryLimit2.getAcceptableDuration(), temporaryLimit2.getValue() * scale2, (float) 1., branch.getI2() * scale2, Branch.Side.TWO)));
+                                    temporaryLimit2.getAcceptableDuration(), temporaryLimit2.getValue() * scale2, (float) 1., branch.getI2() * scale2, Branch.Side.TWO)));
         }
     }
 
@@ -249,13 +247,9 @@
 
                     distributedMismatch(network, lfContingency.getActivePowerLoss(), loadFlowParameters, openLoadFlowParameters);
 
-<<<<<<< HEAD
-                PostContingencyResult postContingencyResult = runPostContingencySimulation(network, engine, lfContingency, new PostContingencyLimitViolationList(preContingencyLimitViolations));
-                postContingencyResults.add(postContingencyResult);
-=======
-                    PostContingencyResult postContingencyResult = runPostContingencySimulation(network, engine, lfContingency);
+                    PostContingencyResult postContingencyResult = runPostContingencySimulation(network, engine, lfContingency,
+                            new PostContingencyLimitViolationList(preContingencyLimitViolations));
                     postContingencyResults.add(postContingencyResult);
->>>>>>> aec2d277
 
                     if (contingencyIt.hasNext()) {
                         LOGGER.info("Restore pre-contingency state");
