--- conflicted
+++ resolved
@@ -52,14 +52,10 @@
         private final List<Contingency> contingencies;
         private final DefaultLimitViolationDetector detector;
         private final double dcPowerFactor;
-<<<<<<< HEAD
-        private final Map<String, PostContingencyResult> postContingencyResultPerContingencyId = new HashMap<>();
-        private final NominalVoltageMapping nominalVoltageMapping;
-=======
         private final Map<String, LimitViolationsResult> limitViolationsPerContingencyId = new LinkedHashMap<>();
         private final Map<String, List<BranchResult>> branchResultsPerContingencyId = new LinkedHashMap<>();
         private final Map<String, ConnectivityResult> connectivityResultPerContingencyId = new LinkedHashMap<>();
->>>>>>> 49ecf890
+        private final NominalVoltageMapping nominalVoltageMapping;
 
         public DcSecurityAnalysisContext(SecurityAnalysisParameters saParameters,
                                          List<Contingency> contingencyList,
