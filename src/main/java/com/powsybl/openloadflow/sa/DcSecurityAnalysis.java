/**
 * Copyright (c) 2021, RTE (http://www.rte-france.com)
 * This Source Code Form is subject to the terms of the Mozilla Public
 * License, v. 2.0. If a copy of the MPL was not distributed with this
 * file, You can obtain one at http://mozilla.org/MPL/2.0/.
 */
package com.powsybl.openloadflow.sa;

import com.powsybl.commons.reporter.Reporter;
import com.powsybl.computation.ComputationManager;
import com.powsybl.contingency.*;
import com.powsybl.iidm.network.Branch;
import com.powsybl.iidm.network.Network;
import com.powsybl.iidm.network.Switch;
import com.powsybl.loadflow.LoadFlowParameters;
import com.powsybl.loadflow.LoadFlowResult;
import com.powsybl.math.matrix.MatrixFactory;
import com.powsybl.openloadflow.OpenLoadFlowParameters;
import com.powsybl.openloadflow.dc.DcLoadFlowContext;
import com.powsybl.openloadflow.dc.DcLoadFlowEngine;
import com.powsybl.openloadflow.dc.DcLoadFlowParameters;
import com.powsybl.openloadflow.dc.DcLoadFlowResult;
import com.powsybl.openloadflow.dc.equations.DcEquationType;
import com.powsybl.openloadflow.dc.equations.DcVariableType;
import com.powsybl.openloadflow.graph.GraphConnectivityFactory;
import com.powsybl.openloadflow.network.*;
import com.powsybl.openloadflow.network.impl.LfNetworkList;
import com.powsybl.openloadflow.network.impl.Networks;
import com.powsybl.openloadflow.network.impl.PropagatedContingency;
import com.powsybl.openloadflow.sensi.OpenSensitivityAnalysisProvider;
import com.powsybl.openloadflow.util.PerUnit;
import com.powsybl.security.*;
import com.powsybl.security.action.Action;
import com.powsybl.security.detectors.DefaultLimitViolationDetector;
import com.powsybl.security.detectors.LoadingLimitType;
import com.powsybl.security.monitor.StateMonitor;
import com.powsybl.security.results.*;
import com.powsybl.security.strategy.OperatorStrategy;
import com.powsybl.sensitivity.*;
import org.apache.commons.lang3.tuple.Pair;

import java.util.*;
import java.util.stream.Collectors;

import static com.powsybl.openloadflow.sa.AcSecurityAnalysis.distributedMismatch;

public class DcSecurityAnalysis extends AbstractSecurityAnalysis<DcVariableType, DcEquationType, DcLoadFlowParameters, DcLoadFlowContext> {

    private static class DcSecurityAnalysisContext {

        private final List<SensitivityFactor> sensitivityFactors;
        private final Map<String, BranchResult> preContingencyAllBranchResults;
        private final Map<Pair<String, Branch.Side>, LimitViolation> preContingencyLimitViolationsMap;
        private final SecurityAnalysisParameters parameters;
        private final List<Contingency> contingencies;
        private final DefaultLimitViolationDetector detector;
        private final double dcPowerFactor;
        private final Map<String, LimitViolationsResult> limitViolationsPerContingencyId = new LinkedHashMap<>();
        private final Map<String, List<BranchResult>> branchResultsPerContingencyId = new LinkedHashMap<>();
        private final Map<String, ConnectivityResult> connectivityResultPerContingencyId = new LinkedHashMap<>();

        public DcSecurityAnalysisContext(SecurityAnalysisParameters saParameters,
                                         List<Contingency> contingencyList,
                                         DefaultLimitViolationDetector violationDetector,
                                         double dcPowerFactor) {
            this.parameters = saParameters;
            this.contingencies = contingencyList;
            this.sensitivityFactors = new ArrayList<>();
            this.preContingencyAllBranchResults = new HashMap<>();
            this.preContingencyLimitViolationsMap = new HashMap<>();
            this.detector = violationDetector;
            this.dcPowerFactor = dcPowerFactor;
        }

        List<SensitivityFactor> getFactors() {
            return sensitivityFactors;
        }

        Map<String, BranchResult> getPreContingencyAllBranchResults() {
            return preContingencyAllBranchResults;
        }

        Map<Pair<String, Branch.Side>, LimitViolation> getPreContingencyLimitViolationsMap() {
            return preContingencyLimitViolationsMap;
        }

        List<Contingency> getContingencies() {
            return contingencies;
        }

        SecurityAnalysisParameters getParameters() {
            return parameters;
        }

        DefaultLimitViolationDetector getDetector() {
            return detector;
        }

        double getDcPowerFactor() {
            return dcPowerFactor;
        }

        Map<String, LimitViolationsResult> getLimitViolationsPerContingencyId() {
            return limitViolationsPerContingencyId;
        }

        Map<String, List<BranchResult>> getBranchResultsPerContingencyId() {
            return branchResultsPerContingencyId;
        }

        Map<String, ConnectivityResult> getConnectivityResultPerContingencyId() {
            return connectivityResultPerContingencyId;
        }
    }

    protected DcSecurityAnalysis(Network network, MatrixFactory matrixFactory, GraphConnectivityFactory<LfBus, LfBranch> connectivityFactory,
                                 List<StateMonitor> stateMonitors, Reporter reporter) {
        super(network, matrixFactory, connectivityFactory, stateMonitors, reporter);
    }

    @Override
    SecurityAnalysisReport runSync(String workingVariantId, SecurityAnalysisParameters securityAnalysisParameters, ContingenciesProvider contingenciesProvider,
                                   ComputationManager computationManager, List<OperatorStrategy> operatorStrategies, List<Action> actions) {

        // load contingencies
        List<Contingency> contingencies = contingenciesProvider.getContingencies(network);

        OpenSensitivityAnalysisProvider sensitivityAnalysisProvider = new OpenSensitivityAnalysisProvider(matrixFactory);

        List<SensitivityVariableSet> variableSets = Collections.emptyList();
        SensitivityAnalysisParameters sensitivityAnalysisParameters = new SensitivityAnalysisParameters();
        LoadFlowParameters loadFlowParameters = securityAnalysisParameters.getLoadFlowParameters();
        sensitivityAnalysisParameters.setLoadFlowParameters(loadFlowParameters);

        ContingencyContext contingencyContext = new ContingencyContext(null, ContingencyContextType.ALL);
        String variableId = network.getLoads().iterator().next().getId();

        DefaultLimitViolationDetector detector = new DefaultLimitViolationDetector(1.0f, EnumSet.allOf(LoadingLimitType.class));

        // CosPhi for DC power to current conversion
        DcSecurityAnalysisContext context = new DcSecurityAnalysisContext(securityAnalysisParameters, contingencies, detector, loadFlowParameters.getDcPowerFactor());
        SensitivityFactorReader factorReader = handler -> {
            for (Branch<?> b : network.getBranches()) {
                SensitivityFactor f = new SensitivityFactor(SensitivityFunctionType.BRANCH_ACTIVE_POWER_1, b.getId(), SensitivityVariableType.INJECTION_ACTIVE_POWER,
                        variableId, false, contingencyContext);
                context.getFactors().add(f);
                handler.onFactor(f.getFunctionType(), f.getFunctionId(), f.getVariableType(), f.getVariableId(), f.isVariableSet(), f.getContingencyContext());
            }
        };

        Map<String, List<LimitViolation>> violationsPerContingency = new HashMap<>();
        SensitivityResultWriter valueWriter = new SensitivityResultWriter() {
            @Override
            public void writeSensitivityValue(int factorContext, int contingencyIndex, double value, double functionReference) {
                SensitivityFactor factor = context.getFactors().get(factorContext);

                //Work based on the fact all sensitivity values from pre contingency will be processed before post contingency
                if (contingencyIndex == -1) {
                    String branchId = factor.getFunctionId();
                    Branch<?> branch = network.getBranch(branchId);
                    double i1 = currentActivePower(Math.abs(functionReference), branch.getTerminal1().getVoltageLevel().getNominalV(), context.getDcPowerFactor());
                    double i2 = currentActivePower(Math.abs(functionReference), branch.getTerminal2().getVoltageLevel().getNominalV(), context.getDcPowerFactor());
                    BranchResult branchResult = new BranchResult(branchId, functionReference, Double.NaN, i1, -functionReference, Double.NaN, i2, Double.NaN);
                    context.getPreContingencyAllBranchResults().put(branchId, branchResult);
                    context.getDetector().checkActivePower(branch, Branch.Side.ONE, Math.abs(functionReference), violation -> context.getPreContingencyLimitViolationsMap().put(Pair.of(violation.getSubjectId(), violation.getSide()), violation));
                    context.getDetector().checkCurrent(branch, Branch.Side.ONE, i1, violation -> context.getPreContingencyLimitViolationsMap().put(Pair.of(violation.getSubjectId(), violation.getSide()), violation));
                    context.getDetector().checkCurrent(branch, Branch.Side.TWO, i2, violation -> context.getPreContingencyLimitViolationsMap().put(Pair.of(violation.getSubjectId(), violation.getSide()), violation));
                } else {
                    Contingency contingency = context.getContingencies().get(contingencyIndex);
                    List<BranchResult> branchResultList = context.getBranchResultsPerContingencyId().computeIfAbsent(contingency.getId(), k -> new ArrayList<>());
                    List<LimitViolation> violations = violationsPerContingency.computeIfAbsent(contingency.getId(), k -> new ArrayList<>());
                    double branchInContingencyP1 = Double.NaN;
                    if (contingency.getElements().size() == 1 && contingency.getElements().get(0).getType() == ContingencyElementType.BRANCH) {
                        branchInContingencyP1 = context.getPreContingencyAllBranchResults().get(contingency.getElements().get(0).getId()).getP1();
                    }
                    String branchId = factor.getFunctionId();
                    Branch<?> branch = network.getBranch(branchId);
                    double i1 = currentActivePower(Math.abs(functionReference), branch.getTerminal1().getVoltageLevel().getNominalV(), context.getDcPowerFactor());
                    double i2 = currentActivePower(Math.abs(functionReference), branch.getTerminal2().getVoltageLevel().getNominalV(), context.getDcPowerFactor());
                    if (isBranchMonitored(branchId, contingency)) {
                        BranchResult preContingencyBranchResult = context.getPreContingencyAllBranchResults().get(branchId);
                        double flowTransfer = Double.isNaN(branchInContingencyP1) ? Double.NaN : (functionReference - preContingencyBranchResult.getP1()) / branchInContingencyP1;
                        branchResultList.add(new BranchResult(branchId, functionReference, Double.NaN, i1,
                                -functionReference, Double.NaN, i2, flowTransfer));
                    }
                    context.getDetector().checkActivePower(branch, Branch.Side.ONE, Math.abs(functionReference), violation -> checkViolationWeakenedOrEquivalentAndAdd(context, violation, violations));
                    context.getDetector().checkCurrent(branch, Branch.Side.ONE, i1, violation -> checkViolationWeakenedOrEquivalentAndAdd(context, violation, violations));
                    context.getDetector().checkCurrent(branch, Branch.Side.TWO, i2, violation -> checkViolationWeakenedOrEquivalentAndAdd(context, violation, violations));
                }
            }

            @Override
            public void writeContingencyStatus(int i, SensitivityAnalysisResult.Status status) {
                // Nothing to do
            }

        };

        new SensitivityAnalysis.Runner(sensitivityAnalysisProvider)
                .run(network, workingVariantId, factorReader, valueWriter, context.getContingencies(), variableSets, sensitivityAnalysisParameters, computationManager, Reporter.NO_OP);

        LimitViolationsResult limitViolations = new LimitViolationsResult(new ArrayList<>(context.getPreContingencyLimitViolationsMap().values()));
        PreContingencyResult preContingencyResult = new PreContingencyResult(LoadFlowResult.ComponentResult.Status.CONVERGED, limitViolations,
                context.getPreContingencyAllBranchResults().values().stream().filter(br -> isBranchMonitored(br.getBranchId(), null)).collect(Collectors.toList()),
                Collections.emptyList(), Collections.emptyList());

        contingencies.forEach(c -> context.getLimitViolationsPerContingencyId().put(c.getId(),
                new LimitViolationsResult(new ArrayList<>(violationsPerContingency.get(c.getId())), Collections.emptyList())));

        List<OperatorStrategyResult> operatorStrategyResult = createOperatorStrategyResults(context, operatorStrategies, actions);

        List<PostContingencyResult> postContingencyResults = new ArrayList<>();
        for (Contingency contingency : contingencies) {
            postContingencyResults.add(new PostContingencyResult(contingency, PostContingencyComputationStatus.CONVERGED,
                    context.getLimitViolationsPerContingencyId().get(contingency.getId()),
                    context.getBranchResultsPerContingencyId().get(contingency.getId()),
                    Collections.emptyList(), Collections.emptyList(), context.getConnectivityResultPerContingencyId().get(contingency.getId())));
        }
        return new SecurityAnalysisReport(new SecurityAnalysisResult(preContingencyResult, postContingencyResults, operatorStrategyResult));
    }

    private void checkViolationWeakenedOrEquivalentAndAdd(DcSecurityAnalysisContext context, LimitViolation violationToAdd, List<LimitViolation> violations) {
        LimitViolation preContingencyViolation = context.getPreContingencyLimitViolationsMap().get(Pair.of(violationToAdd.getSubjectId(), violationToAdd.getSide()));
        if (preContingencyViolation == null || !LimitViolationManager.violationWeakenedOrEquivalent(preContingencyViolation, violationToAdd, context.getParameters().getIncreasedViolationsParameters())) {
            violations.add(violationToAdd);
        }
    }

    private List<OperatorStrategyResult> createOperatorStrategyResults(DcSecurityAnalysisContext context, List<OperatorStrategy> operatorStrategies, List<Action> actions) {

        OpenLoadFlowParameters parametersExt = OpenLoadFlowParameters.get(context.getParameters().getLoadFlowParameters());

        // check actions validity
        checkActions(network, actions);

        // try for find all switches to be operated as actions.
        Set<Switch> allSwitchesToOpen = new HashSet<>();
        Set<Switch> allSwitchesToClose = new HashSet<>();
        findAllSwitchesToOperate(network, actions, allSwitchesToClose, allSwitchesToOpen);

<<<<<<< HEAD
        Set<String> allBusIdsToLose = new HashSet<>();
        List<PropagatedContingency> propagatedContingencies = PropagatedContingency.createList(network, context.getContingencies(), allSwitchesToOpen, allSwitchesToClose, allBusIdsToLose,
                false, false, context.getParameters().getLoadFlowParameters().getBalanceType() == LoadFlowParameters.BalanceType.PROPORTIONAL_TO_CONFORM_LOAD, false);
=======
        List<PropagatedContingency> propagatedContingencies = PropagatedContingency.createList(network, context.getContingencies(), allSwitchesToOpen, false);
>>>>>>> 5eab07b3

        Map<String, Action> actionsById = indexActionsById(actions);
        Set<Action> neededActions = new HashSet<>(actionsById.size());

        var dcParameters = OpenLoadFlowParameters.createDcParameters(network, context.getParameters().getLoadFlowParameters(),
                parametersExt, matrixFactory, connectivityFactory, false);
        boolean breakers = !(allSwitchesToOpen.isEmpty() && allSwitchesToClose.isEmpty() && allBusIdsToLose.isEmpty());
        dcParameters.getNetworkParameters()
                .setBreakers(breakers)
                .setCacheEnabled(false); // force not caching as not supported in secu analysis

        try (LfNetworkList lfNetworks = Networks.load(network, dcParameters.getNetworkParameters(), allSwitchesToOpen, allSwitchesToClose, Reporter.NO_OP)) {

            // complete definition of contingencies after network loading
            PropagatedContingency.completeList(propagatedContingencies, false,
                    context.getParameters().getLoadFlowParameters().getBalanceType() == LoadFlowParameters.BalanceType.PROPORTIONAL_TO_CONFORM_LOAD, false, breakers);

            return lfNetworks.getLargest().filter(LfNetwork::isValid)
                    .map(largestNetwork -> runActionSimulations(context, largestNetwork, dcParameters, propagatedContingencies,
                                operatorStrategies, actionsById, neededActions))
                    .orElse(Collections.emptyList());
        }
    }

    private boolean isBranchMonitored(String branchId, Contingency contingency) {
        boolean allMonitored = monitorIndex.getAllStateMonitor().getBranchIds().contains(branchId);
        boolean specificMonitored = false;
        StateMonitor specificMonitor = null;
        if (contingency != null) {
            specificMonitor = monitorIndex.getSpecificStateMonitors().get(contingency.getId());
        }
        if (specificMonitor != null) {
            specificMonitored = specificMonitor.getBranchIds().contains(branchId);
        }
        return allMonitored || specificMonitored;
    }

    private static double currentActivePower(double activePower, double voltage, double cosPhi) {
        return 1000 * activePower / (Math.sqrt(3) * cosPhi * voltage);
    }

    private List<OperatorStrategyResult> runActionSimulations(DcSecurityAnalysisContext context, LfNetwork lfNetwork, DcLoadFlowParameters parameters,
                                                              List<PropagatedContingency> propagatedContingencies, List<OperatorStrategy> operatorStrategies,
                                                              Map<String, Action> actionsById, Set<Action> neededActions) {

        // Run initial load flow and save state
        try (DcLoadFlowContext lfContext = new DcLoadFlowContext(lfNetwork, parameters)) {

            new DcLoadFlowEngine(lfContext).run();
            NetworkState networkState = NetworkState.save(lfNetwork);

            SecurityAnalysisParameters securityAnalysisParameters = context.getParameters();
            OpenSecurityAnalysisParameters openSecurityAnalysisParameters = OpenSecurityAnalysisParameters.getOrDefault(securityAnalysisParameters);
            LoadFlowParameters loadFlowParameters = securityAnalysisParameters.getLoadFlowParameters();
            OpenLoadFlowParameters openLoadFlowParameters = OpenLoadFlowParameters.get(loadFlowParameters);

            boolean createResultExtension = openSecurityAnalysisParameters.isCreateResultExtension();

            var preContingencyLimitViolationManager = new LimitViolationManager();
            preContingencyLimitViolationManager.detectViolations(lfNetwork);

            Map<String, List<OperatorStrategy>> operatorStrategiesByContingencyId = indexOperatorStrategiesByContingencyId(propagatedContingencies, operatorStrategies, actionsById, neededActions);
            Map<String, LfAction> lfActionById = createLfActions(lfNetwork, neededActions, network, parameters.getNetworkParameters());
            Iterator<PropagatedContingency> contingencyIt = propagatedContingencies.iterator();

            List<OperatorStrategyResult> operatorStrategyResults = new ArrayList<>();
            while (contingencyIt.hasNext() && !Thread.currentThread().isInterrupted()) {
                PropagatedContingency propagatedContingency = contingencyIt.next();
                List<OperatorStrategy> operatorStrategiesForThisContingency = operatorStrategiesByContingencyId.get(propagatedContingency.getContingency().getId());

                if (operatorStrategiesForThisContingency == null) {
                    break;
                }
                for (OperatorStrategy operatorStrategy : operatorStrategiesForThisContingency) {
                    if (checkCondition(operatorStrategy, context.getLimitViolationsPerContingencyId().get(propagatedContingency.getContingency().getId()))) {
                        propagatedContingency.toLfContingency(lfNetwork)
                                .ifPresent(lfContingency -> {
                                    lfContingency.apply(loadFlowParameters.getBalanceType());
                                    distributedMismatch(lfNetwork, DcLoadFlowEngine.getActivePowerMismatch(lfNetwork.getBuses().stream().filter(bus -> !bus.isDisabled()).collect(Collectors.toSet())),
                                            loadFlowParameters, openLoadFlowParameters);
                                    OperatorStrategyResult result = runActionSimulation(lfNetwork, lfContext, operatorStrategy, preContingencyLimitViolationManager, securityAnalysisParameters.getIncreasedViolationsParameters(),
                                            lfActionById, createResultExtension, lfContingency, parameters.getNetworkParameters());
                                    operatorStrategyResults.add(result);
                                    networkState.restore();
                                });
                    }
                }
            }

            completeConnectivityResults(context, lfNetwork, propagatedContingencies, networkState);

            return operatorStrategyResults;
        }
    }

    private void completeConnectivityResults(DcSecurityAnalysisContext context, LfNetwork lfNetwork,
                                             List<PropagatedContingency> propagatedContingencies,
                                             NetworkState networkState) {

        // some connectivity results have not been built yet and we have to.
        // after some contingencies, no operator strategies have been applied.
        // we apply the contingency on the network just to complete the connectivity results.
        Iterator<PropagatedContingency> contingencyIt = propagatedContingencies.iterator();
        while (contingencyIt.hasNext() && !Thread.currentThread().isInterrupted()) {
            PropagatedContingency propagatedContingency = contingencyIt.next();
            context.getConnectivityResultPerContingencyId().computeIfAbsent(propagatedContingency.getContingency().getId(), id ->
                    propagatedContingency.toLfContingency(lfNetwork)
                            .map(lfContingency -> {
                                lfContingency.apply(context.getParameters().getLoadFlowParameters().getBalanceType());
                                // we build the connectivity result linked to this contingency by opportunity.
                                ConnectivityResult connectivityResult = new ConnectivityResult(lfContingency.getCreatedSynchronousComponentsCount(), 0,
                                        lfContingency.getDisconnectedLoadActivePower() * PerUnit.SB,
                                        lfContingency.getDisconnectedGenerationActivePower() * PerUnit.SB,
                                        lfContingency.getDisconnectedElementIds());
                                networkState.restore();
                                return connectivityResult;
                            })
                            .orElse(new ConnectivityResult(0, 0, 0, 0, Collections.emptySet()))
            );
        }
    }

    @Override
    protected PostContingencyComputationStatus runActionLoadFlow(DcLoadFlowContext context) {
        DcLoadFlowResult dcLoadFlowResult = new DcLoadFlowEngine(context).run();

        boolean postActionsComputationOk = dcLoadFlowResult.isSucceeded();
        return postActionsComputationOk ? PostContingencyComputationStatus.CONVERGED : PostContingencyComputationStatus.FAILED;
    }
}<|MERGE_RESOLUTION|>--- conflicted
+++ resolved
@@ -236,15 +236,10 @@
         // try for find all switches to be operated as actions.
         Set<Switch> allSwitchesToOpen = new HashSet<>();
         Set<Switch> allSwitchesToClose = new HashSet<>();
+        Set<String> allBusIdsToLose = new HashSet<>();
         findAllSwitchesToOperate(network, actions, allSwitchesToClose, allSwitchesToOpen);
 
-<<<<<<< HEAD
-        Set<String> allBusIdsToLose = new HashSet<>();
-        List<PropagatedContingency> propagatedContingencies = PropagatedContingency.createList(network, context.getContingencies(), allSwitchesToOpen, allSwitchesToClose, allBusIdsToLose,
-                false, false, context.getParameters().getLoadFlowParameters().getBalanceType() == LoadFlowParameters.BalanceType.PROPORTIONAL_TO_CONFORM_LOAD, false);
-=======
-        List<PropagatedContingency> propagatedContingencies = PropagatedContingency.createList(network, context.getContingencies(), allSwitchesToOpen, false);
->>>>>>> 5eab07b3
+        List<PropagatedContingency> propagatedContingencies = PropagatedContingency.createList(network, context.getContingencies(), allSwitchesToOpen, allBusIdsToLose, false);
 
         Map<String, Action> actionsById = indexActionsById(actions);
         Set<Action> neededActions = new HashSet<>(actionsById.size());
