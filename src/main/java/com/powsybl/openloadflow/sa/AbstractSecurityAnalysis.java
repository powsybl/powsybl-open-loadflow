/**
 * Copyright (c) 2020, RTE (http://www.rte-france.com)
 * This Source Code Form is subject to the terms of the Mozilla Public
 * License, v. 2.0. If a copy of the MPL was not distributed with this
 * file, You can obtain one at http://mozilla.org/MPL/2.0/.
 */
package com.powsybl.openloadflow.sa;

import com.google.common.base.Stopwatch;
import com.powsybl.commons.PowsyblException;
import com.powsybl.commons.reporter.Reporter;
import com.powsybl.computation.CompletableFutureTask;
import com.powsybl.computation.ComputationManager;
import com.powsybl.contingency.ContingenciesProvider;
import com.powsybl.iidm.network.Network;
import com.powsybl.iidm.network.Switch;
import com.powsybl.loadflow.LoadFlowResult;
import com.powsybl.math.matrix.MatrixFactory;
import com.powsybl.openloadflow.ac.nr.NewtonRaphsonStatus;
import com.powsybl.openloadflow.equations.Quantity;
import com.powsybl.openloadflow.graph.GraphConnectivityFactory;
import com.powsybl.openloadflow.lf.AbstractLoadFlowParameters;
import com.powsybl.openloadflow.lf.LoadFlowContext;
import com.powsybl.openloadflow.network.*;
import com.powsybl.openloadflow.network.impl.PropagatedContingency;
import com.powsybl.security.*;
import com.powsybl.security.action.*;
import com.powsybl.security.condition.AllViolationCondition;
import com.powsybl.security.condition.AnyViolationCondition;
import com.powsybl.security.condition.AtLeastOneViolationCondition;
import com.powsybl.security.condition.TrueCondition;
import com.powsybl.security.monitor.StateMonitor;
import com.powsybl.security.monitor.StateMonitorIndex;
import com.powsybl.security.results.NetworkResult;
import com.powsybl.security.results.OperatorStrategyResult;
import com.powsybl.security.strategy.OperatorStrategy;
import org.slf4j.Logger;
import org.slf4j.LoggerFactory;

import java.util.*;
import java.util.concurrent.CompletableFuture;
import java.util.concurrent.TimeUnit;
import java.util.function.Function;
import java.util.stream.Collectors;

/**
 * @author Geoffroy Jamgotchian <geoffroy.jamgotchian at rte-france.com>
 */
public abstract class AbstractSecurityAnalysis<V extends Enum<V> & Quantity, E extends Enum<E> & Quantity,
                                               P extends AbstractLoadFlowParameters,
                                               C extends LoadFlowContext<V, E, P>> {

    protected static final Logger LOGGER = LoggerFactory.getLogger(AbstractSecurityAnalysis.class);

    protected final Network network;

    protected final MatrixFactory matrixFactory;

    protected final GraphConnectivityFactory<LfBus, LfBranch> connectivityFactory;

    protected final StateMonitorIndex monitorIndex;

    protected final Reporter reporter;

    protected AbstractSecurityAnalysis(Network network, MatrixFactory matrixFactory, GraphConnectivityFactory<LfBus, LfBranch> connectivityFactory,
                                       List<StateMonitor> stateMonitors, Reporter reporter) {
        this.network = Objects.requireNonNull(network);
        this.matrixFactory = Objects.requireNonNull(matrixFactory);
        this.connectivityFactory = Objects.requireNonNull(connectivityFactory);
        this.monitorIndex = new StateMonitorIndex(stateMonitors);
        this.reporter = Objects.requireNonNull(reporter);
    }

    public CompletableFuture<SecurityAnalysisReport> run(String workingVariantId, SecurityAnalysisParameters securityAnalysisParameters,
                                                         ContingenciesProvider contingenciesProvider, ComputationManager computationManager,
                                                         List<OperatorStrategy> operatorStrategies, List<Action> actions) {
        Objects.requireNonNull(workingVariantId);
        Objects.requireNonNull(securityAnalysisParameters);
        Objects.requireNonNull(contingenciesProvider);
        return CompletableFutureTask.runAsync(() -> {
            network.getVariantManager().setWorkingVariant(workingVariantId);
            return runSync(workingVariantId, securityAnalysisParameters, contingenciesProvider, computationManager, operatorStrategies, actions);
        }, computationManager.getExecutor());
    }

    abstract SecurityAnalysisReport runSync(String workingVariantId, SecurityAnalysisParameters securityAnalysisParameters, ContingenciesProvider contingenciesProvider,
                                            ComputationManager computationManager, List<OperatorStrategy> operatorStrategies, List<Action> actions);

    public static PostContingencyComputationStatus postContingencyStatusFromNRStatus(NewtonRaphsonStatus status) {
        switch (status) {
            case CONVERGED:
                return PostContingencyComputationStatus.CONVERGED;
            case MAX_ITERATION_REACHED:
                return PostContingencyComputationStatus.MAX_ITERATION_REACHED;
            case SOLVER_FAILED:
                return PostContingencyComputationStatus.SOLVER_FAILED;
            case NO_CALCULATION:
                return PostContingencyComputationStatus.NO_IMPACT;
            case UNREALISTIC_STATE:
                return PostContingencyComputationStatus.FAILED;
            default:
                throw new PowsyblException("Unsupported Newton Raphson status : " + status);
        }
    }

    public static LoadFlowResult.ComponentResult.Status loadFlowResultStatusFromNRStatus(NewtonRaphsonStatus status) {
        switch (status) {
            case CONVERGED:
                return LoadFlowResult.ComponentResult.Status.CONVERGED;
            case MAX_ITERATION_REACHED:
                return LoadFlowResult.ComponentResult.Status.MAX_ITERATION_REACHED;
            case SOLVER_FAILED:
                return LoadFlowResult.ComponentResult.Status.SOLVER_FAILED;
            case NO_CALCULATION:
            case UNREALISTIC_STATE:
                return LoadFlowResult.ComponentResult.Status.FAILED;
            default:
                throw new PowsyblException("Unsupported Newton Raphson status : " + status);
        }
    }

    protected static void checkActions(Network network, List<Action> actions) {
        for (Action action : actions) {
            switch (action.getType()) {
                case SwitchAction.NAME: {
                    SwitchAction switchAction = (SwitchAction) action;
                    if (network.getSwitch(switchAction.getSwitchId()) == null) {
                        throw new PowsyblException("Switch '" + switchAction.getSwitchId() + "' not found");
                    }
                    break;
                }

                case LineConnectionAction.NAME: {
                    LineConnectionAction lineConnectionAction = (LineConnectionAction) action;
                    if (network.getBranch(lineConnectionAction.getLineId()) == null) {
                        throw new PowsyblException("Branch '" + lineConnectionAction.getLineId() + "' not found");
                    }
                    break;
                }

                case PhaseTapChangerTapPositionAction.NAME: {
                    PhaseTapChangerTapPositionAction phaseTapChangerTapPositionAction = (PhaseTapChangerTapPositionAction) action;
                    phaseTapChangerTapPositionAction.getSide().ifPresentOrElse(side -> {
                        throw new PowsyblException("3 windings transformers not yet supported");
                    }, () -> {
                            if (network.getTwoWindingsTransformer(phaseTapChangerTapPositionAction.getTransformerId()) == null) {
                                throw new PowsyblException("Branch '" + phaseTapChangerTapPositionAction.getTransformerId() + "' not found");
                            }
                        });
                    break;
                }

                case LoadAction.NAME: {
                    LoadAction loadAction = (LoadAction) action;
                    if (network.getLoad(loadAction.getLoadId()) == null) {
                        throw new PowsyblException("Load '" + loadAction.getLoadId() + "' not found");
                    }
                    break;
                }

<<<<<<< HEAD
                case HvdcAction.NAME: {
                    HvdcAction hvdcAction = (HvdcAction) action;
                    if (network.getHvdcLine(hvdcAction.getHvdcId()) == null) {
                        throw new PowsyblException("Hvdc line '" + hvdcAction.getHvdcId() + "' not found");
=======
                case GeneratorAction.NAME: {
                    GeneratorAction generatorAction = (GeneratorAction) action;
                    if (network.getGenerator(generatorAction.getGeneratorId()) == null) {
                        throw new PowsyblException("Generator '" + generatorAction.getGeneratorId() + "' not found");
>>>>>>> 9fa91eb0
                    }
                    break;
                }

                default:
                    throw new UnsupportedOperationException("Unsupported action type: " + action.getType());
            }
        }
    }

    protected static Map<String, LfAction> createLfActions(LfNetwork lfNetwork, Set<Action> actions, Network network, LfNetworkParameters parameters) {
        return actions.stream()
                .map(action -> LfAction.create(action, lfNetwork, network, parameters.isBreakers()))
                .flatMap(Optional::stream)
                .collect(Collectors.toMap(LfAction::getId, Function.identity()));
    }

    protected static Map<String, Action> indexActionsById(List<Action> actions) {
        return actions.stream()
                .collect(Collectors.toMap(
                        Action::getId,
                        Function.identity(),
                    (action1, action2) -> {
                        throw new PowsyblException("An action '" + action1.getId() + "' already exist");
                    }
                ));
    }

    protected static Map<String, List<OperatorStrategy>> indexOperatorStrategiesByContingencyId(List<PropagatedContingency> propagatedContingencies,
                                                                                              List<OperatorStrategy> operatorStrategies,
                                                                                              Map<String, Action> actionsById,
                                                                                              Set<Action> neededActions) {
        Set<String> contingencyIds = propagatedContingencies.stream().map(propagatedContingency -> propagatedContingency.getContingency().getId()).collect(Collectors.toSet());
        Map<String, List<OperatorStrategy>> operatorStrategiesByContingencyId = new HashMap<>();
        for (OperatorStrategy operatorStrategy : operatorStrategies) {
            if (contingencyIds.contains(operatorStrategy.getContingencyContext().getContingencyId())) {
                // check actions IDs exists
                for (String actionId : operatorStrategy.getActionIds()) {
                    Action action = actionsById.get(actionId);
                    if (action == null) {
                        throw new PowsyblException("Operator strategy '" + operatorStrategy.getId() + "' is associated to action '"
                                + actionId + "' but this action is not present in the list");
                    }
                    neededActions.add(action);
                }
                operatorStrategiesByContingencyId.computeIfAbsent(operatorStrategy.getContingencyContext().getContingencyId(), key -> new ArrayList<>())
                        .add(operatorStrategy);
            } else {
                throw new PowsyblException("Operator strategy '" + operatorStrategy.getId() + "' is associated to contingency '"
                        + operatorStrategy.getContingencyContext().getContingencyId() + "' but this contingency is not present in the list");
            }
        }
        return operatorStrategiesByContingencyId;
    }

    protected boolean checkCondition(OperatorStrategy operatorStrategy, LimitViolationsResult limitViolationsResult) {
        Set<String> limitViolationEquipmentIds = limitViolationsResult.getLimitViolations().stream()
                .map(LimitViolation::getSubjectId)
                .collect(Collectors.toSet());
        switch (operatorStrategy.getCondition().getType()) {
            case TrueCondition.NAME:
                return true;
            case AnyViolationCondition.NAME:
                return !limitViolationEquipmentIds.isEmpty();
            case AtLeastOneViolationCondition.NAME: {
                AtLeastOneViolationCondition atLeastCondition = (AtLeastOneViolationCondition) operatorStrategy.getCondition();
                Set<String> commonEquipmentIds = atLeastCondition.getViolationIds().stream()
                        .distinct()
                        .filter(limitViolationEquipmentIds::contains)
                        .collect(Collectors.toSet());
                return !commonEquipmentIds.isEmpty();
            }
            case AllViolationCondition.NAME: {
                AllViolationCondition allCondition = (AllViolationCondition) operatorStrategy.getCondition();
                Set<String> commonEquipmentIds = allCondition.getViolationIds().stream()
                        .distinct()
                        .filter(limitViolationEquipmentIds::contains)
                        .collect(Collectors.toSet());
                return commonEquipmentIds.equals(new HashSet<>(allCondition.getViolationIds()));
            }
            default:
                throw new UnsupportedOperationException("Unsupported condition type: " + operatorStrategy.getCondition().getType());
        }
    }

    protected static void findAllSwitchesToOperate(Network network, List<Action> actions, Set<Switch> allSwitchesToClose, Set<Switch> allSwitchesToOpen) {
        actions.stream().filter(action -> action.getType().equals(SwitchAction.NAME))
                .forEach(action -> {
                    String switchId = ((SwitchAction) action).getSwitchId();
                    Switch sw = network.getSwitch(switchId);
                    boolean toOpen = ((SwitchAction) action).isOpen();
                    if (sw.isOpen() && !toOpen) { // the switch is open and the action will close it.
                        allSwitchesToClose.add(sw);
                    } else if (!sw.isOpen() && toOpen) { // the switch is closed and the action will open it.
                        allSwitchesToOpen.add(sw);
                    }
                });
    }

    protected OperatorStrategyResult runActionSimulation(LfNetwork network, C context, OperatorStrategy operatorStrategy,
                                                         LimitViolationManager preContingencyLimitViolationManager,
                                                         SecurityAnalysisParameters.IncreasedViolationsParameters violationsParameters,
                                                         Map<String, LfAction> lfActionById, boolean createResultExtension, LfContingency contingency,
                                                         LfNetworkParameters networkParameters) {
        LOGGER.info("Start operator strategy {} after contingency '{}' simulation on network {}", operatorStrategy.getId(),
                operatorStrategy.getContingencyContext().getContingencyId(), network);

        // get LF action for this operator strategy, as all actions have been previously checked against IIDM
        // network, an empty LF action means it is for another component (so another LF network) so we can
        // skip it
        List<LfAction> operatorStrategyLfActions = operatorStrategy.getActionIds().stream()
                .map(lfActionById::get)
                .filter(Objects::nonNull)
                .collect(Collectors.toList());

        LfAction.apply(operatorStrategyLfActions, network, contingency, networkParameters);

        Stopwatch stopwatch = Stopwatch.createStarted();

        // restart LF on post contingency and post actions equation system
        PostContingencyComputationStatus status = runActionLoadFlow(context);
        var postActionsViolationManager = new LimitViolationManager(preContingencyLimitViolationManager, violationsParameters);
        var postActionsNetworkResult = new PreContingencyNetworkResult(network, monitorIndex, createResultExtension);

        if (status.equals(PostContingencyComputationStatus.CONVERGED)) {
            // update network result
            postActionsNetworkResult.update();

            // detect violations
            postActionsViolationManager.detectViolations(network);
        }

        stopwatch.stop();

        LOGGER.info("Operator strategy {} after contingency '{}' simulation done on network {} in {} ms", operatorStrategy.getId(),
                operatorStrategy.getContingencyContext().getContingencyId(), network, stopwatch.elapsed(TimeUnit.MILLISECONDS));

        return new OperatorStrategyResult(operatorStrategy, status,
                new LimitViolationsResult(postActionsViolationManager.getLimitViolations()),
                new NetworkResult(postActionsNetworkResult.getBranchResults(),
                        postActionsNetworkResult.getBusResults(),
                        postActionsNetworkResult.getThreeWindingsTransformerResults()));
    }

    protected abstract PostContingencyComputationStatus runActionLoadFlow(C context);
}<|MERGE_RESOLUTION|>--- conflicted
+++ resolved
@@ -158,17 +158,18 @@
                     break;
                 }
 
-<<<<<<< HEAD
+                case GeneratorAction.NAME: {
+                    GeneratorAction generatorAction = (GeneratorAction) action;
+                    if (network.getGenerator(generatorAction.getGeneratorId()) == null) {
+                        throw new PowsyblException("Generator '" + generatorAction.getGeneratorId() + "' not found");
+                    }
+                    break;
+                }
+
                 case HvdcAction.NAME: {
                     HvdcAction hvdcAction = (HvdcAction) action;
                     if (network.getHvdcLine(hvdcAction.getHvdcId()) == null) {
                         throw new PowsyblException("Hvdc line '" + hvdcAction.getHvdcId() + "' not found");
-=======
-                case GeneratorAction.NAME: {
-                    GeneratorAction generatorAction = (GeneratorAction) action;
-                    if (network.getGenerator(generatorAction.getGeneratorId()) == null) {
-                        throw new PowsyblException("Generator '" + generatorAction.getGeneratorId() + "' not found");
->>>>>>> 9fa91eb0
                     }
                     break;
                 }
