/**
 * Copyright (c) 2020, RTE (http://www.rte-france.com)
 * This Source Code Form is subject to the terms of the Mozilla Public
 * License, v. 2.0. If a copy of the MPL was not distributed with this
 * file, You can obtain one at http://mozilla.org/MPL/2.0/.
 */
package com.powsybl.openloadflow.sa;

import com.google.common.base.Stopwatch;
import com.powsybl.commons.PowsyblException;
import com.powsybl.commons.reporter.Reporter;
import com.powsybl.computation.CompletableFutureTask;
import com.powsybl.computation.ComputationManager;
import com.powsybl.contingency.ContingenciesProvider;
import com.powsybl.contingency.Contingency;
import com.powsybl.iidm.network.*;
import com.powsybl.loadflow.LoadFlowParameters;
import com.powsybl.loadflow.LoadFlowResult;
import com.powsybl.math.matrix.MatrixFactory;
import com.powsybl.openloadflow.OpenLoadFlowParameters;
import com.powsybl.openloadflow.equations.Quantity;
import com.powsybl.openloadflow.graph.GraphConnectivityFactory;
import com.powsybl.openloadflow.lf.AbstractLoadFlowParameters;
import com.powsybl.openloadflow.lf.LoadFlowContext;
import com.powsybl.openloadflow.lf.LoadFlowEngine;
import com.powsybl.openloadflow.network.*;
import com.powsybl.openloadflow.network.impl.*;
import com.powsybl.openloadflow.network.util.ActivePowerDistribution;
import com.powsybl.openloadflow.util.PerUnit;
import com.powsybl.openloadflow.util.Reports;
import com.powsybl.security.*;
import com.powsybl.security.action.*;
import com.powsybl.security.condition.AllViolationCondition;
import com.powsybl.security.condition.AnyViolationCondition;
import com.powsybl.security.condition.AtLeastOneViolationCondition;
import com.powsybl.security.condition.TrueCondition;
import com.powsybl.security.monitor.StateMonitor;
import com.powsybl.security.monitor.StateMonitorIndex;
import com.powsybl.security.results.*;
import com.powsybl.security.strategy.ConditionalActions;
import com.powsybl.security.strategy.OperatorStrategy;
import org.slf4j.Logger;
import org.slf4j.LoggerFactory;

import java.util.*;
import java.util.concurrent.CompletableFuture;
import java.util.concurrent.TimeUnit;
import java.util.function.Function;
import java.util.stream.Collectors;

/**
 * @author Geoffroy Jamgotchian {@literal <geoffroy.jamgotchian at rte-france.com>}
 */
public abstract class AbstractSecurityAnalysis<V extends Enum<V> & Quantity, E extends Enum<E> & Quantity,
                                               P extends AbstractLoadFlowParameters<P>,
                                               C extends LoadFlowContext<V, E, P>,
                                               R extends com.powsybl.openloadflow.lf.LoadFlowResult> {

    protected static final Logger LOGGER = LoggerFactory.getLogger(AbstractSecurityAnalysis.class);

    protected final Network network;

    protected final MatrixFactory matrixFactory;

    protected final GraphConnectivityFactory<LfBus, LfBranch> connectivityFactory;

    protected final StateMonitorIndex monitorIndex;

    protected final Reporter reporter;

    private static final String NOT_FOUND = "' not found in the network";

    protected AbstractSecurityAnalysis(Network network, MatrixFactory matrixFactory, GraphConnectivityFactory<LfBus, LfBranch> connectivityFactory,
                                       List<StateMonitor> stateMonitors, Reporter reporter) {
        this.network = Objects.requireNonNull(network);
        this.matrixFactory = Objects.requireNonNull(matrixFactory);
        this.connectivityFactory = Objects.requireNonNull(connectivityFactory);
        this.monitorIndex = new StateMonitorIndex(stateMonitors);
        this.reporter = Objects.requireNonNull(reporter);
    }

    protected static SecurityAnalysisResult createNoResult() {
        return new SecurityAnalysisResult(new LimitViolationsResult(Collections.emptyList()), LoadFlowResult.ComponentResult.Status.FAILED, Collections.emptyList());
    }

    public CompletableFuture<SecurityAnalysisReport> run(String workingVariantId, SecurityAnalysisParameters securityAnalysisParameters,
                                                         ContingenciesProvider contingenciesProvider, ComputationManager computationManager,
                                                         List<OperatorStrategy> operatorStrategies, List<Action> actions) {
        Objects.requireNonNull(workingVariantId);
        Objects.requireNonNull(securityAnalysisParameters);
        Objects.requireNonNull(contingenciesProvider);
        return CompletableFutureTask.runAsync(() -> {
            network.getVariantManager().setWorkingVariant(workingVariantId);
            return runSync(securityAnalysisParameters, contingenciesProvider, operatorStrategies, actions);
        }, computationManager.getExecutor());
    }

    protected abstract Reporter createSaRootReporter();

    protected abstract boolean isShuntCompensatorVoltageControlOn(LoadFlowParameters lfParameters);

    protected abstract boolean isHvdcAcEmulation(LoadFlowParameters lfParameters);

    protected abstract P createParameters(LoadFlowParameters lfParameters, OpenLoadFlowParameters lfParametersExt, boolean breakers);

    SecurityAnalysisReport runSync(SecurityAnalysisParameters securityAnalysisParameters, ContingenciesProvider contingenciesProvider,
                                   List<OperatorStrategy> operatorStrategies, List<Action> actions) {
        var saReporter = createSaRootReporter();

        Stopwatch stopwatch = Stopwatch.createStarted();

        LoadFlowParameters lfParameters = securityAnalysisParameters.getLoadFlowParameters();
        OpenLoadFlowParameters lfParametersExt = OpenLoadFlowParameters.get(securityAnalysisParameters.getLoadFlowParameters());
        OpenSecurityAnalysisParameters securityAnalysisParametersExt = OpenSecurityAnalysisParameters.getOrDefault(securityAnalysisParameters);

        // check actions validity
        checkActions(network, actions);

        // try for find all switches to be operated as actions.
        LfTopoConfig topoConfig = new LfTopoConfig();
        findAllSwitchesToOperate(network, actions, topoConfig);

        // try to find all ptc and rtc to retain because involved in ptc and rtc actions
        findAllPtcToOperate(actions, topoConfig);
        findAllRtcToOperate(actions, topoConfig);

        // try to find branches (lines and two windings transformers).
        // tie lines and three windings transformers missing.
        findAllBranchesToClose(network, actions, topoConfig);

        // load contingencies
        List<Contingency> contingencies = contingenciesProvider.getContingencies(network);
        // try to find all switches impacted by at least one contingency and for each contingency the branches impacted
        PropagatedContingencyCreationParameters creationParameters = new PropagatedContingencyCreationParameters()
                .setContingencyPropagation(securityAnalysisParametersExt.isContingencyPropagation())
                .setShuntCompensatorVoltageControlOn(isShuntCompensatorVoltageControlOn(lfParameters))
                .setSlackDistributionOnConformLoad(lfParameters.getBalanceType() == LoadFlowParameters.BalanceType.PROPORTIONAL_TO_CONFORM_LOAD)
                .setHvdcAcEmulation(isHvdcAcEmulation(lfParameters));

        List<PropagatedContingency> propagatedContingencies = PropagatedContingency.createList(network, contingencies, topoConfig, creationParameters);

        var parameters = createParameters(lfParameters, lfParametersExt, topoConfig.isBreaker());

        // create networks including all necessary switches
        try (LfNetworkList lfNetworks = Networks.load(network, parameters.getNetworkParameters(), topoConfig, saReporter)) {
            // run simulation on largest network
            SecurityAnalysisResult result = lfNetworks.getLargest().filter(LfNetwork::isValid)
                    .map(largestNetwork -> runSimulations(largestNetwork, propagatedContingencies, parameters, securityAnalysisParameters, operatorStrategies, actions))
                    .orElse(createNoResult());

            stopwatch.stop();
            LOGGER.info("Security analysis {} in {} ms", Thread.currentThread().isInterrupted() ? "cancelled" : "done",
                    stopwatch.elapsed(TimeUnit.MILLISECONDS));

            return new SecurityAnalysisReport(result);
        }
    }

    protected abstract PostContingencyComputationStatus postContingencyStatusFromLoadFlowResult(R result);

    protected static void checkActions(Network network, List<Action> actions) {
        for (Action action : actions) {
            switch (action.getType()) {
                case SwitchAction.NAME: {
                    SwitchAction switchAction = (SwitchAction) action;
                    if (network.getSwitch(switchAction.getSwitchId()) == null) {
                        throw new PowsyblException("Switch '" + switchAction.getSwitchId() + NOT_FOUND);
                    }
                    break;
                }

                case TerminalsConnectionAction.NAME: {
                    TerminalsConnectionAction terminalsConnectionAction = (TerminalsConnectionAction) action;
                    if (network.getBranch(terminalsConnectionAction.getElementId()) == null) {
                        throw new PowsyblException("Branch '" + terminalsConnectionAction.getElementId() + NOT_FOUND);
                    }
                    break;
                }

                case PhaseTapChangerTapPositionAction.NAME,
                     RatioTapChangerTapPositionAction.NAME: {
                    String transformerId = action.getType().equals(PhaseTapChangerTapPositionAction.NAME) ?
                            ((PhaseTapChangerTapPositionAction) action).getTransformerId() : ((RatioTapChangerTapPositionAction) action).getTransformerId();
                    if (network.getTwoWindingsTransformer(transformerId) == null
                            && network.getThreeWindingsTransformer(transformerId) == null) {
                        throw new PowsyblException("Transformer '" + transformerId + NOT_FOUND);
                    }
                    break;
                }

                case LoadAction.NAME: {
                    LoadAction loadAction = (LoadAction) action;
                    if (network.getLoad(loadAction.getLoadId()) == null) {
                        throw new PowsyblException("Load '" + loadAction.getLoadId() + NOT_FOUND);
                    }
                    break;
                }

                case GeneratorAction.NAME: {
                    GeneratorAction generatorAction = (GeneratorAction) action;
                    if (network.getGenerator(generatorAction.getGeneratorId()) == null) {
                        throw new PowsyblException("Generator '" + generatorAction.getGeneratorId() + NOT_FOUND);
                    }
                    break;
                }

                case HvdcAction.NAME: {
                    HvdcAction hvdcAction = (HvdcAction) action;
                    if (network.getHvdcLine(hvdcAction.getHvdcId()) == null) {
                        throw new PowsyblException("Hvdc line '" + hvdcAction.getHvdcId() + NOT_FOUND);
                    }
                    break;
                }

                case ShuntCompensatorPositionAction.NAME: {
                    ShuntCompensatorPositionAction shuntCompensatorPositionAction = (ShuntCompensatorPositionAction) action;
                    if (network.getShuntCompensator(shuntCompensatorPositionAction.getShuntCompensatorId()) == null) {
                        throw new PowsyblException("Shunt compensator '" + shuntCompensatorPositionAction.getShuntCompensatorId() + "' not found");
                    }
                    break;
                }

                default:
                    throw new UnsupportedOperationException("Unsupported action type: " + action.getType());
            }
        }
    }

    protected static Map<String, LfAction> createLfActions(LfNetwork lfNetwork, Set<Action> actions, Network network, LfNetworkParameters parameters) {
        return actions.stream()
                .map(action -> LfAction.create(action, lfNetwork, network, parameters.isBreakers()))
                .flatMap(Optional::stream)
                .collect(Collectors.toMap(LfAction::getId, Function.identity()));
    }

    protected static Map<String, Action> indexActionsById(List<Action> actions) {
        return actions.stream()
                .collect(Collectors.toMap(
                        Action::getId,
                        Function.identity(),
                    (action1, action2) -> {
                        throw new PowsyblException("An action '" + action1.getId() + "' already exist");
                    }
                ));
    }

    protected static Map<String, List<OperatorStrategy>> indexOperatorStrategiesByContingencyId(List<PropagatedContingency> propagatedContingencies,
                                                                                              List<OperatorStrategy> operatorStrategies,
                                                                                              Map<String, Action> actionsById,
                                                                                              Set<Action> neededActions) {
        Set<String> contingencyIds = propagatedContingencies.stream().map(propagatedContingency -> propagatedContingency.getContingency().getId()).collect(Collectors.toSet());
        Map<String, List<OperatorStrategy>> operatorStrategiesByContingencyId = new HashMap<>();
        for (OperatorStrategy operatorStrategy : operatorStrategies) {
            if (contingencyIds.contains(operatorStrategy.getContingencyContext().getContingencyId())) {
                // check actions IDs exists
                for (ConditionalActions conditionalActions : operatorStrategy.getConditionalActions()) {
                    for (String actionId : conditionalActions.getActionIds()) {
                        Action action = actionsById.get(actionId);
                        if (action == null) {
                            throw new PowsyblException("Operator strategy '" + operatorStrategy.getId() + "' is associated to action '"
                                    + actionId + "' but this action is not present in the list");
                        }
                        neededActions.add(action);
                    }
                }
                operatorStrategiesByContingencyId.computeIfAbsent(operatorStrategy.getContingencyContext().getContingencyId(), key -> new ArrayList<>())
                        .add(operatorStrategy);
            } else {
                throw new PowsyblException("Operator strategy '" + operatorStrategy.getId() + "' is associated to contingency '"
                        + operatorStrategy.getContingencyContext().getContingencyId() + "' but this contingency is not present in the list");
            }
        }
        return operatorStrategiesByContingencyId;
    }

    private static boolean checkCondition(ConditionalActions conditionalActions, Set<String> limitViolationEquipmentIds) {
        switch (conditionalActions.getCondition().getType()) {
            case TrueCondition.NAME:
                return true;
            case AnyViolationCondition.NAME:
                return !limitViolationEquipmentIds.isEmpty();
            case AtLeastOneViolationCondition.NAME: {
                AtLeastOneViolationCondition atLeastCondition = (AtLeastOneViolationCondition) conditionalActions.getCondition();
                Set<String> commonEquipmentIds = atLeastCondition.getViolationIds().stream()
                        .distinct()
                        .filter(limitViolationEquipmentIds::contains)
                        .collect(Collectors.toSet());
                return !commonEquipmentIds.isEmpty();
            }
            case AllViolationCondition.NAME: {
                AllViolationCondition allCondition = (AllViolationCondition) conditionalActions.getCondition();
                Set<String> commonEquipmentIds = allCondition.getViolationIds().stream()
                        .distinct()
                        .filter(limitViolationEquipmentIds::contains)
                        .collect(Collectors.toSet());
                return commonEquipmentIds.equals(new HashSet<>(allCondition.getViolationIds()));
            }
            default:
                throw new UnsupportedOperationException("Unsupported condition type: " + conditionalActions.getCondition().getType());
        }
    }

    protected List<String> checkCondition(OperatorStrategy operatorStrategy, LimitViolationsResult limitViolationsResult) {
        Set<String> limitViolationEquipmentIds = limitViolationsResult.getLimitViolations().stream()
                .map(LimitViolation::getSubjectId)
                .collect(Collectors.toSet());
        List<String> actionsIds = new ArrayList<>();
        for (ConditionalActions conditionalActions : operatorStrategy.getConditionalActions()) {
            if (checkCondition(conditionalActions, limitViolationEquipmentIds)) {
                actionsIds.addAll(conditionalActions.getActionIds());
            }
        }
        return actionsIds;
    }

    protected static void findAllSwitchesToOperate(Network network, List<Action> actions, LfTopoConfig topoConfig) {
        actions.stream().filter(action -> action.getType().equals(SwitchAction.NAME))
                .forEach(action -> {
                    String switchId = ((SwitchAction) action).getSwitchId();
                    Switch sw = network.getSwitch(switchId);
                    boolean toOpen = ((SwitchAction) action).isOpen();
                    if (sw.isOpen() && !toOpen) { // the switch is open and the action will close it.
                        topoConfig.getSwitchesToClose().add(sw);
                    } else if (!sw.isOpen() && toOpen) { // the switch is closed and the action will open it.
                        topoConfig.getSwitchesToOpen().add(sw);
                    }
                });
    }

    protected static void findAllPtcToOperate(List<Action> actions, LfTopoConfig topoConfig) {
        for (Action action : actions) {
            if (PhaseTapChangerTapPositionAction.NAME.equals(action.getType())) {
                PhaseTapChangerTapPositionAction ptcAction = (PhaseTapChangerTapPositionAction) action;
                ptcAction.getSide().ifPresentOrElse(
                        side -> topoConfig.addBranchIdWithPtcToRetain(LfLegBranch.getId(side, ptcAction.getTransformerId())), // T3WT
                        () -> topoConfig.addBranchIdWithPtcToRetain(ptcAction.getTransformerId()) // T2WT
                );
            }
        }
    }

    protected static void findAllRtcToOperate(List<Action> actions, LfTopoConfig topoConfig) {
        for (Action action : actions) {
            if (RatioTapChangerTapPositionAction.NAME.equals(action.getType())) {
                RatioTapChangerTapPositionAction rtcAction = (RatioTapChangerTapPositionAction) action;
                rtcAction.getSide().ifPresentOrElse(
                        side -> topoConfig.addBranchIdWithRtcToRetain(LfLegBranch.getId(side, rtcAction.getTransformerId())), // T3WT
                        () -> topoConfig.addBranchIdWithRtcToRetain(rtcAction.getTransformerId()) // T2WT
                );
            }
        }
    }

<<<<<<< HEAD
    protected static void findAllShuntsToOperate(List<Action> actions, LfTopoConfig topoConfig) {
        actions.stream().filter(action -> action.getType().equals(ShuntCompensatorPositionAction.NAME))
                .forEach(action -> topoConfig.addShuntIdToOperate(((ShuntCompensatorPositionAction) action).getShuntCompensatorId()));
=======
    protected static void findAllBranchesToClose(Network network, List<Action> actions, LfTopoConfig topoConfig) {
        // only branches open at both side or open at one side are visible in the LfNetwork.
        for (Action action : actions) {
            if (TerminalsConnectionAction.NAME.equals(action.getType())) {
                TerminalsConnectionAction terminalsConnectionAction = (TerminalsConnectionAction) action;
                if (terminalsConnectionAction.getSide().isEmpty() && !terminalsConnectionAction.isOpen()) {
                    Branch branch = network.getBranch(terminalsConnectionAction.getElementId());
                    if (branch != null && !(branch instanceof TieLine)) {
                        topoConfig.getBranchIdsToClose().add(terminalsConnectionAction.getElementId());
                    }
                }
            }
        }
    }

    protected static void distributedMismatch(LfNetwork network, double mismatch, LoadFlowParameters loadFlowParameters,
                                           OpenLoadFlowParameters openLoadFlowParameters) {
        if (loadFlowParameters.isDistributedSlack() && Math.abs(mismatch) > 0) {
            ActivePowerDistribution activePowerDistribution = ActivePowerDistribution.create(loadFlowParameters.getBalanceType(), openLoadFlowParameters.isLoadPowerFactorConstant(), openLoadFlowParameters.isUseActiveLimits());
            activePowerDistribution.run(network, mismatch);
        }
    }

    protected abstract C createLoadFlowContext(LfNetwork lfNetwork, P parameters);

    protected abstract LoadFlowEngine<V, E, P, R> createLoadFlowEngine(C context);

    protected void afterPreContingencySimulation(P acParameters) {
    }

    protected SecurityAnalysisResult runSimulations(LfNetwork lfNetwork, List<PropagatedContingency> propagatedContingencies, P acParameters,
                                                    SecurityAnalysisParameters securityAnalysisParameters, List<OperatorStrategy> operatorStrategies,
                                                    List<Action> actions) {
        Map<String, Action> actionsById = indexActionsById(actions);
        Set<Action> neededActions = new HashSet<>(actionsById.size());
        Map<String, List<OperatorStrategy>> operatorStrategiesByContingencyId = indexOperatorStrategiesByContingencyId(propagatedContingencies, operatorStrategies, actionsById, neededActions);
        Map<String, LfAction> lfActionById = createLfActions(lfNetwork, neededActions, network, acParameters.getNetworkParameters()); // only convert needed actions

        LoadFlowParameters loadFlowParameters = securityAnalysisParameters.getLoadFlowParameters();
        OpenLoadFlowParameters openLoadFlowParameters = OpenLoadFlowParameters.get(loadFlowParameters);
        OpenSecurityAnalysisParameters openSecurityAnalysisParameters = OpenSecurityAnalysisParameters.getOrDefault(securityAnalysisParameters);
        boolean createResultExtension = openSecurityAnalysisParameters.isCreateResultExtension();

        try (C context = createLoadFlowContext(lfNetwork, acParameters)) {
            Reporter networkReporter = lfNetwork.getReporter();
            Reporter preContSimReporter = Reports.createPreContingencySimulation(networkReporter);
            lfNetwork.setReporter(preContSimReporter);

            // run pre-contingency simulation
            R preContingencyLoadFlowResult = createLoadFlowEngine(context)
                    .run();

            boolean preContingencyComputationOk = preContingencyLoadFlowResult.isSuccess();
            var preContingencyLimitViolationManager = new LimitViolationManager();
            List<PostContingencyResult> postContingencyResults = new ArrayList<>();
            var preContingencyNetworkResult = new PreContingencyNetworkResult(lfNetwork, monitorIndex, createResultExtension);
            List<OperatorStrategyResult> operatorStrategyResults = new ArrayList<>();

            // only run post-contingency simulations if pre-contingency simulation is ok
            if (preContingencyComputationOk) {
                afterPreContingencySimulation(acParameters);

                // update network result
                preContingencyNetworkResult.update();

                // detect violations
                preContingencyLimitViolationManager.detectViolations(lfNetwork);

                // save base state for later restoration after each contingency
                NetworkState networkState = NetworkState.save(lfNetwork);

                // start a simulation for each of the contingency
                Iterator<PropagatedContingency> contingencyIt = propagatedContingencies.iterator();
                while (contingencyIt.hasNext() && !Thread.currentThread().isInterrupted()) {
                    PropagatedContingency propagatedContingency = contingencyIt.next();
                    propagatedContingency.toLfContingency(lfNetwork)
                            .ifPresent(lfContingency -> { // only process contingencies that impact the network
                                Reporter postContSimReporter = Reports.createPostContingencySimulation(networkReporter, lfContingency.getId());
                                lfNetwork.setReporter(postContSimReporter);

                                lfContingency.apply(loadFlowParameters.getBalanceType());

                                distributedMismatch(lfNetwork, lfContingency.getActivePowerLoss(), loadFlowParameters, openLoadFlowParameters);

                                var postContingencyResult = runPostContingencySimulation(lfNetwork, context, propagatedContingency.getContingency(),
                                        lfContingency, preContingencyLimitViolationManager,
                                        securityAnalysisParameters.getIncreasedViolationsParameters(),
                                        preContingencyNetworkResult, createResultExtension);
                                postContingencyResults.add(postContingencyResult);

                                List<OperatorStrategy> operatorStrategiesForThisContingency = operatorStrategiesByContingencyId.get(lfContingency.getId());
                                if (operatorStrategiesForThisContingency != null) {
                                    // we have at least an operator strategy for this contingency.
                                    if (operatorStrategiesForThisContingency.size() == 1) {
                                        runActionSimulation(lfNetwork, context,
                                                operatorStrategiesForThisContingency.get(0), preContingencyLimitViolationManager,
                                                securityAnalysisParameters.getIncreasedViolationsParameters(), lfActionById,
                                                createResultExtension, lfContingency, postContingencyResult.getLimitViolationsResult(),
                                                acParameters.getNetworkParameters())
                                                .ifPresent(operatorStrategyResults::add);
                                    } else {
                                        // save post contingency state for later restoration after action
                                        NetworkState postContingencyNetworkState = NetworkState.save(lfNetwork);
                                        for (OperatorStrategy operatorStrategy : operatorStrategiesForThisContingency) {
                                            runActionSimulation(lfNetwork, context,
                                                    operatorStrategy, preContingencyLimitViolationManager,
                                                    securityAnalysisParameters.getIncreasedViolationsParameters(), lfActionById,
                                                    createResultExtension, lfContingency, postContingencyResult.getLimitViolationsResult(),
                                                    acParameters.getNetworkParameters())
                                                    .ifPresent(result -> {
                                                        operatorStrategyResults.add(result);
                                                        postContingencyNetworkState.restore();
                                                    });
                                        }
                                    }
                                }

                                if (contingencyIt.hasNext()) {
                                    // restore base state
                                    networkState.restore();
                                }
                            });
                }
            }

            return new SecurityAnalysisResult(
                    new PreContingencyResult(
                            preContingencyLoadFlowResult.toComponentResultStatus(),
                            new LimitViolationsResult(preContingencyLimitViolationManager.getLimitViolations()),
                            preContingencyNetworkResult.getBranchResults(), preContingencyNetworkResult.getBusResults(),
                            preContingencyNetworkResult.getThreeWindingsTransformerResults()),
                    postContingencyResults, operatorStrategyResults);
        }
    }

    private Optional<OperatorStrategyResult> runActionSimulation(LfNetwork network, C context, OperatorStrategy operatorStrategy,
                                                                 LimitViolationManager preContingencyLimitViolationManager,
                                                                 SecurityAnalysisParameters.IncreasedViolationsParameters violationsParameters,
                                                                 Map<String, LfAction> lfActionById, boolean createResultExtension, LfContingency contingency,
                                                                 LimitViolationsResult postContingencyLimitViolations, LfNetworkParameters networkParameters) {
        OperatorStrategyResult operatorStrategyResult = null;

        List<String> actionIds = checkCondition(operatorStrategy, postContingencyLimitViolations);
        if (!actionIds.isEmpty()) {
            operatorStrategyResult = runActionSimulation(network, context, operatorStrategy, actionIds, preContingencyLimitViolationManager,
                    violationsParameters, lfActionById, createResultExtension, contingency, networkParameters);
        }

        return Optional.ofNullable(operatorStrategyResult);
    }

    protected PostContingencyResult runPostContingencySimulation(LfNetwork network, C context, Contingency contingency, LfContingency lfContingency,
                                                                 LimitViolationManager preContingencyLimitViolationManager,
                                                                 SecurityAnalysisParameters.IncreasedViolationsParameters violationsParameters,
                                                                 PreContingencyNetworkResult preContingencyNetworkResult, boolean createResultExtension) {
        LOGGER.info("Start post contingency '{}' simulation on network {}", lfContingency.getId(), network);
        LOGGER.debug("Contingency '{}' impact on network {}: remove {} buses, remove {} branches, remove {} generators, shift {} shunts, shift {} loads",
                lfContingency.getId(), network, lfContingency.getDisabledNetwork().getBuses(), lfContingency.getDisabledNetwork().getBranchesStatus(),
                lfContingency.getLostGenerators(), lfContingency.getShuntsShift(), lfContingency.getLostLoads());

        Stopwatch stopwatch = Stopwatch.createStarted();

        // restart LF on post contingency equation system
        PostContingencyComputationStatus status = runActionLoadFlow(context); // FIXME: change name.
        var postContingencyLimitViolationManager = new LimitViolationManager(preContingencyLimitViolationManager, violationsParameters);
        var postContingencyNetworkResult = new PostContingencyNetworkResult(network, monitorIndex, createResultExtension, preContingencyNetworkResult, contingency);

        if (status.equals(PostContingencyComputationStatus.CONVERGED)) {
            // update network result
            postContingencyNetworkResult.update();

            // detect violations
            postContingencyLimitViolationManager.detectViolations(network);
        }

        stopwatch.stop();
        LOGGER.info("Post contingency '{}' simulation done on network {} in {} ms", lfContingency.getId(),
                network, stopwatch.elapsed(TimeUnit.MILLISECONDS));

        var connectivityResult = new ConnectivityResult(lfContingency.getCreatedSynchronousComponentsCount(), 0,
                lfContingency.getDisconnectedLoadActivePower() * PerUnit.SB,
                lfContingency.getDisconnectedGenerationActivePower() * PerUnit.SB,
                lfContingency.getDisconnectedElementIds());

        return new PostContingencyResult(contingency, status,
                new LimitViolationsResult(postContingencyLimitViolationManager.getLimitViolations()),
                postContingencyNetworkResult.getBranchResults(),
                postContingencyNetworkResult.getBusResults(),
                postContingencyNetworkResult.getThreeWindingsTransformerResults(),
                connectivityResult);
>>>>>>> 37a7fcdb
    }

    protected OperatorStrategyResult runActionSimulation(LfNetwork network, C context, OperatorStrategy operatorStrategy,
                                                         List<String> actionsIds,
                                                         LimitViolationManager preContingencyLimitViolationManager,
                                                         SecurityAnalysisParameters.IncreasedViolationsParameters violationsParameters,
                                                         Map<String, LfAction> lfActionById, boolean createResultExtension, LfContingency contingency,
                                                         LfNetworkParameters networkParameters) {
        LOGGER.info("Start operator strategy {} after contingency '{}' simulation on network {}", operatorStrategy.getId(),
                operatorStrategy.getContingencyContext().getContingencyId(), network);

        // get LF action for this operator strategy, as all actions have been previously checked against IIDM
        // network, an empty LF action means it is for another component (so another LF network) so we can
        // skip it
        List<LfAction> operatorStrategyLfActions = actionsIds.stream()
                .map(lfActionById::get)
                .filter(Objects::nonNull)
                .collect(Collectors.toList());

        LfAction.apply(operatorStrategyLfActions, network, contingency, networkParameters);

        Stopwatch stopwatch = Stopwatch.createStarted();

        // restart LF on post contingency and post actions equation system
        PostContingencyComputationStatus status = runActionLoadFlow(context);
        var postActionsViolationManager = new LimitViolationManager(preContingencyLimitViolationManager, violationsParameters);
        var postActionsNetworkResult = new PreContingencyNetworkResult(network, monitorIndex, createResultExtension);

        if (status.equals(PostContingencyComputationStatus.CONVERGED)) {
            // update network result
            postActionsNetworkResult.update();

            // detect violations
            postActionsViolationManager.detectViolations(network);
        }

        stopwatch.stop();

        LOGGER.info("Operator strategy {} after contingency '{}' simulation done on network {} in {} ms", operatorStrategy.getId(),
                operatorStrategy.getContingencyContext().getContingencyId(), network, stopwatch.elapsed(TimeUnit.MILLISECONDS));

        return new OperatorStrategyResult(operatorStrategy, status,
                                          new LimitViolationsResult(postActionsViolationManager.getLimitViolations()),
                                          new NetworkResult(postActionsNetworkResult.getBranchResults(),
                                                            postActionsNetworkResult.getBusResults(),
                                                            postActionsNetworkResult.getThreeWindingsTransformerResults()));
    }

    protected void beforeActionLoadFlowRun(C context) {
    }

    protected PostContingencyComputationStatus runActionLoadFlow(C context) {
        beforeActionLoadFlowRun(context);
        R result = createLoadFlowEngine(context).run();
        return postContingencyStatusFromLoadFlowResult(result);
    }
}<|MERGE_RESOLUTION|>--- conflicted
+++ resolved
@@ -351,11 +351,11 @@
         }
     }
 
-<<<<<<< HEAD
     protected static void findAllShuntsToOperate(List<Action> actions, LfTopoConfig topoConfig) {
         actions.stream().filter(action -> action.getType().equals(ShuntCompensatorPositionAction.NAME))
                 .forEach(action -> topoConfig.addShuntIdToOperate(((ShuntCompensatorPositionAction) action).getShuntCompensatorId()));
-=======
+    }
+
     protected static void findAllBranchesToClose(Network network, List<Action> actions, LfTopoConfig topoConfig) {
         // only branches open at both side or open at one side are visible in the LfNetwork.
         for (Action action : actions) {
@@ -546,7 +546,6 @@
                 postContingencyNetworkResult.getBusResults(),
                 postContingencyNetworkResult.getThreeWindingsTransformerResults(),
                 connectivityResult);
->>>>>>> 37a7fcdb
     }
 
     protected OperatorStrategyResult runActionSimulation(LfNetwork network, C context, OperatorStrategy operatorStrategy,
