--- conflicted
+++ resolved
@@ -96,17 +96,10 @@
 
             // run simulation on largest network
             SecurityAnalysisResult result;
-<<<<<<< HEAD
-            if (lfNetworks.getList().isEmpty()) {
-                result = createNoResult();
-            } else {
-                LfNetwork largestNetwork = lfNetworks.getList().get(0);
-=======
             LfNetwork largestNetwork = lfNetworks.getLargest().orElse(null);
             if (largestNetwork == null) {
                 result = createNoResult();
             } else {
->>>>>>> 3ac06b0d
                 if (largestNetwork.isValid()) {
                     Map<String, LfAction> lfActionsById = createLfActions(largestNetwork, actions);
                     Map<String, List<OperatorStrategy>> operatorStrategiesByContingencyId = indexOperatorStrategiesByContingencyId(propagatedContingencies, operatorStrategies);
