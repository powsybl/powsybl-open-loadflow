--- conflicted
+++ resolved
@@ -84,23 +84,14 @@
                 lfParameters.isShuntCompensatorVoltageControlOn(), lfParameters.getBalanceType() == LoadFlowParameters.BalanceType.PROPORTIONAL_TO_CONFORM_LOAD,
                 lfParameters.isHvdcAcEmulation(), securityAnalysisParametersExt.isContingencyPropagation());
 
-<<<<<<< HEAD
         // try for find all switches to be operated as actions.
         Set<Switch> allSwitchesToClose = new HashSet<>();
         getAllSwitchesToOperate(network, actions, allSwitchesToClose, allSwitchesToOpen);
-
-        AcLoadFlowParameters acParameters = OpenLoadFlowParameters.createAcParameters(network, lfParameters, lfParametersExt, matrixFactory, connectivityFactory, saReporter, true, false);
+        boolean breakers = !(allSwitchesToOpen.isEmpty() && allSwitchesToClose.isEmpty());
+        AcLoadFlowParameters acParameters = OpenLoadFlowParameters.createAcParameters(network, lfParameters, lfParametersExt, matrixFactory, connectivityFactory, saReporter, breakers, false);
 
         // create networks including all necessary switches
-        List<LfNetwork> lfNetworks = createNetworks(allSwitchesToOpen, allSwitchesToClose, acParameters.getNetworkParameters(), saReporter);
-=======
-        boolean breakers = !allSwitchesToOpen.isEmpty();
-
-        AcLoadFlowParameters acParameters = OpenLoadFlowParameters.createAcParameters(network, lfParameters, lfParametersExt, matrixFactory, connectivityFactory, saReporter, breakers, false);
-
-        // create networks including all necessary switches
-        List<LfNetwork> lfNetworks = Networks.load(network, acParameters.getNetworkParameters(), allSwitchesToOpen, saReporter);
->>>>>>> f83364f1
+        List<LfNetwork> lfNetworks = Networks.load(network, acParameters.getNetworkParameters(), allSwitchesToOpen, allSwitchesToClose, saReporter);
 
         // run simulation on largest network
         SecurityAnalysisResult result;
@@ -124,32 +115,6 @@
         return new SecurityAnalysisReport(result);
     }
 
-<<<<<<< HEAD
-    List<LfNetwork> createNetworks(Set<Switch> allSwitchesToOpen, Set<Switch> allSwitchesToClose, LfNetworkParameters networkParameters,
-                                   Reporter saReporter) {
-        List<LfNetwork> lfNetworks;
-        String tmpVariantId = "olf-tmp-" + UUID.randomUUID();
-        String variantId = network.getVariantManager().getWorkingVariantId();
-        network.getVariantManager().cloneVariant(network.getVariantManager().getWorkingVariantId(), tmpVariantId);
-        network.getVariantManager().setWorkingVariant(tmpVariantId);
-        try {
-            network.getSwitchStream().filter(sw -> sw.getVoltageLevel().getTopologyKind() == TopologyKind.NODE_BREAKER)
-                    .forEach(sw -> sw.setRetained(false));
-            allSwitchesToOpen.stream().filter(sw -> sw.getVoltageLevel().getTopologyKind() == TopologyKind.NODE_BREAKER)
-                    .forEach(sw -> sw.setRetained(true));
-            allSwitchesToClose.stream().filter(sw -> sw.getVoltageLevel().getTopologyKind() == TopologyKind.NODE_BREAKER)
-                    .forEach(sw -> sw.setRetained(true));
-            allSwitchesToClose.stream().forEach(sw -> sw.setOpen(false)); // in order to be present in the network.
-            lfNetworks = Networks.load(network, networkParameters, saReporter);
-        } finally {
-            network.getVariantManager().removeVariant(tmpVariantId);
-            network.getVariantManager().setWorkingVariant(variantId);
-        }
-        return lfNetworks;
-    }
-
-=======
->>>>>>> f83364f1
     public static void distributedMismatch(LfNetwork network, double mismatch, LoadFlowParameters loadFlowParameters,
                                            OpenLoadFlowParameters openLoadFlowParameters) {
         if (loadFlowParameters.isDistributedSlack() && Math.abs(mismatch) > 0) {
