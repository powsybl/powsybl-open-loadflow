--- conflicted
+++ resolved
@@ -235,11 +235,7 @@
                                                                SecurityAnalysisParameters.IncreasedViolationsParameters violationsParameters,
                                                                PreContingencyNetworkResult preContingencyNetworkResult, boolean createResultExtension) {
         LOGGER.info("Start post contingency '{}' simulation on network {}", lfContingency.getId(), network);
-<<<<<<< HEAD
-        LOGGER.debug("Contingency '{}' impact on network {}: remove {} buses, remove {} branches, remove {} generators, shift {} shunts, shift loads {}",
-=======
         LOGGER.debug("Contingency '{}' impact on network {}: remove {} buses, remove {} branches, remove {} generators, shift {} shunts, shift {} loads",
->>>>>>> 077d936d
                 lfContingency.getId(), network, lfContingency.getDisabledNetwork().getBuses(), lfContingency.getDisabledNetwork().getBranches(),
                 lfContingency.getLostGenerators(), lfContingency.getShuntsShift(), lfContingency.getLostLoads());
 
