/**
 * Copyright (c) 2019, RTE (http://www.rte-france.com)
 * This Source Code Form is subject to the terms of the Mozilla Public
 * License, v. 2.0. If a copy of the MPL was not distributed with this
 * file, You can obtain one at http://mozilla.org/MPL/2.0/.
 */
package com.powsybl.openloadflow.ac.nr;

import com.powsybl.math.matrix.MatrixException;
import com.powsybl.openloadflow.ac.equations.AcEquationType;
import com.powsybl.openloadflow.ac.equations.AcVariableType;
import com.powsybl.openloadflow.equations.*;
<<<<<<< HEAD
import com.powsybl.openloadflow.network.Extensions.AsymBus;
=======
import com.powsybl.openloadflow.network.LfBus;
>>>>>>> dad34e92
import com.powsybl.openloadflow.network.LfElement;
import com.powsybl.openloadflow.network.LfNetwork;
import com.powsybl.openloadflow.network.util.VoltageInitializer;
import org.apache.commons.lang3.tuple.Pair;
import org.slf4j.Logger;
import org.slf4j.LoggerFactory;

import java.util.*;
import java.util.stream.Collectors;

/**
 * @author Geoffroy Jamgotchian <geoffroy.jamgotchian at rte-france.com>
 */
public class NewtonRaphson {

    private static final Logger LOGGER = LoggerFactory.getLogger(NewtonRaphson.class);

    private final LfNetwork network;

    private final NewtonRaphsonParameters parameters;

    private final EquationSystem<AcVariableType, AcEquationType> equationSystem;

    private int iteration = 0;

    private final JacobianMatrix<AcVariableType, AcEquationType> j;

    private final TargetVector<AcVariableType, AcEquationType> targetVector;

    private final EquationVector<AcVariableType, AcEquationType> equationVector;

    public NewtonRaphson(LfNetwork network, NewtonRaphsonParameters parameters,
                         EquationSystem<AcVariableType, AcEquationType> equationSystem,
                         JacobianMatrix<AcVariableType, AcEquationType> j,
                         TargetVector<AcVariableType, AcEquationType> targetVector,
                         EquationVector<AcVariableType, AcEquationType> equationVector) {
        this.network = Objects.requireNonNull(network);
        this.parameters = Objects.requireNonNull(parameters);
        this.equationSystem = Objects.requireNonNull(equationSystem);
        this.j = Objects.requireNonNull(j);
        this.targetVector = Objects.requireNonNull(targetVector);
        this.equationVector = Objects.requireNonNull(equationVector);
    }

    public static List<Pair<Equation<AcVariableType, AcEquationType>, Double>> findLargestMismatches(EquationSystem<AcVariableType, AcEquationType> equationSystem, double[] mismatch, int count) {
        return equationSystem.getIndex().getSortedEquationsToSolve().stream()
                .map(equation -> Pair.of(equation, mismatch[equation.getColumn()]))
                .filter(e -> Math.abs(e.getValue()) > Math.pow(10, -7))
                .sorted(Comparator.comparingDouble((Map.Entry<Equation<AcVariableType, AcEquationType>, Double> e) -> Math.abs(e.getValue())).reversed())
                .limit(count)
                .collect(Collectors.toList());
    }

    private NewtonRaphsonStatus runIteration(StateVectorScaling svScaling) {
        LOGGER.debug("Start iteration {}", iteration);

        try {
            // solve f(x) = j * dx
            try {
                j.solveTransposed(equationVector.getArray());
            } catch (MatrixException e) {
                LOGGER.error(e.toString(), e);
                return NewtonRaphsonStatus.SOLVER_FAILED;
            }
            // f(x) now contains dx

            svScaling.apply(equationVector.getArray(), equationSystem);

            // update x and f(x) will be automatically updated
            equationSystem.getStateVector().minus(equationVector.getArray());

            // substract targets from f(x)
            equationVector.minus(targetVector);
            // f(x) now contains equation mismatches

            if (LOGGER.isTraceEnabled()) {
                findLargestMismatches(equationSystem, equationVector.getArray(), 5)
                        .forEach(e -> {
                            Equation<AcVariableType, AcEquationType> equation = e.getKey();
                            String elementId = equation.getElement(network).map(LfElement::getId).orElse("?");
                            LOGGER.trace("Mismatch for {}: {} (element={})", equation, e.getValue(), elementId);
                        });
            }

            // test stopping criteria and log norm(fx)
            NewtonRaphsonStoppingCriteria.TestResult testResult = parameters.getStoppingCriteria().test(equationVector.getArray());

            testResult = svScaling.applyAfter(equationSystem.getStateVector(), equationVector, targetVector,
                                              parameters.getStoppingCriteria(), testResult);

            LOGGER.debug("|f(x)|={}", testResult.getNorm());

            if (testResult.isStop()) {
                return NewtonRaphsonStatus.CONVERGED;
            }

            return null;
        } finally {
            iteration++;
        }
    }

    public static void initStateVector(LfNetwork network, EquationSystem<AcVariableType, AcEquationType> equationSystem, VoltageInitializer initializer) {
        double[] x = new double[equationSystem.getIndex().getSortedVariablesToFind().size()];
        for (Variable<AcVariableType> v : equationSystem.getIndex().getSortedVariablesToFind()) {
            switch (v.getType()) {
                case BUS_V:
                    x[v.getRow()] = initializer.getMagnitude(network.getBus(v.getElementNum()));
                    break;

                case BUS_PHI:
                    x[v.getRow()] = Math.toRadians(initializer.getAngle(network.getBus(v.getElementNum())));
                    break;

                case SHUNT_B:
                    x[v.getRow()] = network.getShunt(v.getElementNum()).getB();
                    break;

                case BRANCH_ALPHA1:
                    x[v.getRow()] = network.getBranch(v.getElementNum()).getPiModel().getA1();
                    break;

                case BRANCH_RHO1:
                    x[v.getRow()] = network.getBranch(v.getElementNum()).getPiModel().getR1();
                    break;

                case DUMMY_P:
                case DUMMY_Q:
                //case BUS_V_HOMOPOLAR: // when balanced, homopolar and inverse sequence should be zero
                case BUS_PHI_HOMOPOLAR:
                //case BUS_V_INVERSE:
                case BUS_PHI_INVERSE:
                    x[v.getRow()] = 0;
                    break;

                case BUS_V_HOMOPOLAR: // when balanced, homopolar and inverse sequence should be zero
                case BUS_V_INVERSE:
                    // TODO : check if this has an influence on init [J]
                    x[v.getRow()] = 1;
                    break;

                default:
                    throw new IllegalStateException("Unknown variable type " + v.getType());
            }
        }
        equationSystem.getStateVector().set(x);
    }

    public void updateNetwork() {
        // update state variable
        StateVector stateVector = equationSystem.getStateVector();
        for (Variable<AcVariableType> v : equationSystem.getIndex().getSortedVariablesToFind()) {
            switch (v.getType()) {
                case BUS_V:
                    network.getBus(v.getElementNum()).setV(stateVector.get(v.getRow()));
                    //System.out.println(">>>>>>>> UPDATE V(" + network.getBus(v.getElementNum()).getId() + ")= " + stateVector.get(v.getRow()));
                    break;

                case BUS_PHI:
                    network.getBus(v.getElementNum()).setAngle(Math.toDegrees(stateVector.get(v.getRow())));
                    break;

                case BUS_V_HOMOPOLAR:
                    AsymBus asymBusVh = (AsymBus) network.getBus(v.getElementNum()).getProperty(AsymBus.PROPERTY_ASYMMETRICAL);
                    asymBusVh.setvHomopolar(stateVector.get(v.getRow())); // TODO : check asymbus : should not be null by construction
                    //System.out.println(">>>>>>>> UPDATE V_H(" + network.getBus(v.getElementNum()).getId() + ")= " + stateVector.get(v.getRow()));
                    break;

                case BUS_PHI_HOMOPOLAR:
                    AsymBus asymBusPhiH = (AsymBus) network.getBus(v.getElementNum()).getProperty(AsymBus.PROPERTY_ASYMMETRICAL);
                    asymBusPhiH.setAngleHompolar(stateVector.get(v.getRow())); // TODO : check asymbus : should not be null by construction
                    break;

                case BUS_V_INVERSE:
                    AsymBus asymBusVi = (AsymBus) network.getBus(v.getElementNum()).getProperty(AsymBus.PROPERTY_ASYMMETRICAL);
                    asymBusVi.setvInverse(stateVector.get(v.getRow())); // TODO : check asymbus : should not be null by construction
                    //System.out.println(">>>>>>>> UPDATE V_I(" + network.getBus(v.getElementNum()).getId() + ")= " + stateVector.get(v.getRow()));
                    break;

                case BUS_PHI_INVERSE:
                    AsymBus asymBusPhiI = (AsymBus) network.getBus(v.getElementNum()).getProperty(AsymBus.PROPERTY_ASYMMETRICAL);
                    asymBusPhiI.setAngleInverse(stateVector.get(v.getRow())); // TODO : check asymbus : should not be null by construction
                    break;

                case SHUNT_B:
                    network.getShunt(v.getElementNum()).setB(stateVector.get(v.getRow()));
                    break;

                case BRANCH_ALPHA1:
                    network.getBranch(v.getElementNum()).getPiModel().setA1(stateVector.get(v.getRow()));
                    break;

                case BRANCH_RHO1:
                    network.getBranch(v.getElementNum()).getPiModel().setR1(stateVector.get(v.getRow()));
                    break;

                case DUMMY_P:
                case DUMMY_Q:
                    // nothing to do
                    break;

                default:
                    throw new IllegalStateException("Unknown variable type " + v.getType());
            }
        }
    }

    private boolean isStateUnrealistic() {
        Map<String, Double> busesOutOfNormalVoltageRange = new LinkedHashMap<>();
        for (Variable<AcVariableType> v : equationSystem.getIndex().getSortedVariablesToFind()) {
            if (v.getType() == AcVariableType.BUS_V && !network.getBus(v.getElementNum()).isFictitious()) {
                double value = equationSystem.getStateVector().get(v.getRow());
                if (value < parameters.getMinRealisticVoltage() || value > parameters.getMaxRealisticVoltage()) {
                    busesOutOfNormalVoltageRange.put(network.getBus(v.getElementNum()).getId(), value);
                }
            }
        }
        if (!busesOutOfNormalVoltageRange.isEmpty()) {
            if (LOGGER.isTraceEnabled()) {
                for (var e : busesOutOfNormalVoltageRange.entrySet()) {
                    LOGGER.trace("Bus '{}' has an unrealistic voltage magnitude: {} pu", e.getKey(), e.getValue());
                }
            }
            LOGGER.error("{} buses have a voltage magnitude out of range [{}, {}]: {}",
                    busesOutOfNormalVoltageRange.size(), parameters.getMinRealisticVoltage(), parameters.getMaxRealisticVoltage(), busesOutOfNormalVoltageRange);
        }
        return !busesOutOfNormalVoltageRange.isEmpty();
    }

    public NewtonRaphsonResult run(VoltageInitializer voltageInitializer) {

        // initialize state vector
        initStateVector(network, equationSystem, voltageInitializer);

        Vectors.minus(equationVector.getArray(), targetVector.getArray());

        NewtonRaphsonStoppingCriteria.TestResult initialTestResult = parameters.getStoppingCriteria().test(equationVector.getArray());
        LOGGER.debug("|f(x0)|={}", initialTestResult.getNorm());

        StateVectorScaling svScaling = StateVectorScaling.fromMode(parameters.getStateVectorScalingMode(), initialTestResult);

        // start iterations
        NewtonRaphsonStatus status = NewtonRaphsonStatus.NO_CALCULATION;
        while (iteration <= parameters.getMaxIteration()) {
            NewtonRaphsonStatus newStatus = runIteration(svScaling);
            if (newStatus != null) {
                status = newStatus;
                break;
            }
        }

        if (iteration >= parameters.getMaxIteration()) {
            status = NewtonRaphsonStatus.MAX_ITERATION_REACHED;
        }

        // update network state variable
        if (status == NewtonRaphsonStatus.CONVERGED) {
            if (isStateUnrealistic()) {
                status = NewtonRaphsonStatus.UNREALISTIC_STATE;
            }

            updateNetwork();
        }

        double slackBusActivePowerMismatch = network.getSlackBuses().stream().mapToDouble(LfBus::getMismatchP).sum();
        return new NewtonRaphsonResult(status, iteration, slackBusActivePowerMismatch);
    }
}<|MERGE_RESOLUTION|>--- conflicted
+++ resolved
@@ -10,11 +10,7 @@
 import com.powsybl.openloadflow.ac.equations.AcEquationType;
 import com.powsybl.openloadflow.ac.equations.AcVariableType;
 import com.powsybl.openloadflow.equations.*;
-<<<<<<< HEAD
-import com.powsybl.openloadflow.network.Extensions.AsymBus;
-=======
 import com.powsybl.openloadflow.network.LfBus;
->>>>>>> dad34e92
 import com.powsybl.openloadflow.network.LfElement;
 import com.powsybl.openloadflow.network.LfNetwork;
 import com.powsybl.openloadflow.network.util.VoltageInitializer;
@@ -143,17 +139,7 @@
 
                 case DUMMY_P:
                 case DUMMY_Q:
-                //case BUS_V_HOMOPOLAR: // when balanced, homopolar and inverse sequence should be zero
-                case BUS_PHI_HOMOPOLAR:
-                //case BUS_V_INVERSE:
-                case BUS_PHI_INVERSE:
                     x[v.getRow()] = 0;
-                    break;
-
-                case BUS_V_HOMOPOLAR: // when balanced, homopolar and inverse sequence should be zero
-                case BUS_V_INVERSE:
-                    // TODO : check if this has an influence on init [J]
-                    x[v.getRow()] = 1;
                     break;
 
                 default:
@@ -170,33 +156,10 @@
             switch (v.getType()) {
                 case BUS_V:
                     network.getBus(v.getElementNum()).setV(stateVector.get(v.getRow()));
-                    //System.out.println(">>>>>>>> UPDATE V(" + network.getBus(v.getElementNum()).getId() + ")= " + stateVector.get(v.getRow()));
                     break;
 
                 case BUS_PHI:
                     network.getBus(v.getElementNum()).setAngle(Math.toDegrees(stateVector.get(v.getRow())));
-                    break;
-
-                case BUS_V_HOMOPOLAR:
-                    AsymBus asymBusVh = (AsymBus) network.getBus(v.getElementNum()).getProperty(AsymBus.PROPERTY_ASYMMETRICAL);
-                    asymBusVh.setvHomopolar(stateVector.get(v.getRow())); // TODO : check asymbus : should not be null by construction
-                    //System.out.println(">>>>>>>> UPDATE V_H(" + network.getBus(v.getElementNum()).getId() + ")= " + stateVector.get(v.getRow()));
-                    break;
-
-                case BUS_PHI_HOMOPOLAR:
-                    AsymBus asymBusPhiH = (AsymBus) network.getBus(v.getElementNum()).getProperty(AsymBus.PROPERTY_ASYMMETRICAL);
-                    asymBusPhiH.setAngleHompolar(stateVector.get(v.getRow())); // TODO : check asymbus : should not be null by construction
-                    break;
-
-                case BUS_V_INVERSE:
-                    AsymBus asymBusVi = (AsymBus) network.getBus(v.getElementNum()).getProperty(AsymBus.PROPERTY_ASYMMETRICAL);
-                    asymBusVi.setvInverse(stateVector.get(v.getRow())); // TODO : check asymbus : should not be null by construction
-                    //System.out.println(">>>>>>>> UPDATE V_I(" + network.getBus(v.getElementNum()).getId() + ")= " + stateVector.get(v.getRow()));
-                    break;
-
-                case BUS_PHI_INVERSE:
-                    AsymBus asymBusPhiI = (AsymBus) network.getBus(v.getElementNum()).getProperty(AsymBus.PROPERTY_ASYMMETRICAL);
-                    asymBusPhiI.setAngleInverse(stateVector.get(v.getRow())); // TODO : check asymbus : should not be null by construction
                     break;
 
                 case SHUNT_B:
