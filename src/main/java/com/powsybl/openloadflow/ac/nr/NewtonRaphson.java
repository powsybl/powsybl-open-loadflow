--- conflicted
+++ resolved
@@ -108,12 +108,12 @@
     }
 
     private String getEquationTypeDescription(AcEquationType acEquationType) {
-        switch (acEquationType) {
-            case BUS_TARGET_P: return "TargetP";
-            case BUS_TARGET_Q: return "TargetQ";
-            case BUS_TARGET_V: return "TargetV";
-            default: return null; // not implemented for other ac equation types
-        }
+        return switch (acEquationType) {
+            case BUS_TARGET_P -> "TargetP";
+            case BUS_TARGET_Q -> "TargetQ";
+            case BUS_TARGET_V -> "TargetV";
+            default -> null; // not implemented for other ac equation types
+        };
     }
 
     private NewtonRaphsonStatus runIteration(StateVectorScaling svScaling, MutableInt iterations, Reporter reporter) {
@@ -203,10 +203,6 @@
                     x[v.getRow()] = network.getBranch(v.getElementNum()).getPiModel().getR1();
                     break;
 
-<<<<<<< HEAD
-                case DUMMY_P:
-                case DUMMY_Q:
-=======
                 case DUMMY_P,
                         DUMMY_Q:
                     x[v.getRow()] = 0;
@@ -220,7 +216,6 @@
                     break;
 
                 case BUS_PHI_NEGATIVE:
->>>>>>> 28550a66
                     x[v.getRow()] = 0;
                     if (isElementAsymBus(network, v)) {
                         x[v.getRow()] = UniformValueVoltageInitializer.getAngle(network.getBus(v.getElementNum()), Fortescue.SequenceType.NEGATIVE);
@@ -234,30 +229,6 @@
                     }
                     break;
 
-<<<<<<< HEAD
-                case BUS_PHI_ZERO:
-                    x[v.getRow()] = 0;
-                    if (isElementAsymBus(network, v)) {
-                        x[v.getRow()] = UniformValueVoltageInitializer.getAngle(network.getBus(v.getElementNum()), Fortescue.SequenceType.ZERO);
-                    }
-                    break;
-
-                case BUS_PHI_NEGATIVE:
-                    x[v.getRow()] = 0;
-                    if (isElementAsymBus(network, v)) {
-                        x[v.getRow()] = UniformValueVoltageInitializer.getAngle(network.getBus(v.getElementNum()), Fortescue.SequenceType.NEGATIVE);
-                    }
-                    break;
-
-                case BUS_V_ZERO:
-                    x[v.getRow()] = 0.1;
-                    if (isElementAsymBus(network, v)) {
-                        x[v.getRow()] = UniformValueVoltageInitializer.getMagnitude(network.getBus(v.getElementNum()), Fortescue.SequenceType.ZERO);
-                    }
-                    break;
-
-=======
->>>>>>> 28550a66
                 case BUS_V_NEGATIVE:
                     // when balanced, zero and negative sequence should be zero
                     // v_zero and v_negative initially set to zero will bring a singularity to the Jacobian
@@ -319,8 +290,8 @@
                     network.getBranch(v.getElementNum()).getPiModel().setR1(stateVector.get(v.getRow()));
                     break;
 
-                case DUMMY_P:
-                case DUMMY_Q:
+                case DUMMY_P,
+                     DUMMY_Q:
                     // nothing to do
                     break;
 
@@ -359,7 +330,7 @@
         Vectors.minus(equationVector.getArray(), targetVector.getArray());
 
         NewtonRaphsonStoppingCriteria.TestResult initialTestResult = parameters.getStoppingCriteria().test(equationVector.getArray(), equationSystem);
-        StateVectorScaling svScaling = StateVectorScaling.fromMode(parameters, initialTestResult);
+        StateVectorScaling svScaling = StateVectorScaling.fromMode(parameters.getStateVectorScalingMode(), initialTestResult);
 
         LOGGER.debug("|f(x0)|={}", initialTestResult.getNorm());
 
