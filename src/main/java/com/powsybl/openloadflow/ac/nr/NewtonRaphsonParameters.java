--- conflicted
+++ resolved
@@ -29,11 +29,9 @@
 
     private NewtonRaphsonStoppingCriteria stoppingCriteria = new DefaultNewtonRaphsonStoppingCriteria();
 
-<<<<<<< HEAD
+    private boolean alwaysUpdateNetwork = ALWAYS_UPDATE_NETWORK_DEFAULT_VALUE;
+
     private boolean detailedNrReport = false;
-=======
-    private boolean alwaysUpdateNetwork = ALWAYS_UPDATE_NETWORK_DEFAULT_VALUE;
->>>>>>> 65a99983
 
     public static int checkMaxIteration(int maxIteration) {
         if (maxIteration < 1) {
@@ -87,21 +85,21 @@
         return this;
     }
 
-<<<<<<< HEAD
     public boolean getDetailedNrReport() {
         return detailedNrReport;
     }
 
     public NewtonRaphsonParameters setDetailedNrReport(boolean detailedNrReport) {
         this.detailedNrReport = detailedNrReport;
-=======
+        return this;
+    }
+
     public boolean isAlwaysUpdateNetwork() {
         return alwaysUpdateNetwork;
     }
 
     public NewtonRaphsonParameters setAlwaysUpdateNetwork(boolean alwaysUpdateNetwork) {
         this.alwaysUpdateNetwork = alwaysUpdateNetwork;
->>>>>>> 65a99983
         return this;
     }
 
