/**
 * Copyright (c) 2020, RTE (http://www.rte-france.com)
 * This Source Code Form is subject to the terms of the Mozilla Public
 * License, v. 2.0. If a copy of the MPL was not distributed with this
 * file, You can obtain one at http://mozilla.org/MPL/2.0/.
 */
package com.powsybl.openloadflow.ac;

import com.powsybl.openloadflow.ac.outerloop.OuterLoop;
import com.powsybl.openloadflow.ac.outerloop.OuterLoopContext;
import com.powsybl.openloadflow.ac.outerloop.OuterLoopStatus;
<<<<<<< HEAD
import com.powsybl.openloadflow.network.*;
import org.slf4j.Logger;
import org.slf4j.LoggerFactory;

import java.util.ArrayList;
import java.util.List;
import java.util.Optional;
import java.util.Set;
=======
import com.powsybl.openloadflow.network.LfBranch;
import com.powsybl.openloadflow.network.LfNetwork;
import com.powsybl.openloadflow.network.PiModel;
import org.slf4j.Logger;
import org.slf4j.LoggerFactory;

import java.util.List;
import java.util.stream.Collectors;
>>>>>>> ef0e8bf1

/**
 * @author Anne Tilloy <anne.tilloy at rte-france.com>
 */
public abstract class AbstractTransformerVoltageControlOuterLoop implements OuterLoop {

    private static final Logger LOGGER = LoggerFactory.getLogger(AbstractTransformerVoltageControlOuterLoop.class);

    protected static List<LfBranch> getControllerBranches(LfNetwork network) {
        return network.getBranches()
                .stream().filter(branch -> !branch.isDisabled() && branch.isVoltageController())
                .collect(Collectors.toList());
    }

    protected OuterLoopStatus roundVoltageRatios(OuterLoopContext context) {
        OuterLoopStatus status = OuterLoopStatus.STABLE;
        for (LfBranch controllerBranch : getControllerBranches(context.getNetwork())) {
            controllerBranch.setVoltageControlEnabled(false);

            // round the rho shift to the closest tap
            PiModel piModel = controllerBranch.getPiModel();
            double r1Value = piModel.getR1();
            piModel.roundR1ToClosestTap();
            double roundedR1Value = piModel.getR1();
            LOGGER.trace("Round voltage ratio of '{}': {} -> {}", controllerBranch.getId(), r1Value, roundedR1Value);

            status = OuterLoopStatus.UNSTABLE;
        }
        return status;
    }

    public static void checkControl(LfNetwork network) {
        var connectivity = network.getConnectivity();
        List<LfBranch> controllerBranches = new ArrayList<>(1);
        for (LfBranch branch : network.getBranches()) {
            if (!branch.isDisabled() && branch.isVoltageController() && branch.isVoltageControlEnabled()) {
                controllerBranches.add(branch);
            }
            if (branch.isDisabled()) {
                // apply contingency (in case we are inside a security analysis)
                connectivity.cut(branch.getBus1(), branch.getBus2());
            }
        }
        for (LfBranch branch : controllerBranches) {
            connectivity.cut(branch.getBus1(), branch.getBus2());
        }
        for (LfBranch branch : controllerBranches) {
            var voltageControl = branch.getVoltageControl().orElseThrow();
            var controlledBus = voltageControl.getControlled();
            Set<LfBus> componentOnNotControlledSide = null;
            if (controlledBus.equals(branch.getBus1())) {
                componentOnNotControlledSide = connectivity.getConnectedComponent(branch.getBus2());
            } else if (controlledBus.equals(branch.getBus2())) {
                componentOnNotControlledSide = connectivity.getConnectedComponent(branch.getBus1());
            } else {
                // I don't know.
            }
            if (componentOnNotControlledSide != null) {
                Optional<LfBus> generatorControlledBus = componentOnNotControlledSide.stream().filter(LfBus::isVoltageControlled).findAny();
                if (!generatorControlledBus.isPresent()) {
                    branch.setVoltageControlEnabled(false);
                    LOGGER.error("Transformer {} with voltage control on is disabled", branch.getId());
                }
            }
        }
        connectivity.reset();
    }
}<|MERGE_RESOLUTION|>--- conflicted
+++ resolved
@@ -9,8 +9,10 @@
 import com.powsybl.openloadflow.ac.outerloop.OuterLoop;
 import com.powsybl.openloadflow.ac.outerloop.OuterLoopContext;
 import com.powsybl.openloadflow.ac.outerloop.OuterLoopStatus;
-<<<<<<< HEAD
-import com.powsybl.openloadflow.network.*;
+import com.powsybl.openloadflow.network.LfBranch;
+import com.powsybl.openloadflow.network.LfBus;
+import com.powsybl.openloadflow.network.LfNetwork;
+import com.powsybl.openloadflow.network.PiModel;
 import org.slf4j.Logger;
 import org.slf4j.LoggerFactory;
 
@@ -18,16 +20,7 @@
 import java.util.List;
 import java.util.Optional;
 import java.util.Set;
-=======
-import com.powsybl.openloadflow.network.LfBranch;
-import com.powsybl.openloadflow.network.LfNetwork;
-import com.powsybl.openloadflow.network.PiModel;
-import org.slf4j.Logger;
-import org.slf4j.LoggerFactory;
-
-import java.util.List;
 import java.util.stream.Collectors;
->>>>>>> ef0e8bf1
 
 /**
  * @author Anne Tilloy <anne.tilloy at rte-france.com>
@@ -68,11 +61,11 @@
             }
             if (branch.isDisabled()) {
                 // apply contingency (in case we are inside a security analysis)
-                connectivity.cut(branch.getBus1(), branch.getBus2());
+                connectivity.cut(branch);
             }
         }
         for (LfBranch branch : controllerBranches) {
-            connectivity.cut(branch.getBus1(), branch.getBus2());
+            connectivity.cut(branch);
         }
         for (LfBranch branch : controllerBranches) {
             var voltageControl = branch.getVoltageControl().orElseThrow();
