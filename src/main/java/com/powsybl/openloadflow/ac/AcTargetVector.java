--- conflicted
+++ resolved
@@ -116,7 +116,6 @@
                 targets[equation.getColumn()] = LfBranch.getA(network.getBranch(equation.getElementNum()));
                 break;
 
-<<<<<<< HEAD
             case BUS_TARGET_IX_ZERO:
                 // see the comment for BUS_TARGET_P
                 targets[equation.getColumn()] = getFortescueTarget(network.getBus(equation.getElementNum()), ComplexPart.REAL, Fortescue.SequenceType.ZERO);
@@ -137,22 +136,11 @@
                 targets[equation.getColumn()] = getFortescueTarget(network.getBus(equation.getElementNum()), ComplexPart.IMAGINARY, Fortescue.SequenceType.NEGATIVE);
                 break;
 
-            case DISTR_RHO:
-            case DISTR_SHUNT_B:
-            case DUMMY_TARGET_P:
-            case DUMMY_TARGET_Q:
-            case BUS_DISTR_SLACK_P:
-=======
             case DISTR_RHO,
-                 DISTR_SHUNT_B,
-                 DUMMY_TARGET_P,
-                 DUMMY_TARGET_Q,
-                 BUS_DISTR_SLACK_P,
-                 BUS_TARGET_IX_ZERO,
-                 BUS_TARGET_IY_ZERO,
-                 BUS_TARGET_IX_NEGATIVE,
-                 BUS_TARGET_IY_NEGATIVE:
->>>>>>> fe027059
+                    DISTR_SHUNT_B,
+                    DUMMY_TARGET_P,
+                    DUMMY_TARGET_Q,
+                    BUS_DISTR_SLACK_P:
                 targets[equation.getColumn()] = 0;
                 break;
 
@@ -197,4 +185,4 @@
     public AcTargetVector(LfNetwork network, EquationSystem<AcVariableType, AcEquationType> equationSystem) {
         super(network, equationSystem, AcTargetVector::init);
     }
-}
+}