--- conflicted
+++ resolved
@@ -16,12 +16,9 @@
 import org.slf4j.Logger;
 import org.slf4j.LoggerFactory;
 
-<<<<<<< HEAD
-=======
 import java.util.List;
 import java.util.stream.Collectors;
 
->>>>>>> c38c4bd8
 /**
  * @author Anne Tilloy <anne.tilloy at rte-france.com>
  */
@@ -38,12 +35,6 @@
     public OuterLoopStatus check(OuterLoopContext context, Reporter reporter) {
 
         if (context.getIteration() == 0) {
-<<<<<<< HEAD
-            context.getNetwork().getBuses().stream()
-                .flatMap(bus -> bus.getDiscreteVoltageControl().filter(dvc -> bus.isDiscreteVoltageControlled()).stream())
-                .forEach(this::switchOffVoltageControl);
-            return OuterLoopStatus.UNSTABLE;
-=======
             List<DiscreteVoltageControl> discreteVoltageControls = context.getNetwork().getBuses().stream()
                 .flatMap(bus -> bus.getDiscreteVoltageControl().filter(dvc -> bus.isDiscreteVoltageControlled()).stream())
                 .collect(Collectors.toList());
@@ -53,7 +44,6 @@
 
             // if at least one transformer has been switched off wee need to continue
             return discreteVoltageControls.isEmpty() ? OuterLoopStatus.STABLE : OuterLoopStatus.UNSTABLE;
->>>>>>> c38c4bd8
         }
 
         return OuterLoopStatus.STABLE;
