--- conflicted
+++ resolved
@@ -447,12 +447,12 @@
     }
 
     @Override
-<<<<<<< HEAD
+
     public Optional<Object> getInitData(AcOuterLoopContext context) {
         return Optional.of(Collections.unmodifiableMap(((ContextData) context.getData()).pvPqSwitchCount));
-=======
+    }
+
     public boolean canFixUnrealisticState() {
         return true;
->>>>>>> f6729f6c
     }
 }