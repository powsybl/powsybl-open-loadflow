--- conflicted
+++ resolved
@@ -66,11 +66,7 @@
         double slackBusActivePowerMismatch = context.getLastSolverResult().getSlackBusActivePowerMismatch();
         Map<String, Double> areaSlackDistributionParticipationFactor = ((AreaInterchangeControlContextData) context.getData()).getAreaSlackDistributionParticipationFactor();
 
-<<<<<<< HEAD
-        // Fisrt, we balance the areas that have a mismatch in their interchange power flow, and take the slack mismatch into account.
-=======
         // First, we balance the areas that have a mismatch in their interchange power flow, and take the slack mismatch into account.
->>>>>>> e1c358f6
         Map<LfArea, Double> areaInterchangeWithSlackMismatches = areas.stream()
                 .collect(Collectors.toMap(area -> area, area -> getInterchangeMismatchWithSlack(area, slackBusActivePowerMismatch, areaSlackDistributionParticipationFactor)));
         List<LfArea> areasToBalance = areaInterchangeWithSlackMismatches.entrySet().stream()
