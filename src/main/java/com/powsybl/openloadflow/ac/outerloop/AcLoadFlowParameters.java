/**
 * Copyright (c) 2019, RTE (http://www.rte-france.com)
 * This Source Code Form is subject to the terms of the Mozilla Public
 * License, v. 2.0. If a copy of the MPL was not distributed with this
 * file, You can obtain one at http://mozilla.org/MPL/2.0/.
 */
package com.powsybl.openloadflow.ac.outerloop;

import com.powsybl.math.matrix.MatrixFactory;
import com.powsybl.openloadflow.ac.nr.NewtonRaphsonStoppingCriteria;
import com.powsybl.openloadflow.equations.VoltageInitializer;
import com.powsybl.openloadflow.network.SlackBusSelector;

import java.util.List;
import java.util.Objects;
import java.util.Set;

/**
 * @author Geoffroy Jamgotchian <geoffroy.jamgotchian at rte-france.com>
 */
public class AcLoadFlowParameters {

    private final SlackBusSelector slackBusSelector;

    private VoltageInitializer voltageInitializer;

    private final NewtonRaphsonStoppingCriteria stoppingCriteria;

    private final List<OuterLoop> outerLoops;

    private final MatrixFactory matrixFactory;

    private final boolean voltageRemoteControl;

    private final boolean phaseControl;

    private final boolean transformerVoltageControlOn;

    private final boolean shuntVoltageControlOn;

    private final boolean minImpedance;

    private final boolean twtSplitShuntAdmittance;

    private final boolean breakers;

    private double plausibleActivePowerLimit;

    private final boolean forceA1Var;

    private final boolean addRatioToLinesWithDifferentNominalVoltageAtBothEnds;

    private final Set<String> branchesWithCurrent;

    public AcLoadFlowParameters(SlackBusSelector slackBusSelector, VoltageInitializer voltageInitializer,
                                NewtonRaphsonStoppingCriteria stoppingCriteria, List<OuterLoop> outerLoops,
                                MatrixFactory matrixFactory, boolean voltageRemoteControl,
<<<<<<< HEAD
                                boolean phaseControl, boolean transformerVoltageControlOn, boolean shuntVoltageControlOn,
                                boolean minImpedance, boolean twtSplitShuntAdmittance, boolean breakers, double plausibleActivePowerLimit,
                                boolean forceA1Var, boolean addRatioToLinesWithDifferentNominalVoltageAtBothEnds) {
=======
                                boolean phaseControl, boolean transformerVoltageControlOn, boolean minImpedance,
                                boolean twtSplitShuntAdmittance, boolean breakers, double plausibleActivePowerLimit,
                                boolean forceA1Var, boolean addRatioToLinesWithDifferentNominalVoltageAtBothEnds,
                                Set<String> branchesWithCurrent) {
>>>>>>> 575d2b82
        this.slackBusSelector = Objects.requireNonNull(slackBusSelector);
        this.voltageInitializer = Objects.requireNonNull(voltageInitializer);
        this.stoppingCriteria = Objects.requireNonNull(stoppingCriteria);
        this.outerLoops = Objects.requireNonNull(outerLoops);
        this.matrixFactory = Objects.requireNonNull(matrixFactory);
        this.voltageRemoteControl = voltageRemoteControl;
        this.phaseControl = phaseControl;
        this.transformerVoltageControlOn = transformerVoltageControlOn;
        this.shuntVoltageControlOn = shuntVoltageControlOn;
        this.minImpedance = minImpedance;
        this.twtSplitShuntAdmittance = twtSplitShuntAdmittance;
        this.breakers = breakers;
        this.plausibleActivePowerLimit = plausibleActivePowerLimit;
        this.forceA1Var = forceA1Var;
        this.addRatioToLinesWithDifferentNominalVoltageAtBothEnds = addRatioToLinesWithDifferentNominalVoltageAtBothEnds;
        this.branchesWithCurrent = branchesWithCurrent;
    }

    public SlackBusSelector getSlackBusSelector() {
        return slackBusSelector;
    }

    public VoltageInitializer getVoltageInitializer() {
        return voltageInitializer;
    }

    public void setVoltageInitializer(VoltageInitializer voltageInitializer) {
        this.voltageInitializer = voltageInitializer;
    }

    public NewtonRaphsonStoppingCriteria getStoppingCriteria() {
        return stoppingCriteria;
    }

    public List<OuterLoop> getOuterLoops() {
        return outerLoops;
    }

    public MatrixFactory getMatrixFactory() {
        return matrixFactory;
    }

    public boolean isVoltageRemoteControl() {
        return voltageRemoteControl;
    }

    public boolean isPhaseControl() {
        return phaseControl;
    }

    public boolean isTransformerVoltageControlOn() {
        return transformerVoltageControlOn;
    }

    public boolean isShuntVoltageControlOn() {
        return shuntVoltageControlOn; }

    public boolean isMinImpedance() {
        return minImpedance;
    }

    public boolean isTwtSplitShuntAdmittance() {
        return twtSplitShuntAdmittance;
    }

    public boolean isBreakers() {
        return breakers;
    }

    public double getPlausibleActivePowerLimit() {
        return plausibleActivePowerLimit;
    }

    public boolean isForceA1Var() {
        return forceA1Var;
    }

    public boolean isAddRatioToLinesWithDifferentNominalVoltageAtBothEnds() {
        return addRatioToLinesWithDifferentNominalVoltageAtBothEnds;
    }

    public Set<String> getBranchesWithCurrent() {
        return branchesWithCurrent;
    }

}<|MERGE_RESOLUTION|>--- conflicted
+++ resolved
@@ -55,16 +55,10 @@
     public AcLoadFlowParameters(SlackBusSelector slackBusSelector, VoltageInitializer voltageInitializer,
                                 NewtonRaphsonStoppingCriteria stoppingCriteria, List<OuterLoop> outerLoops,
                                 MatrixFactory matrixFactory, boolean voltageRemoteControl,
-<<<<<<< HEAD
                                 boolean phaseControl, boolean transformerVoltageControlOn, boolean shuntVoltageControlOn,
                                 boolean minImpedance, boolean twtSplitShuntAdmittance, boolean breakers, double plausibleActivePowerLimit,
-                                boolean forceA1Var, boolean addRatioToLinesWithDifferentNominalVoltageAtBothEnds) {
-=======
-                                boolean phaseControl, boolean transformerVoltageControlOn, boolean minImpedance,
-                                boolean twtSplitShuntAdmittance, boolean breakers, double plausibleActivePowerLimit,
                                 boolean forceA1Var, boolean addRatioToLinesWithDifferentNominalVoltageAtBothEnds,
                                 Set<String> branchesWithCurrent) {
->>>>>>> 575d2b82
         this.slackBusSelector = Objects.requireNonNull(slackBusSelector);
         this.voltageInitializer = Objects.requireNonNull(voltageInitializer);
         this.stoppingCriteria = Objects.requireNonNull(stoppingCriteria);
