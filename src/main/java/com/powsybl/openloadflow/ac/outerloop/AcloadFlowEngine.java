/**
 * Copyright (c) 2019, RTE (http://www.rte-france.com)
 * This Source Code Form is subject to the terms of the Mozilla Public
 * License, v. 2.0. If a copy of the MPL was not distributed with this
 * file, You can obtain one at http://mozilla.org/MPL/2.0/.
 */
package com.powsybl.openloadflow.ac.outerloop;

import com.powsybl.openloadflow.ac.equations.AcEquationSystem;
import com.powsybl.openloadflow.ac.equations.AcEquationSystemCreationParameters;
import com.powsybl.openloadflow.ac.nr.NewtonRaphson;
import com.powsybl.openloadflow.ac.nr.NewtonRaphsonParameters;
import com.powsybl.openloadflow.ac.nr.NewtonRaphsonResult;
import com.powsybl.openloadflow.ac.nr.NewtonRaphsonStatus;
import com.powsybl.openloadflow.equations.*;
import com.powsybl.openloadflow.network.LfBus;
import com.powsybl.openloadflow.network.LfNetwork;
import com.powsybl.openloadflow.network.LfNetworkParameters;
import org.apache.commons.lang3.mutable.MutableInt;
import org.slf4j.Logger;
import org.slf4j.LoggerFactory;

import java.util.HashMap;
import java.util.List;
import java.util.Map;
import java.util.Objects;
import java.util.stream.Collectors;

/**
 * @author Geoffroy Jamgotchian <geoffroy.jamgotchian at rte-france.com>
 */
public class AcloadFlowEngine implements AutoCloseable {

    private static final Logger LOGGER = LoggerFactory.getLogger(AcloadFlowEngine.class);

    private final LfNetwork network;

    private final AcLoadFlowParameters parameters;

    private VariableSet variableSet;

    private EquationSystem equationSystem;

    private JacobianMatrix j;

    public AcloadFlowEngine(LfNetwork network, AcLoadFlowParameters parameters) {
        this.network = Objects.requireNonNull(network);
        this.parameters = Objects.requireNonNull(parameters);
    }

    public static List<LfNetwork> createNetworks(Object network, AcLoadFlowParameters parameters) {
        LfNetworkParameters networkParameters = new LfNetworkParameters(parameters.getSlackBusSelector(),
                                                                        parameters.isVoltageRemoteControl(),
                                                                        parameters.isMinImpedance(),
                                                                        parameters.isTwtSplitShuntAdmittance(),
                                                                        parameters.isBreakers(),
                                                                        parameters.getPlausibleActivePowerLimit());
        return LfNetwork.load(network, networkParameters);
    }

    public LfNetwork getNetwork() {
        return network;
    }

    public AcLoadFlowParameters getParameters() {
        return parameters;
    }

    public VariableSet getVariableSet() {
        return variableSet;
    }

    public EquationSystem getEquationSystem() {
        return equationSystem;
    }

    private void updatePvBusesReactivePower(NewtonRaphsonResult lastNrResult, LfNetwork network, EquationSystem equationSystem) {
        if (lastNrResult.getStatus() == NewtonRaphsonStatus.CONVERGED) {
            for (LfBus bus : network.getBuses()) {
                if (bus.hasVoltageControl()) {
                    Equation q = equationSystem.createEquation(bus.getNum(), EquationType.BUS_Q);
                    bus.setCalculatedQ(q.eval());
                } else {
                    bus.setCalculatedQ(Double.NaN);
                }
            }
        }
    }

    private static class RunningContext {

        private NewtonRaphsonResult lastNrResult;

        private final Map<String, MutableInt> outerLoopIterationByType = new HashMap<>();
    }

    private void runOuterLoop(OuterLoop outerLoop, LfNetwork network, EquationSystem equationSystem,
                              NewtonRaphson newtonRaphson, NewtonRaphsonParameters nrParameters, RunningContext runningContext) {
        // for each outer loop re-run Newton-Raphson until stabilization
        OuterLoopStatus outerLoopStatus;
        do {
            MutableInt outerLoopIteration = runningContext.outerLoopIterationByType.computeIfAbsent(outerLoop.getType(), k -> new MutableInt());

            // check outer loop status
            outerLoopStatus = outerLoop.check(new OuterLoopContext(outerLoopIteration.getValue(), network, runningContext.lastNrResult));

            if (outerLoopStatus == OuterLoopStatus.UNSTABLE) {
                LOGGER.debug("Start outer loop iteration {} (name='{}')", outerLoopIteration, outerLoop.getType());

                // if not yet stable, restart Newton-Raphson
                runningContext.lastNrResult = newtonRaphson.run(nrParameters);
                if (runningContext.lastNrResult.getStatus() != NewtonRaphsonStatus.CONVERGED) {
                    return;
                }

                // update PV buses reactive power some outer loops might need this information
                updatePvBusesReactivePower(runningContext.lastNrResult, network, equationSystem);

                outerLoopIteration.increment();
            }
        } while (outerLoopStatus == OuterLoopStatus.UNSTABLE);
    }

    public AcLoadFlowResult run() {
        if (equationSystem == null) {
            LOGGER.info("Start AC loadflow on network {}", network.getNum());

            variableSet = new VariableSet();
            AcEquationSystemCreationParameters creationParameters = new AcEquationSystemCreationParameters(parameters.isVoltageRemoteControl(),
                    parameters.isPhaseControl(), parameters.isTransformerVoltageControlOn(), parameters.isForceA1Var());
            equationSystem = AcEquationSystem.create(network, variableSet, creationParameters);
            j = new JacobianMatrix(equationSystem, parameters.getMatrixFactory());
        } else {
            LOGGER.info("Restart AC loadflow on network {}", network.getNum());
        }

        RunningContext runningContext = new RunningContext();
        NewtonRaphson newtonRaphson = new NewtonRaphson(network, parameters.getMatrixFactory(), equationSystem, j, parameters.getStoppingCriteria());

        NewtonRaphsonParameters nrParameters = new NewtonRaphsonParameters().setVoltageInitializer(parameters.getVoltageInitializer());

        // run initial Newton-Raphson
        runningContext.lastNrResult = newtonRaphson.run(nrParameters);

        // continue with outer loops only if initial Newton-Raphson succeed
        if (runningContext.lastNrResult.getStatus() == NewtonRaphsonStatus.CONVERGED) {
            updatePvBusesReactivePower(runningContext.lastNrResult, network, equationSystem);

            // re-run all outer loops until Newton-Raphson failed or no more Newton-Raphson iterations are needed
            int oldIterationCount;
            do {
                oldIterationCount = runningContext.lastNrResult.getIteration();

<<<<<<< HEAD
                    // outer loops are nested: inner most loop first in the list, outer most loop last
                    for (OuterLoop outerLoop : parameters.getOuterLoops()) {
                        runOuterLoop(outerLoop, network, equationSystem, newtonRaphson, nrParameters, runningContext);
=======
                // outer loops are nested: inner most loop first in the list, outer most loop last
                for (OuterLoop outerLoop : parameters.getOuterLoops()) {
                    runOuterLoop(outerLoop, network, equationSystem, variableSet, newtonRaphson, nrParameters, runningContext);
>>>>>>> 80b36ff6

                    // continue with next outer loop only if last Newton-Raphson succeed
                    if (runningContext.lastNrResult.getStatus() != NewtonRaphsonStatus.CONVERGED) {
                        break;
                    }
                }
            } while (runningContext.lastNrResult.getIteration() > oldIterationCount
                    && runningContext.lastNrResult.getStatus() == NewtonRaphsonStatus.CONVERGED);
        }

        int nrIterations = runningContext.lastNrResult.getIteration();
        int outerLoopIterations = runningContext.outerLoopIterationByType.values().stream().mapToInt(MutableInt::getValue).sum() + 1;

        AcLoadFlowResult result = new AcLoadFlowResult(network, outerLoopIterations, nrIterations, runningContext.lastNrResult.getStatus(),
                runningContext.lastNrResult.getSlackBusActivePowerMismatch());

        LOGGER.info("Ac loadflow complete on network {} (result={})", network.getNum(), result);

        return result;
    }

    @Override
    public void close() {
        if (j != null) {
            j.close();
        }
    }

    public static List<AcLoadFlowResult> run(Object network, AcLoadFlowParameters parameters) {
        return createNetworks(network, parameters)
                .stream()
                .map(n -> {
                    try (AcloadFlowEngine engine = new AcloadFlowEngine(n, parameters)) {
                        return engine.run();
                    }
                })
                .collect(Collectors.toList());
    }
}<|MERGE_RESOLUTION|>--- conflicted
+++ resolved
@@ -94,7 +94,7 @@
         private final Map<String, MutableInt> outerLoopIterationByType = new HashMap<>();
     }
 
-    private void runOuterLoop(OuterLoop outerLoop, LfNetwork network, EquationSystem equationSystem,
+    private void runOuterLoop(OuterLoop outerLoop, LfNetwork network, EquationSystem equationSystem, VariableSet variableSet,
                               NewtonRaphson newtonRaphson, NewtonRaphsonParameters nrParameters, RunningContext runningContext) {
         // for each outer loop re-run Newton-Raphson until stabilization
         OuterLoopStatus outerLoopStatus;
@@ -102,7 +102,7 @@
             MutableInt outerLoopIteration = runningContext.outerLoopIterationByType.computeIfAbsent(outerLoop.getType(), k -> new MutableInt());
 
             // check outer loop status
-            outerLoopStatus = outerLoop.check(new OuterLoopContext(outerLoopIteration.getValue(), network, runningContext.lastNrResult));
+            outerLoopStatus = outerLoop.check(new OuterLoopContext(outerLoopIteration.getValue(), network, equationSystem, variableSet, runningContext.lastNrResult));
 
             if (outerLoopStatus == OuterLoopStatus.UNSTABLE) {
                 LOGGER.debug("Start outer loop iteration {} (name='{}')", outerLoopIteration, outerLoop.getType());
@@ -151,15 +151,9 @@
             do {
                 oldIterationCount = runningContext.lastNrResult.getIteration();
 
-<<<<<<< HEAD
-                    // outer loops are nested: inner most loop first in the list, outer most loop last
-                    for (OuterLoop outerLoop : parameters.getOuterLoops()) {
-                        runOuterLoop(outerLoop, network, equationSystem, newtonRaphson, nrParameters, runningContext);
-=======
                 // outer loops are nested: inner most loop first in the list, outer most loop last
                 for (OuterLoop outerLoop : parameters.getOuterLoops()) {
                     runOuterLoop(outerLoop, network, equationSystem, variableSet, newtonRaphson, nrParameters, runningContext);
->>>>>>> 80b36ff6
 
                     // continue with next outer loop only if last Newton-Raphson succeed
                     if (runningContext.lastNrResult.getStatus() != NewtonRaphsonStatus.CONVERGED) {
