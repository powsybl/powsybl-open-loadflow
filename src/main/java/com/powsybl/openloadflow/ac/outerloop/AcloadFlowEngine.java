--- conflicted
+++ resolved
@@ -56,14 +56,9 @@
                                                                         parameters.isTwtSplitShuntAdmittance(),
                                                                         parameters.isBreakers(),
                                                                         parameters.getPlausibleActivePowerLimit(),
-<<<<<<< HEAD
                                                                         parameters.isAddRatioToLinesWithDifferentNominalVoltageAtBothEnds(),
                                                                         parameters.isShuntVoltageControlOn());
-        return LfNetwork.load(network, networkParameters);
-=======
-                                                                        parameters.isAddRatioToLinesWithDifferentNominalVoltageAtBothEnds());
         return LfNetwork.load(network, networkParameters, reporter);
->>>>>>> 20d6c68f
     }
 
     public LfNetwork getNetwork() {
