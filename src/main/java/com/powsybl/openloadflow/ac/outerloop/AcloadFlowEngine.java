--- conflicted
+++ resolved
@@ -61,11 +61,8 @@
                                                                         parameters.isDistributedOnConformLoad(),
                                                                         parameters.isPhaseControl(),
                                                                         parameters.isVoltageRemoteControl(),
-<<<<<<< HEAD
+                                                                        parameters.isVoltagePerReactivePowerControl(),
                                                                         parameters.isReactivePowerRemoteControl());
-=======
-                                                                        parameters.isVoltagePerReactivePowerControl());
->>>>>>> 6ffbeedc
         return LfNetwork.load(network, networkParameters, reporter);
     }
 
