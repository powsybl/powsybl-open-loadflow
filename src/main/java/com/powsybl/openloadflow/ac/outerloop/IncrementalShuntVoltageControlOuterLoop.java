/**
 * Copyright (c) 2022, Coreso SA (https://www.coreso.eu/) and TSCNET Services GmbH (https://www.tscnet.eu/)
 * Copyright (c) 2021, RTE (http://www.rte-france.com)
 * This Source Code Form is subject to the terms of the Mozilla Public
 * License, v. 2.0. If a copy of the MPL was not distributed with this
 * file, You can obtain one at http://mozilla.org/MPL/2.0/.
 */
package com.powsybl.openloadflow.ac.outerloop;

import com.powsybl.commons.reporter.Reporter;
import com.powsybl.math.matrix.DenseMatrix;
import com.powsybl.openloadflow.ac.AcLoadFlowContext;
import com.powsybl.openloadflow.ac.AcOuterLoopContext;
import com.powsybl.openloadflow.ac.equations.AcEquationType;
import com.powsybl.openloadflow.ac.equations.AcVariableType;
import com.powsybl.openloadflow.equations.EquationSystem;
import com.powsybl.openloadflow.equations.EquationTerm;
import com.powsybl.openloadflow.equations.JacobianMatrix;
import com.powsybl.openloadflow.lf.outerloop.IncrementalContextData;
import com.powsybl.openloadflow.lf.outerloop.OuterLoopStatus;
import com.powsybl.openloadflow.network.*;
import com.powsybl.openloadflow.util.Reports;
import org.apache.commons.lang3.mutable.MutableObject;
import org.slf4j.Logger;
import org.slf4j.LoggerFactory;

import java.util.*;
import java.util.function.Predicate;

/**
 * @author Hadrien Godard {@literal <hadrien.godard at artelys.com>}
 * @author Anne Tilloy {@literal <anne.tilloy at rte-france.com>}
 */
public class IncrementalShuntVoltageControlOuterLoop extends AbstractShuntVoltageControlOuterLoop {

    private static final Logger LOGGER = LoggerFactory.getLogger(IncrementalShuntVoltageControlOuterLoop.class);

    public static final String NAME = "IncrementalShuntVoltageControl";

    // Maximum number of directional inversions for each controller during incremental outer loop
    private static final int MAX_DIRECTION_CHANGE = 2;

    private static final double MIN_TARGET_DEADBAND_KV = 0.1; // kV

    @Override
    public String getName() {
        return NAME;
    }

    public static List<LfBus> getControlledBusesOutOfDeadband(IncrementalContextData contextData) {
        return IncrementalContextData.getControlledBuses(contextData.getCandidateControlledBuses(), VoltageControl.Type.SHUNT).stream()
                .filter(bus -> isOutOfDeadband(bus.getShuntVoltageControl().orElseThrow()))
                .toList();
    }

    public static List<LfShunt> getControllerElementsOutOfDeadband(List<LfBus> controlledBusesOutOfDeadband) {
        return controlledBusesOutOfDeadband.stream()
                .flatMap(bus -> bus.getShuntVoltageControl().orElseThrow().getMergedControllerElements().stream())
                .filter(Predicate.not(LfShunt::isDisabled))
                .toList();
    }

    public static List<LfShunt> getControllerElements(IncrementalContextData contextData) {
        return IncrementalContextData.getControllerElements(contextData.getCandidateControlledBuses(), VoltageControl.Type.SHUNT);
    }

    @Override
    public void initialize(AcOuterLoopContext context) {
        var contextData = new IncrementalContextData(context.getNetwork(), VoltageControl.Type.SHUNT);
        context.setData(contextData);

        // All shunt voltage control are disabled for the first equation system resolution.
        for (LfShunt shunt : getControllerElements(contextData)) {
            shunt.getVoltageControl().ifPresent(voltageControl -> shunt.setVoltageControlEnabled(false));
            for (LfShunt.Controller lfShuntController : shunt.getControllers()) {
                contextData.getControllersContexts().put(lfShuntController.getId(), new IncrementalContextData.ControllerContext(MAX_DIRECTION_CHANGE));
            }
        }
    }

    static class SensitivityContext {

        private final DenseMatrix sensitivities;

        private final int[] controllerShuntIndex;

        public SensitivityContext(LfNetwork network, List<LfShunt> controllerShunts,
                                  EquationSystem<AcVariableType, AcEquationType> equationSystem,
                                  JacobianMatrix<AcVariableType, AcEquationType> j) {
            controllerShuntIndex = createControllerShuntIndex(network, controllerShunts);
            sensitivities = calculateSensitivityValues(controllerShunts, controllerShuntIndex, equationSystem, j);
        }

        private static int[] createControllerShuntIndex(LfNetwork network, List<LfShunt> controllerShunts) {
            int[] controllerShuntIndex = new int[network.getShunts().size()];
            for (int i = 0; i < controllerShunts.size(); i++) {
                LfShunt controllerShunt = controllerShunts.get(i);
                controllerShuntIndex[controllerShunt.getNum()] = i;
            }
            return controllerShuntIndex;
        }

        private static DenseMatrix calculateSensitivityValues(List<LfShunt> controllerShunts, int[] controllerShuntIndex,
                                                              EquationSystem<AcVariableType, AcEquationType> equationSystem,
                                                              JacobianMatrix<AcVariableType, AcEquationType> j) {
            int nRows = equationSystem.getIndex().getSortedEquationsToSolve().size();
            int nColumns = controllerShunts.size();

            DenseMatrix rhs = new DenseMatrix(nRows, nColumns);
            for (LfShunt controllerShunt : controllerShunts) {
                equationSystem.getEquation(controllerShunt.getNum(), AcEquationType.SHUNT_TARGET_B)
                        .ifPresent(equation -> rhs.set(equation.getColumn(), controllerShuntIndex[controllerShunt.getNum()], 1d));
            }
            j.solveTransposed(rhs);
            return rhs;
        }

        @SuppressWarnings("unchecked")
        private static EquationTerm<AcVariableType, AcEquationType> getCalculatedV(LfBus controlledBus) {
            return (EquationTerm<AcVariableType, AcEquationType>) controlledBus.getCalculatedV();
        }

        double calculateSensitivityFromBToV(LfShunt controllerShunt, LfBus controlledBus) {
            return getCalculatedV(controlledBus)
                    .calculateSensi(sensitivities, controllerShuntIndex[controllerShunt.getNum()]);
        }
    }

    private void adjustB(ShuntVoltageControl voltageControl, List<LfShunt> sortedControllerShunts, LfBus controlledBus, IncrementalContextData contextData,
                         SensitivityContext sensitivityContext, double diffV, MutableObject<Integer> numAdjustedShunts) {
        // several shunts could control the same bus
        double remainingDiffV = diffV;
        boolean hasChanged = true;
        while (hasChanged) {
            hasChanged = false;
            for (LfShunt controllerShunt : sortedControllerShunts) {
                List<LfShunt.Controller> controllers = controllerShunt.getControllers();
                if (!controllers.isEmpty()) {
                    double sensitivity = sensitivityContext.calculateSensitivityFromBToV(controllerShunt, controlledBus);
                    for (LfShunt.Controller controller : controllers) {
                        var controllerContext = contextData.getControllersContexts().get(controller.getId());
                        double halfTargetDeadband = getHalfTargetDeadband(voltageControl);
                        if (Math.abs(remainingDiffV) > halfTargetDeadband) {
                            double previousB = controller.getB();
                            double deltaB = remainingDiffV / sensitivity;
                            Direction direction = controller.updateSectionB(deltaB, 1, controllerContext.getAllowedDirection()).orElse(null);
                            if (direction != null) {
                                controllerContext.updateAllowedDirection(direction);
                                remainingDiffV -= (controller.getB() - previousB) * sensitivity;
                                hasChanged = true;
                                numAdjustedShunts.setValue(numAdjustedShunts.getValue() + 1);
                            }
                        } else {
                            LOGGER.trace("Controller shunt '{}' is in its deadband: deadband {} vs voltage difference {}", controllerShunt.getId(),
                                    halfTargetDeadband * controlledBus.getNominalV(), Math.abs(diffV) * controlledBus.getNominalV());
                        }
                    }
                }
            }
        }
    }

    private static double getDiffV(ShuntVoltageControl voltageControl) {
        double targetV = voltageControl.getControlledBus().getHighestPriorityTargetV().orElseThrow();
        double v = voltageControl.getControlledBus().getV();
        return targetV - v;
    }

    private static boolean isOutOfDeadband(ShuntVoltageControl voltageControl) {
        double diffV = getDiffV(voltageControl);
        double halfTargetDeadband = getHalfTargetDeadband(voltageControl);
        boolean outOfDeadband = Math.abs(diffV) > halfTargetDeadband;
        if (outOfDeadband) {
            List<LfShunt> controllers = voltageControl.getMergedControllerElements().stream()
                    .filter(shunt -> !shunt.isDisabled())
                    .toList();
            LOGGER.trace("Controlled bus '{}' ({} controllers) is outside of its deadband (half is {} kV) and could need a voltage adjustment of {} kV",
                    voltageControl.getControlledBus().getId(), controllers.size(), halfTargetDeadband * voltageControl.getControlledBus().getNominalV(),
                    diffV * voltageControl.getControlledBus().getNominalV());
        }
        return outOfDeadband;
    }

    @Override
    public OuterLoopStatus check(AcOuterLoopContext context, Reporter reporter) {
        MutableObject<OuterLoopStatus> status = new MutableObject<>(OuterLoopStatus.STABLE);

        LfNetwork network = context.getNetwork();
        AcLoadFlowContext loadFlowContext = context.getLoadFlowContext();
        var contextData = (IncrementalContextData) context.getData();

        // check which shunts are not within their deadbands
        List<LfBus> controlledBusesOutOfDeadband = getControlledBusesOutOfDeadband(contextData);
        List<LfShunt> controllerShuntsOutOfDeadband = getControllerElementsOutOfDeadband(controlledBusesOutOfDeadband);

        // all shunts are within their deadbands
        if (controllerShuntsOutOfDeadband.isEmpty()) {
            return status.getValue();
        }

        MutableObject<Integer> numAdjustedShunts = new MutableObject<>(0);

        SensitivityContext sensitivityContext = new SensitivityContext(network, controllerShuntsOutOfDeadband,
                loadFlowContext.getEquationSystem(), loadFlowContext.getJacobianMatrix());

        controlledBusesOutOfDeadband.forEach(controlledBus -> {
            ShuntVoltageControl voltageControl = controlledBus.getShuntVoltageControl().orElseThrow();
            double diffV = getDiffV(voltageControl);
            List<LfShunt> sortedControllers = voltageControl.getMergedControllerElements().stream()
                    .filter(shunt -> !shunt.isDisabled())
                    .sorted(Comparator.comparingDouble(LfShunt::getBMagnitude).reversed())
                    .toList();
<<<<<<< HEAD
            adjustB(voltageControl, sortedControllers, controlledBus, contextData, sensitivityContext, diffV, numAdjustedShunts);
=======
            adjustB(voltageControl, sortedControllers, controlledBus, contextData, sensitivityContext, diffV, status);
>>>>>>> 8bfa5678
        });

        if (numAdjustedShunts.getValue() != 0) {
            status.setValue(OuterLoopStatus.UNSTABLE);
            Reporter iterationReporter = Reports.createOuterLoopIterationReporter(reporter, context.getOuterLoopTotalIterations() + 1);
            Reports.reportShuntVoltageControlChangedSection(iterationReporter, numAdjustedShunts.getValue());
        }

        return status.getValue();
    }

    protected static double getHalfTargetDeadband(ShuntVoltageControl voltageControl) {
        return voltageControl.getTargetDeadband().orElse(MIN_TARGET_DEADBAND_KV / voltageControl.getControlledBus().getNominalV()) / 2;
    }
}<|MERGE_RESOLUTION|>--- conflicted
+++ resolved
@@ -210,11 +210,7 @@
                     .filter(shunt -> !shunt.isDisabled())
                     .sorted(Comparator.comparingDouble(LfShunt::getBMagnitude).reversed())
                     .toList();
-<<<<<<< HEAD
             adjustB(voltageControl, sortedControllers, controlledBus, contextData, sensitivityContext, diffV, numAdjustedShunts);
-=======
-            adjustB(voltageControl, sortedControllers, controlledBus, contextData, sensitivityContext, diffV, status);
->>>>>>> 8bfa5678
         });
 
         if (numAdjustedShunts.getValue() != 0) {
