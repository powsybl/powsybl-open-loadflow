/*
 * Copyright (c) 2019-2025, RTE (http://www.rte-france.com)
 * This Source Code Form is subject to the terms of the Mozilla Public
 * License, v. 2.0. If a copy of the MPL was not distributed with this
 * file, You can obtain one at http://mozilla.org/MPL/2.0/.
 * SPDX-License-Identifier: MPL-2.0
 */
package com.powsybl.openloadflow.ac;

import com.powsybl.loadflow.LoadFlowParameters;
import com.powsybl.openloadflow.ac.equations.AcEquationSystemCreationParameters;
import com.powsybl.openloadflow.ac.outerloop.AcOuterLoop;
import com.powsybl.openloadflow.ac.solver.AcSolverFactory;
import com.powsybl.openloadflow.ac.solver.AcSolverParameters;
import com.powsybl.openloadflow.ac.solver.NewtonRaphsonFactory;
import com.powsybl.openloadflow.ac.solver.NewtonRaphsonParameters;
import com.powsybl.openloadflow.lf.AbstractLoadFlowParameters;
import com.powsybl.openloadflow.network.LfNetworkParameters;
import com.powsybl.openloadflow.network.util.UniformValueVoltageInitializer;
import com.powsybl.openloadflow.network.util.VoltageInitializer;

import java.util.Collections;
import java.util.List;
import java.util.Objects;

/**
 * @author Geoffroy Jamgotchian {@literal <geoffroy.jamgotchian at rte-france.com>}
 */
public class AcLoadFlowParameters extends AbstractLoadFlowParameters<AcLoadFlowParameters> {

    public static final double DEFAULT_MIN_REALISTIC_VOLTAGE = 0.5;
    public static final double DEFAULT_MAX_REALISTIC_VOLTAGE = 2;
    public static final double DEFAULT_MIN_NOMINAL_VOLTAGE_REALISTIC_VOLTAGE_CHECK = 0;

    private AcEquationSystemCreationParameters equationSystemCreationParameters = new AcEquationSystemCreationParameters();

    private AcSolverParameters acSolverParameters = new NewtonRaphsonParameters();

    private List<AcOuterLoop> outerLoops = Collections.emptyList();

    private int maxOuterLoopIterations = DEFAULT_MAX_OUTER_LOOP_ITERATIONS;

    private VoltageInitializer voltageInitializer = new UniformValueVoltageInitializer();

    private boolean asymmetrical = LfNetworkParameters.ASYMMETRICAL_DEFAULT_VALUE;

    private AcSolverFactory solverFactory = new NewtonRaphsonFactory();

    private boolean detailedReport = false;

    private boolean voltageRemoteControlRobustMode = true;

    private double minRealisticVoltage = DEFAULT_MIN_REALISTIC_VOLTAGE;

    private double maxRealisticVoltage = DEFAULT_MAX_REALISTIC_VOLTAGE;

<<<<<<< HEAD
    private boolean vectorized = true;
=======
    private double minNominalVoltageRealisticVoltageCheck = DEFAULT_MIN_NOMINAL_VOLTAGE_REALISTIC_VOLTAGE_CHECK;
>>>>>>> 69a852cb

    public AcEquationSystemCreationParameters getEquationSystemCreationParameters() {
        return equationSystemCreationParameters;
    }

    public AcLoadFlowParameters setEquationSystemCreationParameters(AcEquationSystemCreationParameters equationSystemCreationParameters) {
        this.equationSystemCreationParameters = Objects.requireNonNull(equationSystemCreationParameters);
        return this;
    }

    public AcSolverParameters getAcSolverParameters() {
        return acSolverParameters;
    }

    public List<AcOuterLoop> getOuterLoops() {
        return outerLoops;
    }

    public AcLoadFlowParameters setOuterLoops(List<AcOuterLoop> outerLoops) {
        this.outerLoops = Objects.requireNonNull(outerLoops);
        return this;
    }

    public int getMaxOuterLoopIterations() {
        return maxOuterLoopIterations;
    }

    public AcLoadFlowParameters setMaxOuterLoopIterations(int maxOuterLoopIterations) {
        this.maxOuterLoopIterations = maxOuterLoopIterations;
        return this;
    }

    public VoltageInitializer getVoltageInitializer() {
        return voltageInitializer;
    }

    public AcLoadFlowParameters setVoltageInitializer(VoltageInitializer voltageInitializer) {
        this.voltageInitializer = Objects.requireNonNull(voltageInitializer);
        return this;
    }

    public boolean isAsymmetrical() {
        return asymmetrical;
    }

    public AcLoadFlowParameters setAsymmetrical(boolean asymmetrical) {
        this.asymmetrical = asymmetrical;
        return this;
    }

    public AcSolverFactory getSolverFactory() {
        return solverFactory;
    }

    public AcLoadFlowParameters setSolverFactory(AcSolverFactory solverFactory, LoadFlowParameters parameters) {
        this.solverFactory = Objects.requireNonNull(solverFactory);
        this.acSolverParameters = solverFactory.createParameters(parameters);
        return this;
    }

    public boolean isDetailedReport() {
        return detailedReport;
    }

    public AcLoadFlowParameters setDetailedReport(boolean detailedReport) {
        this.detailedReport = detailedReport;
        return this;
    }

    public boolean isVoltageRemoteControlRobustMode() {
        return voltageRemoteControlRobustMode;
    }

    public AcLoadFlowParameters setVoltageRemoteControlRobustMode(boolean voltageRemoteControlRobustMode) {
        this.voltageRemoteControlRobustMode = voltageRemoteControlRobustMode;
        return this;
    }

    public double getMinRealisticVoltage() {
        return minRealisticVoltage;
    }

    public AcLoadFlowParameters setMinRealisticVoltage(double minRealisticVoltage) {
        this.minRealisticVoltage = minRealisticVoltage;
        return this;
    }

    public double getMaxRealisticVoltage() {
        return maxRealisticVoltage;
    }

    public AcLoadFlowParameters setMaxRealisticVoltage(double maxRealisticVoltage) {
        this.maxRealisticVoltage = maxRealisticVoltage;
        return this;
    }

<<<<<<< HEAD
    public boolean isVectorized() {
        return vectorized;
    }

    public AcLoadFlowParameters setVectorized(boolean vectorized) {
        this.vectorized = vectorized;
=======
    public double getMinNominalVoltageRealisticVoltageCheck() {
        return minNominalVoltageRealisticVoltageCheck;
    }

    public AcLoadFlowParameters setMinNominalVoltageRealisticVoltageCheck(double minNominalVoltageRealisticVoltageCheck) {
        this.minNominalVoltageRealisticVoltageCheck = minNominalVoltageRealisticVoltageCheck;
>>>>>>> 69a852cb
        return this;
    }

    @Override
    public String toString() {
        return "AcLoadFlowParameters(" +
                "networkParameters=" + networkParameters +
                ", equationSystemCreationParameters=" + equationSystemCreationParameters +
                ", acSolverParameters=" + acSolverParameters +
                ", outerLoops=" + outerLoops.stream().map(outerLoop -> outerLoop.getClass().getSimpleName()).toList() +
                ", maxOuterLoopIterations=" + maxOuterLoopIterations +
                ", matrixFactory=" + matrixFactory.getClass().getSimpleName() +
                ", voltageInitializer=" + voltageInitializer.getClass().getSimpleName() +
                ", asymmetrical=" + asymmetrical +
                ", slackDistributionFailureBehavior=" + slackDistributionFailureBehavior.name() +
                ", solverFactory=" + solverFactory.getClass().getSimpleName() +
                ", detailedReport=" + detailedReport +
                ", voltageRemoteControlRobustMode=" + voltageRemoteControlRobustMode +
                ", minRealisticVoltage=" + minRealisticVoltage +
                ", maxRealisticVoltage=" + maxRealisticVoltage +
<<<<<<< HEAD
                ", vectorized=" + vectorized +
=======
                ", minNominalVoltageRealisticVoltageCheck=" + minNominalVoltageRealisticVoltageCheck +
>>>>>>> 69a852cb
                ')';
    }
}<|MERGE_RESOLUTION|>--- conflicted
+++ resolved
@@ -54,11 +54,9 @@
 
     private double maxRealisticVoltage = DEFAULT_MAX_REALISTIC_VOLTAGE;
 
-<<<<<<< HEAD
+    private double minNominalVoltageRealisticVoltageCheck = DEFAULT_MIN_NOMINAL_VOLTAGE_REALISTIC_VOLTAGE_CHECK;
+
     private boolean vectorized = true;
-=======
-    private double minNominalVoltageRealisticVoltageCheck = DEFAULT_MIN_NOMINAL_VOLTAGE_REALISTIC_VOLTAGE_CHECK;
->>>>>>> 69a852cb
 
     public AcEquationSystemCreationParameters getEquationSystemCreationParameters() {
         return equationSystemCreationParameters;
@@ -155,21 +153,21 @@
         return this;
     }
 
-<<<<<<< HEAD
+    public double getMinNominalVoltageRealisticVoltageCheck() {
+        return minNominalVoltageRealisticVoltageCheck;
+    }
+
+    public AcLoadFlowParameters setMinNominalVoltageRealisticVoltageCheck(double minNominalVoltageRealisticVoltageCheck) {
+        this.minNominalVoltageRealisticVoltageCheck = minNominalVoltageRealisticVoltageCheck;
+        return this;
+    }
+
     public boolean isVectorized() {
         return vectorized;
     }
 
     public AcLoadFlowParameters setVectorized(boolean vectorized) {
         this.vectorized = vectorized;
-=======
-    public double getMinNominalVoltageRealisticVoltageCheck() {
-        return minNominalVoltageRealisticVoltageCheck;
-    }
-
-    public AcLoadFlowParameters setMinNominalVoltageRealisticVoltageCheck(double minNominalVoltageRealisticVoltageCheck) {
-        this.minNominalVoltageRealisticVoltageCheck = minNominalVoltageRealisticVoltageCheck;
->>>>>>> 69a852cb
         return this;
     }
 
@@ -190,11 +188,8 @@
                 ", voltageRemoteControlRobustMode=" + voltageRemoteControlRobustMode +
                 ", minRealisticVoltage=" + minRealisticVoltage +
                 ", maxRealisticVoltage=" + maxRealisticVoltage +
-<<<<<<< HEAD
+                ", minNominalVoltageRealisticVoltageCheck=" + minNominalVoltageRealisticVoltageCheck +
                 ", vectorized=" + vectorized +
-=======
-                ", minNominalVoltageRealisticVoltageCheck=" + minNominalVoltageRealisticVoltageCheck +
->>>>>>> 69a852cb
                 ')';
     }
 }