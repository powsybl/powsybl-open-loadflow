/**
 * Copyright (c) 2019, RTE (http://www.rte-france.com)
 * This Source Code Form is subject to the terms of the Mozilla Public
 * License, v. 2.0. If a copy of the MPL was not distributed with this
 * file, You can obtain one at http://mozilla.org/MPL/2.0/.
 */
package com.powsybl.openloadflow.ac.equations;

import com.powsybl.openloadflow.equations.Variable;
import com.powsybl.openloadflow.equations.VariableSet;
import com.powsybl.openloadflow.network.LfBranch;
import com.powsybl.openloadflow.network.LfBus;
import net.jafama.FastMath;

import java.util.Objects;

import static com.powsybl.openloadflow.network.PiModel.A2;
import static com.powsybl.openloadflow.network.PiModel.R2;

/**
 * @author Gael Macherel <gael.macherel at artelys.com>
 */
@SuppressWarnings("squid:S00107")
public class ClosedBranchSide2CurrentMagnitudeEquationTerm extends AbstractClosedBranchAcFlowEquationTerm {

    public ClosedBranchSide2CurrentMagnitudeEquationTerm(LfBranch branch, LfBus bus1, LfBus bus2, VariableSet<AcVariableType> variableSet,
                                                         boolean deriveA1, boolean deriveR1) {
        super(branch, bus1, bus2, variableSet, deriveA1, deriveR1);
    }

    @Override
    protected double calculateSensi(double dph1, double dph2, double dv1, double dv2, double da1, double dr1) {
        if (dr1 != 0) {
            throw new IllegalArgumentException("Derivative with respect to r1 not implemented");
        }
        double v1 = v1();
        double ph1 = ph1();
        double r1 = r1();
        double a1 = a1();
        double v2 = v2();
        double ph2 = ph2();
        return di2dph1(y, ksi, g2, b2, v1, ph1, r1, a1, v2, ph2) * dph1
                + di2dph2(y, ksi, g2, b2, v1, ph1, r1, a1, v2, ph2) * dph2
                + di2dv1(y, ksi, g2, b2, v1, ph1, r1, a1, v2, ph2) * dv1
                + di2dv2(y, ksi, g2, b2, v1, ph1, r1, a1, v2, ph2) * dv2
                + di2da1(y, ksi, g2, b2, v1, ph1, r1, a1, v2, ph2) * da1;
    }

    private static double theta(double ksi, double ph1, double a1) {
        return ksi + a1 - A2 + ph1;
    }

    private static double interReI2(double y, double ksi, double g2, double b2, double ph2) {
        return g2 * FastMath.cos(ph2) - b2 * FastMath.sin(ph2) + y * FastMath.sin(ph2 + ksi);
    }

    private static double interImI2(double y, double ksi, double g2, double b2, double ph2) {
        return g2 * FastMath.sin(ph2) + b2 * FastMath.cos(ph2) - y * FastMath.cos(ph2 + ksi);
    }

    private static double reI2(double y, double ksi, double g2, double b2, double v1, double r1, double v2, double ph2, double theta) {
        return R2 * (R2 * v2 * interReI2(y, ksi, g2, b2, ph2) - y * r1 * v1 * FastMath.sin(theta));
    }

    private static double imI2(double y, double ksi, double g2, double b2, double v1, double r1, double v2, double ph2, double theta) {
        return R2 * (R2 * v2 * interImI2(y, ksi, g2, b2, ph2) + y * r1 * v1 * FastMath.cos(theta));
    }

    private static double i2(double y, double ksi, double g2, double b2, double v1, double r1, double v2, double ph2, double theta) {
        return FastMath.hypot(reI2(y, ksi, g2, b2, v1, r1, v2, ph2, theta), imI2(y, ksi, g2, b2, v1, r1, v2, ph2, theta));
    }

    public static double i2(double y, double ksi, double g2, double b2, double v1, double ph1, double r1, double a1, double v2, double ph2) {
        double theta = theta(ksi, ph1, a1);
        return i2(y, ksi, g2, b2, v1, r1, v2, ph2, theta);
    }

    private static double dreI2dv2(double y, double ksi, double g2, double b2, double ph2) {
        return R2 * R2 * interReI2(y, ksi, g2, b2, ph2);
    }

    private static double dreI2dv1(double y, double r1, double theta) {
        return R2 * (-y * r1 * FastMath.sin(theta));
    }

    private static double dreI2dph2(double y, double ksi, double g2, double b2, double v2, double ph2) {
        return R2 * R2 * v2 * (-g2 * FastMath.sin(ph2) - b2 * FastMath.cos(ph2) + y * FastMath.cos(ph2 + ksi));
    }

    private static double dreI2dph1(double y, double ksi, double v1, double ph1, double r1, double a1) {
        return R2 * (-y * r1 * v1 * FastMath.cos(theta(ksi, ph1, a1)));
    }

    private static double dimI2dv2(double y, double ksi, double g2, double b2, double ph2) {
        return R2 * R2 * interImI2(y, ksi, g2, b2, ph2);
    }

    private static double dimI2dv1(double y, double ksi, double ph1, double r1, double a1) {
        return R2 * (y * r1 * FastMath.cos(theta(ksi, ph1, a1)));
    }

    private static double dimI2dph2(double y, double ksi, double g2, double b2, double v2, double ph2) {
        return R2 * R2 * v2 * interReI2(y, ksi, g2, b2, ph2);
    }

    private static double dimI2dph1(double y, double v1, double r1, double theta) {
        return R2 * (-y * r1 * v1 * FastMath.sin(theta));
    }

    private static double di2dv2(double y, double ksi, double g2, double b2, double v1, double ph1, double r1, double a1, double v2, double ph2) {
        double theta = theta(ksi, ph1, a1);
        return (reI2(y, ksi, g2, b2, v1, r1, v2, ph2, theta) * dreI2dv2(y, ksi, g2, b2, ph2) + imI2(y, ksi, g2, b2, v1, r1, v2, ph2, theta) * dimI2dv2(y, ksi, g2, b2, ph2)) / i2(y, ksi, g2, b2, v1, r1, v2, ph2, theta);
    }

    private static double di2dv1(double y, double ksi, double g2, double b2, double v1, double ph1, double r1, double a1, double v2, double ph2) {
        double theta = theta(ksi, ph1, a1);
        return (reI2(y, ksi, g2, b2, v1, r1, v2, ph2, theta) * dreI2dv1(y, r1, theta) + imI2(y, ksi, g2, b2, v1, r1, v2, ph2, theta) * dimI2dv1(y, ksi, ph1, r1, a1)) / i2(y, ksi, g2, b2, v1, r1, v2, ph2, theta);
    }

    private static double di2dph2(double y, double ksi, double g2, double b2, double v1, double ph1, double r1, double a1, double v2, double ph2) {
        double theta = theta(ksi, ph1, a1);
        return (reI2(y, ksi, g2, b2, v1, r1, v2, ph2, theta) * dreI2dph2(y, ksi, g2, b2, v2, ph2) + imI2(y, ksi, g2, b2, v1, r1, v2, ph2, theta) * dimI2dph2(y, ksi, g2, b2, v2, ph2)) / i2(y, ksi, g2, b2, v1, r1, v2, ph2, theta);
    }

    private static double di2dph1(double y, double ksi, double g2, double b2, double v1, double ph1, double r1, double a1, double v2, double ph2) {
        double theta = theta(ksi, ph1, a1);
        return (reI2(y, ksi, g2, b2, v1, r1, v2, ph2, theta) * dreI2dph1(y, ksi, v1, ph1, r1, a1) + imI2(y, ksi, g2, b2, v1, r1, v2, ph2, theta) * dimI2dph1(y, v1, r1, theta)) / i2(y, ksi, g2, b2, v1, r1, v2, ph2, theta);
    }

    private static double di2da1(double y, double ksi, double g2, double b2, double v1, double ph1, double r1, double a1, double v2, double ph2) {
        return di2dph1(y, ksi, g2, b2, v1, ph1, r1, a1, v2, ph2);
    }

    @Override
    public double eval() {
        return i2(y, ksi, g2, b2, v1(), ph1(), r1(), a1(), v2(), ph2());
    }

    @Override
    public double der(Variable<AcVariableType> variable) {
        Objects.requireNonNull(variable);
        if (variable.equals(v1Var)) {
            return di2dv1(y, ksi, g2, b2, v1(), ph1(), r1(), a1(), v2(), ph2());
        } else if (variable.equals(v2Var)) {
            return di2dv2(y, ksi, g2, b2, v1(), ph1(), r1(), a1(), v2(), ph2());
        } else if (variable.equals(ph1Var)) {
            return di2dph1(y, ksi, g2, b2, v1(), ph1(), r1(), a1(), v2(), ph2());
        } else if (variable.equals(ph2Var)) {
            return di2dph2(y, ksi, g2, b2, v1(), ph1(), r1(), a1(), v2(), ph2());
        } else if (variable.equals(a1Var)) {
            return di2da1(y, ksi, g2, b2, v1(), ph1(), r1(), a1(), v2(), ph2());
<<<<<<< HEAD
=======
        } else if (variable.equals(r1Var)) {
            throw new IllegalArgumentException("Derivative with respect to r1 not implemented");
        } else {
            throw new IllegalStateException("Unknown variable: " + variable);
>>>>>>> b330dadd
        }
        return 0;
    }

    @Override
    protected String getName() {
        return "ac_i_closed_2";
    }
}<|MERGE_RESOLUTION|>--- conflicted
+++ resolved
@@ -149,15 +149,11 @@
             return di2dph2(y, ksi, g2, b2, v1(), ph1(), r1(), a1(), v2(), ph2());
         } else if (variable.equals(a1Var)) {
             return di2da1(y, ksi, g2, b2, v1(), ph1(), r1(), a1(), v2(), ph2());
-<<<<<<< HEAD
-=======
         } else if (variable.equals(r1Var)) {
             throw new IllegalArgumentException("Derivative with respect to r1 not implemented");
         } else {
             throw new IllegalStateException("Unknown variable: " + variable);
->>>>>>> b330dadd
         }
-        return 0;
     }
 
     @Override
