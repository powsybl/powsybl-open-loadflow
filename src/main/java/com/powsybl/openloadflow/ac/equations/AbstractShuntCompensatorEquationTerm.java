--- conflicted
+++ resolved
@@ -22,12 +22,7 @@
     protected final Variable<AcVariableType> vVar;
 
     protected AbstractShuntCompensatorEquationTerm(LfShunt shunt, LfBus bus, VariableSet<AcVariableType> variableSet) {
-<<<<<<< HEAD
-        super(!Objects.requireNonNull(shunt).isDisabled());
-        this.shunt = shunt;
-=======
         super(shunt);
->>>>>>> dad34e92
         Objects.requireNonNull(bus);
         Objects.requireNonNull(variableSet);
         vVar = variableSet.getVariable(bus.getNum(), AcVariableType.BUS_V);
