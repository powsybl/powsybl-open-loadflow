--- conflicted
+++ resolved
@@ -132,7 +132,6 @@
         for (LfBus bus : network.getGraph().vertexSet()) {
             bus.getGeneratorVoltageControl()
                     .filter(voltageControl -> voltageControl.getMergeStatus() == VoltageControl.MergeStatus.MAIN)
-<<<<<<< HEAD
                     .ifPresent(voltageControl -> creator.recreateReactivePowerDistributionEquations(voltageControl, creationContext));
             bus.getTransformerVoltageControl()
                     .filter(voltageControl -> voltageControl.getMergeStatus() == VoltageControl.MergeStatus.MAIN)
@@ -140,15 +139,6 @@
             bus.getShuntVoltageControl()
                     .filter(voltageControl -> voltageControl.getMergeStatus() == VoltageControl.MergeStatus.MAIN)
                     .ifPresent(voltageControl -> AcEquationSystemCreator.recreateShuntSusceptanceDistributionEquations(voltageControl, creationContext));
-=======
-                    .ifPresent(voltageControl -> AcEquationSystemCreator.recreateReactivePowerDistributionEquations(bus.getNetwork(), voltageControl, equationSystem, parameters));
-            bus.getTransformerVoltageControl()
-                    .filter(voltageControl -> voltageControl.getMergeStatus() == VoltageControl.MergeStatus.MAIN)
-                    .ifPresent(voltageControl -> AcEquationSystemCreator.recreateR1DistributionEquations(bus.getNetwork(), voltageControl, equationSystem));
-            bus.getShuntVoltageControl()
-                    .filter(voltageControl -> voltageControl.getMergeStatus() == VoltageControl.MergeStatus.MAIN)
-                    .ifPresent(voltageControl -> AcEquationSystemCreator.recreateShuntSusceptanceDistributionEquations(bus.getNetwork(), voltageControl, equationSystem));
->>>>>>> d0fd58bd
         }
     }
 
