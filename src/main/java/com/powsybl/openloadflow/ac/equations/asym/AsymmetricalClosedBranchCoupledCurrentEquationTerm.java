/**
 * Copyright (c) 2023, Jean-Baptiste Heyberger <jbheyberger at gmail.com>
 * Copyright (c) 2023, Geoffroy Jamgotchian <geoffroy.jamgotchian at gmail.com>
 * This Source Code Form is subject to the terms of the Mozilla Public
 * License, v. 2.0. If a copy of the MPL was not distributed with this
 * file, You can obtain one at http://mozilla.org/MPL/2.0/.
 * SPDX-License-Identifier: MPL-2.0
 */
package com.powsybl.openloadflow.ac.equations.asym;

import com.powsybl.iidm.network.TwoSides;
import com.powsybl.openloadflow.ac.equations.AcVariableType;
import com.powsybl.openloadflow.equations.Variable;
import com.powsybl.openloadflow.equations.VariableSet;
import com.powsybl.openloadflow.network.LfBranch;
import com.powsybl.openloadflow.network.LfBus;
<<<<<<< HEAD
import com.powsybl.openloadflow.network.Side;
import com.powsybl.openloadflow.network.extensions.AsymBusVariableType;
=======
>>>>>>> 63eddcf4
import com.powsybl.openloadflow.util.ComplexPart;
import com.powsybl.openloadflow.util.Fortescue.SequenceType;
import net.jafama.FastMath;

import java.util.Objects;

/**
 *  We define T(i,j,g,h) = rho_i * rho_j * exp(j(a_j-a_i)) * y*_ij_gh * V_hj
 *     where i,j are line's ends i,j included in {1,2}
 *     where g,h are fortescue sequences g,h included in {z, p, n} = {0,1,2} (z = zero = 0, p = positive = 1, n = negative = 2)
 *
 *  Expanded formula :
 *  T(i,j,g,h) =     rho_i * rho_j * V_hj * yx_ij_gh * cos(a_j - a_i + th_hj)
 *                 - rho_i * rho_j * V_hj * yy_ij_gh * sin(a_j - a_i + th_hj)
 *              +j(  rho_i * rho_j * V_hj * yx_ij_gh * sin(a_j - a_i + th_hj)
 *                 + rho_i * rho_j * V_hj * yy_ij_gh * cos(a_j - a_i + th_hj) )
 *
 *  By construction we have :
 *           [ y_11_zz y_11_zp y_11_zn y_12_zz y_12_zp y_12_zn ]
 *           [ y_11_pz y_11_pp y_11_pn y_12_pz y_12_pp y_12_pn ]
 *  [Yzpn] = [ y_11_nz y_11_np y_11_nn y_12_nz y_12_np y_12_nn ]
 *           [ y_21_zz y_21_zp y_21_zn y_22_zz y_22_zp y_22_zn ]
 *           [ y_21_pz y_21_pp y_21_pn y_22_pz y_22_pp y_22_pn ]
 *           [ y_21_nz y_21_np y_21_nn y_22_nz y_22_np y_22_nn ]
 *
 * @author Jean-Baptiste Heyberger {@literal <jbheyberger at gmail.com>}
 */
public class AsymmetricalClosedBranchCoupledCurrentEquationTerm extends AbstractAsymmetricalClosedBranchCoupledFlowEquationTerm {

    public AsymmetricalClosedBranchCoupledCurrentEquationTerm(LfBranch branch, LfBus bus1, LfBus bus2, VariableSet<AcVariableType> variableSet,
                                                              ComplexPart complexPart, TwoSides side, SequenceType sequenceType) {
        super(branch, bus1, bus2, variableSet, complexPart, side, sequenceType);
    }

    public double ix(TwoSides i, TwoSides j, SequenceType g, SequenceType h) {
        return r(i) * r(j) * v(h, j) * (y.getX(i, j, g, h) * FastMath.cos(a(j) - a(i) + ph(h, j))
                - y.getY(i, j, g, h) * FastMath.sin(a(j) - a(i) + ph(h, j)));
    }

    public double iy(TwoSides i, TwoSides j, SequenceType g, SequenceType h) {
        return r(i) * r(j) * v(h, j) * (y.getX(i, j, g, h) * FastMath.sin(a(j) - a(i) + ph(h, j))
                + y.getY(i, j, g, h) * FastMath.cos(a(j) - a(i) + ph(h, j)));
    }

    public double dixdv(TwoSides i, TwoSides j, SequenceType g, SequenceType h,
                        TwoSides derivationSide, SequenceType derivationSequence) {
        if (j == derivationSide && h == derivationSequence) {
            return r(i) * r(j) * (y.getX(i, j, g, h) * FastMath.cos(a(j) - a(i) + ph(h, j)) - y.getY(i, j, g, h) * FastMath.sin(a(j) - a(i) + ph(h, j)));
        }
        return 0;
    }

    public double dixdph(TwoSides i, TwoSides j, SequenceType g, SequenceType h,
                         TwoSides derivationSide, SequenceType derivationSequence) {
        if (j == derivationSide && h == derivationSequence) {
            return r(i) * r(j) * v(h, j) * (-y.getX(i, j, g, h) * FastMath.sin(a(j) - a(i) + ph(h, j)) - y.getY(i, j, g, h) * FastMath.cos(a(j) - a(i) + ph(h, j)));
        }
        return 0;
    }

    public double dix(TwoSides i, TwoSides j, SequenceType g, SequenceType h,
                      TwoSides derivationSide, SequenceType derivationSequence, boolean phase) {
        if (phase) {
            return dixdph(i, j, g, h, derivationSide, derivationSequence);
        } else {
            return dixdv(i, j, g, h, derivationSide, derivationSequence);
        }
    }

    public double diydv(TwoSides i, TwoSides j, SequenceType g, SequenceType h,
                        TwoSides derivationSide, SequenceType derivationSequence) {
        if (j == derivationSide && h == derivationSequence) {
            return r(i) * r(j) * (y.getX(i, j, g, h) * FastMath.sin(a(j) - a(i) + ph(h, j)) + y.getY(i, j, g, h) * FastMath.cos(a(j) - a(i) + ph(h, j)));
        }
        return 0;
    }

    public double diydph(TwoSides i, TwoSides j, SequenceType g, SequenceType h,
                         TwoSides derivationSide, SequenceType derivationSequence) {
        if (j == derivationSide && h == derivationSequence) {
            return r(i) * r(j) * v(h, j) * (y.getX(i, j, g, h) * FastMath.cos(a(j) - a(i) + ph(h, j)) - y.getY(i, j, g, h) * FastMath.sin(a(j) - a(i) + ph(h, j)));
        }
        return 0;
    }

    public double diy(TwoSides i, TwoSides j, SequenceType g, SequenceType h, TwoSides derivationSide, SequenceType derivationSequence, boolean phase) {
        if (phase) {
            return diydph(i, j, g, h, derivationSide, derivationSequence);
        } else {
            return diydv(i, j, g, h, derivationSide, derivationSequence);
        }
    }

    public double di(Variable<AcVariableType> variable) {
<<<<<<< HEAD

        if ((variableTypeBus1 == AsymBusVariableType.DELTA || variableTypeBus2 == AsymBusVariableType.DELTA) && getNbPhases() < 3) {
            throw new IllegalStateException("missing phases with delta variables not yet handled");
        }

        Side i;
        Side j;
        if (termSide == Side.ONE) {
            i = Side.ONE;
            j = Side.TWO;
=======
        TwoSides i;
        TwoSides j;
        if (side == TwoSides.ONE) {
            i = TwoSides.ONE;
            j = TwoSides.TWO;
>>>>>>> 63eddcf4
        } else {
            i = TwoSides.TWO;
            j = TwoSides.ONE;
        }
        TwoSides derivationSide = getSide(variable);
        SequenceType derivationSequence = getSequenceType(variable);
        boolean phase = isPhase(variable);

        // iDerivative is the side of "variable" that is used for derivation
        if (complexPart == ComplexPart.REAL) {
            // dIx
            return dix(i, i, sequenceType, SequenceType.ZERO, derivationSide, derivationSequence, phase)
                    + dix(i, i, sequenceType, SequenceType.POSITIVE, derivationSide, derivationSequence, phase)
                    + dix(i, i, sequenceType, SequenceType.NEGATIVE, derivationSide, derivationSequence, phase)
                    + dix(i, j, sequenceType, SequenceType.ZERO, derivationSide, derivationSequence, phase)
                    + dix(i, j, sequenceType, SequenceType.POSITIVE, derivationSide, derivationSequence, phase)
                    + dix(i, j, sequenceType, SequenceType.NEGATIVE, derivationSide, derivationSequence, phase);
        } else {
            // dIy
            return diy(i, i, sequenceType, SequenceType.ZERO, derivationSide, derivationSequence, phase)
                    + diy(i, i, sequenceType, SequenceType.POSITIVE, derivationSide, derivationSequence, phase)
                    + diy(i, i, sequenceType, SequenceType.NEGATIVE, derivationSide, derivationSequence, phase)
                    + diy(i, j, sequenceType, SequenceType.ZERO, derivationSide, derivationSequence, phase)
                    + diy(i, j, sequenceType, SequenceType.POSITIVE, derivationSide, derivationSequence, phase)
                    + diy(i, j, sequenceType, SequenceType.NEGATIVE, derivationSide, derivationSequence, phase);
        }
    }

    public double i() {
<<<<<<< HEAD

        if ((variableTypeBus1 == AsymBusVariableType.DELTA || variableTypeBus2 == AsymBusVariableType.DELTA) && getNbPhases() < 3) {
            throw new IllegalStateException("missing phases with delta variables not yet handled");
        }

        Side i;
        Side j;
        if (termSide == Side.ONE) {
            i = Side.ONE;
            j = Side.TWO;
=======
        TwoSides i;
        TwoSides j;
        if (side == TwoSides.ONE) {
            i = TwoSides.ONE;
            j = TwoSides.TWO;
>>>>>>> 63eddcf4
        } else {
            i = TwoSides.TWO;
            j = TwoSides.ONE;
        }

        if (complexPart == ComplexPart.REAL) { // Ix
            return ix(i, i, sequenceType, SequenceType.ZERO)
                    + ix(i, i, sequenceType, SequenceType.POSITIVE)
                    + ix(i, i, sequenceType, SequenceType.NEGATIVE)
                    + ix(i, j, sequenceType, SequenceType.ZERO)
                    + ix(i, j, sequenceType, SequenceType.POSITIVE)
                    + ix(i, j, sequenceType, SequenceType.NEGATIVE);
        } else { // Iy
            return iy(i, i, sequenceType, SequenceType.ZERO)
                    + iy(i, i, sequenceType, SequenceType.POSITIVE)
                    + iy(i, i, sequenceType, SequenceType.NEGATIVE)
                    + iy(i, j, sequenceType, SequenceType.ZERO)
                    + iy(i, j, sequenceType, SequenceType.POSITIVE)
                    + iy(i, j, sequenceType, SequenceType.NEGATIVE);
        }
    }

    @Override
    public double eval() {
        return i();
    }

    @Override
    public double der(Variable<AcVariableType> variable) {
        Objects.requireNonNull(variable);
        return di(variable);
    }

    @Override
    public String getName() {
        return "ac_ixiy_coupled_closed";
    }

}<|MERGE_RESOLUTION|>--- conflicted
+++ resolved
@@ -14,11 +14,8 @@
 import com.powsybl.openloadflow.equations.VariableSet;
 import com.powsybl.openloadflow.network.LfBranch;
 import com.powsybl.openloadflow.network.LfBus;
-<<<<<<< HEAD
 import com.powsybl.openloadflow.network.Side;
 import com.powsybl.openloadflow.network.extensions.AsymBusVariableType;
-=======
->>>>>>> 63eddcf4
 import com.powsybl.openloadflow.util.ComplexPart;
 import com.powsybl.openloadflow.util.Fortescue.SequenceType;
 import net.jafama.FastMath;
@@ -113,7 +110,6 @@
     }
 
     public double di(Variable<AcVariableType> variable) {
-<<<<<<< HEAD
 
         if ((variableTypeBus1 == AsymBusVariableType.DELTA || variableTypeBus2 == AsymBusVariableType.DELTA) && getNbPhases() < 3) {
             throw new IllegalStateException("missing phases with delta variables not yet handled");
@@ -124,13 +120,6 @@
         if (termSide == Side.ONE) {
             i = Side.ONE;
             j = Side.TWO;
-=======
-        TwoSides i;
-        TwoSides j;
-        if (side == TwoSides.ONE) {
-            i = TwoSides.ONE;
-            j = TwoSides.TWO;
->>>>>>> 63eddcf4
         } else {
             i = TwoSides.TWO;
             j = TwoSides.ONE;
@@ -160,7 +149,6 @@
     }
 
     public double i() {
-<<<<<<< HEAD
 
         if ((variableTypeBus1 == AsymBusVariableType.DELTA || variableTypeBus2 == AsymBusVariableType.DELTA) && getNbPhases() < 3) {
             throw new IllegalStateException("missing phases with delta variables not yet handled");
@@ -171,13 +159,6 @@
         if (termSide == Side.ONE) {
             i = Side.ONE;
             j = Side.TWO;
-=======
-        TwoSides i;
-        TwoSides j;
-        if (side == TwoSides.ONE) {
-            i = TwoSides.ONE;
-            j = TwoSides.TWO;
->>>>>>> 63eddcf4
         } else {
             i = TwoSides.TWO;
             j = TwoSides.ONE;
