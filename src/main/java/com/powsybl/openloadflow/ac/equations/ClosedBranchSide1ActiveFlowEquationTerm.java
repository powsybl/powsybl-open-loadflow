/**
 * Copyright (c) 2019, RTE (http://www.rte-france.com)
 * This Source Code Form is subject to the terms of the Mozilla Public
 * License, v. 2.0. If a copy of the MPL was not distributed with this
 * file, You can obtain one at http://mozilla.org/MPL/2.0/.
 */
package com.powsybl.openloadflow.ac.equations;

import com.powsybl.openloadflow.equations.Variable;
import com.powsybl.openloadflow.equations.VariableSet;
<<<<<<< HEAD
=======
import com.powsybl.openloadflow.util.Fortescue;
>>>>>>> f75ae54d
import net.jafama.FastMath;

import java.util.Objects;

import static com.powsybl.openloadflow.network.PiModel.R2;

/**
 * @author Geoffroy Jamgotchian <geoffroy.jamgotchian at rte-france.com>
 */
@SuppressWarnings("squid:S00107")
public class ClosedBranchSide1ActiveFlowEquationTerm extends AbstractClosedBranchAcFlowEquationTerm {

    public ClosedBranchSide1ActiveFlowEquationTerm(AcBranchVector branchVector, int branchNum, int bus1Num, int bus2Num,
                                                   VariableSet<AcVariableType> variableSet, boolean deriveA1, boolean deriveR1) {
<<<<<<< HEAD
        super(branchVector, branchNum, bus1Num, bus2Num, variableSet, deriveA1, deriveR1);
=======
        super(branchVector, branchNum, bus1Num, bus2Num, variableSet, deriveA1, deriveR1, Fortescue.SequenceType.POSITIVE);
    }

    public ClosedBranchSide1ActiveFlowEquationTerm(AcBranchVector branchVector, int branchNum, int bus1Num, int bus2Num,
                                                   VariableSet<AcVariableType> variableSet, boolean deriveA1, boolean deriveR1,
                                                   Fortescue.SequenceType sequenceType) {
        super(branchVector, branchNum, bus1Num, bus2Num, variableSet, deriveA1, deriveR1, sequenceType);
>>>>>>> f75ae54d
    }

    protected double calculateSensi(double dph1, double dph2, double dv1, double dv2, double da1, double dr1) {
        double y = branchVector.y[num];
        double ksi = branchVector.ksi[num];
        double g1 = branchVector.g1[num];
        double v1 = v1();
        double r1 = r1();
        double v2 = v2();
        double theta = theta1(ksi, ph1(), a1(), ph2());
        double cosTheta = FastMath.cos(theta);
        double sinTheta = FastMath.sin(theta);
        double sinKsi = FastMath.sin(ksi);
        return dp1dph1(y, v1, r1, v2, cosTheta) * dph1
                + dp1dph2(y, v1, r1, v2, cosTheta) * dph2
                + dp1dv1(y, sinKsi, g1, v1, r1, v2, sinTheta) * dv1
                + dp1dv2(y, v1, r1, sinTheta) * dv2
                + dp1da1(y, v1, r1, v2, cosTheta) * da1
                + dp1dr1(y, sinKsi, g1, v1, r1, v2, sinTheta) * dr1;
    }

    public static double p1(double y, double sinKsi, double g1, double v1, double r1, double v2, double sinTheta) {
        return r1 * v1 * (g1 * r1 * v1 + y * r1 * v1 * sinKsi - y * R2 * v2 * sinTheta);
    }

    public static double dp1dv1(double y, double sinKsi, double g1, double v1, double r1, double v2, double sinTheta) {
        return r1 * (2 * g1 * r1 * v1 + 2 * y * r1 * v1 * sinKsi - y * R2 * v2 * sinTheta);
    }

    public static double dp1dv2(double y, double v1, double r1, double sinTheta) {
        return -y * r1 * R2 * v1 * sinTheta;
    }

    public static double dp1dph1(double y, double v1, double r1, double v2, double cosTheta) {
        return y * r1 * R2 * v1 * v2 * cosTheta;
    }

    public static double dp1dph2(double y, double v1, double r1, double v2, double cosTheta) {
        return -dp1dph1(y, v1, r1, v2, cosTheta);
    }

    public static double dp1da1(double y, double v1, double r1, double v2, double cosTheta) {
        return dp1dph1(y, v1, r1, v2, cosTheta);
    }

    public static double dp1dr1(double y, double sinKsi, double g1, double v1, double r1, double v2, double sinTheta) {
        return v1 * (2 * r1 * v1 * (g1 + y * sinKsi) - y * R2 * v2 * sinTheta);
    }

    @Override
    public double eval() {
        return branchVector.p1[num];
    }

    @Override
    public double der(Variable<AcVariableType> variable) {
        Objects.requireNonNull(variable);
        if (variable.equals(v1Var)) {
            return branchVector.dp1dv1[num];
        } else if (variable.equals(v2Var)) {
            return branchVector.dp1dv2[num];
        } else if (variable.equals(ph1Var)) {
            return branchVector.dp1dph1[num];
        } else if (variable.equals(ph2Var)) {
            return branchVector.dp1dph2[num];
        } else if (variable.equals(a1Var)) {
            return branchVector.dp1da1[num];
        } else if (variable.equals(r1Var)) {
            return branchVector.dp1dr1[num];
        } else {
            throw new IllegalStateException("Unknown variable: " + variable);
        }
    }

    @Override
    protected String getName() {
        return "ac_p_closed_1";
    }
}<|MERGE_RESOLUTION|>--- conflicted
+++ resolved
@@ -8,10 +8,7 @@
 
 import com.powsybl.openloadflow.equations.Variable;
 import com.powsybl.openloadflow.equations.VariableSet;
-<<<<<<< HEAD
-=======
 import com.powsybl.openloadflow.util.Fortescue;
->>>>>>> f75ae54d
 import net.jafama.FastMath;
 
 import java.util.Objects;
@@ -26,9 +23,6 @@
 
     public ClosedBranchSide1ActiveFlowEquationTerm(AcBranchVector branchVector, int branchNum, int bus1Num, int bus2Num,
                                                    VariableSet<AcVariableType> variableSet, boolean deriveA1, boolean deriveR1) {
-<<<<<<< HEAD
-        super(branchVector, branchNum, bus1Num, bus2Num, variableSet, deriveA1, deriveR1);
-=======
         super(branchVector, branchNum, bus1Num, bus2Num, variableSet, deriveA1, deriveR1, Fortescue.SequenceType.POSITIVE);
     }
 
@@ -36,7 +30,6 @@
                                                    VariableSet<AcVariableType> variableSet, boolean deriveA1, boolean deriveR1,
                                                    Fortescue.SequenceType sequenceType) {
         super(branchVector, branchNum, bus1Num, bus2Num, variableSet, deriveA1, deriveR1, sequenceType);
->>>>>>> f75ae54d
     }
 
     protected double calculateSensi(double dph1, double dph2, double dv1, double dv2, double da1, double dr1) {
