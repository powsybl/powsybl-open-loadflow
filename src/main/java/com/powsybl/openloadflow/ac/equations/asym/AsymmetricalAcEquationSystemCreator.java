/**
 * Copyright (c) 2023, Jean-Baptiste Heyberger <jbheyberger at gmail.com>
 * Copyright (c) 2023, Geoffroy Jamgotchian <geoffroy.jamgotchian at gmail.com>
 * This Source Code Form is subject to the terms of the Mozilla Public
 * License, v. 2.0. If a copy of the MPL was not distributed with this
 * file, You can obtain one at http://mozilla.org/MPL/2.0/.
 * SPDX-License-Identifier: MPL-2.0
 */
package com.powsybl.openloadflow.ac.equations.asym;

import com.powsybl.iidm.network.TwoSides;
import com.powsybl.openloadflow.ac.equations.*;
import com.powsybl.openloadflow.equations.EquationTerm;
import com.powsybl.openloadflow.network.*;
import com.powsybl.openloadflow.util.ComplexPart;
import com.powsybl.openloadflow.util.Fortescue.SequenceType;

/**
 * @author Geoffroy Jamgotchian {@literal <geoffroy.jamgotchian at gmail.com>}
 * @author Jean-Baptiste Heyberger {@literal <jbheyberger at gmail.com>}
 */
public class AsymmetricalAcEquationSystemCreator extends AcEquationSystemCreator {

    private static final double EPSILON = 0.00001;

    public AsymmetricalAcEquationSystemCreator(LfNetwork network, AcEquationSystemCreationParameters creationParameters) {
        super(network, creationParameters);
    }

    @Override
    protected void createBusEquation(LfBus bus, AcEquationSystemCreationContext creationContext) {
        super.createBusEquation(bus, creationContext);

        var equationSystem = creationContext.getEquationSystem();

        // addition of asymmetric equations, supposing that existing v, theta, p and q are linked to the positive sequence
        LfAsymBus asymBus = bus.getAsym();

        var ixh = equationSystem.createEquation(bus, AcEquationType.BUS_TARGET_IX_ZERO);
        asymBus.setIxZ(ixh);
        var iyh = equationSystem.createEquation(bus, AcEquationType.BUS_TARGET_IY_ZERO);
        asymBus.setIyZ(iyh);

        var ixi = equationSystem.createEquation(bus, AcEquationType.BUS_TARGET_IX_NEGATIVE);
        asymBus.setIxN(ixi);
        var iyi = equationSystem.createEquation(bus, AcEquationType.BUS_TARGET_IY_NEGATIVE);
        asymBus.setIyN(iyi);

        // handle generators at bus for zero and negative
        for (LfGenerator gen : bus.getGenerators()) {
            // if there is at least one generating unit that is voltage controlling we model the equivalent in negative and zero
            // with a large admittance yg = g +jb to model a close connection of the bus to the ground (E_zero = 0 E_negative = 0)
            if (gen.getGeneratorControlType() == LfGenerator.GeneratorControlType.REMOTE_REACTIVE_POWER
                    || gen.getGeneratorControlType() == LfGenerator.GeneratorControlType.MONITORING_VOLTAGE) {
                throw new IllegalStateException("Generator with control type " + gen.getGeneratorControlType()
                        + " not yet supported in asymmetric load flow: " + gen.getId());
            }

            if (gen.getGeneratorControlType() == LfGenerator.GeneratorControlType.VOLTAGE) {
                LfAsymGenerator asymGen = gen.getAsym();
                if (asymGen != null) {
                    asymBus.setBzEquiv(asymBus.getBzEquiv() + asymGen.getBz());
                    asymBus.setGzEquiv(asymBus.getGzEquiv() + asymGen.getGz());
                    asymBus.setBnEquiv(asymBus.getBnEquiv() + asymGen.getBn());
                    asymBus.setGnEquiv(asymBus.getGnEquiv() + asymGen.getGn());
                }
            }
        }

        if (Math.abs(asymBus.getBzEquiv()) > EPSILON || Math.abs(asymBus.getGzEquiv()) > EPSILON) {
            equationSystem.createEquation(bus, AcEquationType.BUS_TARGET_IX_ZERO)
                    .addTerm(new ShuntFortescueIxEquationTerm(bus, equationSystem.getVariableSet(), SequenceType.ZERO));
            equationSystem.createEquation(bus, AcEquationType.BUS_TARGET_IY_ZERO)
                    .addTerm(new ShuntFortescueIyEquationTerm(bus, equationSystem.getVariableSet(), SequenceType.ZERO));
        }

        if (Math.abs(asymBus.getGnEquiv()) > EPSILON || Math.abs(asymBus.getBnEquiv()) > EPSILON) {
            equationSystem.createEquation(bus, AcEquationType.BUS_TARGET_IX_NEGATIVE)
                    .addTerm(new ShuntFortescueIxEquationTerm(bus, equationSystem.getVariableSet(), SequenceType.NEGATIVE));
            equationSystem.createEquation(bus, AcEquationType.BUS_TARGET_IY_NEGATIVE).
                    addTerm(new ShuntFortescueIyEquationTerm(bus, equationSystem.getVariableSet(), SequenceType.NEGATIVE));
        }

        if (Math.abs(bus.getLoadTargetP()) > EPSILON || Math.abs(bus.getLoadTargetQ()) > EPSILON) {
            // load modelled as a constant power load in abc phase representation leading to a model depending on vd, vi, vo in fortescue representation
            equationSystem.createEquation(bus, AcEquationType.BUS_TARGET_IX_ZERO)
                    .addTerm(new LoadFortescuePowerEquationTerm(bus, equationSystem.getVariableSet(), ComplexPart.REAL, SequenceType.ZERO));
            equationSystem.createEquation(bus, AcEquationType.BUS_TARGET_P)
                    .addTerm(new LoadFortescuePowerEquationTerm(bus, equationSystem.getVariableSet(), ComplexPart.REAL, SequenceType.POSITIVE));
            equationSystem.createEquation(bus, AcEquationType.BUS_TARGET_IX_NEGATIVE)
                    .addTerm(new LoadFortescuePowerEquationTerm(bus, equationSystem.getVariableSet(), ComplexPart.REAL, SequenceType.NEGATIVE));
            equationSystem.createEquation(bus, AcEquationType.BUS_TARGET_IY_ZERO)
                    .addTerm(new LoadFortescuePowerEquationTerm(bus, equationSystem.getVariableSet(), ComplexPart.IMAGINARY, SequenceType.ZERO));
            equationSystem.createEquation(bus, AcEquationType.BUS_TARGET_Q)
                    .addTerm(new LoadFortescuePowerEquationTerm(bus, equationSystem.getVariableSet(), ComplexPart.IMAGINARY, SequenceType.POSITIVE));
            equationSystem.createEquation(bus, AcEquationType.BUS_TARGET_IY_NEGATIVE)
                    .addTerm(new LoadFortescuePowerEquationTerm(bus, equationSystem.getVariableSet(), ComplexPart.IMAGINARY, SequenceType.NEGATIVE));
        }
    }

    @Override
    protected void createImpedantBranch(LfBranch branch, LfBus bus1, LfBus bus2, AcEquationSystemCreationContext creationContext) {
        var equationSystem = creationContext.getEquationSystem();

        // positive sequence
        EquationTerm<AcVariableType, AcEquationType> p1 = null;
        EquationTerm<AcVariableType, AcEquationType> q1 = null;
        EquationTerm<AcVariableType, AcEquationType> p2 = null;
        EquationTerm<AcVariableType, AcEquationType> q2 = null;
        EquationTerm<AcVariableType, AcEquationType> i1 = null;
        EquationTerm<AcVariableType, AcEquationType> i2 = null;

        // zero sequence
        EquationTerm<AcVariableType, AcEquationType> ixz1 = null;
        EquationTerm<AcVariableType, AcEquationType> iyz1 = null;
        EquationTerm<AcVariableType, AcEquationType> ixz2 = null;
        EquationTerm<AcVariableType, AcEquationType> iyz2 = null;

        // negative sequence
        EquationTerm<AcVariableType, AcEquationType> ixn1 = null;
        EquationTerm<AcVariableType, AcEquationType> iyn1 = null;
        EquationTerm<AcVariableType, AcEquationType> ixn2 = null;
        EquationTerm<AcVariableType, AcEquationType> iyn2 = null;

        boolean deriveA1 = isDeriveA1(branch, creationParameters);
        boolean deriveR1 = isDeriveR1(branch);

        if (bus1 != null && bus2 != null) {
            if (!branch.isAsymmetric()) {
                // no asymmetry is detected with this line, we handle the equations as decoupled
                // positive
                p1 = new ClosedBranchSide1ActiveFlowEquationTerm(branch, bus1, bus2, equationSystem.getVariableSet(), deriveA1, deriveR1, SequenceType.POSITIVE);
                q1 = new ClosedBranchSide1ReactiveFlowEquationTerm(branch, bus1, bus2, equationSystem.getVariableSet(), deriveA1, deriveR1, SequenceType.POSITIVE);
                p2 = new ClosedBranchSide2ActiveFlowEquationTerm(branch, bus1, bus2, equationSystem.getVariableSet(), deriveA1, deriveR1, SequenceType.POSITIVE);
                q2 = new ClosedBranchSide2ReactiveFlowEquationTerm(branch, bus1, bus2, equationSystem.getVariableSet(), deriveA1, deriveR1, SequenceType.POSITIVE);
                i1 = new ClosedBranchSide1CurrentMagnitudeEquationTerm(branch, bus1, bus2, equationSystem.getVariableSet(), deriveA1, deriveR1);
                i2 = new ClosedBranchSide2CurrentMagnitudeEquationTerm(branch, bus1, bus2, equationSystem.getVariableSet(), deriveA1, deriveR1);

                // zero
                ixz1 = new ClosedBranchI1xFlowEquationTerm(branch, bus1, bus2, equationSystem.getVariableSet(), deriveA1, deriveR1, SequenceType.ZERO);
                iyz1 = new ClosedBranchI1yFlowEquationTerm(branch, bus1, bus2, equationSystem.getVariableSet(), deriveA1, deriveR1, SequenceType.ZERO);
                ixz2 = new ClosedBranchI2xFlowEquationTerm(branch, bus1, bus2, equationSystem.getVariableSet(), deriveA1, deriveR1, SequenceType.ZERO);
                iyz2 = new ClosedBranchI2yFlowEquationTerm(branch, bus1, bus2, equationSystem.getVariableSet(), deriveA1, deriveR1, SequenceType.ZERO);

                // negative
                ixn1 = new ClosedBranchI1xFlowEquationTerm(branch, bus1, bus2, equationSystem.getVariableSet(), deriveA1, deriveR1, SequenceType.NEGATIVE);
                iyn1 = new ClosedBranchI1yFlowEquationTerm(branch, bus1, bus2, equationSystem.getVariableSet(), deriveA1, deriveR1, SequenceType.NEGATIVE);
                ixn2 = new ClosedBranchI2xFlowEquationTerm(branch, bus1, bus2, equationSystem.getVariableSet(), deriveA1, deriveR1, SequenceType.NEGATIVE);
                iyn2 = new ClosedBranchI2yFlowEquationTerm(branch, bus1, bus2, equationSystem.getVariableSet(), deriveA1, deriveR1, SequenceType.NEGATIVE);
            } else {
                // assymmetry is detected with this line, we handle the equations as coupled between the different sequences
                // positive
                p1 = new AsymmetricalClosedBranchCoupledPowerEquationTerm(branch, bus1, bus2, equationSystem.getVariableSet(), ComplexPart.REAL, TwoSides.ONE, SequenceType.POSITIVE);
                q1 = new AsymmetricalClosedBranchCoupledPowerEquationTerm(branch, bus1, bus2, equationSystem.getVariableSet(), ComplexPart.IMAGINARY, TwoSides.ONE, SequenceType.POSITIVE);
                p2 = new AsymmetricalClosedBranchCoupledPowerEquationTerm(branch, bus1, bus2, equationSystem.getVariableSet(), ComplexPart.REAL, TwoSides.TWO, SequenceType.POSITIVE);
                q2 = new AsymmetricalClosedBranchCoupledPowerEquationTerm(branch, bus1, bus2, equationSystem.getVariableSet(), ComplexPart.IMAGINARY, TwoSides.TWO, SequenceType.POSITIVE);

                // zero
                ixz1 = new AsymmetricalClosedBranchCoupledCurrentEquationTerm(branch, bus1, bus2, equationSystem.getVariableSet(), ComplexPart.REAL, TwoSides.ONE, SequenceType.ZERO);
                iyz1 = new AsymmetricalClosedBranchCoupledCurrentEquationTerm(branch, bus1, bus2, equationSystem.getVariableSet(), ComplexPart.IMAGINARY, TwoSides.ONE, SequenceType.ZERO);
                ixz2 = new AsymmetricalClosedBranchCoupledCurrentEquationTerm(branch, bus1, bus2, equationSystem.getVariableSet(), ComplexPart.REAL, TwoSides.TWO, SequenceType.ZERO);
                iyz2 = new AsymmetricalClosedBranchCoupledCurrentEquationTerm(branch, bus1, bus2, equationSystem.getVariableSet(), ComplexPart.IMAGINARY, TwoSides.TWO, SequenceType.ZERO);

                // negative
                ixn1 = new AsymmetricalClosedBranchCoupledCurrentEquationTerm(branch, bus1, bus2, equationSystem.getVariableSet(), ComplexPart.REAL, TwoSides.ONE, SequenceType.NEGATIVE);
                iyn1 = new AsymmetricalClosedBranchCoupledCurrentEquationTerm(branch, bus1, bus2, equationSystem.getVariableSet(), ComplexPart.IMAGINARY, TwoSides.ONE, SequenceType.NEGATIVE);
                ixn2 = new AsymmetricalClosedBranchCoupledCurrentEquationTerm(branch, bus1, bus2, equationSystem.getVariableSet(), ComplexPart.REAL, TwoSides.TWO, SequenceType.NEGATIVE);
                iyn2 = new AsymmetricalClosedBranchCoupledCurrentEquationTerm(branch, bus1, bus2, equationSystem.getVariableSet(), ComplexPart.IMAGINARY, TwoSides.TWO, SequenceType.NEGATIVE);
            }
        } else if (bus1 != null) {
            throw new IllegalStateException("Line open at one side not yet supported in asymmetric load flow at bus: " + bus1.getId());
        } else if (bus2 != null) {
            throw new IllegalStateException("Line open at one side not yet supported in asymmetric load flow  at bus: " + bus2.getId());
        }

        // positive
        createImpedantBranchEquations(branch, bus1, bus2, creationContext, p1, q1, i1, p2, q2, i2, p1, q1, i1, p2, q2, i2, null, null, null, null, null, null);

        // zero
        if (ixz1 != null) {
            equationSystem.getEquation(bus1.getNum(), AcEquationType.BUS_TARGET_IX_ZERO)
                    .orElseThrow()
                    .addTerm(ixz1);
        }
        if (iyz1 != null) {
            equationSystem.getEquation(bus1.getNum(), AcEquationType.BUS_TARGET_IY_ZERO)
                    .orElseThrow()
                    .addTerm(iyz1);
        }
        if (ixz2 != null) {
            equationSystem.getEquation(bus2.getNum(), AcEquationType.BUS_TARGET_IX_ZERO)
                    .orElseThrow()
                    .addTerm(ixz2);
        }
        if (iyz2 != null) {
            equationSystem.getEquation(bus2.getNum(), AcEquationType.BUS_TARGET_IY_ZERO)
                    .orElseThrow()
                    .addTerm(iyz2);
        }

        // negative
        if (ixn1 != null) {
            equationSystem.getEquation(bus1.getNum(), AcEquationType.BUS_TARGET_IX_NEGATIVE)
                    .orElseThrow()
                    .addTerm(ixn1);
        }
        if (iyn1 != null) {
            equationSystem.getEquation(bus1.getNum(), AcEquationType.BUS_TARGET_IY_NEGATIVE)
                    .orElseThrow()
                    .addTerm(iyn1);
        }
        if (ixn2 != null) {
            equationSystem.getEquation(bus2.getNum(), AcEquationType.BUS_TARGET_IX_NEGATIVE)
                    .orElseThrow()
                    .addTerm(ixn2);
        }
        if (iyn2 != null) {
            equationSystem.getEquation(bus2.getNum(), AcEquationType.BUS_TARGET_IY_NEGATIVE)
                    .orElseThrow()
                    .addTerm(iyn2);
        }

        createGeneratorReactivePowerControlBranchEquation(branch, bus1, bus2, creationContext, deriveA1, deriveR1);

<<<<<<< HEAD
        createTransformerPhaseControlEquations(branch, bus1, bus2, creationContext, deriveA1, deriveR1);
=======
        createTransformerPhaseControlEquations(branch, bus1, bus2, equationSystem, deriveA1, deriveR1);

        createTransformerReactivePowerControlEquations(branch, equationSystem);
>>>>>>> d0fd58bd
    }
}<|MERGE_RESOLUTION|>--- conflicted
+++ resolved
@@ -222,12 +222,8 @@
 
         createGeneratorReactivePowerControlBranchEquation(branch, bus1, bus2, creationContext, deriveA1, deriveR1);
 
-<<<<<<< HEAD
         createTransformerPhaseControlEquations(branch, bus1, bus2, creationContext, deriveA1, deriveR1);
-=======
-        createTransformerPhaseControlEquations(branch, bus1, bus2, equationSystem, deriveA1, deriveR1);
 
         createTransformerReactivePowerControlEquations(branch, equationSystem);
->>>>>>> d0fd58bd
     }
 }