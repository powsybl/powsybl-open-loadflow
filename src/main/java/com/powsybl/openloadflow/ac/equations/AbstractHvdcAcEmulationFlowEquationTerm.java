/**
 * Copyright (c) 2022, RTE (http://www.rte-france.com)
 * This Source Code Form is subject to the terms of the Mozilla Public
 * License, v. 2.0. If a copy of the MPL was not distributed with this
 * file, You can obtain one at http://mozilla.org/MPL/2.0/.
 */
package com.powsybl.openloadflow.ac.equations;

import com.powsybl.openloadflow.equations.AbstractElementEquationTerm;
import com.powsybl.openloadflow.equations.Variable;
import com.powsybl.openloadflow.equations.VariableSet;
import com.powsybl.openloadflow.network.LfBus;
import com.powsybl.openloadflow.network.LfHvdc;

import java.util.List;
import java.util.Objects;

/**
 * @author Anne Tilloy <anne.tilloy at rte-france.com>
 */
public abstract class AbstractHvdcAcEmulationFlowEquationTerm extends AbstractElementEquationTerm<LfHvdc, AcVariableType, AcEquationType> {

    protected final LfHvdc hvdc;

    protected final Variable<AcVariableType> ph1Var;

    protected final Variable<AcVariableType> ph2Var;

    protected final List<Variable<AcVariableType>> variables;

    protected final double k;

    protected final double p0;

    protected final double lossFactor1;

    protected final double lossFactor2;

    protected AbstractHvdcAcEmulationFlowEquationTerm(LfHvdc hvdc, LfBus bus1, LfBus bus2, VariableSet<AcVariableType> variableSet) {
<<<<<<< HEAD
        super(!Objects.requireNonNull(hvdc).isDisabled());
        this.hvdc = hvdc;
=======
        super(hvdc);
>>>>>>> dad34e92
        ph1Var = variableSet.getVariable(bus1.getNum(), AcVariableType.BUS_PHI);
        ph2Var = variableSet.getVariable(bus2.getNum(), AcVariableType.BUS_PHI);
        variables = List.of(ph1Var, ph2Var);
        k = hvdc.getDroop() * 180 / Math.PI;
        p0 = hvdc.getP0();
        lossFactor1 = hvdc.getConverterStation1().getLossFactor() / 100;
        lossFactor2 = hvdc.getConverterStation2().getLossFactor() / 100;
    }

    protected double ph1() {
        return sv.get(ph1Var.getRow());
    }

    protected double ph2() {
        return sv.get(ph2Var.getRow());
    }

    protected static double getLossMultiplier(double lossFactor1, double lossFactor2) {
        return (1 - lossFactor1) * (1 - lossFactor2);
    }

    @Override
    public List<Variable<AcVariableType>> getVariables() {
        return variables;
    }

    @Override
    public boolean hasRhs() {
        return false;
    }
}<|MERGE_RESOLUTION|>--- conflicted
+++ resolved
@@ -13,14 +13,11 @@
 import com.powsybl.openloadflow.network.LfHvdc;
 
 import java.util.List;
-import java.util.Objects;
 
 /**
  * @author Anne Tilloy <anne.tilloy at rte-france.com>
  */
 public abstract class AbstractHvdcAcEmulationFlowEquationTerm extends AbstractElementEquationTerm<LfHvdc, AcVariableType, AcEquationType> {
-
-    protected final LfHvdc hvdc;
 
     protected final Variable<AcVariableType> ph1Var;
 
@@ -37,12 +34,7 @@
     protected final double lossFactor2;
 
     protected AbstractHvdcAcEmulationFlowEquationTerm(LfHvdc hvdc, LfBus bus1, LfBus bus2, VariableSet<AcVariableType> variableSet) {
-<<<<<<< HEAD
-        super(!Objects.requireNonNull(hvdc).isDisabled());
-        this.hvdc = hvdc;
-=======
         super(hvdc);
->>>>>>> dad34e92
         ph1Var = variableSet.getVariable(bus1.getNum(), AcVariableType.BUS_PHI);
         ph2Var = variableSet.getVariable(bus2.getNum(), AcVariableType.BUS_PHI);
         variables = List.of(ph1Var, ph2Var);
