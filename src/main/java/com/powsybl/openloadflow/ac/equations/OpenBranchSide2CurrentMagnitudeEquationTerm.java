/**
 * Copyright (c) 2019, RTE (http://www.rte-france.com)
 * This Source Code Form is subject to the terms of the Mozilla Public
 * License, v. 2.0. If a copy of the MPL was not distributed with this
 * file, You can obtain one at http://mozilla.org/MPL/2.0/.
 */
package com.powsybl.openloadflow.ac.equations;

import com.powsybl.openloadflow.equations.Variable;
import com.powsybl.openloadflow.equations.VariableSet;
import com.powsybl.openloadflow.equations.VariableType;
import com.powsybl.openloadflow.network.LfBranch;
import com.powsybl.openloadflow.network.LfBus;
import net.jafama.FastMath;

import java.util.Objects;

/**
 * @author Gael Macherel <gael.macherel at artelys.com>
 */
public class OpenBranchSide2CurrentMagnitudeEquationTerm extends AbstractOpenSide2BranchAcFlowEquationTerm {

    private final Variable v1Var;

    private final Variable ph1Var;

    private Variable r1Var;

    private double i1;

    private double di1dv1;

    public OpenBranchSide2CurrentMagnitudeEquationTerm(LfBranch branch, LfBus bus1, VariableSet variableSet,
                                                       boolean deriveA1, boolean deriveR1) {
        super(branch, VariableType.BUS_V, bus1, variableSet, deriveA1, deriveR1);
        v1Var = variableSet.getVariable(bus1.getNum(), VariableType.BUS_V);
        ph1Var = variableSet.getVariable(bus1.getNum(), VariableType.BUS_PHI);
        if (deriveR1) {
            r1Var = variableSet.getVariable(bus1.getNum(), VariableType.BRANCH_RHO1);
        }
    }

    @Override
    public void update(double[] x) {
        Objects.requireNonNull(x);
        double v1 = x[v1Var.getRow()];
        double ph1 = x[ph1Var.getRow()];
        double r1 = r1Var != null ? x[r1Var.getRow()] : branch.getPiModel().getR1();
        double w1 = r1 * v1;
        double cosPh1 = FastMath.cos(ph1);
        double sinPh1 = FastMath.sin(ph1);

        double gres = g1 + (y * y * g2 + (b2 * b2 + g2 * g2) * y * sinKsi) / shunt;
        double bres = b1 + (y * y * b2 - (b2 * b2 + g2 * g2) * y * cosKsi) / shunt;

<<<<<<< HEAD
        double reI1 = r1 * w1 * (gres * cosPh1 - bres * sinPh1) * CURRENT_NORMALIZATION_FACTOR;
        double imI1 = r1 * w1 * (gres * sinPh1 + bres * cosPh1) * CURRENT_NORMALIZATION_FACTOR;
        i1 = FastMath.hypot(reI1, imI1);
=======
        double reI1 = r1 * w1 * (gres * cosPh1 - bres * sinPh1);
        double imI1 = r1 * w1 * (gres * sinPh1 + bres * cosPh1);
        i1 = Math.hypot(reI1, imI1);
>>>>>>> 9a245edb

        double dreI1dv1 = r1 * r1 * (gres * cosPh1 - bres * sinPh1);

        double dimI1dv1 = r1 * r1 * (gres * sinPh1 + bres * cosPh1);
        di1dv1 = (reI1 * dreI1dv1 + imI1 * dimI1dv1) / i1;
    }

    @Override
    public double eval() {
        return i1;
    }

    @Override
    public double der(Variable variable) {
        Objects.requireNonNull(variable);
        if (variable.equals(v1Var)) {
            return di1dv1;
        } else {
            throw new IllegalStateException("Unknown variable: " + variable);
        }
    }

    @Override
    protected String getName() {
        return "ac_i_open_2";
    }
}<|MERGE_RESOLUTION|>--- conflicted
+++ resolved
@@ -53,15 +53,9 @@
         double gres = g1 + (y * y * g2 + (b2 * b2 + g2 * g2) * y * sinKsi) / shunt;
         double bres = b1 + (y * y * b2 - (b2 * b2 + g2 * g2) * y * cosKsi) / shunt;
 
-<<<<<<< HEAD
-        double reI1 = r1 * w1 * (gres * cosPh1 - bres * sinPh1) * CURRENT_NORMALIZATION_FACTOR;
-        double imI1 = r1 * w1 * (gres * sinPh1 + bres * cosPh1) * CURRENT_NORMALIZATION_FACTOR;
-        i1 = FastMath.hypot(reI1, imI1);
-=======
         double reI1 = r1 * w1 * (gres * cosPh1 - bres * sinPh1);
         double imI1 = r1 * w1 * (gres * sinPh1 + bres * cosPh1);
-        i1 = Math.hypot(reI1, imI1);
->>>>>>> 9a245edb
+        i1 = FastMath.hypot(reI1, imI1);
 
         double dreI1dv1 = r1 * r1 * (gres * cosPh1 - bres * sinPh1);
 
