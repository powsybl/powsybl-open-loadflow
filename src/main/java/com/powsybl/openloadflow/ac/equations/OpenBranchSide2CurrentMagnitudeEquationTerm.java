/**
 * Copyright (c) 2019, RTE (http://www.rte-france.com)
 * This Source Code Form is subject to the terms of the Mozilla Public
 * License, v. 2.0. If a copy of the MPL was not distributed with this
 * file, You can obtain one at http://mozilla.org/MPL/2.0/.
 */
package com.powsybl.openloadflow.ac.equations;

import com.powsybl.openloadflow.equations.Variable;
import com.powsybl.openloadflow.equations.VariableSet;
import com.powsybl.openloadflow.network.LfBranch;
import com.powsybl.openloadflow.network.LfBus;
import net.jafama.FastMath;

import java.util.Objects;

/**
 * @author Gael Macherel <gael.macherel at artelys.com>
 */
@SuppressWarnings("squid:S00107")
public class OpenBranchSide2CurrentMagnitudeEquationTerm extends AbstractOpenSide2BranchAcFlowEquationTerm {

    private final Variable<AcVariableType> v1Var;

    private final Variable<AcVariableType> ph1Var;

    private Variable<AcVariableType> r1Var;

    public OpenBranchSide2CurrentMagnitudeEquationTerm(LfBranch branch, LfBus bus1, VariableSet<AcVariableType> variableSet,
                                                       boolean deriveA1, boolean deriveR1) {
        super(branch, AcVariableType.BUS_V, bus1, variableSet, deriveA1, deriveR1);
        v1Var = variableSet.getVariable(bus1.getNum(), AcVariableType.BUS_V);
        ph1Var = variableSet.getVariable(bus1.getNum(), AcVariableType.BUS_PHI);
        if (deriveR1) {
            r1Var = variableSet.getVariable(bus1.getNum(), AcVariableType.BRANCH_RHO1);
        }
    }

    private double v1() {
        return sv.get(v1Var.getRow());
    }

    private double ph1() {
        return sv.get(ph1Var.getRow());
    }

    private double r1() {
        return r1Var != null ? sv.get(r1Var.getRow()) : element.getPiModel().getR1();
    }

    private static double gres(double y, double sinksi, double g1, double g2, double b2, double shunt) {
        return g1 + (y * y * g2 + (b2 * b2 + g2 * g2) * y * sinksi) / shunt;
    }

    private static double bres(double y, double cosKsi, double b1, double g2, double b2, double shunt) {
        return b1 + (y * y * b2 - (b2 * b2 + g2 * g2) * y * cosKsi) / shunt;
    }

    private static double reI1(double y, double cosKsi, double sinKsi, double g1, double b1, double g2, double b2, double v1, double ph1, double r1) {
        double shunt = shunt(y, cosKsi, sinKsi, g2, b2);
        return r1 * r1 * v1 * (gres(y, sinKsi, g1, g2, b2, shunt) * FastMath.cos(ph1) - bres(y, cosKsi, b1, g2, b2, shunt) * FastMath.sin(ph1));
    }

    private static double imI1(double y, double cosKsi, double sinKsi, double g1, double b1, double g2, double b2, double v1, double ph1, double r1) {
        double shunt = shunt(y, cosKsi, sinKsi, g2, b2);
        return r1 * r1 * v1 * (gres(y, sinKsi, g1, g2, b2, shunt) * FastMath.sin(ph1) + bres(y, cosKsi, b1, g2, b2, shunt) * FastMath.cos(ph1));
    }

    private static double i1(double y, double cosKsi, double sinKsi, double g1, double b1, double g2, double b2, double v1, double ph1, double r1) {
        return FastMath.hypot(reI1(y, cosKsi, sinKsi, g1, b1, g2, b2, v1, ph1, r1), imI1(y, cosKsi, sinKsi, g1, b1, g2, b2, v1, ph1, r1));
    }

    private static double dreI1dv1(double y, double cosKsi, double sinKsi, double g1, double b1, double g2, double b2, double ph1, double r1) {
        double shunt = shunt(y, cosKsi, sinKsi, g2, b2);
        return r1 * r1 * (gres(y, sinKsi, g1, g2, b2, shunt) * FastMath.cos(ph1) - bres(y, cosKsi, b1, g2, b2, shunt) * FastMath.sin(ph1));
    }

    private static double dimI1dv1(double y, double cosKsi, double sinKsi, double g1, double b1, double g2, double b2, double ph1, double r1) {
        double shunt = shunt(y, cosKsi, sinKsi, g2, b2);
        return r1 * r1 * (gres(y, sinKsi, g1, g2, b2, shunt) * FastMath.sin(ph1) + bres(y, cosKsi, b1, g2, b2, shunt) * FastMath.cos(ph1));
    }

    private static double di1dv1(double y, double cosKsi, double sinKsi, double g1, double b1, double g2, double b2, double v1, double ph1, double r1) {
        return (reI1(y, cosKsi, sinKsi, g1, b1, g2, b2, v1, ph1, r1) * dreI1dv1(y, cosKsi, sinKsi, g1, b1, g2, b2, ph1, r1)
                + imI1(y, cosKsi, sinKsi, g1, b1, g2, b2, v1, ph1, r1) * dimI1dv1(y, cosKsi, sinKsi, g1, b1, g2, b2, ph1, r1)) / i1(y, cosKsi, sinKsi, g1, b1, g2, b2, v1, ph1, r1);
    }

    @Override
    public double eval() {
        return i1(y, FastMath.cos(ksi), FastMath.sin(ksi), g1, b1, g2, b2, v1(), ph1(), r1());
    }

    @Override
    public double der(Variable<AcVariableType> variable) {
        Objects.requireNonNull(variable);
        if (variable.equals(v1Var)) {
            return di1dv1(y, FastMath.cos(ksi), FastMath.sin(ksi), g1, b1, g2, b2, v1(), ph1(), r1());
<<<<<<< HEAD
=======
        } else if (variable.equals(ph1Var) || variable.equals(r1Var)) {
            throw new IllegalArgumentException("Derivative with respect to ph1 or r1 not implemented");
        } else {
            throw new IllegalStateException("Unknown variable: " + variable);
>>>>>>> b330dadd
        }
        return 0;
    }

    @Override
    protected String getName() {
        return "ac_i_open_2";
    }
}<|MERGE_RESOLUTION|>--- conflicted
+++ resolved
@@ -95,15 +95,11 @@
         Objects.requireNonNull(variable);
         if (variable.equals(v1Var)) {
             return di1dv1(y, FastMath.cos(ksi), FastMath.sin(ksi), g1, b1, g2, b2, v1(), ph1(), r1());
-<<<<<<< HEAD
-=======
         } else if (variable.equals(ph1Var) || variable.equals(r1Var)) {
             throw new IllegalArgumentException("Derivative with respect to ph1 or r1 not implemented");
         } else {
             throw new IllegalStateException("Unknown variable: " + variable);
->>>>>>> b330dadd
         }
-        return 0;
     }
 
     @Override
