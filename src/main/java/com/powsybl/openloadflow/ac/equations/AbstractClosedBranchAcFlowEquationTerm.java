/**
 * Copyright (c) 2019, RTE (http://www.rte-france.com)
 * This Source Code Form is subject to the terms of the Mozilla Public
 * License, v. 2.0. If a copy of the MPL was not distributed with this
 * file, You can obtain one at http://mozilla.org/MPL/2.0/.
 * SPDX-License-Identifier: MPL-2.0
 */
package com.powsybl.openloadflow.ac.equations;

import com.powsybl.math.matrix.DenseMatrix;
import com.powsybl.openloadflow.equations.Variable;
import com.powsybl.openloadflow.equations.VariableSet;
import com.powsybl.openloadflow.network.LfBranch;
import com.powsybl.openloadflow.network.LfBus;
import com.powsybl.openloadflow.util.Fortescue;

import java.util.ArrayList;
import java.util.List;
import java.util.Objects;

import static com.powsybl.openloadflow.network.PiModel.A2;

/**
 * @author Geoffroy Jamgotchian {@literal <geoffroy.jamgotchian at rte-france.com>}
 */
public abstract class AbstractClosedBranchAcFlowEquationTerm extends AbstractBranchAcFlowEquationTerm {

    protected final Variable<AcVariableType> v1Var;

    protected final Variable<AcVariableType> v2Var;

    protected final Variable<AcVariableType> ph1Var;

    protected final Variable<AcVariableType> ph2Var;

    protected final Variable<AcVariableType> a1Var;

    protected final Variable<AcVariableType> r1Var;

    protected final List<Variable<AcVariableType>> variables = new ArrayList<>();

<<<<<<< HEAD
=======
    public static AcVariableType getVoltageMagnitudeType(Fortescue.SequenceType sequenceType) {
        return switch (sequenceType) {
            case POSITIVE -> AcVariableType.BUS_V;
            case NEGATIVE -> AcVariableType.BUS_V_NEGATIVE;
            case ZERO -> AcVariableType.BUS_V_ZERO;
        };
    }

    public static AcVariableType getVoltageAngleType(Fortescue.SequenceType sequenceType) {
        return switch (sequenceType) {
            case POSITIVE -> AcVariableType.BUS_PHI;
            case NEGATIVE -> AcVariableType.BUS_PHI_NEGATIVE;
            case ZERO -> AcVariableType.BUS_PHI_ZERO;
        };
    }

>>>>>>> b19fa477
    protected AbstractClosedBranchAcFlowEquationTerm(LfBranch branch, LfBus bus1, LfBus bus2, VariableSet<AcVariableType> variableSet,
                                                     boolean deriveA1, boolean deriveR1, Fortescue.SequenceType sequenceType) {
        super(branch);
        Objects.requireNonNull(bus1);
        Objects.requireNonNull(bus2);
        Objects.requireNonNull(variableSet);

        v1Var = createV1Var(bus1, variableSet, sequenceType);
        ph1Var = createPh1Var(bus1, variableSet, sequenceType);
        v2Var = createV2Var(bus2, variableSet, sequenceType);
        ph2Var = createPh2Var(bus2, variableSet, sequenceType);

        a1Var = deriveA1 ? variableSet.getVariable(branch.getNum(), AcVariableType.BRANCH_ALPHA1) : null;
        r1Var = deriveR1 ? variableSet.getVariable(branch.getNum(), AcVariableType.BRANCH_RHO1) : null;
        if (v1Var != null) {
            variables.add(v1Var);
        }
        if (v2Var != null) {
            variables.add(v2Var);
        }
        if (ph1Var != null) {
            variables.add(ph1Var);
        }
        if (ph2Var != null) {
            variables.add(ph2Var);
        }
        if (a1Var != null) {
            variables.add(a1Var);
        }
        if (r1Var != null) {
            variables.add(r1Var);
        }
    }

    protected Variable<AcVariableType> createV1Var(LfBus bus1, VariableSet<AcVariableType> variableSet, Fortescue.SequenceType sequenceType) {
        return variableSet.getVariable(bus1.getNum(), AcVariableType.BUS_V);
    }

    protected Variable<AcVariableType> createPh1Var(LfBus bus1, VariableSet<AcVariableType> variableSet, Fortescue.SequenceType sequenceType) {
        return variableSet.getVariable(bus1.getNum(), AcVariableType.BUS_PHI);
    }

    protected Variable<AcVariableType> createV2Var(LfBus bus2, VariableSet<AcVariableType> variableSet, Fortescue.SequenceType sequenceType) {
        return variableSet.getVariable(bus2.getNum(), AcVariableType.BUS_V);
    }

    protected Variable<AcVariableType> createPh2Var(LfBus bus2, VariableSet<AcVariableType> variableSet, Fortescue.SequenceType sequenceType) {
        return variableSet.getVariable(bus2.getNum(), AcVariableType.BUS_PHI);
    }

    public Variable<AcVariableType> getA1Var() {
        return a1Var;
    }

    protected double v1() {
        if (v1Var == null) {
            return 0.;
        }
        return sv.get(v1Var.getRow());
    }

    protected double v2() {
        if (v2Var == null) {
            return 0.;
        }
        return sv.get(v2Var.getRow());
    }

    protected double ph1() {
        if (ph1Var == null) {
            return 0.;
        }
        return sv.get(ph1Var.getRow());
    }

    protected double ph2() {
        if (ph2Var == null) {
            return 0.;
        }
        return sv.get(ph2Var.getRow());
    }

    protected double r1() {
        return r1Var != null ? sv.get(r1Var.getRow()) : element.getPiModel().getR1();
    }

    protected double a1() {
        return a1Var != null ? sv.get(a1Var.getRow()) : element.getPiModel().getA1();
    }

    public static double theta1(double ksi, double ph1, double a1, double ph2) {
        return ksi - a1 + A2 - ph1 + ph2;
    }

    public static double theta2(double ksi, double ph1, double a1, double ph2) {
        return ksi + a1 - A2 + ph1 - ph2;
    }

    protected abstract double calculateSensi(double dph1, double dph2, double dv1, double dv2, double da1, double dr1);

    @Override
    public double calculateSensi(DenseMatrix dx, int column) {
        Objects.requireNonNull(dx);
        double dph1 = dx.get(ph1Var.getRow(), column);
        double dph2 = dx.get(ph2Var.getRow(), column);
        double dv1 = dx.get(v1Var.getRow(), column);
        double dv2 = dx.get(v2Var.getRow(), column);
        double da1 = a1Var != null ? dx.get(a1Var.getRow(), column) : 0;
        double dr1 = r1Var != null ? dx.get(r1Var.getRow(), column) : 0;
        return calculateSensi(dph1, dph2, dv1, dv2, da1, dr1);
    }

    @Override
    public List<Variable<AcVariableType>> getVariables() {
        return variables;
    }
}<|MERGE_RESOLUTION|>--- conflicted
+++ resolved
@@ -39,25 +39,6 @@
 
     protected final List<Variable<AcVariableType>> variables = new ArrayList<>();
 
-<<<<<<< HEAD
-=======
-    public static AcVariableType getVoltageMagnitudeType(Fortescue.SequenceType sequenceType) {
-        return switch (sequenceType) {
-            case POSITIVE -> AcVariableType.BUS_V;
-            case NEGATIVE -> AcVariableType.BUS_V_NEGATIVE;
-            case ZERO -> AcVariableType.BUS_V_ZERO;
-        };
-    }
-
-    public static AcVariableType getVoltageAngleType(Fortescue.SequenceType sequenceType) {
-        return switch (sequenceType) {
-            case POSITIVE -> AcVariableType.BUS_PHI;
-            case NEGATIVE -> AcVariableType.BUS_PHI_NEGATIVE;
-            case ZERO -> AcVariableType.BUS_PHI_ZERO;
-        };
-    }
-
->>>>>>> b19fa477
     protected AbstractClosedBranchAcFlowEquationTerm(LfBranch branch, LfBus bus1, LfBus bus2, VariableSet<AcVariableType> variableSet,
                                                      boolean deriveA1, boolean deriveR1, Fortescue.SequenceType sequenceType) {
         super(branch);
