--- conflicted
+++ resolved
@@ -59,13 +59,8 @@
         }
     }
 
-<<<<<<< HEAD
-    public Optional<Variable<AcVariableType>> getA1Var() {
-        return Optional.ofNullable(a1Var);
-=======
     public Variable<AcVariableType> getA1Var() {
         return a1Var;
->>>>>>> 172765f7
     }
 
     protected double v1() {
