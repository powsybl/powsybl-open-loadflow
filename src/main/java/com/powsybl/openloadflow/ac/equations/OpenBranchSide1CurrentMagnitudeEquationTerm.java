--- conflicted
+++ resolved
@@ -49,15 +49,9 @@
         double gres = g2 + (y * y * g1 + (b1 * b1 + g1 * g1) * y * sinKsi) / shunt;
         double bres = b2 + (y * y * b1 - (b1 * b1 + g1 * g1) * y * cosKsi) / shunt;
 
-<<<<<<< HEAD
-        double reI2 = R2 * w2 * (gres * cosPh2 - bres * sinPh2) * CURRENT_NORMALIZATION_FACTOR;
-        double imI2 = R2 * w2 * (gres * sinPh2 + bres * cosPh2) * CURRENT_NORMALIZATION_FACTOR;
-        i2 = FastMath.hypot(reI2, imI2);
-=======
         double reI2 = R2 * w2 * (gres * cosPh2 - bres * sinPh2);
         double imI2 = R2 * w2 * (gres * sinPh2 + bres * cosPh2);
-        i2 = Math.hypot(reI2, imI2);
->>>>>>> 9a245edb
+        i2 = FastMath.hypot(reI2, imI2);
 
         double dreI2dv2 = R2 * R2 * (gres * cosPh2 - bres * sinPh2);
 
