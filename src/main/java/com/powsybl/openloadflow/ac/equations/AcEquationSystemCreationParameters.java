/**
 * Copyright (c) 2020, RTE (http://www.rte-france.com)
 * This Source Code Form is subject to the terms of the Mozilla Public
 * License, v. 2.0. If a copy of the MPL was not distributed with this
 * file, You can obtain one at http://mozilla.org/MPL/2.0/.
 */
package com.powsybl.openloadflow.ac.equations;

import java.util.Set;

/**
 * @author Geoffroy Jamgotchian <geoffroy.jamgotchian at rte-france.com>
 */
public class AcEquationSystemCreationParameters {

    private final boolean phaseControl;

    private final boolean transformerVoltageControl;

    private final boolean shuntVoltageControl;

    private final boolean forceA1Var;

<<<<<<< HEAD
    public AcEquationSystemCreationParameters(boolean phaseControl, boolean transformerVoltageControl, boolean shuntVoltageControl) {
        this(phaseControl, transformerVoltageControl, shuntVoltageControl, false);
    }

    public AcEquationSystemCreationParameters(boolean phaseControl, boolean transformerVoltageControl,
                                              boolean shuntVoltageControl, boolean forceA1Var) {
=======
    private final Set<String> branchesWithCurrent;

    public AcEquationSystemCreationParameters(boolean phaseControl, boolean transformerVoltageControl) {
        this(phaseControl, transformerVoltageControl, false);
    }

    public AcEquationSystemCreationParameters(boolean phaseControl, boolean transformerVoltageControl, boolean forceA1Var) {
        this(phaseControl, transformerVoltageControl, forceA1Var, null);
    }

    public AcEquationSystemCreationParameters(boolean phaseControl, boolean transformerVoltageControl, boolean forceA1Var, Set<String> branchesWithCurrent) {
>>>>>>> 575d2b82
        this.phaseControl = phaseControl;
        this.transformerVoltageControl = transformerVoltageControl;
        this.shuntVoltageControl = shuntVoltageControl;
        this.forceA1Var = forceA1Var;
        this.branchesWithCurrent = branchesWithCurrent;
    }

    public boolean isPhaseControl() {
        return phaseControl;
    }

    public boolean isTransformerVoltageControl() {
        return transformerVoltageControl;
    }

    public boolean isShuntVoltageControl() {
        return shuntVoltageControl;
    }

    public boolean isForceA1Var() {
        return forceA1Var;
    }

    public Set<String> getBranchesWithCurrent() {
        return branchesWithCurrent;
    }
}<|MERGE_RESOLUTION|>--- conflicted
+++ resolved
@@ -21,26 +21,18 @@
 
     private final boolean forceA1Var;
 
-<<<<<<< HEAD
+    private final Set<String> branchesWithCurrent;
+
     public AcEquationSystemCreationParameters(boolean phaseControl, boolean transformerVoltageControl, boolean shuntVoltageControl) {
         this(phaseControl, transformerVoltageControl, shuntVoltageControl, false);
     }
 
-    public AcEquationSystemCreationParameters(boolean phaseControl, boolean transformerVoltageControl,
-                                              boolean shuntVoltageControl, boolean forceA1Var) {
-=======
-    private final Set<String> branchesWithCurrent;
-
-    public AcEquationSystemCreationParameters(boolean phaseControl, boolean transformerVoltageControl) {
-        this(phaseControl, transformerVoltageControl, false);
+    public AcEquationSystemCreationParameters(boolean phaseControl, boolean transformerVoltageControl, boolean shuntVoltageControl, boolean forceA1Var) {
+        this(phaseControl, transformerVoltageControl, shuntVoltageControl, forceA1Var, null);
     }
 
-    public AcEquationSystemCreationParameters(boolean phaseControl, boolean transformerVoltageControl, boolean forceA1Var) {
-        this(phaseControl, transformerVoltageControl, forceA1Var, null);
-    }
-
-    public AcEquationSystemCreationParameters(boolean phaseControl, boolean transformerVoltageControl, boolean forceA1Var, Set<String> branchesWithCurrent) {
->>>>>>> 575d2b82
+    public AcEquationSystemCreationParameters(boolean phaseControl, boolean transformerVoltageControl, boolean shuntVoltageControl, boolean forceA1Var,
+                                              Set<String> branchesWithCurrent) {
         this.phaseControl = phaseControl;
         this.transformerVoltageControl = transformerVoltageControl;
         this.shuntVoltageControl = shuntVoltageControl;
