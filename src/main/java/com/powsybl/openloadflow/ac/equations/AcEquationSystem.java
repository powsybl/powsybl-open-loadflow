/**
 * Copyright (c) 2019, RTE (http://www.rte-france.com)
 * This Source Code Form is subject to the terms of the Mozilla Public
 * License, v. 2.0. If a copy of the MPL was not distributed with this
 * file, You can obtain one at http://mozilla.org/MPL/2.0/.
 */
package com.powsybl.openloadflow.ac.equations;

import com.powsybl.commons.PowsyblException;
import com.powsybl.openloadflow.equations.*;
import com.powsybl.openloadflow.network.*;
import com.powsybl.openloadflow.network.DiscretePhaseControl.Mode;
import org.slf4j.Logger;
import org.slf4j.LoggerFactory;

import java.util.ArrayList;
import java.util.List;
import java.util.Objects;
import java.util.Optional;
import java.util.stream.Collectors;

/**
 * @author Geoffroy Jamgotchian <geoffroy.jamgotchian at rte-france.com>
 */
public final class AcEquationSystem {

    private static final Logger LOGGER = LoggerFactory.getLogger(AcEquationSystem.class);

    private AcEquationSystem() {
    }

    private static void createBusEquation(LfBus bus, LfNetworkParameters networkParameters,
                                          EquationSystem<AcVariableType, AcEquationType> equationSystem, VariableSet<AcVariableType> variableSet,
                                          AcEquationSystemCreationParameters creationParameters) {
        if (bus.isSlack()) {
            equationSystem.createEquation(bus.getNum(), AcEquationType.BUS_PHI).addTerm(EquationTerm.createVariableTerm(bus, AcVariableType.BUS_PHI, variableSet));
            equationSystem.createEquation(bus.getNum(), AcEquationType.BUS_P).setActive(false);
        }

        createGeneratorControlEquations(bus, networkParameters, equationSystem, variableSet, creationParameters);

        createShuntEquations(bus, equationSystem, variableSet);

        if (networkParameters.isTransformerVoltageControl()) {
            createDiscreteVoltageControlEquation(bus, equationSystem, variableSet);
        }
        Equation<AcVariableType, AcEquationType> v = equationSystem.createEquation(bus.getNum(), AcEquationType.BUS_V);
        if (v.getTerms().isEmpty()) {
            v.setActive(false);
            EquationTerm<AcVariableType, AcEquationType> vTerm = EquationTerm.createVariableTerm(bus, AcVariableType.BUS_V, variableSet, bus.getV().eval());
            v.addTerm(vTerm);
            bus.setV(vTerm);
            v.setUpdateType(EquationUpdateType.AFTER_NR);
        }
    }

    private static void createBusesEquations(LfNetwork network, LfNetworkParameters networkParameters,
                                             EquationSystem<AcVariableType, AcEquationType> equationSystem, VariableSet<AcVariableType> variableSet,
                                             AcEquationSystemCreationParameters creationParameters) {
        for (LfBus bus : network.getBuses()) {
            createBusEquation(bus, networkParameters, equationSystem, variableSet, creationParameters);
        }
    }

    private static void createGeneratorControlEquations(LfBus bus, LfNetworkParameters networkParameters,
                                                        EquationSystem<AcVariableType, AcEquationType> equationSystem, VariableSet<AcVariableType> variableSet,
                                                        AcEquationSystemCreationParameters creationParameters) {
        Optional<VoltageControl> optVoltageControl = bus.getVoltageControl();
        if (optVoltageControl.isPresent()) {
            VoltageControl voltageControl = optVoltageControl.get();
            if (voltageControl.isVoltageControlLocal()) {
                createLocalVoltageControlEquation(bus, networkParameters, equationSystem, variableSet, creationParameters);
            } else if (bus.isVoltageControlled()) {
                // remote controlled: set voltage equation on this controlled bus
                createVoltageControlledBusEquations(voltageControl, networkParameters, equationSystem, variableSet, creationParameters);
            }

            if (bus.isVoltageControllerEnabled()) {
                equationSystem.createEquation(bus.getNum(), AcEquationType.BUS_Q).setActive(false);
            }
        } else { // If bus has both voltage and remote reactive power controls, then only voltage control has been kept
            bus.getReactivePowerControl()
                .ifPresent(rpc -> equationSystem.createEquation(rpc.getControllerBus().getNum(), AcEquationType.BUS_Q).setActive(false));
        }
    }

    private static void createLocalVoltageControlEquation(LfBus bus, LfNetworkParameters networkParameters,
                                                          EquationSystem<AcVariableType, AcEquationType> equationSystem, VariableSet<AcVariableType> variableSet,
                                                          AcEquationSystemCreationParameters creationParameters) {
        EquationTerm<AcVariableType, AcEquationType> vTerm = EquationTerm.createVariableTerm(bus, AcVariableType.BUS_V, variableSet, bus.getV().eval());
        bus.setV(vTerm);
        if (bus.hasGeneratorsWithSlope()) {
            // take first generator with slope: network loading ensures that there's only one generator with slope
            double slope = bus.getGeneratorsControllingVoltageWithSlope().get(0).getSlope();
            createBusWithSlopeEquation(bus, slope, networkParameters, equationSystem, variableSet, vTerm, creationParameters);
        } else {
            equationSystem.createEquation(bus.getNum(), AcEquationType.BUS_V).addTerm(vTerm);
        }
    }

    private static void createReactivePowerControlBranchEquation(LfBranch branch, ReactivePowerControl.ControlledSide controlledSide,
                                                                 EquationSystem<AcVariableType, AcEquationType> equationSystem, EquationTerm<AcVariableType, AcEquationType> q) {
        branch.getReactivePowerControl().ifPresent(reactivePowerControl -> {
            if (reactivePowerControl.getControlledSide() == controlledSide) {
                equationSystem.createEquation(branch.getNum(), AcEquationType.BRANCH_Q).addTerm(q);
            }
        });
    }

    private static void createShuntEquations(LfBus bus, EquationSystem<AcVariableType, AcEquationType> equationSystem, VariableSet<AcVariableType> variableSet) {
        for (LfShunt shunt : bus.getShunts()) {
            ShuntCompensatorReactiveFlowEquationTerm q = new ShuntCompensatorReactiveFlowEquationTerm(shunt, bus, variableSet);
            equationSystem.createEquation(bus.getNum(), AcEquationType.BUS_Q).addTerm(q);
            shunt.setQ(q);
        }
    }

    private static void createVoltageControlledBusEquations(VoltageControl voltageControl, LfNetworkParameters networkParameters,
                                                            EquationSystem<AcVariableType, AcEquationType> equationSystem, VariableSet<AcVariableType> variableSet,
                                                            AcEquationSystemCreationParameters creationParameters) {
        LfBus controlledBus = voltageControl.getControlledBus();

        // create voltage equation at voltage controlled bus
        EquationTerm<AcVariableType, AcEquationType> vTerm = EquationTerm.createVariableTerm(controlledBus, AcVariableType.BUS_V, variableSet, controlledBus.getV().eval());
        Equation<AcVariableType, AcEquationType> vEq = equationSystem.createEquation(controlledBus.getNum(), AcEquationType.BUS_V)
                .addTerm(vTerm);
        controlledBus.setV(vTerm);

        List<LfBus> controllerBuses = voltageControl.getControllerBuses().stream()
                .filter(LfBus::isVoltageControllerEnabled)
                .collect(Collectors.toList());
        if (controllerBuses.isEmpty()) {
            vEq.setActive(false);
        } else {
            // create reactive power distribution equations at voltage controller buses (except one)
            createReactivePowerDistributionEquations(controllerBuses, networkParameters, equationSystem, variableSet, creationParameters);
        }
    }

    private static List<EquationTerm<AcVariableType, AcEquationType>> createReactiveTerms(LfBus controllerBus, LfNetworkParameters networkParameters,
                                                                                          VariableSet<AcVariableType> variableSet, AcEquationSystemCreationParameters creationParameters) {
        List<EquationTerm<AcVariableType, AcEquationType>> terms = new ArrayList<>();
        for (LfBranch branch : controllerBus.getBranches()) {
            EquationTerm<AcVariableType, AcEquationType> q;
            if (LfNetwork.isZeroImpedanceBranch(branch)) {
                if (!branch.isSpanningTreeEdge()) {
                    continue;
                }
                if (branch.getBus1() == controllerBus) {
                    q = EquationTerm.createVariableTerm(branch, AcVariableType.DUMMY_Q, variableSet);
                } else {
                    q = EquationTerm.multiply(EquationTerm.<AcVariableType, AcEquationType>createVariableTerm(branch, AcVariableType.DUMMY_Q, variableSet), -1);
                }
            } else {
                boolean deriveA1 = isDeriveA1(branch, networkParameters, creationParameters);
                boolean deriveR1 = isDeriveR1(branch, networkParameters);
                if (branch.getBus1() == controllerBus) {
                    LfBus otherSideBus = branch.getBus2();
                    q = otherSideBus != null ? new ClosedBranchSide1ReactiveFlowEquationTerm(branch, controllerBus, otherSideBus, variableSet, deriveA1, deriveR1)
                                             : new OpenBranchSide2ReactiveFlowEquationTerm(branch, controllerBus, variableSet, deriveA1, deriveR1);
                } else {
                    LfBus otherSideBus = branch.getBus1();
                    q = otherSideBus != null ? new ClosedBranchSide2ReactiveFlowEquationTerm(branch, otherSideBus, controllerBus, variableSet, deriveA1, deriveR1)
                                             : new OpenBranchSide1ReactiveFlowEquationTerm(branch, controllerBus, variableSet, deriveA1, deriveR1);
                }
            }
            terms.add(q);
        }
        for (LfShunt shunt : controllerBus.getShunts()) {
            ShuntCompensatorReactiveFlowEquationTerm q = new ShuntCompensatorReactiveFlowEquationTerm(shunt, controllerBus, variableSet);
            terms.add(q);
        }
        return terms;
    }

    public static void createReactivePowerDistributionEquations(List<LfBus> controllerBuses, LfNetworkParameters networkParameters,
                                                                EquationSystem<AcVariableType, AcEquationType> equationSystem, VariableSet<AcVariableType> variableSet,
                                                                AcEquationSystemCreationParameters creationParameters) {
        double[] qKeys = createReactiveKeys(controllerBuses);

        // we choose first controller bus as reference for reactive power
        LfBus firstControllerBus = controllerBuses.get(0);
        List<EquationTerm<AcVariableType, AcEquationType>> firstControllerBusReactiveTerms = createReactiveTerms(firstControllerBus, networkParameters, variableSet, creationParameters);

        // create a reactive power distribution equation for all the other controller buses
        for (int i = 1; i < controllerBuses.size(); i++) {
            LfBus controllerBus = controllerBuses.get(i);
            double c = qKeys[0] / qKeys[i];

            // l0 - c * li = q0 - c * qi
            Equation<AcVariableType, AcEquationType> zero = equationSystem.createEquation(controllerBus.getNum(), AcEquationType.ZERO_Q);
            zero.setData(new DistributionData(firstControllerBus.getNum(), c)); // for later use
            zero.addTerms(firstControllerBusReactiveTerms);
            zero.addTerms(createReactiveTerms(controllerBus, networkParameters, variableSet, creationParameters).stream().map(term -> EquationTerm.multiply(term, -c)).collect(Collectors.toList()));
        }
    }

    private static double[] createUniformReactiveKeys(List<LfBus> controllerBuses) {
        double[] qKeys = new double[controllerBuses.size()];
        for (int i = 0; i < controllerBuses.size(); i++) {
            LfBus controllerBus = controllerBuses.get(i);
            qKeys[i] = controllerBus.getGenerators().stream().filter(LfGenerator::hasVoltageControl).count();
        }
        return qKeys;
    }

    private static double[] createReactiveKeysFromMaxReactivePowerRange(List<LfBus> controllerBuses) {
        double[] qKeys = new double[controllerBuses.size()];
        // try to build keys from reactive power range
        for (int i = 0; i < controllerBuses.size(); i++) {
            LfBus controllerBus = controllerBuses.get(i);
            for (LfGenerator generator : controllerBus.getGenerators()) {
                double maxRangeQ = generator.getMaxRangeQ();
                // if one reactive range is not plausible, we fallback to uniform keys
                if (maxRangeQ < PlausibleValues.MIN_REACTIVE_RANGE / PerUnit.SB || maxRangeQ > PlausibleValues.MAX_REACTIVE_RANGE / PerUnit.SB) {
                    return createUniformReactiveKeys(controllerBuses);
                } else {
                    qKeys[i] += maxRangeQ;
                }
            }
        }
        return qKeys;
    }

    private static double[] createReactiveKeys(List<LfBus> controllerBuses) {
        double[] qKeys = new double[controllerBuses.size()];
        for (int i = 0; i < controllerBuses.size(); i++) {
            LfBus controllerBus = controllerBuses.get(i);
            for (LfGenerator generator : controllerBus.getGenerators()) {
                double qKey = generator.getRemoteControlReactiveKey().orElse(Double.NaN);
                if (Double.isNaN(qKey) || qKey == 0) {
                    if (qKey == 0) {
                        LOGGER.error("Generator '{}' remote control reactive key value is zero", generator.getId());
                    }
                    // in case of one missing key, we fallback to keys based on reactive power range
                    return createReactiveKeysFromMaxReactivePowerRange(controllerBuses);
                } else {
                    qKeys[i] += qKey;
                }
            }
        }
        return qKeys;
    }

    private static void createNonImpedantBranch(LfBranch branch, LfBus bus1, LfBus bus2,
                                                EquationSystem<AcVariableType, AcEquationType> equationSystem, VariableSet<AcVariableType> variableSet) {
        Optional<Equation<AcVariableType, AcEquationType>> v1 = equationSystem.getEquation(bus1.getNum(), AcEquationType.BUS_V);
        Optional<Equation<AcVariableType, AcEquationType>> v2 = equationSystem.getEquation(bus2.getNum(), AcEquationType.BUS_V);
        boolean hasV1 = v1.isPresent() && v1.get().isActive(); // may be inactive if the equation has been created for sensitivity
        boolean hasV2 = v2.isPresent() && v2.get().isActive(); // may be inactive if the equation has been created for sensitivity
        if (!(hasV1 && hasV2)) {
            // create voltage magnitude coupling equation
            // 0 = v1 - v2 * rho
            PiModel piModel = branch.getPiModel();
            double rho = PiModel.R2 / piModel.getR1();
            EquationTerm<AcVariableType, AcEquationType> vTerm = EquationTerm.createVariableTerm(bus1, AcVariableType.BUS_V, variableSet, bus1.getV().eval());
            EquationTerm<AcVariableType, AcEquationType> bus2vTerm = EquationTerm.createVariableTerm(bus2, AcVariableType.BUS_V, variableSet, bus2.getV().eval());
            equationSystem.createEquation(branch.getNum(), AcEquationType.ZERO_V)
                    .addTerm(vTerm)
                    .addTerm(EquationTerm.multiply(bus2vTerm, -1 * rho));
            bus1.setV(vTerm);
            // add a dummy reactive power variable to both sides of the non impedant branch and with an opposite sign
            // to ensure we have the same number of equation and variables
            Equation<AcVariableType, AcEquationType> sq1 = equationSystem.createEquation(bus1.getNum(), AcEquationType.BUS_Q);
            if (sq1.getTerms().isEmpty()) {
                bus1.setQ(sq1);
            }
            sq1.addTerm(EquationTerm.createVariableTerm(branch, AcVariableType.DUMMY_Q, variableSet));

            Equation<AcVariableType, AcEquationType> sq2 = equationSystem.createEquation(bus2.getNum(), AcEquationType.BUS_Q);
            if (sq2.getTerms().isEmpty()) {
                bus2.setQ(sq2);
            }
            sq2.addTerm(EquationTerm.multiply(EquationTerm.<AcVariableType, AcEquationType>createVariableTerm(branch, AcVariableType.DUMMY_Q, variableSet), -1));
        } else {
            // nothing to do in case of v1 and v2 are found, we just have to ensure
            // target v are equals.
        }

        boolean hasPhi1 = equationSystem.hasEquation(bus1.getNum(), AcEquationType.BUS_PHI);
        boolean hasPhi2 = equationSystem.hasEquation(bus2.getNum(), AcEquationType.BUS_PHI);
        if (!(hasPhi1 && hasPhi2)) {
            // create voltage angle coupling equation
            // alpha = phi1 - phi2
            equationSystem.createEquation(branch.getNum(), AcEquationType.ZERO_PHI)
                    .addTerm(EquationTerm.createVariableTerm(bus1, AcVariableType.BUS_PHI, variableSet))
                    .addTerm(EquationTerm.multiply(EquationTerm.<AcVariableType, AcEquationType>createVariableTerm(bus2, AcVariableType.BUS_PHI, variableSet), -1));

            // add a dummy active power variable to both sides of the non impedant branch and with an opposite sign
            // to ensure we have the same number of equation and variables
            Equation<AcVariableType, AcEquationType> sp1 = equationSystem.createEquation(bus1.getNum(), AcEquationType.BUS_P);
            if (sp1.getTerms().isEmpty()) {
                bus1.setP(sp1);
            }
            sp1.addTerm(EquationTerm.createVariableTerm(branch, AcVariableType.DUMMY_P, variableSet));

            Equation<AcVariableType, AcEquationType> sp2 = equationSystem.createEquation(bus2.getNum(), AcEquationType.BUS_P);
            if (sp2.getTerms().isEmpty()) {
                bus2.setP(sp2);
            }
            sp2.addTerm(EquationTerm.multiply(EquationTerm.<AcVariableType, AcEquationType>createVariableTerm(branch, AcVariableType.DUMMY_P, variableSet), -1));
        } else {
            throw new IllegalStateException("Cannot happen because only there is one slack bus per model");
        }
    }

    private static void createBranchActivePowerTargetEquation(LfBranch branch, DiscretePhaseControl.ControlledSide controlledSide,
                                                              EquationSystem<AcVariableType, AcEquationType> equationSystem, VariableSet<AcVariableType> variableSet, EquationTerm<AcVariableType, AcEquationType> p) {
        branch.getDiscretePhaseControl()
            .filter(dpc -> branch.isPhaseControlled(controlledSide) && dpc.getMode() == Mode.CONTROLLER)
            .ifPresent(dpc -> {
                if (dpc.getUnit() == DiscretePhaseControl.Unit.A) {
                    throw new PowsyblException("Phase control in A is not yet supported");
                }
                equationSystem.createEquation(branch.getNum(), AcEquationType.BRANCH_P).addTerm(p);

                // we also create an equation that will be used later to maintain A1 variable constant
                // this equation is now inactive
                LfBranch controller = dpc.getController();
                EquationTerm.VariableEquationTerm<AcVariableType, AcEquationType> a1 = EquationTerm.createVariableTerm(controller, AcVariableType.BRANCH_ALPHA1, variableSet);
                branch.setA1(a1);
                equationSystem.createEquation(controller.getNum(), AcEquationType.BRANCH_ALPHA1)
                        .addTerm(a1)
                        .setActive(false);
            });
    }

    private static void createDiscreteVoltageControlEquation(LfBus bus, EquationSystem<AcVariableType, AcEquationType> equationSystem,
                                                             VariableSet<AcVariableType> variableSet) {
        bus.getDiscreteVoltageControl()
            .filter(dvc -> bus.isDiscreteVoltageControlled())
            .map(DiscreteVoltageControl::getControllers)
            .ifPresent(controllers -> {
                EquationTerm<AcVariableType, AcEquationType> vTerm = EquationTerm.createVariableTerm(bus, AcVariableType.BUS_V, variableSet, bus.getV().eval());
                equationSystem.createEquation(bus.getNum(), AcEquationType.BUS_V).addTerm(vTerm);
                bus.setV(vTerm);

                // add transformer distribution equations
                createR1DistributionEquations(controllers, equationSystem, variableSet);

                for (LfBranch controllerBranch : controllers) {
                    // we also create an equation that will be used later to maintain R1 variable constant
                    // this equation is now inactive
                    equationSystem.createEquation(controllerBranch.getNum(), AcEquationType.BRANCH_RHO1)
                        .addTerm(EquationTerm.createVariableTerm(controllerBranch, AcVariableType.BRANCH_RHO1, variableSet))
                        .setActive(false);
                }
            });
    }

    private static void createBusWithSlopeEquation(LfBus bus, double slope, LfNetworkParameters networkParameters,
                                                   EquationSystem<AcVariableType, AcEquationType> equationSystem, VariableSet<AcVariableType> variableSet,
                                                   EquationTerm<AcVariableType, AcEquationType> vTerm, AcEquationSystemCreationParameters creationParameters) {
        // we only support one generator controlling voltage with a non zero slope at a bus.
        // equation is: V + slope * qSVC = targetV
        // which is modeled here with: V + slope * (sum_branch qBranch) = TargetV - slope * qLoads + slope * qGenerators
        Equation<AcVariableType, AcEquationType> eq = equationSystem.createEquation(bus.getNum(), AcEquationType.BUS_V_SLOPE);
        eq.addTerm(vTerm);
        List<EquationTerm<AcVariableType, AcEquationType>> controllerBusReactiveTerms = createReactiveTerms(bus, networkParameters, variableSet, creationParameters);
        eq.setData(new DistributionData(bus.getNum(), slope)); // for later use
        for (EquationTerm<AcVariableType, AcEquationType> eqTerm : controllerBusReactiveTerms) {
            eq.addTerm(EquationTerm.multiply(eqTerm, slope));
        }
    }

    public static void createR1DistributionEquations(List<LfBranch> controllerBranches,
                                                     EquationSystem<AcVariableType, AcEquationType> equationSystem, VariableSet<AcVariableType> variableSet) {
        if (controllerBranches.size() > 1) {
            // we choose first controller bus as reference for reactive power
            LfBranch firstControllerBranch = controllerBranches.get(0);

            // create a R1 distribution equation for all the other controller branches
            for (int i = 1; i < controllerBranches.size(); i++) {
                LfBranch controllerBranch = controllerBranches.get(i);
                Equation<AcVariableType, AcEquationType> zero = equationSystem.createEquation(controllerBranch.getNum(), AcEquationType.ZERO_RHO1)
                        .addTerm(EquationTerm.createVariableTerm(controllerBranch, AcVariableType.BRANCH_RHO1, variableSet))
                        .addTerm(EquationTerm.multiply(EquationTerm.<AcVariableType, AcEquationType>createVariableTerm(firstControllerBranch, AcVariableType.BRANCH_RHO1, variableSet), -1));
                zero.setData(new DistributionData(firstControllerBranch.getNum(), 1)); // for later use
            }
        }
    }

    private static boolean isDeriveA1(LfBranch branch, LfNetworkParameters networkParameters, AcEquationSystemCreationParameters creationParameters) {
        return (networkParameters.isPhaseControl()
                && branch.isPhaseController()
                && branch.getDiscretePhaseControl().filter(dpc -> dpc.getMode() != DiscretePhaseControl.Mode.OFF).isPresent())
                || (creationParameters.isForceA1Var() && branch.hasPhaseControlCapability());
    }

    private static boolean isDeriveR1(LfBranch branch, LfNetworkParameters networkParameters) {
        return networkParameters.isTransformerVoltageControl() && branch.isVoltageController();
    }

    private static void createImpedantBranch(LfBranch branch, LfBus bus1, LfBus bus2, LfNetworkParameters networkParameters,
                                             EquationSystem<AcVariableType, AcEquationType> equationSystem, VariableSet<AcVariableType> variableSet,
                                             AcEquationSystemCreationParameters creationParameters) {
        EquationTerm<AcVariableType, AcEquationType> p1 = null;
        EquationTerm<AcVariableType, AcEquationType> q1 = null;
        EquationTerm<AcVariableType, AcEquationType> p2 = null;
        EquationTerm<AcVariableType, AcEquationType> q2 = null;
        EquationTerm<AcVariableType, AcEquationType> i1 = null;
        EquationTerm<AcVariableType, AcEquationType> i2 = null;
        boolean deriveA1 = isDeriveA1(branch, networkParameters, creationParameters);
        boolean deriveR1 = isDeriveR1(branch, networkParameters);
        boolean createCurrent = creationParameters.getBranchesWithCurrent() == null || creationParameters.getBranchesWithCurrent().contains(branch.getId());
        if (bus1 != null && bus2 != null) {
            p1 = new ClosedBranchSide1ActiveFlowEquationTerm(branch, bus1, bus2, variableSet, deriveA1, deriveR1);
            q1 = new ClosedBranchSide1ReactiveFlowEquationTerm(branch, bus1, bus2, variableSet, deriveA1, deriveR1);
            p2 = new ClosedBranchSide2ActiveFlowEquationTerm(branch, bus1, bus2, variableSet, deriveA1, deriveR1);
            q2 = new ClosedBranchSide2ReactiveFlowEquationTerm(branch, bus1, bus2, variableSet, deriveA1, deriveR1);
            if (createCurrent) {
                i1 = new ClosedBranchSide1CurrentMagnitudeEquationTerm(branch, bus1, bus2, variableSet, deriveA1, deriveR1);
                i2 = new ClosedBranchSide2CurrentMagnitudeEquationTerm(branch, bus1, bus2, variableSet, deriveA1, deriveR1);
            }
        } else if (bus1 != null) {
            p1 = new OpenBranchSide2ActiveFlowEquationTerm(branch, bus1, variableSet, deriveA1, deriveR1);
            q1 = new OpenBranchSide2ReactiveFlowEquationTerm(branch, bus1, variableSet, deriveA1, deriveR1);
            if (createCurrent) {
                i1 = new OpenBranchSide2CurrentMagnitudeEquationTerm(branch, bus1, variableSet, deriveA1, deriveR1);
            }
        } else if (bus2 != null) {
            p2 = new OpenBranchSide1ActiveFlowEquationTerm(branch, bus2, variableSet, deriveA1, deriveR1);
            q2 = new OpenBranchSide1ReactiveFlowEquationTerm(branch, bus2, variableSet, deriveA1, deriveR1);
            if (createCurrent) {
                i2 = new OpenBranchSide1CurrentMagnitudeEquationTerm(branch, bus2, variableSet, deriveA1, deriveR1);
            }
        }

        if (p1 != null) {
            Equation<AcVariableType, AcEquationType> sp1 = equationSystem.createEquation(bus1.getNum(), AcEquationType.BUS_P);
            if (sp1.getTerms().isEmpty()) {
                bus1.setP(sp1);
            }
            sp1.addTerm(p1);
            branch.setP1(p1);
            if (networkParameters.isPhaseControl()) {
                createBranchActivePowerTargetEquation(branch, DiscretePhaseControl.ControlledSide.ONE, equationSystem, variableSet, p1);
            }
        }
        if (q1 != null) {
            Equation<AcVariableType, AcEquationType> sq1 = equationSystem.createEquation(bus1.getNum(), AcEquationType.BUS_Q);
            if (sq1.getTerms().isEmpty()) {
                bus1.setQ(sq1);
            }
            sq1.addTerm(q1);
            branch.setQ1(q1);
            createReactivePowerControlBranchEquation(branch, ReactivePowerControl.ControlledSide.ONE, equationSystem, q1);
        }
        if (p2 != null) {
            Equation<AcVariableType, AcEquationType> sp2 = equationSystem.createEquation(bus2.getNum(), AcEquationType.BUS_P);
            if (sp2.getTerms().isEmpty()) {
                bus2.setP(sp2);
            }
            sp2.addTerm(p2);
            branch.setP2(p2);
            if (networkParameters.isPhaseControl()) {
                createBranchActivePowerTargetEquation(branch, DiscretePhaseControl.ControlledSide.TWO, equationSystem, variableSet, p2);
            }
        }
        if (q2 != null) {
            Equation<AcVariableType, AcEquationType> sq2 = equationSystem.createEquation(bus2.getNum(), AcEquationType.BUS_Q);
            if (sq2.getTerms().isEmpty()) {
                bus2.setQ(sq2);
            }
            sq2.addTerm(q2);
            branch.setQ2(q2);
            createReactivePowerControlBranchEquation(branch, ReactivePowerControl.ControlledSide.TWO, equationSystem, q2);
        }

        if ((creationParameters.isForceA1Var() && branch.hasPhaseControlCapability()) || (networkParameters.isPhaseControl() && branch.isPhaseController()
                && branch.getDiscretePhaseControl().filter(dpc -> dpc.getMode() == Mode.LIMITER).isPresent())) {
            EquationTerm.VariableEquationTerm<AcVariableType, AcEquationType> a1 = EquationTerm.createVariableTerm(branch, AcVariableType.BRANCH_ALPHA1, variableSet);
            branch.setA1(a1);
            equationSystem.createEquation(branch.getNum(), AcEquationType.BRANCH_ALPHA1)
                    .addTerm(a1);
        }

        if (i1 != null) {
<<<<<<< HEAD
            Equation<AcVariableType, AcEquationType> i =  equationSystem.createEquation(bus1.getNum(), AcEquationType.BRANCH_I).addTerm(i1);
            i.setUpdateType(EquationSystem.EquationUpdateType.AFTER_NR); // only update those equations after the newton raphson
=======
            Equation<AcVariableType, AcEquationType> i =  equationSystem.createEquation(branch.getNum(), AcEquationType.BRANCH_I1).addTerm(i1);
            i.setUpdateType(EquationUpdateType.AFTER_NR); // only update those equations after the newton raphson
>>>>>>> c38c4bd8
            branch.setI1(i1);
        }

        if (i2 != null) {
<<<<<<< HEAD
            Equation<AcVariableType, AcEquationType> i =  equationSystem.createEquation(bus2.getNum(), AcEquationType.BRANCH_I).addTerm(i2);
            i.setUpdateType(EquationSystem.EquationUpdateType.AFTER_NR); // only update those equations after the newton raphson
=======
            Equation<AcVariableType, AcEquationType> i =  equationSystem.createEquation(branch.getNum(), AcEquationType.BRANCH_I2).addTerm(i2);
            i.setUpdateType(EquationUpdateType.AFTER_NR); // only update those equations after the newton raphson
>>>>>>> c38c4bd8
            branch.setI2(i2);
        }
    }

    private static void createBranchEquations(LfBranch branch, LfNetworkParameters networkParameters,
                                                EquationSystem<AcVariableType, AcEquationType> equationSystem, VariableSet<AcVariableType> variableSet,
                                                AcEquationSystemCreationParameters creationParameters) {
        // create zero and non zero impedance branch equations
        if (LfNetwork.isZeroImpedanceBranch(branch)) {
            if (branch.isSpanningTreeEdge()) {
                createNonImpedantBranch(branch, branch.getBus1(), branch.getBus2(), equationSystem, variableSet);
            }
        } else {
            createImpedantBranch(branch, branch.getBus1(), branch.getBus2(), networkParameters, equationSystem, variableSet, creationParameters);
        }
    }

    private static void createBranchesEquations(LfNetwork network, LfNetworkParameters networkParameters,
                                                EquationSystem<AcVariableType, AcEquationType> equationSystem, VariableSet<AcVariableType> variableSet,
                                                AcEquationSystemCreationParameters creationParameters) {
        for (LfBranch branch : network.getBranches()) {
            createBranchEquations(branch, networkParameters, equationSystem, variableSet, creationParameters);
        }
    }

    public static EquationSystem<AcVariableType, AcEquationType> create(LfNetwork network) {
        return create(network, new LfNetworkParameters());
    }

    public static EquationSystem<AcVariableType, AcEquationType> create(LfNetwork network, VariableSet<AcVariableType> variableSet) {
        return create(network, variableSet, new LfNetworkParameters());
    }

    public static EquationSystem<AcVariableType, AcEquationType> create(LfNetwork network, LfNetworkParameters networkParameters) {
        return create(network, new VariableSet<>(), networkParameters);
    }

    public static EquationSystem<AcVariableType, AcEquationType> create(LfNetwork network, VariableSet<AcVariableType> variableSet,
                                                                        LfNetworkParameters networkParameters) {
        return create(network, networkParameters, variableSet, new AcEquationSystemCreationParameters());
    }

    public static EquationSystem<AcVariableType, AcEquationType> create(LfNetwork network, LfNetworkParameters networkParameters,
                                                                        VariableSet<AcVariableType> variableSet, AcEquationSystemCreationParameters creationParameters) {
        Objects.requireNonNull(network);
        Objects.requireNonNull(variableSet);
        Objects.requireNonNull(creationParameters);

        EquationSystem<AcVariableType, AcEquationType> equationSystem = new EquationSystem<>(true);

        createBusesEquations(network, networkParameters, equationSystem, variableSet, creationParameters);
        createBranchesEquations(network, networkParameters, equationSystem, variableSet, creationParameters);

        EquationSystemPostProcessor.findAll().forEach(pp -> pp.onCreate(equationSystem, variableSet));

        network.addListener(new AcEquationSystemUpdater(equationSystem, variableSet, creationParameters, networkParameters));

        return equationSystem;
    }
}<|MERGE_RESOLUTION|>--- conflicted
+++ resolved
@@ -476,24 +476,14 @@
         }
 
         if (i1 != null) {
-<<<<<<< HEAD
-            Equation<AcVariableType, AcEquationType> i =  equationSystem.createEquation(bus1.getNum(), AcEquationType.BRANCH_I).addTerm(i1);
-            i.setUpdateType(EquationSystem.EquationUpdateType.AFTER_NR); // only update those equations after the newton raphson
-=======
             Equation<AcVariableType, AcEquationType> i =  equationSystem.createEquation(branch.getNum(), AcEquationType.BRANCH_I1).addTerm(i1);
             i.setUpdateType(EquationUpdateType.AFTER_NR); // only update those equations after the newton raphson
->>>>>>> c38c4bd8
             branch.setI1(i1);
         }
 
         if (i2 != null) {
-<<<<<<< HEAD
-            Equation<AcVariableType, AcEquationType> i =  equationSystem.createEquation(bus2.getNum(), AcEquationType.BRANCH_I).addTerm(i2);
-            i.setUpdateType(EquationSystem.EquationUpdateType.AFTER_NR); // only update those equations after the newton raphson
-=======
             Equation<AcVariableType, AcEquationType> i =  equationSystem.createEquation(branch.getNum(), AcEquationType.BRANCH_I2).addTerm(i2);
             i.setUpdateType(EquationUpdateType.AFTER_NR); // only update those equations after the newton raphson
->>>>>>> c38c4bd8
             branch.setI2(i2);
         }
     }
