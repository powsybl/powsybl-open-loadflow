/**
 * Copyright (c) 2019, RTE (http://www.rte-france.com)
 * This Source Code Form is subject to the terms of the Mozilla Public
 * License, v. 2.0. If a copy of the MPL was not distributed with this
 * file, You can obtain one at http://mozilla.org/MPL/2.0/.
 */
package com.powsybl.openloadflow.ac.equations;

import com.powsybl.commons.PowsyblException;
import com.powsybl.openloadflow.equations.*;
import com.powsybl.openloadflow.network.*;
import com.powsybl.openloadflow.network.DiscretePhaseControl.Mode;
import org.slf4j.Logger;
import org.slf4j.LoggerFactory;

import java.util.ArrayList;
import java.util.List;
import java.util.Objects;
import java.util.Optional;
import java.util.stream.Collectors;

/**
 * @author Geoffroy Jamgotchian <geoffroy.jamgotchian at rte-france.com>
 */
public final class AcEquationSystem {

    private static final Logger LOGGER = LoggerFactory.getLogger(AcEquationSystem.class);

    private AcEquationSystem() {
    }

    private static void createBusEquation(LfBus bus, LfNetworkParameters networkParameters,
                                          EquationSystem<AcVariableType, AcEquationType> equationSystem,
                                          AcEquationSystemCreationParameters creationParameters) {
        if (bus.isSlack()) {
            equationSystem.createEquation(bus.getNum(), AcEquationType.BUS_TARGET_PHI)
                    .addTerm(equationSystem.getVariable(bus.getNum(), AcVariableType.BUS_PHI)
                                           .createTerm());
            equationSystem.createEquation(bus.getNum(), AcEquationType.BUS_TARGET_P).setActive(false);
        }

        createGeneratorControlEquations(bus, networkParameters, equationSystem, creationParameters);

        createShuntEquations(bus, equationSystem);

        if (networkParameters.isTransformerVoltageControl()) {
            createDiscreteVoltageControlEquation(bus, equationSystem);
        }
        Equation<AcVariableType, AcEquationType> v = equationSystem.createEquation(bus.getNum(), AcEquationType.BUS_TARGET_V);
        if (v.getTerms().isEmpty()) {
            v.setActive(false);
            EquationTerm<AcVariableType, AcEquationType> vTerm = equationSystem.getVariable(bus.getNum(), AcVariableType.BUS_V).createTerm();
            v.addTerm(vTerm);
            bus.setCalculatedV(vTerm);
        }
    }

    private static void createBusesEquations(LfNetwork network, LfNetworkParameters networkParameters,
                                             EquationSystem<AcVariableType, AcEquationType> equationSystem,
                                             AcEquationSystemCreationParameters creationParameters) {
        for (LfBus bus : network.getBuses()) {
            createBusEquation(bus, networkParameters, equationSystem, creationParameters);
        }
    }

    private static void createGeneratorControlEquations(LfBus bus, LfNetworkParameters networkParameters,
                                                        EquationSystem<AcVariableType, AcEquationType> equationSystem,
                                                        AcEquationSystemCreationParameters creationParameters) {
        Optional<VoltageControl> optVoltageControl = bus.getVoltageControl();
        if (optVoltageControl.isPresent()) {
            VoltageControl voltageControl = optVoltageControl.get();
            if (voltageControl.isVoltageControlLocal()) {
                createLocalVoltageControlEquation(bus, networkParameters, equationSystem, creationParameters);
            } else if (bus.isVoltageControlled()) {
                // remote controlled: set voltage equation on this controlled bus
                createVoltageControlledBusEquations(voltageControl, networkParameters, equationSystem, creationParameters);
            }

            if (bus.isVoltageControllerEnabled()) {
                equationSystem.createEquation(bus.getNum(), AcEquationType.BUS_TARGET_Q).setActive(false);
            }
        } else { // If bus has both voltage and remote reactive power controls, then only voltage control has been kept
            bus.getReactivePowerControl()
                .ifPresent(rpc -> equationSystem.createEquation(rpc.getControllerBus().getNum(), AcEquationType.BUS_TARGET_Q).setActive(false));
        }
    }

    private static void createLocalVoltageControlEquation(LfBus bus, LfNetworkParameters networkParameters,
                                                          EquationSystem<AcVariableType, AcEquationType> equationSystem,
                                                          AcEquationSystemCreationParameters creationParameters) {
        EquationTerm<AcVariableType, AcEquationType> vTerm = equationSystem.getVariable(bus.getNum(), AcVariableType.BUS_V)
                .createTerm();
        bus.setCalculatedV(vTerm);
        if (bus.hasGeneratorsWithSlope()) {
            // take first generator with slope: network loading ensures that there's only one generator with slope
            double slope = bus.getGeneratorsControllingVoltageWithSlope().get(0).getSlope();
            createBusWithSlopeEquation(bus, slope, networkParameters, equationSystem, vTerm, creationParameters);
        } else {
            equationSystem.createEquation(bus.getNum(), AcEquationType.BUS_TARGET_V).addTerm(vTerm);
        }
<<<<<<< HEAD
        equationSystem.createEquation(bus.getNum(), AcEquationType.BUS_V).addTerm(vTerm).setActive(bus.isVoltageControllerEnabled());
=======
>>>>>>> ceba6e12
    }

    private static void createReactivePowerControlBranchEquation(LfBranch branch, ReactivePowerControl.ControlledSide controlledSide,
                                                                 EquationSystem<AcVariableType, AcEquationType> equationSystem, EquationTerm<AcVariableType, AcEquationType> q) {
        branch.getReactivePowerControl().ifPresent(reactivePowerControl -> {
            if (reactivePowerControl.getControlledSide() == controlledSide) {
                equationSystem.createEquation(branch.getNum(), AcEquationType.BRANCH_TARGET_Q).addTerm(q);
            }
        });
    }

    private static void createShuntEquations(LfBus bus, EquationSystem<AcVariableType, AcEquationType> equationSystem) {
        for (LfShunt shunt : bus.getShunts()) {
            ShuntCompensatorReactiveFlowEquationTerm q = new ShuntCompensatorReactiveFlowEquationTerm(shunt, bus, equationSystem.getVariableSet());
            equationSystem.createEquation(bus.getNum(), AcEquationType.BUS_TARGET_Q).addTerm(q);
            shunt.setQ(q);
        }
    }

    private static void createVoltageControlledBusEquations(VoltageControl voltageControl, LfNetworkParameters networkParameters,
                                                            EquationSystem<AcVariableType, AcEquationType> equationSystem,
                                                            AcEquationSystemCreationParameters creationParameters) {
        LfBus controlledBus = voltageControl.getControlledBus();

<<<<<<< HEAD
=======
        // create voltage equation at voltage controlled bus
        EquationTerm<AcVariableType, AcEquationType> vTerm = equationSystem.getVariable(controlledBus.getNum(), AcVariableType.BUS_V).createTerm();
        Equation<AcVariableType, AcEquationType> vEq = equationSystem.createEquation(controlledBus.getNum(), AcEquationType.BUS_TARGET_V)
                .addTerm(vTerm);
        controlledBus.setCalculatedV(vTerm);

>>>>>>> ceba6e12
        List<LfBus> controllerBuses = voltageControl.getControllerBuses().stream()
                .filter(LfBus::isVoltageControllerEnabled)
                .collect(Collectors.toList());
        if (!controllerBuses.isEmpty()) {
            // create voltage equation at voltage controlled bus
            EquationTerm<AcVariableType, AcEquationType> vTerm = EquationTerm.createVariableTerm(controlledBus, AcVariableType.BUS_V, variableSet, controlledBus.getV().eval());
            equationSystem.createEquation(controlledBus.getNum(), AcEquationType.BUS_V)
                    .addTerm(vTerm);
            controlledBus.setV(vTerm);
            // create reactive power distribution equations at voltage controller buses (except one)
            createReactivePowerDistributionEquations(controllerBuses, networkParameters, equationSystem, creationParameters);
        }
    }

    private static List<EquationTerm<AcVariableType, AcEquationType>> createReactiveTerms(LfBus controllerBus, LfNetworkParameters networkParameters,
                                                                                          VariableSet<AcVariableType> variableSet, AcEquationSystemCreationParameters creationParameters) {
        List<EquationTerm<AcVariableType, AcEquationType>> terms = new ArrayList<>();
        for (LfBranch branch : controllerBus.getBranches()) {
            EquationTerm<AcVariableType, AcEquationType> q;
            if (LfNetwork.isZeroImpedanceBranch(branch)) {
                if (!branch.isSpanningTreeEdge()) {
                    continue;
                }
                if (branch.getBus1() == controllerBus) {
                    q = variableSet.getVariable(branch.getNum(), AcVariableType.DUMMY_Q).createTerm();
                } else {
                    q = variableSet.getVariable(branch.getNum(), AcVariableType.DUMMY_Q).<AcEquationType>createTerm()
                                    .minus();
                }
            } else {
                boolean deriveA1 = isDeriveA1(branch, networkParameters, creationParameters);
                boolean deriveR1 = isDeriveR1(branch, networkParameters);
                if (branch.getBus1() == controllerBus) {
                    LfBus otherSideBus = branch.getBus2();
                    q = otherSideBus != null ? new ClosedBranchSide1ReactiveFlowEquationTerm(branch, controllerBus, otherSideBus, variableSet, deriveA1, deriveR1)
                                             : new OpenBranchSide2ReactiveFlowEquationTerm(branch, controllerBus, variableSet, deriveA1, deriveR1);
                } else {
                    LfBus otherSideBus = branch.getBus1();
                    q = otherSideBus != null ? new ClosedBranchSide2ReactiveFlowEquationTerm(branch, otherSideBus, controllerBus, variableSet, deriveA1, deriveR1)
                                             : new OpenBranchSide1ReactiveFlowEquationTerm(branch, controllerBus, variableSet, deriveA1, deriveR1);
                }
            }
            terms.add(q);
        }
        for (LfShunt shunt : controllerBus.getShunts()) {
            ShuntCompensatorReactiveFlowEquationTerm q = new ShuntCompensatorReactiveFlowEquationTerm(shunt, controllerBus, variableSet);
            terms.add(q);
        }
        return terms;
    }

    public static void createReactivePowerDistributionEquations(List<LfBus> controllerBuses, LfNetworkParameters networkParameters,
                                                                EquationSystem<AcVariableType, AcEquationType> equationSystem,
                                                                AcEquationSystemCreationParameters creationParameters) {
        double[] qKeys = createReactiveKeys(controllerBuses);

        // we choose first controller bus as reference for reactive power
        LfBus firstControllerBus = controllerBuses.get(0);
        List<EquationTerm<AcVariableType, AcEquationType>> firstControllerBusReactiveTerms
                = createReactiveTerms(firstControllerBus, networkParameters, equationSystem.getVariableSet(), creationParameters);

        // create a reactive power distribution equation for all the other controller buses
        for (int i = 1; i < controllerBuses.size(); i++) {
            LfBus controllerBus = controllerBuses.get(i);
            double c = qKeys[0] / qKeys[i];

            // l0 - c * li = q0 - c * qi
            Equation<AcVariableType, AcEquationType> zero = equationSystem.createEquation(controllerBus.getNum(), AcEquationType.DISTR_Q);
            zero.setData(new DistributionData(firstControllerBus.getNum(), c)); // for later use
            zero.addTerms(firstControllerBusReactiveTerms);
            zero.addTerms(createReactiveTerms(controllerBus, networkParameters, equationSystem.getVariableSet(), creationParameters).
                    stream()
                    .map(term -> term.multiply(-c))
                    .collect(Collectors.toList()));
        }
    }

    private static double[] createUniformReactiveKeys(List<LfBus> controllerBuses) {
        double[] qKeys = new double[controllerBuses.size()];
        for (int i = 0; i < controllerBuses.size(); i++) {
            LfBus controllerBus = controllerBuses.get(i);
            qKeys[i] = controllerBus.getGenerators().stream().filter(LfGenerator::hasVoltageControl).count();
        }
        return qKeys;
    }

    private static double[] createReactiveKeysFromMaxReactivePowerRange(List<LfBus> controllerBuses) {
        double[] qKeys = new double[controllerBuses.size()];
        // try to build keys from reactive power range
        for (int i = 0; i < controllerBuses.size(); i++) {
            LfBus controllerBus = controllerBuses.get(i);
            for (LfGenerator generator : controllerBus.getGenerators()) {
                double maxRangeQ = generator.getMaxRangeQ();
                // if one reactive range is not plausible, we fallback to uniform keys
                if (maxRangeQ < PlausibleValues.MIN_REACTIVE_RANGE / PerUnit.SB || maxRangeQ > PlausibleValues.MAX_REACTIVE_RANGE / PerUnit.SB) {
                    return createUniformReactiveKeys(controllerBuses);
                } else {
                    qKeys[i] += maxRangeQ;
                }
            }
        }
        return qKeys;
    }

    private static double[] createReactiveKeys(List<LfBus> controllerBuses) {
        double[] qKeys = new double[controllerBuses.size()];
        for (int i = 0; i < controllerBuses.size(); i++) {
            LfBus controllerBus = controllerBuses.get(i);
            for (LfGenerator generator : controllerBus.getGenerators()) {
                double qKey = generator.getRemoteControlReactiveKey().orElse(Double.NaN);
                if (Double.isNaN(qKey) || qKey == 0) {
                    if (qKey == 0) {
                        LOGGER.error("Generator '{}' remote control reactive key value is zero", generator.getId());
                    }
                    // in case of one missing key, we fallback to keys based on reactive power range
                    return createReactiveKeysFromMaxReactivePowerRange(controllerBuses);
                } else {
                    qKeys[i] += qKey;
                }
            }
        }
        return qKeys;
    }

    private static void createNonImpedantBranch(LfBranch branch, LfBus bus1, LfBus bus2,
                                                EquationSystem<AcVariableType, AcEquationType> equationSystem) {
        Optional<Equation<AcVariableType, AcEquationType>> v1 = equationSystem.getEquation(bus1.getNum(), AcEquationType.BUS_TARGET_V);
        Optional<Equation<AcVariableType, AcEquationType>> v2 = equationSystem.getEquation(bus2.getNum(), AcEquationType.BUS_TARGET_V);
        boolean hasV1 = v1.isPresent() && v1.get().isActive(); // may be inactive if the equation has been created for sensitivity
        boolean hasV2 = v2.isPresent() && v2.get().isActive(); // may be inactive if the equation has been created for sensitivity
        if (!(hasV1 && hasV2)) {
            // create voltage magnitude coupling equation
            // 0 = v1 - v2 * rho
            PiModel piModel = branch.getPiModel();
            double rho = PiModel.R2 / piModel.getR1();
            EquationTerm<AcVariableType, AcEquationType> vTerm = equationSystem.getVariable(bus1.getNum(), AcVariableType.BUS_V)
                    .createTerm();
            EquationTerm<AcVariableType, AcEquationType> bus2vTerm = equationSystem.getVariable(bus2.getNum(), AcVariableType.BUS_V)
                    .createTerm();
            equationSystem.createEquation(branch.getNum(), AcEquationType.ZERO_V)
                    .addTerm(vTerm)
                    .addTerm(bus2vTerm.multiply(-rho));
            bus1.setCalculatedV(vTerm);
            // add a dummy reactive power variable to both sides of the non impedant branch and with an opposite sign
            // to ensure we have the same number of equation and variables
            Equation<AcVariableType, AcEquationType> sq1 = equationSystem.createEquation(bus1.getNum(), AcEquationType.BUS_TARGET_Q);
            if (sq1.getTerms().isEmpty()) {
                bus1.setQ(sq1);
            }
            sq1.addTerm(equationSystem.getVariable(branch.getNum(), AcVariableType.DUMMY_Q).createTerm());

            Equation<AcVariableType, AcEquationType> sq2 = equationSystem.createEquation(bus2.getNum(), AcEquationType.BUS_TARGET_Q);
            if (sq2.getTerms().isEmpty()) {
                bus2.setQ(sq2);
            }
            sq2.addTerm(equationSystem.getVariable(branch.getNum(), AcVariableType.DUMMY_Q).<AcEquationType>createTerm()
                                    .minus());
        } else {
            // nothing to do in case of v1 and v2 are found, we just have to ensure
            // target v are equals.
        }

        boolean hasPhi1 = equationSystem.hasEquation(bus1.getNum(), AcEquationType.BUS_TARGET_PHI);
        boolean hasPhi2 = equationSystem.hasEquation(bus2.getNum(), AcEquationType.BUS_TARGET_PHI);
        if (!(hasPhi1 && hasPhi2)) {
            // create voltage angle coupling equation
            // alpha = phi1 - phi2
            equationSystem.createEquation(branch.getNum(), AcEquationType.ZERO_PHI)
                    .addTerm(equationSystem.getVariable(bus1.getNum(), AcVariableType.BUS_PHI).createTerm())
                    .addTerm(equationSystem.getVariable(bus2.getNum(), AcVariableType.BUS_PHI).<AcEquationType>createTerm()
                                         .minus());

            // add a dummy active power variable to both sides of the non impedant branch and with an opposite sign
            // to ensure we have the same number of equation and variables
            Equation<AcVariableType, AcEquationType> sp1 = equationSystem.createEquation(bus1.getNum(), AcEquationType.BUS_TARGET_P);
            if (sp1.getTerms().isEmpty()) {
                bus1.setP(sp1);
            }
            sp1.addTerm(equationSystem.getVariable(branch.getNum(), AcVariableType.DUMMY_P).createTerm());

            Equation<AcVariableType, AcEquationType> sp2 = equationSystem.createEquation(bus2.getNum(), AcEquationType.BUS_TARGET_P);
            if (sp2.getTerms().isEmpty()) {
                bus2.setP(sp2);
            }
            sp2.addTerm(equationSystem.getVariable(branch.getNum(), AcVariableType.DUMMY_P).<AcEquationType>createTerm()
                                    .minus());
        } else {
            throw new IllegalStateException("Cannot happen because only there is one slack bus per model");
        }
    }

    private static void createBranchActivePowerTargetEquation(LfBranch branch, DiscretePhaseControl.ControlledSide controlledSide,
                                                              EquationSystem<AcVariableType, AcEquationType> equationSystem, EquationTerm<AcVariableType, AcEquationType> p) {
        branch.getDiscretePhaseControl()
            .filter(dpc -> branch.isPhaseControlled(controlledSide) && dpc.getMode() == Mode.CONTROLLER)
            .ifPresent(dpc -> {
                if (dpc.getUnit() == DiscretePhaseControl.Unit.A) {
                    throw new PowsyblException("Phase control in A is not yet supported");
                }
                equationSystem.createEquation(branch.getNum(), AcEquationType.BRANCH_TARGET_P).addTerm(p);

                // we also create an equation that will be used later to maintain A1 variable constant
                // this equation is now inactive
                LfBranch controller = dpc.getController();
                EquationTerm<AcVariableType, AcEquationType> a1 = equationSystem.getVariable(controller.getNum(), AcVariableType.BRANCH_ALPHA1)
                        .createTerm();
                branch.setA1(a1);
                equationSystem.createEquation(controller.getNum(), AcEquationType.BRANCH_TARGET_ALPHA1)
                        .addTerm(a1)
                        .setActive(false);
            });
    }

    private static void createDiscreteVoltageControlEquation(LfBus bus, EquationSystem<AcVariableType, AcEquationType> equationSystem) {
        bus.getDiscreteVoltageControl()
            .filter(dvc -> bus.isDiscreteVoltageControlled())
            .map(DiscreteVoltageControl::getControllers)
            .ifPresent(controllers -> {
                EquationTerm<AcVariableType, AcEquationType> vTerm = equationSystem.getVariable(bus.getNum(), AcVariableType.BUS_V)
                        .createTerm();
                equationSystem.createEquation(bus.getNum(), AcEquationType.BUS_TARGET_V).addTerm(vTerm);
                bus.setCalculatedV(vTerm);

                // add transformer distribution equations
                createR1DistributionEquations(controllers, equationSystem);

                for (LfBranch controllerBranch : controllers) {
                    // we also create an equation that will be used later to maintain R1 variable constant
                    // this equation is now inactive
                    equationSystem.createEquation(controllerBranch.getNum(), AcEquationType.BRANCH_TARGET_RHO1)
                        .addTerm(equationSystem.getVariable(controllerBranch.getNum(), AcVariableType.BRANCH_RHO1).createTerm())
                        .setActive(false);
                }
            });
    }

    private static void createBusWithSlopeEquation(LfBus bus, double slope, LfNetworkParameters networkParameters,
                                                   EquationSystem<AcVariableType, AcEquationType> equationSystem,
                                                   EquationTerm<AcVariableType, AcEquationType> vTerm, AcEquationSystemCreationParameters creationParameters) {
        // we only support one generator controlling voltage with a non zero slope at a bus.
        // equation is: V + slope * qSVC = targetV
        // which is modeled here with: V + slope * (sum_branch qBranch) = TargetV - slope * qLoads + slope * qGenerators
        Equation<AcVariableType, AcEquationType> eq = equationSystem.createEquation(bus.getNum(), AcEquationType.BUS_TARGET_V_WITH_SLOPE);
        eq.addTerm(vTerm);
        List<EquationTerm<AcVariableType, AcEquationType>> controllerBusReactiveTerms = createReactiveTerms(bus, networkParameters, equationSystem.getVariableSet(), creationParameters);
        eq.setData(new DistributionData(bus.getNum(), slope)); // for later use
        for (EquationTerm<AcVariableType, AcEquationType> eqTerm : controllerBusReactiveTerms) {
            eq.addTerm(eqTerm.multiply(slope));
        }
    }

    public static void createR1DistributionEquations(List<LfBranch> controllerBranches,
                                                     EquationSystem<AcVariableType, AcEquationType> equationSystem) {
        if (controllerBranches.size() > 1) {
            // we choose first controller bus as reference for reactive power
            LfBranch firstControllerBranch = controllerBranches.get(0);

            // create a R1 distribution equation for all the other controller branches
            for (int i = 1; i < controllerBranches.size(); i++) {
                LfBranch controllerBranch = controllerBranches.get(i);
                Equation<AcVariableType, AcEquationType> zero = equationSystem.createEquation(controllerBranch.getNum(), AcEquationType.DISTR_RHO)
                        .addTerm(equationSystem.getVariable(controllerBranch.getNum(), AcVariableType.BRANCH_RHO1).createTerm())
                        .addTerm(equationSystem.getVariable(firstControllerBranch.getNum(), AcVariableType.BRANCH_RHO1).<AcEquationType>createTerm()
                                             .minus());
                zero.setData(new DistributionData(firstControllerBranch.getNum(), 1)); // for later use
            }
        }
    }

    private static boolean isDeriveA1(LfBranch branch, LfNetworkParameters networkParameters, AcEquationSystemCreationParameters creationParameters) {
        return (networkParameters.isPhaseControl()
                && branch.isPhaseController()
                && branch.getDiscretePhaseControl().filter(dpc -> dpc.getMode() != DiscretePhaseControl.Mode.OFF).isPresent())
                || (creationParameters.isForceA1Var() && branch.hasPhaseControlCapability() && branch.isConnectedAtBothSides());
    }

    private static boolean isDeriveR1(LfBranch branch, LfNetworkParameters networkParameters) {
        return networkParameters.isTransformerVoltageControl() && branch.isVoltageController();
    }

    private static void createImpedantBranch(LfBranch branch, LfBus bus1, LfBus bus2, LfNetworkParameters networkParameters,
                                             EquationSystem<AcVariableType, AcEquationType> equationSystem,
                                             AcEquationSystemCreationParameters creationParameters) {
        EquationTerm<AcVariableType, AcEquationType> p1 = null;
        EquationTerm<AcVariableType, AcEquationType> q1 = null;
        EquationTerm<AcVariableType, AcEquationType> p2 = null;
        EquationTerm<AcVariableType, AcEquationType> q2 = null;
        EquationTerm<AcVariableType, AcEquationType> i1 = null;
        EquationTerm<AcVariableType, AcEquationType> i2 = null;
        boolean deriveA1 = isDeriveA1(branch, networkParameters, creationParameters);
        boolean deriveR1 = isDeriveR1(branch, networkParameters);
        boolean createCurrent = creationParameters.getBranchesWithCurrent() == null || creationParameters.getBranchesWithCurrent().contains(branch.getId());
        if (bus1 != null && bus2 != null) {
            p1 = new ClosedBranchSide1ActiveFlowEquationTerm(branch, bus1, bus2, equationSystem.getVariableSet(), deriveA1, deriveR1);
            q1 = new ClosedBranchSide1ReactiveFlowEquationTerm(branch, bus1, bus2, equationSystem.getVariableSet(), deriveA1, deriveR1);
            p2 = new ClosedBranchSide2ActiveFlowEquationTerm(branch, bus1, bus2, equationSystem.getVariableSet(), deriveA1, deriveR1);
            q2 = new ClosedBranchSide2ReactiveFlowEquationTerm(branch, bus1, bus2, equationSystem.getVariableSet(), deriveA1, deriveR1);
            if (createCurrent) {
                i1 = new ClosedBranchSide1CurrentMagnitudeEquationTerm(branch, bus1, bus2, equationSystem.getVariableSet(), deriveA1, deriveR1);
                i2 = new ClosedBranchSide2CurrentMagnitudeEquationTerm(branch, bus1, bus2, equationSystem.getVariableSet(), deriveA1, deriveR1);
            }
        } else if (bus1 != null) {
            p1 = new OpenBranchSide2ActiveFlowEquationTerm(branch, bus1, equationSystem.getVariableSet(), deriveA1, deriveR1);
            q1 = new OpenBranchSide2ReactiveFlowEquationTerm(branch, bus1, equationSystem.getVariableSet(), deriveA1, deriveR1);
            if (createCurrent) {
                i1 = new OpenBranchSide2CurrentMagnitudeEquationTerm(branch, bus1, equationSystem.getVariableSet(), deriveA1, deriveR1);
            }
        } else if (bus2 != null) {
            p2 = new OpenBranchSide1ActiveFlowEquationTerm(branch, bus2, equationSystem.getVariableSet(), deriveA1, deriveR1);
            q2 = new OpenBranchSide1ReactiveFlowEquationTerm(branch, bus2, equationSystem.getVariableSet(), deriveA1, deriveR1);
            if (createCurrent) {
                i2 = new OpenBranchSide1CurrentMagnitudeEquationTerm(branch, bus2, equationSystem.getVariableSet(), deriveA1, deriveR1);
            }
        }

        if (p1 != null) {
            Equation<AcVariableType, AcEquationType> sp1 = equationSystem.createEquation(bus1.getNum(), AcEquationType.BUS_TARGET_P);
            if (sp1.getTerms().isEmpty()) {
                bus1.setP(sp1);
            }
            sp1.addTerm(p1);
            branch.setP1(p1);
            if (networkParameters.isPhaseControl()) {
                createBranchActivePowerTargetEquation(branch, DiscretePhaseControl.ControlledSide.ONE, equationSystem, p1);
            }
        }
        if (q1 != null) {
            Equation<AcVariableType, AcEquationType> sq1 = equationSystem.createEquation(bus1.getNum(), AcEquationType.BUS_TARGET_Q);
            if (sq1.getTerms().isEmpty()) {
                bus1.setQ(sq1);
            }
            sq1.addTerm(q1);
            branch.setQ1(q1);
            createReactivePowerControlBranchEquation(branch, ReactivePowerControl.ControlledSide.ONE, equationSystem, q1);
        }
        if (p2 != null) {
            Equation<AcVariableType, AcEquationType> sp2 = equationSystem.createEquation(bus2.getNum(), AcEquationType.BUS_TARGET_P);
            if (sp2.getTerms().isEmpty()) {
                bus2.setP(sp2);
            }
            sp2.addTerm(p2);
            branch.setP2(p2);
            if (networkParameters.isPhaseControl()) {
                createBranchActivePowerTargetEquation(branch, DiscretePhaseControl.ControlledSide.TWO, equationSystem, p2);
            }
        }
        if (q2 != null) {
            Equation<AcVariableType, AcEquationType> sq2 = equationSystem.createEquation(bus2.getNum(), AcEquationType.BUS_TARGET_Q);
            if (sq2.getTerms().isEmpty()) {
                bus2.setQ(sq2);
            }
            sq2.addTerm(q2);
            branch.setQ2(q2);
            createReactivePowerControlBranchEquation(branch, ReactivePowerControl.ControlledSide.TWO, equationSystem, q2);
        }

        if ((creationParameters.isForceA1Var() && branch.hasPhaseControlCapability()) || (networkParameters.isPhaseControl() && branch.isPhaseController()
                && branch.getDiscretePhaseControl().filter(dpc -> dpc.getMode() == Mode.LIMITER).isPresent())) {
            EquationTerm<AcVariableType, AcEquationType> a1 = equationSystem.getVariable(branch.getNum(), AcVariableType.BRANCH_ALPHA1)
                    .createTerm();
            branch.setA1(a1);
            equationSystem.createEquation(branch.getNum(), AcEquationType.BRANCH_TARGET_ALPHA1)
                    .addTerm(a1);
        }

        if (i1 != null) {
            equationSystem.attach(i1);
            branch.setI1(i1);
        }

        if (i2 != null) {
            equationSystem.attach(i2);
            branch.setI2(i2);
        }
    }

    private static void createBranchEquations(LfBranch branch, LfNetworkParameters networkParameters,
                                                EquationSystem<AcVariableType, AcEquationType> equationSystem,
                                                AcEquationSystemCreationParameters creationParameters) {
        // create zero and non zero impedance branch equations
        if (LfNetwork.isZeroImpedanceBranch(branch)) {
            if (branch.isSpanningTreeEdge()) {
                createNonImpedantBranch(branch, branch.getBus1(), branch.getBus2(), equationSystem);
            }
        } else {
            createImpedantBranch(branch, branch.getBus1(), branch.getBus2(), networkParameters, equationSystem, creationParameters);
        }
    }

    private static void createBranchesEquations(LfNetwork network, LfNetworkParameters networkParameters,
                                                EquationSystem<AcVariableType, AcEquationType> equationSystem,
                                                AcEquationSystemCreationParameters creationParameters) {
        for (LfBranch branch : network.getBranches()) {
            createBranchEquations(branch, networkParameters, equationSystem, creationParameters);
        }
    }

    public static EquationSystem<AcVariableType, AcEquationType> create(LfNetwork network) {
        return create(network, new LfNetworkParameters());
    }

    public static EquationSystem<AcVariableType, AcEquationType> create(LfNetwork network, LfNetworkParameters networkParameters) {
        return create(network, networkParameters, new AcEquationSystemCreationParameters());
    }

    public static EquationSystem<AcVariableType, AcEquationType> create(LfNetwork network, LfNetworkParameters networkParameters,
                                                                        AcEquationSystemCreationParameters creationParameters) {
        Objects.requireNonNull(network);
        Objects.requireNonNull(creationParameters);

        EquationSystem<AcVariableType, AcEquationType> equationSystem = new EquationSystem<>(true);

        createBusesEquations(network, networkParameters, equationSystem, creationParameters);
        createBranchesEquations(network, networkParameters, equationSystem, creationParameters);

        EquationSystemPostProcessor.findAll().forEach(pp -> pp.onCreate(equationSystem));

        network.addListener(new AcEquationSystemUpdater(equationSystem, creationParameters, networkParameters));

        return equationSystem;
    }
}<|MERGE_RESOLUTION|>--- conflicted
+++ resolved
@@ -96,12 +96,8 @@
             double slope = bus.getGeneratorsControllingVoltageWithSlope().get(0).getSlope();
             createBusWithSlopeEquation(bus, slope, networkParameters, equationSystem, vTerm, creationParameters);
         } else {
-            equationSystem.createEquation(bus.getNum(), AcEquationType.BUS_TARGET_V).addTerm(vTerm);
-        }
-<<<<<<< HEAD
-        equationSystem.createEquation(bus.getNum(), AcEquationType.BUS_V).addTerm(vTerm).setActive(bus.isVoltageControllerEnabled());
-=======
->>>>>>> ceba6e12
+            equationSystem.createEquation(bus.getNum(), AcEquationType.BUS_TARGET_V).addTerm(vTerm).setActive(bus.isVoltageControllerEnabled());
+        }
     }
 
     private static void createReactivePowerControlBranchEquation(LfBranch branch, ReactivePowerControl.ControlledSide controlledSide,
@@ -126,24 +122,16 @@
                                                             AcEquationSystemCreationParameters creationParameters) {
         LfBus controlledBus = voltageControl.getControlledBus();
 
-<<<<<<< HEAD
-=======
-        // create voltage equation at voltage controlled bus
-        EquationTerm<AcVariableType, AcEquationType> vTerm = equationSystem.getVariable(controlledBus.getNum(), AcVariableType.BUS_V).createTerm();
-        Equation<AcVariableType, AcEquationType> vEq = equationSystem.createEquation(controlledBus.getNum(), AcEquationType.BUS_TARGET_V)
-                .addTerm(vTerm);
-        controlledBus.setCalculatedV(vTerm);
-
->>>>>>> ceba6e12
         List<LfBus> controllerBuses = voltageControl.getControllerBuses().stream()
                 .filter(LfBus::isVoltageControllerEnabled)
                 .collect(Collectors.toList());
         if (!controllerBuses.isEmpty()) {
             // create voltage equation at voltage controlled bus
-            EquationTerm<AcVariableType, AcEquationType> vTerm = EquationTerm.createVariableTerm(controlledBus, AcVariableType.BUS_V, variableSet, controlledBus.getV().eval());
-            equationSystem.createEquation(controlledBus.getNum(), AcEquationType.BUS_V)
+            EquationTerm<AcVariableType, AcEquationType> vTerm = equationSystem.getVariable(controlledBus.getNum(), AcVariableType.BUS_V).createTerm();
+            Equation<AcVariableType, AcEquationType> vEq = equationSystem.createEquation(controlledBus.getNum(), AcEquationType.BUS_TARGET_V)
                     .addTerm(vTerm);
-            controlledBus.setV(vTerm);
+            controlledBus.setCalculatedV(vTerm);
+
             // create reactive power distribution equations at voltage controller buses (except one)
             createReactivePowerDistributionEquations(controllerBuses, networkParameters, equationSystem, creationParameters);
         }
