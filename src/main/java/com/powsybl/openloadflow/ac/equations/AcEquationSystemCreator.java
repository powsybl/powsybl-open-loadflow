/**
 * Copyright (c) 2019, RTE (http://www.rte-france.com)
 * This Source Code Form is subject to the terms of the Mozilla Public
 * License, v. 2.0. If a copy of the MPL was not distributed with this
 * file, You can obtain one at http://mozilla.org/MPL/2.0/.
 */
package com.powsybl.openloadflow.ac.equations;

import com.powsybl.commons.PowsyblException;
import com.powsybl.openloadflow.equations.*;
import com.powsybl.openloadflow.network.*;
import com.powsybl.openloadflow.network.TransformerPhaseControl.Mode;

import java.util.ArrayList;
import java.util.List;
import java.util.Objects;
import java.util.Optional;
import java.util.function.Predicate;
import java.util.stream.Collectors;

/**
 * @author Geoffroy Jamgotchian <geoffroy.jamgotchian at rte-france.com>
 */
public class AcEquationSystemCreator {

    protected final LfNetwork network;

    protected final AcEquationSystemCreationParameters creationParameters;

    public AcEquationSystemCreator(LfNetwork network) {
        this(network, new AcEquationSystemCreationParameters());
    }

    public AcEquationSystemCreator(LfNetwork network, AcEquationSystemCreationParameters creationParameters) {
        this.network = Objects.requireNonNull(network);
        this.creationParameters = Objects.requireNonNull(creationParameters);
    }

    protected void createBusEquation(LfBus bus,
                                   EquationSystem<AcVariableType, AcEquationType> equationSystem) {
        var p = equationSystem.createEquation(bus, AcEquationType.BUS_TARGET_P);
        bus.setP(p);
        var q = equationSystem.createEquation(bus, AcEquationType.BUS_TARGET_Q);
        bus.setQ(q);

        if (bus.isReference()) {
            equationSystem.createEquation(bus, AcEquationType.BUS_TARGET_PHI)
                    .addTerm(equationSystem.getVariable(bus.getNum(), AcVariableType.BUS_PHI)
                            .createTerm());
        }
        if (bus.isSlack()) {
            p.setActive(false);
        }

        // maybe to fix later, but there is so part of OLF (like sensitivity) that needs a voltage target equation
        // deactivated
        EquationTerm<AcVariableType, AcEquationType> vTerm = equationSystem.getVariable(bus.getNum(), AcVariableType.BUS_V).createTerm();
        equationSystem.createEquation(bus, AcEquationType.BUS_TARGET_V)
                .addTerm(vTerm)
                .setActive(false);
        bus.setCalculatedV(vTerm);

        createShuntEquations(bus, equationSystem);
        createLoadEquations(bus, equationSystem);
    }

    private void createLoadEquations(LfBus bus, EquationSystem<AcVariableType, AcEquationType> equationSystem) {
        for (LfLoad load : bus.getLoads()) {
            load.getLoadModel().ifPresent(loadModel -> {
                var p = new LoadModelActiveFlowEquationTerm(bus, loadModel, load, equationSystem.getVariableSet());
                equationSystem.createEquation(bus, AcEquationType.BUS_TARGET_P)
                        .addTerm(p);
                load.setP(p);
                var q = new LoadModelReactiveFlowEquationTerm(bus, loadModel, load, equationSystem.getVariableSet());
                equationSystem.createEquation(bus, AcEquationType.BUS_TARGET_Q)
                        .addTerm(q);
                load.setQ(q);
            });
        }
    }

    private void createVoltageControlEquations(EquationSystem<AcVariableType, AcEquationType> equationSystem) {
        for (LfBus bus : network.getBuses()) {
            createGeneratorVoltageControlEquations(bus, equationSystem);
            createTransformerVoltageControlEquations(bus, equationSystem);
            createShuntVoltageControlEquations(bus, equationSystem);
        }
    }

    private void createBusesEquations(EquationSystem<AcVariableType, AcEquationType> equationSystem) {
        for (LfBus bus : network.getBuses()) {
            createBusEquation(bus, equationSystem);
        }
    }

    private void createGeneratorVoltageControlEquations(LfBus bus,
                                                        EquationSystem<AcVariableType, AcEquationType> equationSystem) {
        bus.getGeneratorVoltageControl()
                .filter(voltageControl -> voltageControl.getMergeStatus() == VoltageControl.MergeStatus.MAIN)
                .ifPresent(voltageControl -> {
                    if (bus.isGeneratorVoltageControlled()) {
                        if (voltageControl.isLocalControl()) {
                            createGeneratorLocalVoltageControlEquation(bus, equationSystem);
                        } else {
                            createGeneratorRemoteVoltageControlEquations(voltageControl, equationSystem);
                        }
                        updateGeneratorVoltageControl(voltageControl, equationSystem);
                    }
                });
    }

    private void createGeneratorLocalVoltageControlEquation(LfBus bus,
                                                            EquationSystem<AcVariableType, AcEquationType> equationSystem) {
        if (bus.hasGeneratorsWithSlope()) {
            // take first generator with slope: network loading ensures that there's only one generator with slope
            double slope = bus.getGeneratorsControllingVoltageWithSlope().get(0).getSlope();

            // we only support one generator controlling voltage with a non zero slope at a bus.
            // equation is: V + slope * qSVC = targetV
            // which is modeled here with: V + slope * (sum_branch qBranch) = TargetV - slope * qLoads + slope * qGenerators
            equationSystem.getEquation(bus.getNum(), AcEquationType.BUS_TARGET_V).orElseThrow()
                    .addTerms(createReactiveTerms(bus, equationSystem.getVariableSet(), creationParameters)
                            .stream()
                            .map(term -> term.multiply(slope))
                            .collect(Collectors.toList()));
        }

        equationSystem.createEquation(bus, AcEquationType.BUS_TARGET_Q);
    }

    protected void createReactivePowerControlBranchEquation(LfBranch branch, LfBus bus1, LfBus bus2, EquationSystem<AcVariableType, AcEquationType> equationSystem,
                                                                    boolean deriveA1, boolean deriveR1) {
        if (bus1 != null && bus2 != null) {
            branch.getReactivePowerControl().ifPresent(rpc -> {
                EquationTerm<AcVariableType, AcEquationType> q = rpc.getControlledSide() == ControlledSide.ONE
                        ? new ClosedBranchSide1ReactiveFlowEquationTerm(branch, bus1, bus2, equationSystem.getVariableSet(), deriveA1, deriveR1)
                        : new ClosedBranchSide2ReactiveFlowEquationTerm(branch, bus1, bus2, equationSystem.getVariableSet(), deriveA1, deriveR1);
                equationSystem.createEquation(branch, AcEquationType.BRANCH_TARGET_Q)
                        .addTerm(q);

                // if bus has both voltage and remote reactive power controls, then only voltage control has been kept
                createGeneratorRemoteReactivePowerControlEquations((GeneratorReactivePowerControl) rpc, equationSystem);
            });
        }
    }

    public static void updateReactivePowerControlBranchEquations(ReactivePowerControl reactivePowerControl, EquationSystem<AcVariableType, AcEquationType> equationSystem) {
        // The reactive power control is disabled if:
        // controller bus is disabled or controlled branch is disabled or controller bus has reactive power control disabled.
        boolean controlDisabled = reactivePowerControl.getControllerBus().isDisabled() || reactivePowerControl.getControlledBranch().isDisabled() ||
                !reactivePowerControl.getControllerBus().isReactivePowerControlEnabled();
        equationSystem.getEquation(reactivePowerControl.getControlledBranch().getNum(), AcEquationType.BRANCH_TARGET_Q)
                .orElseThrow()
<<<<<<< HEAD
                .setActive(!reactivePowerControl.getControllerElements().get(0).isDisabled()
                        && !reactivePowerControl.getControlledBranch().isDisabled());
        equationSystem.getEquation(reactivePowerControl.getControllerElements().get(0).getNum(), AcEquationType.BUS_TARGET_Q)
=======
                .setActive(!controlDisabled);
        equationSystem.getEquation(reactivePowerControl.getControllerBus().getNum(), AcEquationType.BUS_TARGET_Q)
>>>>>>> 1d492bcd
                .orElseThrow()
                .setActive(controlDisabled);
    }

    private static void createShuntEquation(LfShunt shunt, LfBus bus, EquationSystem<AcVariableType, AcEquationType> equationSystem, boolean deriveB) {
        ShuntCompensatorReactiveFlowEquationTerm q = new ShuntCompensatorReactiveFlowEquationTerm(shunt, bus, equationSystem.getVariableSet(), deriveB);
        equationSystem.createEquation(bus, AcEquationType.BUS_TARGET_Q).addTerm(q);
        shunt.setQ(q);
        ShuntCompensatorActiveFlowEquationTerm p = new ShuntCompensatorActiveFlowEquationTerm(shunt, bus, equationSystem.getVariableSet());
        equationSystem.createEquation(bus, AcEquationType.BUS_TARGET_P).addTerm(p);
        shunt.setP(p);
    }

    private static void createShuntEquations(LfBus bus, EquationSystem<AcVariableType, AcEquationType> equationSystem) {
        bus.getShunt().ifPresent(shunt -> createShuntEquation(shunt, bus, equationSystem, false));
        bus.getControllerShunt().ifPresent(shunt -> createShuntEquation(shunt, bus, equationSystem, shunt.hasVoltageControlCapability()));
        bus.getSvcShunt().ifPresent(shunt -> createShuntEquation(shunt, bus, equationSystem, false));
    }

    private static void createReactivePowerDistributionEquations(List<LfBus> controllerBuses, boolean isVoltageControl, EquationSystem<AcVariableType, AcEquationType> equationSystem,
                                                                 AcEquationSystemCreationParameters creationParameters) {
        for (LfBus controllerBus : controllerBuses) {
            // reactive power at controller bus i (supposing this voltage control is enabled)
            // q_i = qPercent_i * sum_j(q_j) where j are all the voltage controller buses
            // 0 = qPercent_i * sum_j(q_j) - q_i
            // which can be rewritten in a more simple way
            // 0 = (qPercent_i - 1) * q_i + qPercent_i * sum_j(q_j) where j are all the voltage controller buses except i
            Equation<AcVariableType, AcEquationType> zero = equationSystem.createEquation(controllerBus, AcEquationType.DISTR_Q)
                    .addTerms(createReactiveTerms(controllerBus, equationSystem.getVariableSet(), creationParameters).stream()
                            .map(term -> term.multiply(() ->
                                    controllerBus.getRemoteControlReactivePercent(isVoltageControl) - 1))
                            .collect(Collectors.toList()));
            for (LfBus otherControllerBus : controllerBuses) {
                if (otherControllerBus != controllerBus) {
                    zero.addTerms(createReactiveTerms(otherControllerBus, equationSystem.getVariableSet(), creationParameters).stream()
                            .map(term -> term.multiply(() ->
                                    controllerBus.getRemoteControlReactivePercent(isVoltageControl)))
                            .collect(Collectors.toList()));
                }
            }
        }
    }

    public static void recreateReactivePowerDistributionEquations(GeneratorVoltageControl voltageControl,
                                                                  EquationSystem<AcVariableType, AcEquationType> equationSystem,
                                                                  AcEquationSystemCreationParameters parameters) {
        for (LfBus controllerBus : voltageControl.getMergedControllerElements()) {
            equationSystem.removeEquation(controllerBus.getNum(), AcEquationType.DISTR_Q);
        }
        if (!voltageControl.isLocalControl()) {
            createReactivePowerDistributionEquations(voltageControl.getMergedControllerElements(), true, equationSystem, parameters);
        }
        updateGeneratorVoltageControl(voltageControl, equationSystem);
    }

    private void createGeneratorRemoteVoltageControlEquations(GeneratorVoltageControl voltageControl,
                                                              EquationSystem<AcVariableType, AcEquationType> equationSystem) {
        for (LfBus controllerBus : voltageControl.getMergedControllerElements()) {
            equationSystem.createEquation(controllerBus, AcEquationType.BUS_TARGET_Q);
        }

        // create reactive power distribution equations at voltage controller buses
        createReactivePowerDistributionEquations(voltageControl.getMergedControllerElements(), true, equationSystem, creationParameters);
    }

    private void createGeneratorRemoteReactivePowerControlEquations(GeneratorReactivePowerControl reactivePowerControl, EquationSystem<AcVariableType, AcEquationType> equationSystem) {
        for (LfBus controllerBus : reactivePowerControl.getControllerElements()) {
            equationSystem.createEquation(controllerBus, AcEquationType.BUS_TARGET_Q);
        }

        // ensure reactive keys are up-to-date
        reactivePowerControl.updateReactiveKeys();

        // create reactive power distribution equations at reactive power controller buses
        createReactivePowerDistributionEquations(reactivePowerControl.getControllerElements(), false, equationSystem, creationParameters);

        // activate and deactivate certain equations
        updateRemoteReactivePowerControlEquations(reactivePowerControl, equationSystem, AcEquationType.DISTR_Q, AcEquationType.BUS_TARGET_Q);
    }

    static void updateRemoteReactivePowerControlEquations(ReactivePowerControl reactivePowerControl,
                                                                          EquationSystem<AcVariableType, AcEquationType> equationSystem,
                                                                          AcEquationType distrEqType, AcEquationType ctrlEqType) {
        LfBranch controlledBranch = reactivePowerControl.getControlledBranch();

        List<LfBus> controllerElements = reactivePowerControl.getControllerElements()
                .stream()
                .filter(b -> !b.isDisabled()) // discard disabled controller elements
                .toList();

        Equation<AcVariableType, AcEquationType> qEq = equationSystem.getEquation(controlledBranch.getNum(), AcEquationType.BRANCH_TARGET_Q)
                .orElseThrow();

        List<LfBus> enabledControllerElements = controllerElements.stream().toList();

        // activate reactive power control at controlled bus only if at least one controller element is enabled
        qEq.setActive(!enabledControllerElements.isEmpty());

        // activate distribution equation and deactivate control equation at all enabled controller buses except one (first)
        for (int i = 0; i < enabledControllerElements.size(); i++) {
            boolean active = i != 0;
            LfBus controllerElement = enabledControllerElements.get(i);
            equationSystem.getEquation(controllerElement.getNum(), distrEqType)
                    .ifPresent(eq -> eq.setActive(active));
            equationSystem.getEquation(controllerElement.getNum(), ctrlEqType)
                    .orElseThrow()
                    .setActive(false);
        }
    }

    static <T extends LfElement> void updateRemoteVoltageControlEquations(VoltageControl<T> voltageControl,
                                                                          EquationSystem<AcVariableType, AcEquationType> equationSystem,
                                                                          AcEquationType distrEqType, AcEquationType ctrlEqType) {
        checkNotDependentVoltageControl(voltageControl);

        LfBus controlledBus = voltageControl.getControlledBus();

        List<T> controllerElements = voltageControl.getMergedControllerElements()
                .stream()
                .filter(b -> !b.isDisabled()) // discard disabled controller elements
                .toList();

        Equation<AcVariableType, AcEquationType> vEq = equationSystem.getEquation(controlledBus.getNum(), AcEquationType.BUS_TARGET_V)
                .orElseThrow();

        List<Equation<AcVariableType, AcEquationType>> vEqMergedList = voltageControl.getMergedDependentVoltageControls().stream()
                .map(vc -> equationSystem.getEquation(vc.getControlledBus().getNum(), AcEquationType.BUS_TARGET_V).orElseThrow())
                .toList();

        if (voltageControl.isHidden()) {
            voltageControl.findMainVisibleControlledBus().ifPresentOrElse(mainVisibleControlledBus -> {
                if (mainVisibleControlledBus != voltageControl.getControlledBus()) {
                    vEq.setActive(false);
                }
            }, () -> vEq.setActive(false));
            for (T controllerElement : controllerElements) {
                equationSystem.getEquation(controllerElement.getNum(), distrEqType)
                        .ifPresent(eq -> eq.setActive(false));
                equationSystem.getEquation(controllerElement.getNum(), ctrlEqType)
                        .orElseThrow()
                        .setActive(true);
            }
        } else {
            List<T> enabledControllerElements = controllerElements.stream()
                    .filter(voltageControl::isControllerEnabled).toList();
            List<T> disabledControllerElements = controllerElements.stream()
                    .filter(Predicate.not(voltageControl::isControllerEnabled)).toList();

            // activate voltage control at controlled bus only if at least one controller element is enabled
            vEq.setActive(!enabledControllerElements.isEmpty());

            // deactivate voltage control for merged controlled buses
            for (var vEqMerged : vEqMergedList) {
                vEqMerged.setActive(false);
            }

            // deactivate distribution equations and reactivate control equations
            for (T controllerElement : disabledControllerElements) {
                equationSystem.getEquation(controllerElement.getNum(), distrEqType)
                        .ifPresent(eq -> eq.setActive(false));
                equationSystem.getEquation(controllerElement.getNum(), ctrlEqType)
                        .orElseThrow()
                        .setActive(true);
            }

            // activate distribution equation and deactivate control equation at all enabled controller buses except one (first)
            for (int i = 0; i < enabledControllerElements.size(); i++) {
                boolean active = i != 0;
                T controllerElement = enabledControllerElements.get(i);
                equationSystem.getEquation(controllerElement.getNum(), distrEqType)
                        .ifPresent(eq -> eq.setActive(active));
                equationSystem.getEquation(controllerElement.getNum(), ctrlEqType)
                        .orElseThrow()
                        .setActive(false);
            }
        }
    }

    private static List<EquationTerm<AcVariableType, AcEquationType>> createReactiveTerms(LfBus controllerBus,
                                                                                          VariableSet<AcVariableType> variableSet,
                                                                                          AcEquationSystemCreationParameters creationParameters) {
        List<EquationTerm<AcVariableType, AcEquationType>> terms = new ArrayList<>();
        for (LfBranch branch : controllerBus.getBranches()) {
            EquationTerm<AcVariableType, AcEquationType> q;
            if (branch.isZeroImpedance(LoadFlowModel.AC)) {
                if (!branch.isSpanningTreeEdge(LoadFlowModel.AC)) {
                    continue;
                }
                if (branch.getBus1() == controllerBus) {
                    q = variableSet.getVariable(branch.getNum(), AcVariableType.DUMMY_Q).createTerm();
                } else {
                    q = variableSet.getVariable(branch.getNum(), AcVariableType.DUMMY_Q).<AcEquationType>createTerm()
                                    .minus();
                }
            } else {
                boolean deriveA1 = isDeriveA1(branch, creationParameters);
                boolean deriveR1 = isDeriveR1(branch);
                if (branch.getBus1() == controllerBus) {
                    LfBus otherSideBus = branch.getBus2();
                    q = otherSideBus != null ? new ClosedBranchSide1ReactiveFlowEquationTerm(branch, controllerBus, otherSideBus, variableSet, deriveA1, deriveR1)
                                             : new OpenBranchSide2ReactiveFlowEquationTerm(branch, controllerBus, variableSet, deriveA1, deriveR1);
                } else {
                    LfBus otherSideBus = branch.getBus1();
                    q = otherSideBus != null ? new ClosedBranchSide2ReactiveFlowEquationTerm(branch, otherSideBus, controllerBus, variableSet, deriveA1, deriveR1)
                                             : new OpenBranchSide1ReactiveFlowEquationTerm(branch, controllerBus, variableSet, deriveA1, deriveR1);
                }
            }
            terms.add(q);
        }
        controllerBus.getShunt().ifPresent(shunt -> {
            ShuntCompensatorReactiveFlowEquationTerm q = new ShuntCompensatorReactiveFlowEquationTerm(shunt, controllerBus, variableSet, false);
            terms.add(q);
        });
        controllerBus.getControllerShunt().ifPresent(shunt -> {
            ShuntCompensatorReactiveFlowEquationTerm q = new ShuntCompensatorReactiveFlowEquationTerm(shunt, controllerBus, variableSet, false);
            terms.add(q);
        });
        return terms;
    }

    public static void updateGeneratorVoltageControl(GeneratorVoltageControl voltageControl, EquationSystem<AcVariableType, AcEquationType> equationSystem) {
        checkNotDependentVoltageControl(voltageControl);

        // ensure reactive keys are up-to-date
        voltageControl.updateReactiveKeys();

        updateRemoteVoltageControlEquations(voltageControl, equationSystem, AcEquationType.DISTR_Q, AcEquationType.BUS_TARGET_Q);
    }

    private static <T extends LfElement> void checkNotDependentVoltageControl(VoltageControl<T> voltageControl) {
        if (voltageControl.getMergeStatus() == VoltageControl.MergeStatus.DEPENDENT) {
            throw new IllegalArgumentException("Cannot update a merged dependent voltage control");
        }
    }

    private static void createNonImpedantBranch(LfBranch branch, LfBus bus1, LfBus bus2,
                                                EquationSystem<AcVariableType, AcEquationType> equationSystem,
                                                boolean spanningTreeEdge) {
        if (bus1 != null && bus2 != null) {
            Optional<Equation<AcVariableType, AcEquationType>> v1 = equationSystem.getEquation(bus1.getNum(), AcEquationType.BUS_TARGET_V);
            Optional<Equation<AcVariableType, AcEquationType>> v2 = equationSystem.getEquation(bus2.getNum(), AcEquationType.BUS_TARGET_V);
            boolean hasV1 = v1.isPresent() && v1.get().isActive(); // may be inactive if the equation has been created for sensitivity
            boolean hasV2 = v2.isPresent() && v2.get().isActive(); // may be inactive if the equation has been created for sensitivity
            boolean enabled = !branch.isDisabled() && spanningTreeEdge;
            if (!(hasV1 && hasV2)) {
                // create voltage magnitude coupling equation
                // 0 = v1 - v2 * rho
                PiModel piModel = branch.getPiModel();
                double rho = PiModel.R2 / piModel.getR1();
                EquationTerm<AcVariableType, AcEquationType> vTerm = equationSystem.getVariable(bus1.getNum(), AcVariableType.BUS_V)
                        .createTerm();
                EquationTerm<AcVariableType, AcEquationType> bus2vTerm = equationSystem.getVariable(bus2.getNum(), AcVariableType.BUS_V)
                        .createTerm();
                equationSystem.createEquation(branch, AcEquationType.ZERO_V)
                        .addTerm(vTerm)
                        .addTerm(bus2vTerm.multiply(-rho))
                        .setActive(enabled);

                // add a dummy reactive power variable to both sides of the non impedant branch and with an opposite sign
                // to ensure we have the same number of equation and variables
                var dummyQ = equationSystem.getVariable(branch.getNum(), AcVariableType.DUMMY_Q);
                equationSystem.getEquation(bus1.getNum(), AcEquationType.BUS_TARGET_Q)
                        .orElseThrow()
                        .addTerm(dummyQ.createTerm());

                equationSystem.getEquation(bus2.getNum(), AcEquationType.BUS_TARGET_Q)
                        .orElseThrow()
                        .addTerm(dummyQ.<AcEquationType>createTerm()
                                .minus());

                // create an inactive dummy reactive power target equation set to zero that could be activated
                // on case of switch opening
                equationSystem.createEquation(branch, AcEquationType.DUMMY_TARGET_Q)
                        .addTerm(dummyQ.createTerm())
                        .setActive(!enabled); // inverted logic
            } else {
                // nothing to do in case of v1 and v2 are found, we just have to ensure
                // target v are equals.
            }

            boolean hasPhi1 = equationSystem.hasEquation(bus1.getNum(), AcEquationType.BUS_TARGET_PHI);
            boolean hasPhi2 = equationSystem.hasEquation(bus2.getNum(), AcEquationType.BUS_TARGET_PHI);
            if (!(hasPhi1 && hasPhi2)) {
                // create voltage angle coupling equation
                // alpha = phi1 - phi2
                equationSystem.createEquation(branch, AcEquationType.ZERO_PHI)
                        .addTerm(equationSystem.getVariable(bus1.getNum(), AcVariableType.BUS_PHI).createTerm())
                        .addTerm(equationSystem.getVariable(bus2.getNum(), AcVariableType.BUS_PHI).<AcEquationType>createTerm()
                                .minus())
                        .setActive(enabled);

                // add a dummy active power variable to both sides of the non impedant branch and with an opposite sign
                // to ensure we have the same number of equation and variables
                var dummyP = equationSystem.getVariable(branch.getNum(), AcVariableType.DUMMY_P);
                equationSystem.getEquation(bus1.getNum(), AcEquationType.BUS_TARGET_P)
                        .orElseThrow()
                        .addTerm(dummyP.createTerm());

                equationSystem.getEquation(bus2.getNum(), AcEquationType.BUS_TARGET_P)
                        .orElseThrow()
                        .addTerm(dummyP.<AcEquationType>createTerm()
                                .minus());

                // create an inactive dummy active power target equation set to zero that could be activated
                // on case of switch opening
                equationSystem.createEquation(branch, AcEquationType.DUMMY_TARGET_P)
                        .addTerm(dummyP.createTerm())
                        .setActive(!enabled); // inverted logic
            } else {
                throw new IllegalStateException("Cannot happen because only there is one slack bus per model");
            }
        }
    }

    protected static void createTransformerPhaseControlEquations(LfBranch branch, LfBus bus1, LfBus bus2, EquationSystem<AcVariableType, AcEquationType> equationSystem,
                                                                 boolean deriveA1, boolean deriveR1) {
        if (deriveA1) {
            EquationTerm<AcVariableType, AcEquationType> a1 = equationSystem.getVariable(branch.getNum(), AcVariableType.BRANCH_ALPHA1)
                    .createTerm();
            branch.setA1(a1);
            equationSystem.createEquation(branch, AcEquationType.BRANCH_TARGET_ALPHA1)
                    .addTerm(a1);
        }

        if (branch.isPhaseControlled()) {
            TransformerPhaseControl phaseControl = branch.getPhaseControl().orElseThrow();
            if (phaseControl.getMode() == Mode.CONTROLLER) {
                if (phaseControl.getUnit() == TransformerPhaseControl.Unit.A) {
                    throw new PowsyblException("Phase control in A is not yet supported");
                }

                EquationTerm<AcVariableType, AcEquationType> p = phaseControl.getControlledSide() == ControlledSide.ONE
                        ? new ClosedBranchSide1ActiveFlowEquationTerm(branch, bus1, bus2, equationSystem.getVariableSet(), deriveA1, deriveR1)
                        : new ClosedBranchSide2ActiveFlowEquationTerm(branch, bus1, bus2, equationSystem.getVariableSet(), deriveA1, deriveR1);
                equationSystem.createEquation(branch, AcEquationType.BRANCH_TARGET_P)
                        .addTerm(p)
                        .setActive(false); // by default BRANCH_TARGET_ALPHA1 is active and BRANCH_TARGET_P inactive
            }
        }
    }

    public static void updateTransformerPhaseControlEquations(TransformerPhaseControl phaseControl, EquationSystem<AcVariableType, AcEquationType> equationSystem) {
        LfBranch controllerBranch = phaseControl.getControllerBranch();
        LfBranch controlledBranch = phaseControl.getControlledBranch();

        if (phaseControl.getMode() == Mode.CONTROLLER) {
            boolean controlEnabled = !controllerBranch.isDisabled() && !controlledBranch.isDisabled() && controllerBranch.isPhaseControlEnabled();

            // activate/de-activate phase control equation
            equationSystem.getEquation(controlledBranch.getNum(), AcEquationType.BRANCH_TARGET_P)
                    .orElseThrow()
                    .setActive(controlEnabled);

            // de-activate/activate constant A1 equation
            equationSystem.getEquation(controllerBranch.getNum(), AcEquationType.BRANCH_TARGET_ALPHA1)
                    .orElseThrow()
                    .setActive(!controlEnabled && !controllerBranch.isDisabled());
        } else {
            equationSystem.getEquation(controllerBranch.getNum(), AcEquationType.BRANCH_TARGET_ALPHA1)
                    .orElseThrow()
                    .setActive(!controllerBranch.isDisabled());
        }
    }

    private static void createTransformerVoltageControlEquations(LfBus bus, EquationSystem<AcVariableType, AcEquationType> equationSystem) {
        bus.getTransformerVoltageControl()
                .filter(voltageControl -> voltageControl.getMergeStatus() == VoltageControl.MergeStatus.MAIN)
                .ifPresent(voltageControl -> {
                    // add transformer ratio distribution equations
                    createR1DistributionEquations(voltageControl, equationSystem);

                    // we also create an equation per controller that will be used later to maintain R1 variable constant
                    for (LfBranch controllerBranch : voltageControl.getMergedControllerElements()) {
                        equationSystem.createEquation(controllerBranch, AcEquationType.BRANCH_TARGET_RHO1)
                                .addTerm(equationSystem.getVariable(controllerBranch.getNum(), AcVariableType.BRANCH_RHO1).createTerm());
                    }

                    updateTransformerVoltageControlEquations(voltageControl, equationSystem);
                });
    }

    public static void createR1DistributionEquations(TransformerVoltageControl voltageControl,
                                                     EquationSystem<AcVariableType, AcEquationType> equationSystem) {
        var controllerBranches = voltageControl.getMergedControllerElements();
        for (int i = 0; i < controllerBranches.size(); i++) {
            LfBranch controllerBranch = controllerBranches.get(i);
            // r1 at controller branch i
            // r1_i = sum_j(r1_j) / controller_count where j are all the controller branches
            // 0 = sum_j(r1_j) / controller_count - r1_i
            // which can be rewritten in a more simple way
            // 0 = (1 / controller_count - 1) * r1_i + sum_j(r1_j) / controller_count where j are all the controller branches except i
            EquationTerm<AcVariableType, AcEquationType> r1 = equationSystem.getVariable(controllerBranch.getNum(), AcVariableType.BRANCH_RHO1)
                    .createTerm();
            Equation<AcVariableType, AcEquationType> zero = equationSystem.createEquation(controllerBranch, AcEquationType.DISTR_RHO)
                    .addTerm(r1.multiply(() -> 1d / controllerBranches.stream().filter(b -> !b.isDisabled()).count() - 1));
            for (LfBranch otherControllerBranch : controllerBranches) {
                if (otherControllerBranch != controllerBranch) {
                    EquationTerm<AcVariableType, AcEquationType> otherR1 = equationSystem.getVariable(otherControllerBranch.getNum(), AcVariableType.BRANCH_RHO1)
                            .createTerm();
                    zero.addTerm(otherR1.multiply(() -> 1d / controllerBranches.stream().filter(b -> !b.isDisabled()).count()));
                }
            }
        }
    }

    static void updateTransformerVoltageControlEquations(TransformerVoltageControl voltageControl, EquationSystem<AcVariableType, AcEquationType> equationSystem) {
        updateRemoteVoltageControlEquations(voltageControl, equationSystem, AcEquationType.DISTR_RHO, AcEquationType.BRANCH_TARGET_RHO1);
    }

    public static void recreateR1DistributionEquations(TransformerVoltageControl voltageControl,
                                                       EquationSystem<AcVariableType, AcEquationType> equationSystem) {
        for (LfBranch controllerBranch : voltageControl.getMergedControllerElements()) {
            equationSystem.removeEquation(controllerBranch.getNum(), AcEquationType.DISTR_RHO);
        }
        createR1DistributionEquations(voltageControl, equationSystem);
        updateTransformerVoltageControlEquations(voltageControl, equationSystem);
    }

    private static void createShuntVoltageControlEquations(LfBus bus, EquationSystem<AcVariableType, AcEquationType> equationSystem) {
        bus.getShuntVoltageControl()
                .filter(voltageControl -> voltageControl.getMergeStatus() == VoltageControl.MergeStatus.MAIN)
                .ifPresent(voltageControl -> {
                    // add shunt distribution equations
                    createShuntSusceptanceDistributionEquations(voltageControl, equationSystem);

                    for (LfShunt controllerShunt : voltageControl.getMergedControllerElements()) {
                        // we also create an equation that will be used later to maintain B variable constant
                        // this equation is now inactive
                        equationSystem.createEquation(controllerShunt, AcEquationType.SHUNT_TARGET_B)
                                .addTerm(equationSystem.getVariable(controllerShunt.getNum(), AcVariableType.SHUNT_B).createTerm());
                    }

                    updateShuntVoltageControlEquations(voltageControl, equationSystem);
                });
    }

    public static void createShuntSusceptanceDistributionEquations(ShuntVoltageControl voltageControl,
                                                                   EquationSystem<AcVariableType, AcEquationType> equationSystem) {
        var controllerShunts = voltageControl.getMergedControllerElements();
        for (LfShunt controllerShunt : controllerShunts) {
            // shunt b at controller bus i
            // b_i = sum_j(b_j) / controller_count where j are all the controller buses
            // 0 = sum_j(b_j) / controller_count - b_i
            // which can be rewritten in a more simple way
            // 0 = (1 / controller_count - 1) * b_i + sum_j(b_j) / controller_count where j are all the controller buses except i
            EquationTerm<AcVariableType, AcEquationType> shuntB = equationSystem.getVariable(controllerShunt.getNum(), AcVariableType.SHUNT_B)
                    .createTerm();
            Equation<AcVariableType, AcEquationType> zero = equationSystem.createEquation(controllerShunt, AcEquationType.DISTR_SHUNT_B)
                    .addTerm(shuntB.multiply(() -> 1d / controllerShunts.stream().filter(b -> !b.isDisabled()).count() - 1));
            for (LfShunt otherControllerShunt : controllerShunts) {
                if (otherControllerShunt != controllerShunt) {
                    EquationTerm<AcVariableType, AcEquationType> otherShuntB = equationSystem.getVariable(otherControllerShunt.getNum(), AcVariableType.SHUNT_B)
                            .createTerm();
                    zero.addTerm(otherShuntB.multiply(() -> 1d / controllerShunts.stream().filter(b -> !b.isDisabled()).count()));
                }
            }
        }
    }

    static void updateShuntVoltageControlEquations(ShuntVoltageControl voltageControl, EquationSystem<AcVariableType, AcEquationType> equationSystem) {
        updateRemoteVoltageControlEquations(voltageControl, equationSystem, AcEquationType.DISTR_SHUNT_B, AcEquationType.SHUNT_TARGET_B);
    }

    public static void recreateShuntSusceptanceDistributionEquations(ShuntVoltageControl voltageControl,
                                                                     EquationSystem<AcVariableType, AcEquationType> equationSystem) {
        for (LfShunt controllerShunt : voltageControl.getMergedControllerElements()) {
            equationSystem.removeEquation(controllerShunt.getNum(), AcEquationType.DISTR_SHUNT_B);
        }
        createShuntSusceptanceDistributionEquations(voltageControl, equationSystem);
        updateShuntVoltageControlEquations(voltageControl, equationSystem);
    }

    protected static boolean isDeriveA1(LfBranch branch, AcEquationSystemCreationParameters creationParameters) {
        return branch.isPhaseController()
                || creationParameters.isForceA1Var() && branch.hasPhaseControllerCapability() && branch.isConnectedAtBothSides();
    }

    protected static boolean isDeriveR1(LfBranch branch) {
        return branch.isVoltageController();
    }

    protected void createImpedantBranch(LfBranch branch, LfBus bus1, LfBus bus2,
                                        EquationSystem<AcVariableType, AcEquationType> equationSystem) {
        EquationTerm<AcVariableType, AcEquationType> p1 = null;
        EquationTerm<AcVariableType, AcEquationType> q1 = null;
        EquationTerm<AcVariableType, AcEquationType> p2 = null;
        EquationTerm<AcVariableType, AcEquationType> q2 = null;
        EquationTerm<AcVariableType, AcEquationType> i1 = null;
        EquationTerm<AcVariableType, AcEquationType> i2 = null;
        boolean deriveA1 = isDeriveA1(branch, creationParameters);
        boolean deriveR1 = isDeriveR1(branch);
        if (bus1 != null && bus2 != null) {
            p1 = new ClosedBranchSide1ActiveFlowEquationTerm(branch, bus1, bus2, equationSystem.getVariableSet(), deriveA1, deriveR1);
            q1 = new ClosedBranchSide1ReactiveFlowEquationTerm(branch, bus1, bus2, equationSystem.getVariableSet(), deriveA1, deriveR1);
            p2 = new ClosedBranchSide2ActiveFlowEquationTerm(branch, bus1, bus2, equationSystem.getVariableSet(), deriveA1, deriveR1);
            q2 = new ClosedBranchSide2ReactiveFlowEquationTerm(branch, bus1, bus2, equationSystem.getVariableSet(), deriveA1, deriveR1);
            i1 = new ClosedBranchSide1CurrentMagnitudeEquationTerm(branch, bus1, bus2, equationSystem.getVariableSet(), deriveA1, deriveR1);
            i2 = new ClosedBranchSide2CurrentMagnitudeEquationTerm(branch, bus1, bus2, equationSystem.getVariableSet(), deriveA1, deriveR1);
        } else if (bus1 != null) {
            p1 = new OpenBranchSide2ActiveFlowEquationTerm(branch, bus1, equationSystem.getVariableSet(), deriveA1, deriveR1);
            q1 = new OpenBranchSide2ReactiveFlowEquationTerm(branch, bus1, equationSystem.getVariableSet(), deriveA1, deriveR1);
            i1 = new OpenBranchSide2CurrentMagnitudeEquationTerm(branch, bus1, equationSystem.getVariableSet(), deriveA1, deriveR1);
        } else if (bus2 != null) {
            p2 = new OpenBranchSide1ActiveFlowEquationTerm(branch, bus2, equationSystem.getVariableSet(), deriveA1, deriveR1);
            q2 = new OpenBranchSide1ReactiveFlowEquationTerm(branch, bus2, equationSystem.getVariableSet(), deriveA1, deriveR1);
            i2 = new OpenBranchSide1CurrentMagnitudeEquationTerm(branch, bus2, equationSystem.getVariableSet(), deriveA1, deriveR1);
        }

        createBranchEquations(branch, bus1, bus2, equationSystem, p1, q1, p2, q2, i1, i2);

        createReactivePowerControlBranchEquation(branch, bus1, bus2, equationSystem, deriveA1, deriveR1);

        createTransformerPhaseControlEquations(branch, bus1, bus2, equationSystem, deriveA1, deriveR1);
    }

    protected static void createBranchEquations(LfBranch branch, LfBus bus1, LfBus bus2, EquationSystem<AcVariableType, AcEquationType> equationSystem,
                                                EquationTerm<AcVariableType, AcEquationType> p1, EquationTerm<AcVariableType, AcEquationType> q1,
                                                EquationTerm<AcVariableType, AcEquationType> p2, EquationTerm<AcVariableType, AcEquationType> q2,
                                                EquationTerm<AcVariableType, AcEquationType> i1, EquationTerm<AcVariableType, AcEquationType> i2) {
        if (p1 != null) {
            equationSystem.getEquation(bus1.getNum(), AcEquationType.BUS_TARGET_P)
                    .orElseThrow()
                    .addTerm(p1);
            branch.setP1(p1);
        }
        if (q1 != null) {
            equationSystem.getEquation(bus1.getNum(), AcEquationType.BUS_TARGET_Q)
                    .orElseThrow()
                    .addTerm(q1);
            branch.setQ1(q1);
        }
        if (p2 != null) {
            equationSystem.getEquation(bus2.getNum(), AcEquationType.BUS_TARGET_P)
                    .orElseThrow()
                    .addTerm(p2);
            branch.setP2(p2);
        }
        if (q2 != null) {
            equationSystem.getEquation(bus2.getNum(), AcEquationType.BUS_TARGET_Q)
                    .orElseThrow()
                    .addTerm(q2);
            branch.setQ2(q2);
        }

        if (i1 != null) {
            equationSystem.attach(i1);
            branch.setI1(i1);
        }

        if (i2 != null) {
            equationSystem.attach(i2);
            branch.setI2(i2);
        }
    }

    private static void createHvdcAcEmulationEquations(LfHvdc hvdc, EquationSystem<AcVariableType, AcEquationType> equationSystem) {
        EquationTerm<AcVariableType, AcEquationType> p1 = null;
        EquationTerm<AcVariableType, AcEquationType> p2 = null;
        if (hvdc.getBus1() != null && hvdc.getBus2() != null) {
            p1 = new HvdcAcEmulationSide1ActiveFlowEquationTerm(hvdc, hvdc.getBus1(), hvdc.getBus2(), equationSystem.getVariableSet());
            p2 = new HvdcAcEmulationSide2ActiveFlowEquationTerm(hvdc, hvdc.getBus1(), hvdc.getBus2(), equationSystem.getVariableSet());
        } else {
            // nothing to do
        }

        if (p1 != null) {
            equationSystem.getEquation(hvdc.getBus1().getNum(), AcEquationType.BUS_TARGET_P)
                    .orElseThrow()
                    .addTerm(p1);
            hvdc.setP1(p1);
        }
        if (p2 != null) {
            equationSystem.getEquation(hvdc.getBus2().getNum(), AcEquationType.BUS_TARGET_P)
                    .orElseThrow()
                    .addTerm(p2);
            hvdc.setP2(p2);
        }
    }

    private void createBranchEquations(LfBranch branch,
                                       EquationSystem<AcVariableType, AcEquationType> equationSystem) {
        // create zero and non zero impedance branch equations
        if (branch.isZeroImpedance(LoadFlowModel.AC)) {
            createNonImpedantBranch(branch, branch.getBus1(), branch.getBus2(), equationSystem, branch.isSpanningTreeEdge(LoadFlowModel.AC));
        } else {
            createImpedantBranch(branch, branch.getBus1(), branch.getBus2(), equationSystem);
        }
    }

    private void createBranchesEquations(EquationSystem<AcVariableType, AcEquationType> equationSystem) {
        for (LfBranch branch : network.getBranches()) {
            createBranchEquations(branch, equationSystem);
        }
    }

    private List<EquationTerm<AcVariableType, AcEquationType>> createActiveInjectionTerms(LfBus bus,
                                                                                          VariableSet<AcVariableType> variableSet) {
        List<EquationTerm<AcVariableType, AcEquationType>> terms = new ArrayList<>();
        for (LfBranch branch : bus.getBranches()) {
            if (branch.isZeroImpedance(LoadFlowModel.AC)) {
                if (branch.isSpanningTreeEdge(LoadFlowModel.AC)) {
                    EquationTerm<AcVariableType, AcEquationType> p = variableSet.getVariable(branch.getNum(), AcVariableType.DUMMY_P).createTerm();
                    if (branch.getBus2() == bus) {
                        p = p.minus();
                    }
                    terms.add(p);
                }
            } else {
                boolean deriveA1 = isDeriveA1(branch, creationParameters);
                boolean deriveR1 = isDeriveR1(branch);
                if (branch.getBus1() == bus) {
                    LfBus otherSideBus = branch.getBus2();
                    var p = otherSideBus != null ? new ClosedBranchSide1ActiveFlowEquationTerm(branch, bus, otherSideBus, variableSet, deriveA1, deriveR1)
                                                 : new OpenBranchSide2ActiveFlowEquationTerm(branch, bus, variableSet, deriveA1, deriveR1);
                    terms.add(p);
                } else {
                    LfBus otherSideBus = branch.getBus1();
                    var p = otherSideBus != null ? new ClosedBranchSide2ActiveFlowEquationTerm(branch, otherSideBus, bus, variableSet, deriveA1, deriveR1)
                                                 : new OpenBranchSide1ActiveFlowEquationTerm(branch, bus, variableSet, deriveA1, deriveR1);
                    terms.add(p);
                }
            }
        }
        return terms;
    }

    private void createMultipleSlackBusesEquations(EquationSystem<AcVariableType, AcEquationType> equationSystem) {
        List<LfBus> slackBuses = network.getSlackBuses();
        if (slackBuses.size() > 1) {
            LfBus firstSlackBus = slackBuses.get(0);
            for (int i = 1; i < slackBuses.size(); i++) {
                LfBus slackBus = slackBuses.get(i);
                // example for 2 slack buses
                // 0 = slack_p1 - slack_p2
                // 0 = slack_p1 - slack_p3
                equationSystem.createEquation(slackBus, AcEquationType.BUS_DISTR_SLACK_P)
                        .addTerms(createActiveInjectionTerms(firstSlackBus, equationSystem.getVariableSet()))
                        .addTerms(createActiveInjectionTerms(slackBus, equationSystem.getVariableSet()).stream()
                                .map(EquationTerm::minus)
                                .collect(Collectors.toList()));
            }
        }
    }

    public EquationSystem<AcVariableType, AcEquationType> create() {

        EquationSystem<AcVariableType, AcEquationType> equationSystem = new EquationSystem<>();

        createBusesEquations(equationSystem);
        createMultipleSlackBusesEquations(equationSystem);
        createBranchesEquations(equationSystem);

        for (LfHvdc hvdc : network.getHvdcs()) {
            createHvdcAcEmulationEquations(hvdc, equationSystem);
        }

        createVoltageControlEquations(equationSystem);

        EquationSystemPostProcessor.findAll().forEach(pp -> pp.onCreate(equationSystem));

        network.addListener(LfNetworkListenerTracer.trace(new AcEquationSystemUpdater(equationSystem, creationParameters)));

        return equationSystem;
    }
}<|MERGE_RESOLUTION|>--- conflicted
+++ resolved
@@ -11,10 +11,7 @@
 import com.powsybl.openloadflow.network.*;
 import com.powsybl.openloadflow.network.TransformerPhaseControl.Mode;
 
-import java.util.ArrayList;
-import java.util.List;
-import java.util.Objects;
-import java.util.Optional;
+import java.util.*;
 import java.util.function.Predicate;
 import java.util.stream.Collectors;
 
@@ -147,18 +144,12 @@
     public static void updateReactivePowerControlBranchEquations(ReactivePowerControl reactivePowerControl, EquationSystem<AcVariableType, AcEquationType> equationSystem) {
         // The reactive power control is disabled if:
         // controller bus is disabled or controlled branch is disabled or controller bus has reactive power control disabled.
-        boolean controlDisabled = reactivePowerControl.getControllerBus().isDisabled() || reactivePowerControl.getControlledBranch().isDisabled() ||
-                !reactivePowerControl.getControllerBus().isReactivePowerControlEnabled();
+        boolean controlDisabled = reactivePowerControl.getMainControllerBus().isDisabled() || reactivePowerControl.getControlledBranch().isDisabled() ||
+                !reactivePowerControl.getMainControllerBus().isReactivePowerControlEnabled();
         equationSystem.getEquation(reactivePowerControl.getControlledBranch().getNum(), AcEquationType.BRANCH_TARGET_Q)
                 .orElseThrow()
-<<<<<<< HEAD
-                .setActive(!reactivePowerControl.getControllerElements().get(0).isDisabled()
-                        && !reactivePowerControl.getControlledBranch().isDisabled());
-        equationSystem.getEquation(reactivePowerControl.getControllerElements().get(0).getNum(), AcEquationType.BUS_TARGET_Q)
-=======
                 .setActive(!controlDisabled);
-        equationSystem.getEquation(reactivePowerControl.getControllerBus().getNum(), AcEquationType.BUS_TARGET_Q)
->>>>>>> 1d492bcd
+        equationSystem.getEquation(reactivePowerControl.getMainControllerBus().getNum(), AcEquationType.BUS_TARGET_Q)
                 .orElseThrow()
                 .setActive(controlDisabled);
     }
@@ -225,7 +216,7 @@
     }
 
     private void createGeneratorRemoteReactivePowerControlEquations(GeneratorReactivePowerControl reactivePowerControl, EquationSystem<AcVariableType, AcEquationType> equationSystem) {
-        for (LfBus controllerBus : reactivePowerControl.getControllerElements()) {
+        for (LfBus controllerBus : reactivePowerControl.getControllerBuses()) {
             equationSystem.createEquation(controllerBus, AcEquationType.BUS_TARGET_Q);
         }
 
@@ -233,7 +224,7 @@
         reactivePowerControl.updateReactiveKeys();
 
         // create reactive power distribution equations at reactive power controller buses
-        createReactivePowerDistributionEquations(reactivePowerControl.getControllerElements(), false, equationSystem, creationParameters);
+        createReactivePowerDistributionEquations(reactivePowerControl.getControllerBuses(), false, equationSystem, creationParameters);
 
         // activate and deactivate certain equations
         updateRemoteReactivePowerControlEquations(reactivePowerControl, equationSystem, AcEquationType.DISTR_Q, AcEquationType.BUS_TARGET_Q);
@@ -244,7 +235,7 @@
                                                                           AcEquationType distrEqType, AcEquationType ctrlEqType) {
         LfBranch controlledBranch = reactivePowerControl.getControlledBranch();
 
-        List<LfBus> controllerElements = reactivePowerControl.getControllerElements()
+        List<LfBus> controllerElements = reactivePowerControl.getControllerBuses()
                 .stream()
                 .filter(b -> !b.isDisabled()) // discard disabled controller elements
                 .toList();
