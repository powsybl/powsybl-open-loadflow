--- conflicted
+++ resolved
@@ -352,21 +352,12 @@
                 boolean deriveR1 = isDeriveR1(branch);
                 if (branch.getBus1() == controllerBus) {
                     LfBus otherSideBus = branch.getBus2();
-<<<<<<< HEAD
-                    q = otherSideBus != null ? createClosedBranchSide1ReactiveFlowEquationTerm(branch, controllerBus, otherSideBus, deriveA1, deriveR1, creationContext)
-                                             : createOpenBranchSide2ReactiveFlowEquationTerm(branch, controllerBus, deriveA1, deriveR1, creationContext);
-                } else {
-                    LfBus otherSideBus = branch.getBus1();
-                    q = otherSideBus != null ? createClosedBranchSide2ReactiveFlowEquationTerm(branch, otherSideBus, controllerBus, deriveA1, deriveR1, creationContext)
-                                             : createOpenBranchSide1ReactiveFlowEquationTerm(branch, controllerBus, deriveA1, deriveR1, creationContext);
-=======
                     q = otherSideBus != null ? new ClosedBranchSide1ReactiveFlowEquationTerm(branch, controllerBus, otherSideBus, variableSet, deriveA1, deriveR1)
                                              : new OpenBranchSide2ReactiveFlowEquationTerm(branch, controllerBus, variableSet);
                 } else {
                     LfBus otherSideBus = branch.getBus1();
                     q = otherSideBus != null ? new ClosedBranchSide2ReactiveFlowEquationTerm(branch, otherSideBus, controllerBus, variableSet, deriveA1, deriveR1)
                                              : new OpenBranchSide1ReactiveFlowEquationTerm(branch, controllerBus, variableSet);
->>>>>>> 077d936d
                 }
             }
             terms.add(q);
@@ -644,36 +635,6 @@
         return branch.isVoltageController();
     }
 
-<<<<<<< HEAD
-    protected void createImpedantBranch(LfBranch branch, LfBus bus1, LfBus bus2, AcEquationSystemCreationContext creationContext) {
-        var equationSystem = creationContext.getEquationSystem();
-        EquationTerm<AcVariableType, AcEquationType> p1 = null;
-        EquationTerm<AcVariableType, AcEquationType> q1 = null;
-        EquationTerm<AcVariableType, AcEquationType> p2 = null;
-        EquationTerm<AcVariableType, AcEquationType> q2 = null;
-        EquationTerm<AcVariableType, AcEquationType> i1 = null;
-        EquationTerm<AcVariableType, AcEquationType> i2 = null;
-        boolean deriveA1 = isDeriveA1(branch, creationParameters);
-        boolean deriveR1 = isDeriveR1(branch);
-        if (bus1 != null && bus2 != null) {
-            p1 = createClosedBranchSide1ActiveFlowEquationTerm(branch, bus1, bus2, deriveA1, deriveR1, creationContext);
-            q1 = createClosedBranchSide1ReactiveFlowEquationTerm(branch, bus1, bus2, deriveA1, deriveR1, creationContext);
-            p2 = createClosedBranchSide2ActiveFlowEquationTerm(branch, bus1, bus2, deriveA1, deriveR1, creationContext);
-            q2 = createClosedBranchSide2ReactiveFlowEquationTerm(branch, bus1, bus2, deriveA1, deriveR1, creationContext);
-            i1 = createClosedBranchSide1CurrentMagnitudeEquationTerm(branch, bus1, bus2, deriveA1, deriveR1, creationContext);
-            i2 = createClosedBranchSide2CurrentMagnitudeEquationTerm(branch, bus1, bus2, deriveA1, deriveR1, creationContext);
-        } else if (bus1 != null) {
-            p1 = createOpenBranchSide2ActiveFlowEquationTerm(branch, bus1, deriveA1, deriveR1, creationContext);
-            q1 = createOpenBranchSide2ReactiveFlowEquationTerm(branch, bus1, deriveA1, deriveR1, creationContext);
-            i1 = createOpenBranchSide2CurrentMagnitudeEquationTerm(branch, bus1, deriveA1, deriveR1, creationContext);
-        } else if (bus2 != null) {
-            p2 = createOpenBranchSide1ActiveFlowEquationTerm(branch, bus2, deriveA1, deriveR1, creationContext);
-            q2 = createOpenBranchSide1ReactiveFlowEquationTerm(branch, bus2, deriveA1, deriveR1, creationContext);
-            i2 = createOpenBranchSide1CurrentMagnitudeEquationTerm(branch, bus2, deriveA1, deriveR1, creationContext);
-        }
-
-        createBranchEquations(branch, bus1, bus2, equationSystem, p1, q1, p2, q2, i1, i2);
-=======
     protected void createImpedantBranch(LfBranch branch, LfBus bus1, LfBus bus2,
                                         EquationSystem<AcVariableType, AcEquationType> equationSystem) {
         // effective equations, could be closed one or open one
@@ -754,7 +715,6 @@
                 closedP2, closedQ2, closedI2,
                 openP1, openQ1, openI1,
                 openP2, openQ2, openI2);
->>>>>>> 077d936d
 
         createGeneratorReactivePowerControlBranchEquation(branch, bus1, bus2, creationContext, deriveA1, deriveR1);
 
@@ -785,7 +745,6 @@
         return new ClosedBranchSide2CurrentMagnitudeEquationTerm(branch, bus1, bus2, creationContext.getEquationSystem().getVariableSet(), deriveA1, deriveR1);
     }
 
-<<<<<<< HEAD
     protected EquationTerm<AcVariableType, AcEquationType> createOpenBranchSide2ActiveFlowEquationTerm(LfBranch branch, LfBus bus1, boolean deriveA1, boolean deriveR1, AcEquationSystemCreationContext creationContext) {
         return new OpenBranchSide2ActiveFlowEquationTerm(branch, bus1, creationContext.getEquationSystem().getVariableSet(), deriveA1, deriveR1);
     }
@@ -808,11 +767,6 @@
 
     protected EquationTerm<AcVariableType, AcEquationType> createOpenBranchSide1CurrentMagnitudeEquationTerm(LfBranch branch, LfBus bus2, boolean deriveA1, boolean deriveR1, AcEquationSystemCreationContext creationContext) {
         return new OpenBranchSide1CurrentMagnitudeEquationTerm(branch, bus2, creationContext.getEquationSystem().getVariableSet(), deriveA1, deriveR1);
-=======
-        createTransformerPhaseControlEquations(branch, bus1, bus2, equationSystem, deriveA1, deriveR1);
-
-        updateBranchEquations(branch);
->>>>>>> 077d936d
     }
 
     protected static void createImpedantBranchEquations(LfBranch branch, LfBus bus1, LfBus bus2, EquationSystem<AcVariableType, AcEquationType> equationSystem,
@@ -972,12 +926,8 @@
         }
     }
 
-<<<<<<< HEAD
-    private void createBranchEquations(LfBranch branch, AcEquationSystemCreationContext creationContext) {
-=======
     private void createImpedantBranchEquations(LfBranch branch,
                                                EquationSystem<AcVariableType, AcEquationType> equationSystem) {
->>>>>>> 077d936d
         // create zero and non zero impedance branch equations
         if (branch.isZeroImpedance(LoadFlowModel.AC)) {
             createNonImpedantBranch(branch, branch.getBus1(), branch.getBus2(), creationContext.getEquationSystem(), branch.isSpanningTreeEdge(LoadFlowModel.AC));
@@ -988,11 +938,7 @@
 
     private void createBranchesEquations(AcEquationSystemCreationContext creationContext) {
         for (LfBranch branch : network.getBranches()) {
-<<<<<<< HEAD
-            createBranchEquations(branch, creationContext);
-=======
             createImpedantBranchEquations(branch, equationSystem);
->>>>>>> 077d936d
         }
     }
 
@@ -1014,15 +960,6 @@
                 boolean deriveR1 = isDeriveR1(branch);
                 if (branch.getBus1() == bus) {
                     LfBus otherSideBus = branch.getBus2();
-<<<<<<< HEAD
-                    var p = otherSideBus != null ? createClosedBranchSide1ActiveFlowEquationTerm(branch, bus, otherSideBus, deriveA1, deriveR1, creationContext)
-                                                 : createOpenBranchSide2ActiveFlowEquationTerm(branch, bus, deriveA1, deriveR1, creationContext);
-                    terms.add(p);
-                } else {
-                    LfBus otherSideBus = branch.getBus1();
-                    var p = otherSideBus != null ? createClosedBranchSide2ActiveFlowEquationTerm(branch, otherSideBus, bus, deriveA1, deriveR1, creationContext)
-                                                 : createOpenBranchSide1ActiveFlowEquationTerm(branch, bus, deriveA1, deriveR1, creationContext);
-=======
                     var p = otherSideBus != null ? new ClosedBranchSide1ActiveFlowEquationTerm(branch, bus, otherSideBus, variableSet, deriveA1, deriveR1)
                                                  : new OpenBranchSide2ActiveFlowEquationTerm(branch, bus, variableSet);
                     terms.add(p);
@@ -1030,7 +967,6 @@
                     LfBus otherSideBus = branch.getBus1();
                     var p = otherSideBus != null ? new ClosedBranchSide2ActiveFlowEquationTerm(branch, otherSideBus, bus, variableSet, deriveA1, deriveR1)
                                                  : new OpenBranchSide1ActiveFlowEquationTerm(branch, bus, variableSet);
->>>>>>> 077d936d
                     terms.add(p);
                 }
             }
