/**
 * Copyright (c) 2019, RTE (http://www.rte-france.com)
 * This Source Code Form is subject to the terms of the Mozilla Public
 * License, v. 2.0. If a copy of the MPL was not distributed with this
 * file, You can obtain one at http://mozilla.org/MPL/2.0/.
 */
package com.powsybl.openloadflow.ac.equations;

import com.powsybl.commons.PowsyblException;
import com.powsybl.openloadflow.equations.*;
import com.powsybl.openloadflow.network.*;
import com.powsybl.openloadflow.network.TransformerPhaseControl.Mode;

import java.util.*;
import java.util.function.Predicate;
import java.util.stream.Collectors;

/**
 * @author Geoffroy Jamgotchian <geoffroy.jamgotchian at rte-france.com>
 */
public class AcEquationSystemCreator {

    protected final LfNetwork network;

    protected final AcEquationSystemCreationParameters creationParameters;

    public AcEquationSystemCreator(LfNetwork network) {
        this(network, new AcEquationSystemCreationParameters());
    }

    public AcEquationSystemCreator(LfNetwork network, AcEquationSystemCreationParameters creationParameters) {
        this.network = Objects.requireNonNull(network);
        this.creationParameters = Objects.requireNonNull(creationParameters);
    }

    protected void createBusEquation(LfBus bus,
                                   EquationSystem<AcVariableType, AcEquationType> equationSystem) {
        var p = equationSystem.createEquation(bus, AcEquationType.BUS_TARGET_P);
        bus.setP(p);
        var q = equationSystem.createEquation(bus, AcEquationType.BUS_TARGET_Q);
        bus.setQ(q);

        if (bus.isReference()) {
            equationSystem.createEquation(bus, AcEquationType.BUS_TARGET_PHI)
                    .addTerm(equationSystem.getVariable(bus.getNum(), AcVariableType.BUS_PHI)
                            .createTerm());
        }
        if (bus.isSlack()) {
            p.setActive(false);
        }

        // maybe to fix later, but there is so part of OLF (like sensitivity) that needs a voltage target equation
        // deactivated
        EquationTerm<AcVariableType, AcEquationType> vTerm = equationSystem.getVariable(bus.getNum(), AcVariableType.BUS_V).createTerm();
        equationSystem.createEquation(bus, AcEquationType.BUS_TARGET_V)
                .addTerm(vTerm)
                .setActive(false);
        bus.setCalculatedV(vTerm);

        createShuntEquations(bus, equationSystem);
    }

    private void createVoltageControlEquations(EquationSystem<AcVariableType, AcEquationType> equationSystem) {
        for (LfBus bus : network.getBuses()) {
            createGeneratorVoltageControlEquations(bus, equationSystem);
            createTransformerVoltageControlEquations(bus, equationSystem);
            createShuntVoltageControlEquations(bus, equationSystem);
        }
    }

    private void createBusesEquations(EquationSystem<AcVariableType, AcEquationType> equationSystem) {
        for (LfBus bus : network.getBuses()) {
            createBusEquation(bus, equationSystem);
        }
    }

    private void createGeneratorVoltageControlEquations(LfBus bus,
                                                        EquationSystem<AcVariableType, AcEquationType> equationSystem) {
        bus.getGeneratorVoltageControl()
                .filter(voltageControl -> voltageControl.getMergeStatus() == VoltageControl.MergeStatus.MAIN)
                .ifPresent(voltageControl -> {
                    if (bus.isGeneratorVoltageControlled()) {
                        if (voltageControl.isLocalControl()) {
                            createGeneratorLocalVoltageControlEquation(bus, equationSystem);
                        } else {
                            createGeneratorRemoteVoltageControlEquations(voltageControl, equationSystem);
                        }
                        updateGeneratorVoltageControl(voltageControl, equationSystem);
                    }
                });
    }

    private void createGeneratorLocalVoltageControlEquation(LfBus bus,
                                                            EquationSystem<AcVariableType, AcEquationType> equationSystem) {
        if (bus.hasGeneratorsWithSlope()) {
            // take first generator with slope: network loading ensures that there's only one generator with slope
            double slope = bus.getGeneratorsControllingVoltageWithSlope().get(0).getSlope();

            // we only support one generator controlling voltage with a non zero slope at a bus.
            // equation is: V + slope * qSVC = targetV
            // which is modeled here with: V + slope * (sum_branch qBranch) = TargetV - slope * qLoads + slope * qGenerators
            equationSystem.getEquation(bus.getNum(), AcEquationType.BUS_TARGET_V).orElseThrow()
                    .addTerms(createReactiveTerms(bus, equationSystem.getVariableSet(), creationParameters)
                            .stream()
                            .map(term -> term.multiply(slope))
                            .collect(Collectors.toList()));
        }

        equationSystem.createEquation(bus, AcEquationType.BUS_TARGET_Q);
    }

    protected static void createReactivePowerControlBranchEquation(LfBranch branch, LfBus bus1, LfBus bus2, EquationSystem<AcVariableType, AcEquationType> equationSystem,
                                                                    boolean deriveA1, boolean deriveR1) {
        if (bus1 != null && bus2 != null) {
            branch.getReactivePowerControl().ifPresent(rpc -> {
                EquationTerm<AcVariableType, AcEquationType> q = rpc.getControlledSide() == ControlledSide.ONE
                        ? new ClosedBranchSide1ReactiveFlowEquationTerm(branch, bus1, bus2, equationSystem.getVariableSet(), deriveA1, deriveR1)
                        : new ClosedBranchSide2ReactiveFlowEquationTerm(branch, bus1, bus2, equationSystem.getVariableSet(), deriveA1, deriveR1);
                equationSystem.createEquation(branch, AcEquationType.BRANCH_TARGET_Q)
                        .addTerm(q);

                // if bus has both voltage and remote reactive power controls, then only voltage control has been kept
                equationSystem.createEquation(rpc.getControllerBus(), AcEquationType.BUS_TARGET_Q);

                updateReactivePowerControlBranchEquations(rpc, equationSystem);
            });
        }
    }

    public static void updateReactivePowerControlBranchEquations(ReactivePowerControl reactivePowerControl, EquationSystem<AcVariableType, AcEquationType> equationSystem) {
        equationSystem.getEquation(reactivePowerControl.getControlledBranch().getNum(), AcEquationType.BRANCH_TARGET_Q)
                .orElseThrow()
                .setActive(!reactivePowerControl.getControllerBus().isDisabled()
                        && !reactivePowerControl.getControlledBranch().isDisabled());
        equationSystem.getEquation(reactivePowerControl.getControllerBus().getNum(), AcEquationType.BUS_TARGET_Q)
                .orElseThrow()
                .setActive(false);
    }

    private static void createShuntEquation(LfShunt shunt, LfBus bus, EquationSystem<AcVariableType, AcEquationType> equationSystem, boolean deriveB) {
        ShuntCompensatorReactiveFlowEquationTerm q = new ShuntCompensatorReactiveFlowEquationTerm(shunt, bus, equationSystem.getVariableSet(), deriveB);
        equationSystem.createEquation(bus, AcEquationType.BUS_TARGET_Q).addTerm(q);
        shunt.setQ(q);
        ShuntCompensatorActiveFlowEquationTerm p = new ShuntCompensatorActiveFlowEquationTerm(shunt, bus, equationSystem.getVariableSet());
        equationSystem.createEquation(bus, AcEquationType.BUS_TARGET_P).addTerm(p);
        shunt.setP(p);
    }

    private static void createShuntEquations(LfBus bus, EquationSystem<AcVariableType, AcEquationType> equationSystem) {
        bus.getShunt().ifPresent(shunt -> createShuntEquation(shunt, bus, equationSystem, false));
        bus.getControllerShunt().ifPresent(shunt -> createShuntEquation(shunt, bus, equationSystem, shunt.hasVoltageControlCapability()));
        bus.getSvcShunt().ifPresent(shunt -> createShuntEquation(shunt, bus, equationSystem, false));
    }

    private static void createReactivePowerDistributionEquations(GeneratorVoltageControl voltageControl, EquationSystem<AcVariableType, AcEquationType> equationSystem,
                                                                 AcEquationSystemCreationParameters creationParameters) {
        List<LfBus> controllerBuses = voltageControl.getMergedControllerElements();
        for (LfBus controllerBus : controllerBuses) {
            // reactive power at controller bus i (supposing this voltage control is enabled)
            // q_i = qPercent_i * sum_j(q_j) where j are all the voltage controller buses
            // 0 = qPercent_i * sum_j(q_j) - q_i
            // which can be rewritten in a more simple way
            // 0 = (qPercent_i - 1) * q_i + qPercent_i * sum_j(q_j) where j are all the voltage controller buses except i
            Equation<AcVariableType, AcEquationType> zero = equationSystem.createEquation(controllerBus, AcEquationType.DISTR_Q)
                    .addTerms(createReactiveTerms(controllerBus, equationSystem.getVariableSet(), creationParameters).stream()
                            .map(term -> term.multiply(() -> controllerBus.getRemoteVoltageControlReactivePercent() - 1))
                            .collect(Collectors.toList()));
            for (LfBus otherControllerBus : controllerBuses) {
                if (otherControllerBus != controllerBus) {
                    zero.addTerms(createReactiveTerms(otherControllerBus, equationSystem.getVariableSet(), creationParameters).stream()
                            .map(term -> term.multiply(controllerBus::getRemoteVoltageControlReactivePercent))
                            .collect(Collectors.toList()));
                }
            }
        }
    }

    public static void recreateReactivePowerDistributionEquations(GeneratorVoltageControl voltageControl,
                                                                  EquationSystem<AcVariableType, AcEquationType> equationSystem,
                                                                  AcEquationSystemCreationParameters parameters) {
        for (LfBus controllerBus : voltageControl.getMergedControllerElements()) {
            equationSystem.removeEquation(controllerBus.getNum(), AcEquationType.DISTR_Q);
        }
        if (!voltageControl.isLocalControl()) {
            createReactivePowerDistributionEquations(voltageControl, equationSystem, parameters);
        }
        updateGeneratorVoltageControl(voltageControl, equationSystem);
    }

    private void createGeneratorRemoteVoltageControlEquations(GeneratorVoltageControl voltageControl,
                                                              EquationSystem<AcVariableType, AcEquationType> equationSystem) {
        for (LfBus controllerBus : voltageControl.getMergedControllerElements()) {
            equationSystem.createEquation(controllerBus, AcEquationType.BUS_TARGET_Q);
        }

        // create reactive power distribution equations at voltage controller buses
        createReactivePowerDistributionEquations(voltageControl, equationSystem, creationParameters);
    }

    static <T extends LfElement> void updateRemoteVoltageControlEquations(VoltageControl<T> voltageControl,
                                                                          EquationSystem<AcVariableType, AcEquationType> equationSystem,
                                                                          AcEquationType distrEqType, AcEquationType ctrlEqType) {
        checkNotDependentVoltageControl(voltageControl);

        LfBus controlledBus = voltageControl.getControlledBus();

        List<T> controllerElements = voltageControl.getMergedControllerElements()
                .stream()
                .filter(b -> !b.isDisabled()) // discard disabled controller elements
                .toList();

        Equation<AcVariableType, AcEquationType> vEq = equationSystem.getEquation(controlledBus.getNum(), AcEquationType.BUS_TARGET_V)
                .orElseThrow();

        List<Equation<AcVariableType, AcEquationType>> vEqMergedList = voltageControl.getMergedDependentVoltageControls().stream()
                .map(vc -> equationSystem.getEquation(vc.getControlledBus().getNum(), AcEquationType.BUS_TARGET_V).orElseThrow())
                .toList();

<<<<<<< HEAD
        if (voltageControl.isDisabledAndAlsoAllItsDependentVoltageControls()) {
            // we disable all voltage control equations
            vEq.setActive(false);
=======
        if (voltageControl.isHidden()) {
            voltageControl.findMainVisibleControlledBus().ifPresentOrElse(mainVisibleControlledBus -> {
                if (mainVisibleControlledBus != voltageControl.getControlledBus()) {
                    vEq.setActive(false);
                }
            }, () -> vEq.setActive(false));
>>>>>>> b36ed747
            for (T controllerElement : controllerElements) {
                equationSystem.getEquation(controllerElement.getNum(), distrEqType)
                        .ifPresent(eq -> eq.setActive(false));
                equationSystem.getEquation(controllerElement.getNum(), ctrlEqType)
                        .orElseThrow()
                        .setActive(true);
            }
        } else {
            List<T> enabledControllerElements = controllerElements.stream()
                    .filter(voltageControl::isControllerEnabled).toList();
            List<T> disabledControllerElements = controllerElements.stream()
                    .filter(Predicate.not(voltageControl::isControllerEnabled)).toList();

            // activate voltage control at controlled bus only if at least one controller element is enabled
            vEq.setActive(!enabledControllerElements.isEmpty());

            // deactivate voltage control for merged controlled buses
            for (var vEqMerged : vEqMergedList) {
                vEqMerged.setActive(false);
            }

            // deactivate distribution equations and reactivate control equations
            for (T controllerElement : disabledControllerElements) {
                equationSystem.getEquation(controllerElement.getNum(), distrEqType)
                        .ifPresent(eq -> eq.setActive(false));
                equationSystem.getEquation(controllerElement.getNum(), ctrlEqType)
                        .orElseThrow()
                        .setActive(true);
            }

            // activate distribution equation and deactivate control equation at all enabled controller buses except one (first)
            for (int i = 0; i < enabledControllerElements.size(); i++) {
                boolean active = i != 0;
                T controllerElement = enabledControllerElements.get(i);
                equationSystem.getEquation(controllerElement.getNum(), distrEqType)
                        .ifPresent(eq -> eq.setActive(active));
                equationSystem.getEquation(controllerElement.getNum(), ctrlEqType)
                        .orElseThrow()
                        .setActive(false);
            }
        }
    }

    private static List<EquationTerm<AcVariableType, AcEquationType>> createReactiveTerms(LfBus controllerBus,
                                                                                          VariableSet<AcVariableType> variableSet,
                                                                                          AcEquationSystemCreationParameters creationParameters) {
        List<EquationTerm<AcVariableType, AcEquationType>> terms = new ArrayList<>();
        for (LfBranch branch : controllerBus.getBranches()) {
            EquationTerm<AcVariableType, AcEquationType> q;
            if (branch.isZeroImpedance(LoadFlowModel.AC)) {
                if (!branch.isSpanningTreeEdge(LoadFlowModel.AC)) {
                    continue;
                }
                if (branch.getBus1() == controllerBus) {
                    q = variableSet.getVariable(branch.getNum(), AcVariableType.DUMMY_Q).createTerm();
                } else {
                    q = variableSet.getVariable(branch.getNum(), AcVariableType.DUMMY_Q).<AcEquationType>createTerm()
                                    .minus();
                }
            } else {
                boolean deriveA1 = isDeriveA1(branch, creationParameters);
                boolean deriveR1 = isDeriveR1(branch);
                if (branch.getBus1() == controllerBus) {
                    LfBus otherSideBus = branch.getBus2();
                    q = otherSideBus != null ? new ClosedBranchSide1ReactiveFlowEquationTerm(branch, controllerBus, otherSideBus, variableSet, deriveA1, deriveR1)
                                             : new OpenBranchSide2ReactiveFlowEquationTerm(branch, controllerBus, variableSet, deriveA1, deriveR1);
                } else {
                    LfBus otherSideBus = branch.getBus1();
                    q = otherSideBus != null ? new ClosedBranchSide2ReactiveFlowEquationTerm(branch, otherSideBus, controllerBus, variableSet, deriveA1, deriveR1)
                                             : new OpenBranchSide1ReactiveFlowEquationTerm(branch, controllerBus, variableSet, deriveA1, deriveR1);
                }
            }
            terms.add(q);
        }
        controllerBus.getShunt().ifPresent(shunt -> {
            ShuntCompensatorReactiveFlowEquationTerm q = new ShuntCompensatorReactiveFlowEquationTerm(shunt, controllerBus, variableSet, false);
            terms.add(q);
        });
        controllerBus.getControllerShunt().ifPresent(shunt -> {
            ShuntCompensatorReactiveFlowEquationTerm q = new ShuntCompensatorReactiveFlowEquationTerm(shunt, controllerBus, variableSet, false);
            terms.add(q);
        });
        return terms;
    }

    public static void updateGeneratorVoltageControl(GeneratorVoltageControl voltageControl, EquationSystem<AcVariableType, AcEquationType> equationSystem) {
        checkNotDependentVoltageControl(voltageControl);

        // ensure reactive keys are up-to-date
        voltageControl.updateReactiveKeys();

        updateRemoteVoltageControlEquations(voltageControl, equationSystem, AcEquationType.DISTR_Q, AcEquationType.BUS_TARGET_Q);
    }

    private static <T extends LfElement> void checkNotDependentVoltageControl(VoltageControl<T> voltageControl) {
        if (voltageControl.getMergeStatus() == VoltageControl.MergeStatus.DEPENDENT) {
            throw new IllegalArgumentException("Cannot update a merged dependent voltage control");
        }
    }

    private static void createNonImpedantBranch(LfBranch branch, LfBus bus1, LfBus bus2,
                                                EquationSystem<AcVariableType, AcEquationType> equationSystem,
                                                boolean spanningTreeEdge) {
        if (bus1 != null && bus2 != null) {
            Optional<Equation<AcVariableType, AcEquationType>> v1 = equationSystem.getEquation(bus1.getNum(), AcEquationType.BUS_TARGET_V);
            Optional<Equation<AcVariableType, AcEquationType>> v2 = equationSystem.getEquation(bus2.getNum(), AcEquationType.BUS_TARGET_V);
            boolean hasV1 = v1.isPresent() && v1.get().isActive(); // may be inactive if the equation has been created for sensitivity
            boolean hasV2 = v2.isPresent() && v2.get().isActive(); // may be inactive if the equation has been created for sensitivity
            boolean enabled = !branch.isDisabled() && spanningTreeEdge;
            if (!(hasV1 && hasV2)) {
                // create voltage magnitude coupling equation
                // 0 = v1 - v2 * rho
                PiModel piModel = branch.getPiModel();
                double rho = PiModel.R2 / piModel.getR1();
                EquationTerm<AcVariableType, AcEquationType> vTerm = equationSystem.getVariable(bus1.getNum(), AcVariableType.BUS_V)
                        .createTerm();
                EquationTerm<AcVariableType, AcEquationType> bus2vTerm = equationSystem.getVariable(bus2.getNum(), AcVariableType.BUS_V)
                        .createTerm();
                equationSystem.createEquation(branch, AcEquationType.ZERO_V)
                        .addTerm(vTerm)
                        .addTerm(bus2vTerm.multiply(-rho))
                        .setActive(enabled);

                // add a dummy reactive power variable to both sides of the non impedant branch and with an opposite sign
                // to ensure we have the same number of equation and variables
                var dummyQ = equationSystem.getVariable(branch.getNum(), AcVariableType.DUMMY_Q);
                equationSystem.getEquation(bus1.getNum(), AcEquationType.BUS_TARGET_Q)
                        .orElseThrow()
                        .addTerm(dummyQ.createTerm());

                equationSystem.getEquation(bus2.getNum(), AcEquationType.BUS_TARGET_Q)
                        .orElseThrow()
                        .addTerm(dummyQ.<AcEquationType>createTerm()
                                .minus());

                // create an inactive dummy reactive power target equation set to zero that could be activated
                // on case of switch opening
                equationSystem.createEquation(branch, AcEquationType.DUMMY_TARGET_Q)
                        .addTerm(dummyQ.createTerm())
                        .setActive(!enabled); // inverted logic
            } else {
                // nothing to do in case of v1 and v2 are found, we just have to ensure
                // target v are equals.
            }

            boolean hasPhi1 = equationSystem.hasEquation(bus1.getNum(), AcEquationType.BUS_TARGET_PHI);
            boolean hasPhi2 = equationSystem.hasEquation(bus2.getNum(), AcEquationType.BUS_TARGET_PHI);
            if (!(hasPhi1 && hasPhi2)) {
                // create voltage angle coupling equation
                // alpha = phi1 - phi2
                equationSystem.createEquation(branch, AcEquationType.ZERO_PHI)
                        .addTerm(equationSystem.getVariable(bus1.getNum(), AcVariableType.BUS_PHI).createTerm())
                        .addTerm(equationSystem.getVariable(bus2.getNum(), AcVariableType.BUS_PHI).<AcEquationType>createTerm()
                                .minus())
                        .setActive(enabled);

                // add a dummy active power variable to both sides of the non impedant branch and with an opposite sign
                // to ensure we have the same number of equation and variables
                var dummyP = equationSystem.getVariable(branch.getNum(), AcVariableType.DUMMY_P);
                equationSystem.getEquation(bus1.getNum(), AcEquationType.BUS_TARGET_P)
                        .orElseThrow()
                        .addTerm(dummyP.createTerm());

                equationSystem.getEquation(bus2.getNum(), AcEquationType.BUS_TARGET_P)
                        .orElseThrow()
                        .addTerm(dummyP.<AcEquationType>createTerm()
                                .minus());

                // create an inactive dummy active power target equation set to zero that could be activated
                // on case of switch opening
                equationSystem.createEquation(branch, AcEquationType.DUMMY_TARGET_P)
                        .addTerm(dummyP.createTerm())
                        .setActive(!enabled); // inverted logic
            } else {
                throw new IllegalStateException("Cannot happen because only there is one slack bus per model");
            }
        }
    }

    protected static void createTransformerPhaseControlEquations(LfBranch branch, LfBus bus1, LfBus bus2, EquationSystem<AcVariableType, AcEquationType> equationSystem,
                                                                 boolean deriveA1, boolean deriveR1) {
        if (deriveA1) {
            EquationTerm<AcVariableType, AcEquationType> a1 = equationSystem.getVariable(branch.getNum(), AcVariableType.BRANCH_ALPHA1)
                    .createTerm();
            branch.setA1(a1);
            equationSystem.createEquation(branch, AcEquationType.BRANCH_TARGET_ALPHA1)
                    .addTerm(a1);
        }

        if (branch.isPhaseControlled()) {
            TransformerPhaseControl phaseControl = branch.getPhaseControl().orElseThrow();
            if (phaseControl.getMode() == Mode.CONTROLLER) {
                if (phaseControl.getUnit() == TransformerPhaseControl.Unit.A) {
                    throw new PowsyblException("Phase control in A is not yet supported");
                }

                EquationTerm<AcVariableType, AcEquationType> p = phaseControl.getControlledSide() == ControlledSide.ONE
                        ? new ClosedBranchSide1ActiveFlowEquationTerm(branch, bus1, bus2, equationSystem.getVariableSet(), deriveA1, deriveR1)
                        : new ClosedBranchSide2ActiveFlowEquationTerm(branch, bus1, bus2, equationSystem.getVariableSet(), deriveA1, deriveR1);
                equationSystem.createEquation(branch, AcEquationType.BRANCH_TARGET_P)
                        .addTerm(p)
                        .setActive(false); // by default BRANCH_TARGET_ALPHA1 is active and BRANCH_TARGET_P inactive
            }
        }
    }

    public static void updateTransformerPhaseControlEquations(TransformerPhaseControl phaseControl, EquationSystem<AcVariableType, AcEquationType> equationSystem) {
        LfBranch controllerBranch = phaseControl.getControllerBranch();
        LfBranch controlledBranch = phaseControl.getControlledBranch();

        if (phaseControl.getMode() == Mode.CONTROLLER) {
            boolean controlEnabled = !controllerBranch.isDisabled() && !controlledBranch.isDisabled() && controllerBranch.isPhaseControlEnabled();

            // activate/de-activate phase control equation
            equationSystem.getEquation(controlledBranch.getNum(), AcEquationType.BRANCH_TARGET_P)
                    .orElseThrow()
                    .setActive(controlEnabled);

            // de-activate/activate constant A1 equation
            equationSystem.getEquation(controllerBranch.getNum(), AcEquationType.BRANCH_TARGET_ALPHA1)
                    .orElseThrow()
                    .setActive(!controlEnabled && !controllerBranch.isDisabled());
        } else {
            equationSystem.getEquation(controllerBranch.getNum(), AcEquationType.BRANCH_TARGET_ALPHA1)
                    .orElseThrow()
                    .setActive(!controllerBranch.isDisabled());
        }
    }

    private static void createTransformerVoltageControlEquations(LfBus bus, EquationSystem<AcVariableType, AcEquationType> equationSystem) {
        bus.getTransformerVoltageControl()
                .filter(voltageControl -> voltageControl.getMergeStatus() == VoltageControl.MergeStatus.MAIN)
                .ifPresent(voltageControl -> {
                    // add transformer ratio distribution equations
                    createR1DistributionEquations(voltageControl, equationSystem);

                    // we also create an equation per controller that will be used later to maintain R1 variable constant
                    for (LfBranch controllerBranch : voltageControl.getMergedControllerElements()) {
                        equationSystem.createEquation(controllerBranch, AcEquationType.BRANCH_TARGET_RHO1)
                                .addTerm(equationSystem.getVariable(controllerBranch.getNum(), AcVariableType.BRANCH_RHO1).createTerm());
                    }

                    updateTransformerVoltageControlEquations(voltageControl, equationSystem);
                });
    }

    public static void createR1DistributionEquations(TransformerVoltageControl voltageControl,
                                                     EquationSystem<AcVariableType, AcEquationType> equationSystem) {
        var controllerBranches = voltageControl.getMergedControllerElements();
        for (int i = 0; i < controllerBranches.size(); i++) {
            LfBranch controllerBranch = controllerBranches.get(i);
            // r1 at controller branch i
            // r1_i = sum_j(r1_j) / controller_count where j are all the controller branches
            // 0 = sum_j(r1_j) / controller_count - r1_i
            // which can be rewritten in a more simple way
            // 0 = (1 / controller_count - 1) * r1_i + sum_j(r1_j) / controller_count where j are all the controller branches except i
            EquationTerm<AcVariableType, AcEquationType> r1 = equationSystem.getVariable(controllerBranch.getNum(), AcVariableType.BRANCH_RHO1)
                    .createTerm();
            Equation<AcVariableType, AcEquationType> zero = equationSystem.createEquation(controllerBranch, AcEquationType.DISTR_RHO)
                    .addTerm(r1.multiply(() -> 1d / controllerBranches.stream().filter(b -> !b.isDisabled()).count() - 1));
            for (LfBranch otherControllerBranch : controllerBranches) {
                if (otherControllerBranch != controllerBranch) {
                    EquationTerm<AcVariableType, AcEquationType> otherR1 = equationSystem.getVariable(otherControllerBranch.getNum(), AcVariableType.BRANCH_RHO1)
                            .createTerm();
                    zero.addTerm(otherR1.multiply(() -> 1d / controllerBranches.stream().filter(b -> !b.isDisabled()).count()));
                }
            }
        }
    }

    static void updateTransformerVoltageControlEquations(TransformerVoltageControl voltageControl, EquationSystem<AcVariableType, AcEquationType> equationSystem) {
        updateRemoteVoltageControlEquations(voltageControl, equationSystem, AcEquationType.DISTR_RHO, AcEquationType.BRANCH_TARGET_RHO1);
    }

    public static void recreateR1DistributionEquations(TransformerVoltageControl voltageControl,
                                                       EquationSystem<AcVariableType, AcEquationType> equationSystem) {
        for (LfBranch controllerBranch : voltageControl.getMergedControllerElements()) {
            equationSystem.removeEquation(controllerBranch.getNum(), AcEquationType.DISTR_RHO);
        }
        createR1DistributionEquations(voltageControl, equationSystem);
        updateTransformerVoltageControlEquations(voltageControl, equationSystem);
    }

    private static void createShuntVoltageControlEquations(LfBus bus, EquationSystem<AcVariableType, AcEquationType> equationSystem) {
        bus.getShuntVoltageControl()
                .filter(voltageControl -> voltageControl.getMergeStatus() == VoltageControl.MergeStatus.MAIN)
                .ifPresent(voltageControl -> {
                    // add shunt distribution equations
                    createShuntSusceptanceDistributionEquations(voltageControl, equationSystem);

                    for (LfShunt controllerShunt : voltageControl.getMergedControllerElements()) {
                        // we also create an equation that will be used later to maintain B variable constant
                        // this equation is now inactive
                        equationSystem.createEquation(controllerShunt, AcEquationType.SHUNT_TARGET_B)
                                .addTerm(equationSystem.getVariable(controllerShunt.getNum(), AcVariableType.SHUNT_B).createTerm());
                    }

                    updateShuntVoltageControlEquations(voltageControl, equationSystem);
                });
    }

    public static void createShuntSusceptanceDistributionEquations(ShuntVoltageControl voltageControl,
                                                                   EquationSystem<AcVariableType, AcEquationType> equationSystem) {
        var controllerShunts = voltageControl.getMergedControllerElements();
        for (LfShunt controllerShunt : controllerShunts) {
            // shunt b at controller bus i
            // b_i = sum_j(b_j) / controller_count where j are all the controller buses
            // 0 = sum_j(b_j) / controller_count - b_i
            // which can be rewritten in a more simple way
            // 0 = (1 / controller_count - 1) * b_i + sum_j(b_j) / controller_count where j are all the controller buses except i
            EquationTerm<AcVariableType, AcEquationType> shuntB = equationSystem.getVariable(controllerShunt.getNum(), AcVariableType.SHUNT_B)
                    .createTerm();
            Equation<AcVariableType, AcEquationType> zero = equationSystem.createEquation(controllerShunt, AcEquationType.DISTR_SHUNT_B)
                    .addTerm(shuntB.multiply(() -> 1d / controllerShunts.stream().filter(b -> !b.isDisabled()).count() - 1));
            for (LfShunt otherControllerShunt : controllerShunts) {
                if (otherControllerShunt != controllerShunt) {
                    EquationTerm<AcVariableType, AcEquationType> otherShuntB = equationSystem.getVariable(otherControllerShunt.getNum(), AcVariableType.SHUNT_B)
                            .createTerm();
                    zero.addTerm(otherShuntB.multiply(() -> 1d / controllerShunts.stream().filter(b -> !b.isDisabled()).count()));
                }
            }
        }
    }

    static void updateShuntVoltageControlEquations(ShuntVoltageControl voltageControl, EquationSystem<AcVariableType, AcEquationType> equationSystem) {
        updateRemoteVoltageControlEquations(voltageControl, equationSystem, AcEquationType.DISTR_SHUNT_B, AcEquationType.SHUNT_TARGET_B);
    }

    public static void recreateShuntSusceptanceDistributionEquations(ShuntVoltageControl voltageControl,
                                                                     EquationSystem<AcVariableType, AcEquationType> equationSystem) {
        for (LfShunt controllerShunt : voltageControl.getMergedControllerElements()) {
            equationSystem.removeEquation(controllerShunt.getNum(), AcEquationType.DISTR_SHUNT_B);
        }
        createShuntSusceptanceDistributionEquations(voltageControl, equationSystem);
        updateShuntVoltageControlEquations(voltageControl, equationSystem);
    }

    protected static boolean isDeriveA1(LfBranch branch, AcEquationSystemCreationParameters creationParameters) {
        return branch.isPhaseController()
                || creationParameters.isForceA1Var() && branch.hasPhaseControllerCapability() && branch.isConnectedAtBothSides();
    }

    protected static boolean isDeriveR1(LfBranch branch) {
        return branch.isVoltageController();
    }

    protected void createImpedantBranch(LfBranch branch, LfBus bus1, LfBus bus2,
                                        EquationSystem<AcVariableType, AcEquationType> equationSystem) {
        EquationTerm<AcVariableType, AcEquationType> p1 = null;
        EquationTerm<AcVariableType, AcEquationType> q1 = null;
        EquationTerm<AcVariableType, AcEquationType> p2 = null;
        EquationTerm<AcVariableType, AcEquationType> q2 = null;
        EquationTerm<AcVariableType, AcEquationType> i1 = null;
        EquationTerm<AcVariableType, AcEquationType> i2 = null;
        boolean deriveA1 = isDeriveA1(branch, creationParameters);
        boolean deriveR1 = isDeriveR1(branch);
        if (bus1 != null && bus2 != null) {
            p1 = new ClosedBranchSide1ActiveFlowEquationTerm(branch, bus1, bus2, equationSystem.getVariableSet(), deriveA1, deriveR1);
            q1 = new ClosedBranchSide1ReactiveFlowEquationTerm(branch, bus1, bus2, equationSystem.getVariableSet(), deriveA1, deriveR1);
            p2 = new ClosedBranchSide2ActiveFlowEquationTerm(branch, bus1, bus2, equationSystem.getVariableSet(), deriveA1, deriveR1);
            q2 = new ClosedBranchSide2ReactiveFlowEquationTerm(branch, bus1, bus2, equationSystem.getVariableSet(), deriveA1, deriveR1);
            i1 = new ClosedBranchSide1CurrentMagnitudeEquationTerm(branch, bus1, bus2, equationSystem.getVariableSet(), deriveA1, deriveR1);
            i2 = new ClosedBranchSide2CurrentMagnitudeEquationTerm(branch, bus1, bus2, equationSystem.getVariableSet(), deriveA1, deriveR1);
        } else if (bus1 != null) {
            p1 = new OpenBranchSide2ActiveFlowEquationTerm(branch, bus1, equationSystem.getVariableSet(), deriveA1, deriveR1);
            q1 = new OpenBranchSide2ReactiveFlowEquationTerm(branch, bus1, equationSystem.getVariableSet(), deriveA1, deriveR1);
            i1 = new OpenBranchSide2CurrentMagnitudeEquationTerm(branch, bus1, equationSystem.getVariableSet(), deriveA1, deriveR1);
        } else if (bus2 != null) {
            p2 = new OpenBranchSide1ActiveFlowEquationTerm(branch, bus2, equationSystem.getVariableSet(), deriveA1, deriveR1);
            q2 = new OpenBranchSide1ReactiveFlowEquationTerm(branch, bus2, equationSystem.getVariableSet(), deriveA1, deriveR1);
            i2 = new OpenBranchSide1CurrentMagnitudeEquationTerm(branch, bus2, equationSystem.getVariableSet(), deriveA1, deriveR1);
        }

        createBranchEquations(branch, bus1, bus2, equationSystem, p1, q1, p2, q2, i1, i2);

        createReactivePowerControlBranchEquation(branch, bus1, bus2, equationSystem, deriveA1, deriveR1);

        createTransformerPhaseControlEquations(branch, bus1, bus2, equationSystem, deriveA1, deriveR1);
    }

    protected static void createBranchEquations(LfBranch branch, LfBus bus1, LfBus bus2, EquationSystem<AcVariableType, AcEquationType> equationSystem,
                                                EquationTerm<AcVariableType, AcEquationType> p1, EquationTerm<AcVariableType, AcEquationType> q1,
                                                EquationTerm<AcVariableType, AcEquationType> p2, EquationTerm<AcVariableType, AcEquationType> q2,
                                                EquationTerm<AcVariableType, AcEquationType> i1, EquationTerm<AcVariableType, AcEquationType> i2) {
        if (p1 != null) {
            equationSystem.getEquation(bus1.getNum(), AcEquationType.BUS_TARGET_P)
                    .orElseThrow()
                    .addTerm(p1);
            branch.setP1(p1);
        }
        if (q1 != null) {
            equationSystem.getEquation(bus1.getNum(), AcEquationType.BUS_TARGET_Q)
                    .orElseThrow()
                    .addTerm(q1);
            branch.setQ1(q1);
        }
        if (p2 != null) {
            equationSystem.getEquation(bus2.getNum(), AcEquationType.BUS_TARGET_P)
                    .orElseThrow()
                    .addTerm(p2);
            branch.setP2(p2);
        }
        if (q2 != null) {
            equationSystem.getEquation(bus2.getNum(), AcEquationType.BUS_TARGET_Q)
                    .orElseThrow()
                    .addTerm(q2);
            branch.setQ2(q2);
        }

        if (i1 != null) {
            equationSystem.attach(i1);
            branch.setI1(i1);
        }

        if (i2 != null) {
            equationSystem.attach(i2);
            branch.setI2(i2);
        }
    }

    private static void createHvdcAcEmulationEquations(LfHvdc hvdc, EquationSystem<AcVariableType, AcEquationType> equationSystem) {
        EquationTerm<AcVariableType, AcEquationType> p1 = null;
        EquationTerm<AcVariableType, AcEquationType> p2 = null;
        if (hvdc.getBus1() != null && hvdc.getBus2() != null) {
            p1 = new HvdcAcEmulationSide1ActiveFlowEquationTerm(hvdc, hvdc.getBus1(), hvdc.getBus2(), equationSystem.getVariableSet());
            p2 = new HvdcAcEmulationSide2ActiveFlowEquationTerm(hvdc, hvdc.getBus1(), hvdc.getBus2(), equationSystem.getVariableSet());
        } else {
            // nothing to do
        }

        if (p1 != null) {
            equationSystem.getEquation(hvdc.getBus1().getNum(), AcEquationType.BUS_TARGET_P)
                    .orElseThrow()
                    .addTerm(p1);
            hvdc.setP1(p1);
        }
        if (p2 != null) {
            equationSystem.getEquation(hvdc.getBus2().getNum(), AcEquationType.BUS_TARGET_P)
                    .orElseThrow()
                    .addTerm(p2);
            hvdc.setP2(p2);
        }
    }

    private void createBranchEquations(LfBranch branch,
                                       EquationSystem<AcVariableType, AcEquationType> equationSystem) {
        // create zero and non zero impedance branch equations
        if (branch.isZeroImpedance(LoadFlowModel.AC)) {
            createNonImpedantBranch(branch, branch.getBus1(), branch.getBus2(), equationSystem, branch.isSpanningTreeEdge(LoadFlowModel.AC));
        } else {
            createImpedantBranch(branch, branch.getBus1(), branch.getBus2(), equationSystem);
        }
    }

    private void createBranchesEquations(EquationSystem<AcVariableType, AcEquationType> equationSystem) {
        for (LfBranch branch : network.getBranches()) {
            createBranchEquations(branch, equationSystem);
        }
    }

    private List<EquationTerm<AcVariableType, AcEquationType>> createActiveInjectionTerms(LfBus bus,
                                                                                          VariableSet<AcVariableType> variableSet) {
        List<EquationTerm<AcVariableType, AcEquationType>> terms = new ArrayList<>();
        for (LfBranch branch : bus.getBranches()) {
            if (branch.isZeroImpedance(LoadFlowModel.AC)) {
                if (branch.isSpanningTreeEdge(LoadFlowModel.AC)) {
                    EquationTerm<AcVariableType, AcEquationType> p = variableSet.getVariable(branch.getNum(), AcVariableType.DUMMY_P).createTerm();
                    if (branch.getBus2() == bus) {
                        p = p.minus();
                    }
                    terms.add(p);
                }
            } else {
                boolean deriveA1 = isDeriveA1(branch, creationParameters);
                boolean deriveR1 = isDeriveR1(branch);
                if (branch.getBus1() == bus) {
                    LfBus otherSideBus = branch.getBus2();
                    var p = otherSideBus != null ? new ClosedBranchSide1ActiveFlowEquationTerm(branch, bus, otherSideBus, variableSet, deriveA1, deriveR1)
                                                 : new OpenBranchSide2ActiveFlowEquationTerm(branch, bus, variableSet, deriveA1, deriveR1);
                    terms.add(p);
                } else {
                    LfBus otherSideBus = branch.getBus1();
                    var p = otherSideBus != null ? new ClosedBranchSide2ActiveFlowEquationTerm(branch, otherSideBus, bus, variableSet, deriveA1, deriveR1)
                                                 : new OpenBranchSide1ActiveFlowEquationTerm(branch, bus, variableSet, deriveA1, deriveR1);
                    terms.add(p);
                }
            }
        }
        return terms;
    }

    private void createMultipleSlackBusesEquations(EquationSystem<AcVariableType, AcEquationType> equationSystem) {
        List<LfBus> slackBuses = network.getSlackBuses();
        if (slackBuses.size() > 1) {
            LfBus firstSlackBus = slackBuses.get(0);
            for (int i = 1; i < slackBuses.size(); i++) {
                LfBus slackBus = slackBuses.get(i);
                // example for 2 slack buses
                // 0 = slack_p1 - slack_p2
                // 0 = slack_p1 - slack_p3
                equationSystem.createEquation(slackBus, AcEquationType.BUS_DISTR_SLACK_P)
                        .addTerms(createActiveInjectionTerms(firstSlackBus, equationSystem.getVariableSet()))
                        .addTerms(createActiveInjectionTerms(slackBus, equationSystem.getVariableSet()).stream()
                                .map(EquationTerm::minus)
                                .collect(Collectors.toList()));
            }
        }
    }

    public EquationSystem<AcVariableType, AcEquationType> create() {

        EquationSystem<AcVariableType, AcEquationType> equationSystem = new EquationSystem<>();

        createBusesEquations(equationSystem);
        createMultipleSlackBusesEquations(equationSystem);
        createBranchesEquations(equationSystem);

        for (LfHvdc hvdc : network.getHvdcs()) {
            createHvdcAcEmulationEquations(hvdc, equationSystem);
        }

        createVoltageControlEquations(equationSystem);

        EquationSystemPostProcessor.findAll().forEach(pp -> pp.onCreate(equationSystem));

        network.addListener(LfNetworkListenerTracer.trace(new AcEquationSystemUpdater(equationSystem, creationParameters)));

        return equationSystem;
    }
}<|MERGE_RESOLUTION|>--- conflicted
+++ resolved
@@ -216,18 +216,12 @@
                 .map(vc -> equationSystem.getEquation(vc.getControlledBus().getNum(), AcEquationType.BUS_TARGET_V).orElseThrow())
                 .toList();
 
-<<<<<<< HEAD
-        if (voltageControl.isDisabledAndAlsoAllItsDependentVoltageControls()) {
-            // we disable all voltage control equations
-            vEq.setActive(false);
-=======
         if (voltageControl.isHidden()) {
             voltageControl.findMainVisibleControlledBus().ifPresentOrElse(mainVisibleControlledBus -> {
                 if (mainVisibleControlledBus != voltageControl.getControlledBus()) {
                     vEq.setActive(false);
                 }
             }, () -> vEq.setActive(false));
->>>>>>> b36ed747
             for (T controllerElement : controllerElements) {
                 equationSystem.getEquation(controllerElement.getNum(), distrEqType)
                         .ifPresent(eq -> eq.setActive(false));
