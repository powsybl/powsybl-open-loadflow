--- conflicted
+++ resolved
@@ -790,7 +790,6 @@
         createTransformerReactivePowerControlEquations(branch, equationSystem);
     }
 
-<<<<<<< HEAD
     protected void createDcLineEquations(LfDcLine dcLine, LfDcNode dcNode1, LfDcNode dcNode2, EquationSystem<AcVariableType, AcEquationType> equationSystem) {
         // effective equations, could be closed one or open one
         Evaluable p1 = null;
@@ -799,9 +798,9 @@
         Evaluable i2 = null;
 
         // We keep the same construction as impedant branch equations, we will implement equation updating later
-        EquationTerm<AcVariableType, AcEquationType> closedP1 = null;
+        SingleEquationTerm<AcVariableType, AcEquationType> closedP1 = null;
         EquationTerm<AcVariableType, AcEquationType> closedI1 = null;
-        EquationTerm<AcVariableType, AcEquationType> closedP2 = null;
+        SingleEquationTerm<AcVariableType, AcEquationType> closedP2 = null;
         EquationTerm<AcVariableType, AcEquationType> closedI2 = null;
 
         if (dcNode1 != null && dcNode2 != null) {
@@ -827,14 +826,6 @@
                 closedP2, closedI2);
     }
 
-    protected static void createImpedantBranchEquations(LfBranch branch, LfBus bus1, LfBus bus2, EquationSystem<AcVariableType, AcEquationType> equationSystem,
-                                                        Evaluable p1, Evaluable q1, Evaluable i1,
-                                                        Evaluable p2, Evaluable q2, Evaluable i2,
-                                                        EquationTerm<AcVariableType, AcEquationType> closedP1, EquationTerm<AcVariableType, AcEquationType> closedQ1, EquationTerm<AcVariableType, AcEquationType> closedI1,
-                                                        EquationTerm<AcVariableType, AcEquationType> closedP2, EquationTerm<AcVariableType, AcEquationType> closedQ2, EquationTerm<AcVariableType, AcEquationType> closedI2,
-                                                        EquationTerm<AcVariableType, AcEquationType> openP1, EquationTerm<AcVariableType, AcEquationType> openQ1, EquationTerm<AcVariableType, AcEquationType> openI1,
-                                                        EquationTerm<AcVariableType, AcEquationType> openP2, EquationTerm<AcVariableType, AcEquationType> openQ2, EquationTerm<AcVariableType, AcEquationType> openI2) {
-=======
     protected EquationTerm<AcVariableType, AcEquationType> createClosedBranchSide1ActiveFlowEquationTerm(LfBranch branch, LfBus bus1, LfBus bus2, boolean deriveA1, boolean deriveR1, EquationSystem<AcVariableType, AcEquationType> equationSystem) {
         return new ClosedBranchSide1ActiveFlowEquationTerm(branch, bus1, bus2, equationSystem.getVariableSet(), deriveA1, deriveR1);
     }
@@ -866,7 +857,6 @@
                                                  EquationTerm<AcVariableType, AcEquationType> closedP2, EquationTerm<AcVariableType, AcEquationType> closedQ2, SingleEquationTerm<AcVariableType, AcEquationType> closedI2,
                                                  EquationTerm<AcVariableType, AcEquationType> openP1, EquationTerm<AcVariableType, AcEquationType> openQ1, SingleEquationTerm<AcVariableType, AcEquationType> openI1,
                                                  EquationTerm<AcVariableType, AcEquationType> openP2, EquationTerm<AcVariableType, AcEquationType> openQ2, SingleEquationTerm<AcVariableType, AcEquationType> openI2) {
->>>>>>> f9379633
         if (closedP1 != null) {
             equationSystem.getEquation(bus1.getNum(), AcEquationType.BUS_TARGET_P).orElseThrow()
                     .addTerm(closedP1);
@@ -948,8 +938,8 @@
     protected static void createDcLineEquations(LfDcLine dcLine, LfDcNode dcNode1, LfDcNode dcNode2, EquationSystem<AcVariableType, AcEquationType> equationSystem,
                                                         Evaluable p1, Evaluable i1,
                                                         Evaluable p2, Evaluable i2,
-                                                        EquationTerm<AcVariableType, AcEquationType> closedP1, EquationTerm<AcVariableType, AcEquationType> closedI1,
-                                                        EquationTerm<AcVariableType, AcEquationType> closedP2, EquationTerm<AcVariableType, AcEquationType> closedI2) {
+                                                        SingleEquationTerm<AcVariableType, AcEquationType> closedP1, EquationTerm<AcVariableType, AcEquationType> closedI1,
+                                                        SingleEquationTerm<AcVariableType, AcEquationType> closedP2, EquationTerm<AcVariableType, AcEquationType> closedI2) {
 
         if (closedI1 != null) {
             equationSystem.getEquation(dcNode1.getNum(), com.powsybl.openloadflow.ac.equations.AcEquationType.DC_NODE_TARGET_I).orElseThrow()
@@ -1009,8 +999,8 @@
         equationSystem.getEquation(bus.getNum(), AcEquationType.BUS_TARGET_P).orElseThrow()
                 .addTerm(pAc.minus());
 
-        EquationTerm<AcVariableType, AcEquationType> iConv1 = new ConverterDcCurrentEquationTerm(converter, dcNode1, dcNode2, dcNode1.getNominalV(), equationSystem.getVariableSet());
-        EquationTerm<AcVariableType, AcEquationType> iConv2 = new ConverterDcCurrentEquationTerm(converter, dcNode1, dcNode2, dcNode2.getNominalV(), equationSystem.getVariableSet()).minus();
+        SingleEquationTerm<AcVariableType, AcEquationType> iConv1 = new ConverterDcCurrentEquationTerm(converter, dcNode1, dcNode2, dcNode1.getNominalV(), equationSystem.getVariableSet());
+        SingleEquationTerm<AcVariableType, AcEquationType> iConv2 = new ConverterDcCurrentEquationTerm(converter, dcNode1, dcNode2, dcNode2.getNominalV(), equationSystem.getVariableSet()).minus();
         equationSystem.attach(iConv1);
         converter.setCalculatedIconv1(iConv1);
         equationSystem.attach(iConv2);
