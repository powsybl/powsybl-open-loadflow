/**
 * Copyright (c) 2019, RTE (http://www.rte-france.com)
 * This Source Code Form is subject to the terms of the Mozilla Public
 * License, v. 2.0. If a copy of the MPL was not distributed with this
 * file, You can obtain one at http://mozilla.org/MPL/2.0/.
 */
package com.powsybl.openloadflow.ac.equations;

import com.powsybl.commons.PowsyblException;
import com.powsybl.iidm.network.TwoSides;
import com.powsybl.openloadflow.equations.*;
import com.powsybl.openloadflow.network.*;
import com.powsybl.openloadflow.network.TransformerPhaseControl.Mode;
import com.powsybl.openloadflow.util.Evaluable;
<<<<<<< HEAD
=======
import com.powsybl.openloadflow.util.EvaluableConstants;
>>>>>>> 077d936d

import java.util.*;
import java.util.function.Predicate;
import java.util.stream.Collectors;

/**
 * @author Geoffroy Jamgotchian {@literal <geoffroy.jamgotchian at rte-france.com>}
 */
public class AcEquationSystemCreator {

    protected final LfNetwork network;

    protected final AcEquationSystemCreationParameters creationParameters;

    public AcEquationSystemCreator(LfNetwork network) {
        this(network, new AcEquationSystemCreationParameters());
    }

    public AcEquationSystemCreator(LfNetwork network, AcEquationSystemCreationParameters creationParameters) {
        this.network = Objects.requireNonNull(network);
        this.creationParameters = Objects.requireNonNull(creationParameters);
    }

    protected void createBusEquation(LfBus bus,
                                   EquationSystem<AcVariableType, AcEquationType> equationSystem) {
        var p = equationSystem.createEquation(bus, AcEquationType.BUS_TARGET_P);
        bus.setP(p);
        var q = equationSystem.createEquation(bus, AcEquationType.BUS_TARGET_Q);
        bus.setQ(q);

        if (bus.isReference()) {
            equationSystem.createEquation(bus, AcEquationType.BUS_TARGET_PHI)
                    .addTerm(equationSystem.getVariable(bus.getNum(), AcVariableType.BUS_PHI)
                            .createTerm());
        }
        if (bus.isSlack()) {
            p.setActive(false);
        }

        // maybe to fix later, but there is so part of OLF (like sensitivity) that needs a voltage target equation
        // deactivated
        EquationTerm<AcVariableType, AcEquationType> vTerm = equationSystem.getVariable(bus.getNum(), AcVariableType.BUS_V).createTerm();
        equationSystem.createEquation(bus, AcEquationType.BUS_TARGET_V)
                .addTerm(vTerm)
                .setActive(false);
        bus.setCalculatedV(vTerm);

        createShuntEquations(bus, equationSystem);
        createLoadEquations(bus, equationSystem);
    }

    private void createLoadEquations(LfBus bus, EquationSystem<AcVariableType, AcEquationType> equationSystem) {
        for (LfLoad load : bus.getLoads()) {
            load.getLoadModel().ifPresent(loadModel -> {
                var p = new LoadModelActiveFlowEquationTerm(bus, loadModel, load, equationSystem.getVariableSet());
                equationSystem.createEquation(bus, AcEquationType.BUS_TARGET_P)
                        .addTerm(p);
                load.setP(p);
                var q = new LoadModelReactiveFlowEquationTerm(bus, loadModel, load, equationSystem.getVariableSet());
                equationSystem.createEquation(bus, AcEquationType.BUS_TARGET_Q)
                        .addTerm(q);
                load.setQ(q);
            });
        }
    }

    private void createVoltageControlEquations(EquationSystem<AcVariableType, AcEquationType> equationSystem) {
        for (LfBus bus : network.getBuses()) {
            createGeneratorVoltageControlEquations(bus, equationSystem);
            createTransformerVoltageControlEquations(bus, equationSystem);
            createShuntVoltageControlEquations(bus, equationSystem);
        }
    }

    private void createBusesEquations(EquationSystem<AcVariableType, AcEquationType> equationSystem) {
        for (LfBus bus : network.getBuses()) {
            createBusEquation(bus, equationSystem);
        }
    }

    private void createGeneratorVoltageControlEquations(LfBus bus,
                                                        EquationSystem<AcVariableType, AcEquationType> equationSystem) {
        bus.getGeneratorVoltageControl()
                .filter(voltageControl -> voltageControl.getMergeStatus() == VoltageControl.MergeStatus.MAIN)
                .ifPresent(voltageControl -> {
                    if (bus.isGeneratorVoltageControlled()) {
                        if (voltageControl.isLocalControl()) {
                            createGeneratorLocalVoltageControlEquation(bus, equationSystem);
                        } else {
                            // create reactive power distribution equations at voltage controller buses
                            createGeneratorReactivePowerDistributionEquations(voltageControl, equationSystem, creationParameters);
                        }
                        updateGeneratorVoltageControl(voltageControl, equationSystem);
                    }
                });
    }

    private void createGeneratorLocalVoltageControlEquation(LfBus bus,
                                                            EquationSystem<AcVariableType, AcEquationType> equationSystem) {
        if (bus.hasGeneratorsWithSlope()) {
            // take first generator with slope: network loading ensures that there's only one generator with slope
            double slope = bus.getGeneratorsControllingVoltageWithSlope().get(0).getSlope();

            // we only support one generator controlling voltage with a non zero slope at a bus.
            // equation is: V + slope * qSVC = targetV
            // which is modeled here with: V + slope * (sum_branch qBranch) = TargetV - slope * qLoads + slope * qGenerators
            equationSystem.getEquation(bus.getNum(), AcEquationType.BUS_TARGET_V).orElseThrow()
                    .addTerms(createReactiveTerms(bus, equationSystem.getVariableSet(), creationParameters)
                            .stream()
                            .map(term -> term.multiply(slope))
                            .collect(Collectors.toList()));
        }
    }

    protected void createGeneratorReactivePowerControlBranchEquation(LfBranch branch, LfBus bus1, LfBus bus2, EquationSystem<AcVariableType, AcEquationType> equationSystem,
                                                                     boolean deriveA1, boolean deriveR1) {
        if (bus1 != null && bus2 != null) {
            branch.getGeneratorReactivePowerControl().ifPresent(rpc -> {
                EquationTerm<AcVariableType, AcEquationType> q = rpc.getControlledSide() == TwoSides.ONE
                        ? new ClosedBranchSide1ReactiveFlowEquationTerm(branch, bus1, bus2, equationSystem.getVariableSet(), deriveA1, deriveR1)
                        : new ClosedBranchSide2ReactiveFlowEquationTerm(branch, bus1, bus2, equationSystem.getVariableSet(), deriveA1, deriveR1);
                equationSystem.createEquation(branch, AcEquationType.BRANCH_TARGET_Q)
                        .addTerm(q);
                createGeneratorReactivePowerDistributionEquations(rpc, equationSystem, creationParameters);
                updateGeneratorReactivePowerControlBranchEquations(rpc, equationSystem);
            });
        }
    }

    public static void updateGeneratorReactivePowerControlBranchEquations(GeneratorReactivePowerControl generatorReactivePowerControl, EquationSystem<AcVariableType, AcEquationType> equationSystem) {
        LfBranch controlledBranch = generatorReactivePowerControl.getControlledBranch();
        List<LfBus> controllerBuses = generatorReactivePowerControl.getControllerBuses()
                .stream()
                .filter(b -> !b.isDisabled()) // discard disabled controller elements
                .toList();
        Equation<AcVariableType, AcEquationType> qEq = equationSystem.getEquation(controlledBranch.getNum(), AcEquationType.BRANCH_TARGET_Q)
                .orElseThrow();

        if (controlledBranch.isDisabled()) {
            qEq.setActive(false);
            for (LfBus controllerBus : controllerBuses) {
                equationSystem.getEquation(controllerBus.getNum(), AcEquationType.DISTR_Q)
                        .ifPresent(eq -> eq.setActive(false));
                equationSystem.getEquation(controllerBus.getNum(), AcEquationType.BUS_TARGET_Q)
                        .orElseThrow()
                        .setActive(true);
            }
        } else {
            List<LfBus> enabledControllerBuses = controllerBuses.stream()
                    .filter(LfBus::isGeneratorReactivePowerControlEnabled).toList();
            List<LfBus> disabledControllerBuses = controllerBuses.stream()
                    .filter(Predicate.not(LfBus::isGeneratorReactivePowerControlEnabled)).toList();

            // reactive keys must be updated in case of disabled controllers.
            generatorReactivePowerControl.updateReactiveKeys();

            // activate reactive power control at controlled bus only if at least one controller element is enabled
            qEq.setActive(!enabledControllerBuses.isEmpty());

            for (LfBus controllerElement : disabledControllerBuses) {
                equationSystem.getEquation(controllerElement.getNum(), AcEquationType.DISTR_Q)
                        .ifPresent(eq -> eq.setActive(false));
                equationSystem.getEquation(controllerElement.getNum(), AcEquationType.BUS_TARGET_Q)
                        .orElseThrow()
                        .setActive(true);
            }

            // activate distribution equation and deactivate control equation at all enabled controller buses except one (first)
            for (int i = 0; i < enabledControllerBuses.size(); i++) {
                boolean active = i != 0;
                LfBus controllerElement = enabledControllerBuses.get(i);
                equationSystem.getEquation(controllerElement.getNum(), AcEquationType.DISTR_Q)
                        .ifPresent(eq -> eq.setActive(active));
                equationSystem.getEquation(controllerElement.getNum(), AcEquationType.BUS_TARGET_Q)
                        .orElseThrow()
                        .setActive(false);
            }
        }
    }

    private static void createShuntEquation(LfShunt shunt, LfBus bus, EquationSystem<AcVariableType, AcEquationType> equationSystem, boolean deriveB) {
        ShuntCompensatorReactiveFlowEquationTerm q = new ShuntCompensatorReactiveFlowEquationTerm(shunt, bus, equationSystem.getVariableSet(), deriveB);
        equationSystem.createEquation(bus, AcEquationType.BUS_TARGET_Q).addTerm(q);
        shunt.setQ(q);
        ShuntCompensatorActiveFlowEquationTerm p = new ShuntCompensatorActiveFlowEquationTerm(shunt, bus, equationSystem.getVariableSet());
        equationSystem.createEquation(bus, AcEquationType.BUS_TARGET_P).addTerm(p);
        shunt.setP(p);
    }

    private static void createShuntEquations(LfBus bus, EquationSystem<AcVariableType, AcEquationType> equationSystem) {
        bus.getShunt().ifPresent(shunt -> createShuntEquation(shunt, bus, equationSystem, false));
        bus.getControllerShunt().ifPresent(shunt -> createShuntEquation(shunt, bus, equationSystem, shunt.hasVoltageControlCapability()));
        bus.getSvcShunt().ifPresent(shunt -> createShuntEquation(shunt, bus, equationSystem, false));
    }

    private static void createGeneratorReactivePowerDistributionEquations(Control control, EquationSystem<AcVariableType, AcEquationType> equationSystem,
                                                                          AcEquationSystemCreationParameters creationParameters) {
        List<LfBus> controllerBuses = null;
        if (control instanceof GeneratorVoltageControl generatorVoltageControl) {
            controllerBuses = generatorVoltageControl.getMergedControllerElements();
        } else if (control instanceof GeneratorReactivePowerControl generatorReactivePowerControl) {
            controllerBuses = generatorReactivePowerControl.getControllerBuses();
        } else {
            throw new PowsyblException("Control has to be of type GeneratorVoltageControl or ReactivePowerControl to create Q distribution equations");
        }

        for (LfBus controllerBus : controllerBuses) {
            // reactive power at controller bus i (supposing this voltage control is enabled)
            // q_i = qPercent_i * sum_j(q_j) where j are all the voltage controller buses
            // 0 = qPercent_i * sum_j(q_j) - q_i
            // which can be rewritten in a more simple way
            // 0 = (qPercent_i - 1) * q_i + qPercent_i * sum_j(q_j) where j are all the voltage controller buses except i
            Equation<AcVariableType, AcEquationType> zero = equationSystem.createEquation(controllerBus, AcEquationType.DISTR_Q)
                    .addTerms(createReactiveTerms(controllerBus, equationSystem.getVariableSet(), creationParameters).stream()
                            .map(term -> term.multiply(() -> controllerBus.getRemoteControlReactivePercent() - 1))
                            .collect(Collectors.toList()));
            for (LfBus otherControllerBus : controllerBuses) {
                if (otherControllerBus != controllerBus) {
                    zero.addTerms(createReactiveTerms(otherControllerBus, equationSystem.getVariableSet(), creationParameters).stream()
                            .map(term -> term.multiply(controllerBus::getRemoteControlReactivePercent))
                            .collect(Collectors.toList()));
                }
            }
        }
    }

    public static void recreateReactivePowerDistributionEquations(GeneratorVoltageControl voltageControl,
                                                                  EquationSystem<AcVariableType, AcEquationType> equationSystem,
                                                                  AcEquationSystemCreationParameters parameters) {
        for (LfBus controllerBus : voltageControl.getMergedControllerElements()) {
            equationSystem.removeEquation(controllerBus.getNum(), AcEquationType.DISTR_Q);
        }
        if (!voltageControl.isLocalControl()) {
            createGeneratorReactivePowerDistributionEquations(voltageControl, equationSystem, parameters);
        }
        updateGeneratorVoltageControl(voltageControl, equationSystem);
    }

    static <T extends LfElement> void updateRemoteVoltageControlEquations(VoltageControl<T> voltageControl,
                                                                          EquationSystem<AcVariableType, AcEquationType> equationSystem,
                                                                          AcEquationType distrEqType, AcEquationType ctrlEqType) {
        checkNotDependentVoltageControl(voltageControl);

        LfBus controlledBus = voltageControl.getControlledBus();

        List<T> controllerElements = voltageControl.getMergedControllerElements()
                .stream()
                .filter(b -> !b.isDisabled()) // discard disabled controller elements
                .toList();

        Equation<AcVariableType, AcEquationType> vEq = equationSystem.getEquation(controlledBus.getNum(), AcEquationType.BUS_TARGET_V)
                .orElseThrow();

        List<Equation<AcVariableType, AcEquationType>> vEqMergedList = voltageControl.getMergedDependentVoltageControls().stream()
                .map(vc -> equationSystem.getEquation(vc.getControlledBus().getNum(), AcEquationType.BUS_TARGET_V).orElseThrow())
                .toList();

        if (voltageControl.isHidden()) {
            voltageControl.findMainVisibleControlledBus().ifPresentOrElse(mainVisibleControlledBus -> {
                if (mainVisibleControlledBus != voltageControl.getControlledBus()) {
                    vEq.setActive(false);
                }
            }, () -> vEq.setActive(false));
            for (T controllerElement : controllerElements) {
                equationSystem.getEquation(controllerElement.getNum(), distrEqType)
                        .ifPresent(eq -> eq.setActive(false));
                equationSystem.getEquation(controllerElement.getNum(), ctrlEqType)
                        .orElseThrow()
                        .setActive(true);
            }
        } else {
            List<T> enabledControllerElements = controllerElements.stream()
                    .filter(voltageControl::isControllerEnabled).toList();
            List<T> disabledControllerElements = controllerElements.stream()
                    .filter(Predicate.not(voltageControl::isControllerEnabled)).toList();

            // activate voltage control at controlled bus only if at least one controller element is enabled
            vEq.setActive(!enabledControllerElements.isEmpty());

            // deactivate voltage control for merged controlled buses
            for (var vEqMerged : vEqMergedList) {
                vEqMerged.setActive(false);
            }

            // deactivate distribution equations and reactivate control equations
            for (T controllerElement : disabledControllerElements) {
                equationSystem.getEquation(controllerElement.getNum(), distrEqType)
                        .ifPresent(eq -> eq.setActive(false));
                equationSystem.getEquation(controllerElement.getNum(), ctrlEqType)
                        .orElseThrow()
                        .setActive(true);
            }

            // activate distribution equation and deactivate control equation at all enabled controller buses except one (first)
            for (int i = 0; i < enabledControllerElements.size(); i++) {
                boolean active = i != 0;
                T controllerElement = enabledControllerElements.get(i);
                equationSystem.getEquation(controllerElement.getNum(), distrEqType)
                        .ifPresent(eq -> eq.setActive(active));
                equationSystem.getEquation(controllerElement.getNum(), ctrlEqType)
                        .orElseThrow()
                        .setActive(false);
            }
        }
    }

    private static List<EquationTerm<AcVariableType, AcEquationType>> createReactiveTerms(LfBus controllerBus,
                                                                                          VariableSet<AcVariableType> variableSet,
                                                                                          AcEquationSystemCreationParameters creationParameters) {
        List<EquationTerm<AcVariableType, AcEquationType>> terms = new ArrayList<>();
        for (LfBranch branch : controllerBus.getBranches()) {
            EquationTerm<AcVariableType, AcEquationType> q;
            if (branch.isZeroImpedance(LoadFlowModel.AC)) {
                if (!branch.isSpanningTreeEdge(LoadFlowModel.AC)) {
                    continue;
                }
                if (branch.getBus1() == controllerBus) {
                    q = variableSet.getVariable(branch.getNum(), AcVariableType.DUMMY_Q).createTerm();
                } else {
                    q = variableSet.getVariable(branch.getNum(), AcVariableType.DUMMY_Q).<AcEquationType>createTerm()
                                    .minus();
                }
            } else {
                boolean deriveA1 = isDeriveA1(branch, creationParameters);
                boolean deriveR1 = isDeriveR1(branch);
                if (branch.getBus1() == controllerBus) {
                    LfBus otherSideBus = branch.getBus2();
                    q = otherSideBus != null ? new ClosedBranchSide1ReactiveFlowEquationTerm(branch, controllerBus, otherSideBus, variableSet, deriveA1, deriveR1)
                                             : new OpenBranchSide2ReactiveFlowEquationTerm(branch, controllerBus, variableSet);
                } else {
                    LfBus otherSideBus = branch.getBus1();
                    q = otherSideBus != null ? new ClosedBranchSide2ReactiveFlowEquationTerm(branch, otherSideBus, controllerBus, variableSet, deriveA1, deriveR1)
                                             : new OpenBranchSide1ReactiveFlowEquationTerm(branch, controllerBus, variableSet);
                }
            }
            terms.add(q);
        }
        controllerBus.getShunt().ifPresent(shunt -> {
            ShuntCompensatorReactiveFlowEquationTerm q = new ShuntCompensatorReactiveFlowEquationTerm(shunt, controllerBus, variableSet, false);
            terms.add(q);
        });
        controllerBus.getControllerShunt().ifPresent(shunt -> {
            ShuntCompensatorReactiveFlowEquationTerm q = new ShuntCompensatorReactiveFlowEquationTerm(shunt, controllerBus, variableSet, false);
            terms.add(q);
        });
        return terms;
    }

    public static void updateGeneratorVoltageControl(GeneratorVoltageControl voltageControl, EquationSystem<AcVariableType, AcEquationType> equationSystem) {
        checkNotDependentVoltageControl(voltageControl);

        // ensure reactive keys are up-to-date
        voltageControl.updateReactiveKeys();

        updateRemoteVoltageControlEquations(voltageControl, equationSystem, AcEquationType.DISTR_Q, AcEquationType.BUS_TARGET_Q);
    }

    private static <T extends LfElement> void checkNotDependentVoltageControl(VoltageControl<T> voltageControl) {
        if (voltageControl.getMergeStatus() == VoltageControl.MergeStatus.DEPENDENT) {
            throw new IllegalArgumentException("Cannot update a merged dependent voltage control");
        }
    }

    private static void createNonImpedantBranch(LfBranch branch, LfBus bus1, LfBus bus2,
                                                EquationSystem<AcVariableType, AcEquationType> equationSystem,
                                                boolean spanningTreeEdge) {
        if (bus1 != null && bus2 != null) {
            Optional<Equation<AcVariableType, AcEquationType>> v1 = equationSystem.getEquation(bus1.getNum(), AcEquationType.BUS_TARGET_V);
            Optional<Equation<AcVariableType, AcEquationType>> v2 = equationSystem.getEquation(bus2.getNum(), AcEquationType.BUS_TARGET_V);
            boolean hasV1 = v1.isPresent() && v1.get().isActive(); // may be inactive if the equation has been created for sensitivity
            boolean hasV2 = v2.isPresent() && v2.get().isActive(); // may be inactive if the equation has been created for sensitivity
            boolean enabled = !branch.isDisabled() && spanningTreeEdge;
            if (!(hasV1 && hasV2)) {
                // create voltage magnitude coupling equation
                // 0 = v1 - v2 * rho
                PiModel piModel = branch.getPiModel();
                double rho = PiModel.R2 / piModel.getR1();
                EquationTerm<AcVariableType, AcEquationType> vTerm = equationSystem.getVariable(bus1.getNum(), AcVariableType.BUS_V)
                        .createTerm();
                EquationTerm<AcVariableType, AcEquationType> bus2vTerm = equationSystem.getVariable(bus2.getNum(), AcVariableType.BUS_V)
                        .createTerm();
                equationSystem.createEquation(branch, AcEquationType.ZERO_V)
                        .addTerm(vTerm)
                        .addTerm(bus2vTerm.multiply(-rho))
                        .setActive(enabled);

                // add a dummy reactive power variable to both sides of the non impedant branch and with an opposite sign
                // to ensure we have the same number of equation and variables
                var dummyQ = equationSystem.getVariable(branch.getNum(), AcVariableType.DUMMY_Q);
                equationSystem.getEquation(bus1.getNum(), AcEquationType.BUS_TARGET_Q)
                        .orElseThrow()
                        .addTerm(dummyQ.createTerm());

                equationSystem.getEquation(bus2.getNum(), AcEquationType.BUS_TARGET_Q)
                        .orElseThrow()
                        .addTerm(dummyQ.<AcEquationType>createTerm()
                                .minus());

                // create an inactive dummy reactive power target equation set to zero that could be activated
                // on case of switch opening
                equationSystem.createEquation(branch, AcEquationType.DUMMY_TARGET_Q)
                        .addTerm(dummyQ.createTerm())
                        .setActive(!enabled); // inverted logic
            } else {
                // nothing to do in case of v1 and v2 are found, we just have to ensure
                // target v are equals.
            }

            boolean hasPhi1 = equationSystem.hasEquation(bus1.getNum(), AcEquationType.BUS_TARGET_PHI);
            boolean hasPhi2 = equationSystem.hasEquation(bus2.getNum(), AcEquationType.BUS_TARGET_PHI);
            if (!(hasPhi1 && hasPhi2)) {
                // create voltage angle coupling equation
                // alpha = phi1 - phi2
                equationSystem.createEquation(branch, AcEquationType.ZERO_PHI)
                        .addTerm(equationSystem.getVariable(bus1.getNum(), AcVariableType.BUS_PHI).createTerm())
                        .addTerm(equationSystem.getVariable(bus2.getNum(), AcVariableType.BUS_PHI).<AcEquationType>createTerm()
                                .minus())
                        .setActive(enabled);

                // add a dummy active power variable to both sides of the non impedant branch and with an opposite sign
                // to ensure we have the same number of equation and variables
                var dummyP = equationSystem.getVariable(branch.getNum(), AcVariableType.DUMMY_P);
                equationSystem.getEquation(bus1.getNum(), AcEquationType.BUS_TARGET_P)
                        .orElseThrow()
                        .addTerm(dummyP.createTerm());

                equationSystem.getEquation(bus2.getNum(), AcEquationType.BUS_TARGET_P)
                        .orElseThrow()
                        .addTerm(dummyP.<AcEquationType>createTerm()
                                .minus());

                // create an inactive dummy active power target equation set to zero that could be activated
                // on case of switch opening
                equationSystem.createEquation(branch, AcEquationType.DUMMY_TARGET_P)
                        .addTerm(dummyP.createTerm())
                        .setActive(!enabled); // inverted logic
            } else {
                throw new IllegalStateException("Cannot happen because only there is one slack bus per model");
            }
        }
    }

    protected static void createTransformerPhaseControlEquations(LfBranch branch, LfBus bus1, LfBus bus2, EquationSystem<AcVariableType, AcEquationType> equationSystem,
                                                                 boolean deriveA1, boolean deriveR1) {
        if (deriveA1) {
            EquationTerm<AcVariableType, AcEquationType> a1 = equationSystem.getVariable(branch.getNum(), AcVariableType.BRANCH_ALPHA1)
                    .createTerm();
            branch.setA1(a1);
            equationSystem.createEquation(branch, AcEquationType.BRANCH_TARGET_ALPHA1)
                    .addTerm(a1);
        }

        if (branch.isPhaseControlled()) {
            TransformerPhaseControl phaseControl = branch.getPhaseControl().orElseThrow();
            if (phaseControl.getMode() == Mode.CONTROLLER) {
                if (phaseControl.getUnit() == TransformerPhaseControl.Unit.A) {
                    throw new PowsyblException("Phase control in A is not yet supported");
                }

                EquationTerm<AcVariableType, AcEquationType> p = phaseControl.getControlledSide() == TwoSides.ONE
                        ? new ClosedBranchSide1ActiveFlowEquationTerm(branch, bus1, bus2, equationSystem.getVariableSet(), deriveA1, deriveR1)
                        : new ClosedBranchSide2ActiveFlowEquationTerm(branch, bus1, bus2, equationSystem.getVariableSet(), deriveA1, deriveR1);
                equationSystem.createEquation(branch, AcEquationType.BRANCH_TARGET_P)
                        .addTerm(p)
                        .setActive(false); // by default BRANCH_TARGET_ALPHA1 is active and BRANCH_TARGET_P inactive
            }
        }
    }

    public static void updateTransformerPhaseControlEquations(TransformerPhaseControl phaseControl, EquationSystem<AcVariableType, AcEquationType> equationSystem) {
        LfBranch controllerBranch = phaseControl.getControllerBranch();
        LfBranch controlledBranch = phaseControl.getControlledBranch();

        if (phaseControl.getMode() == Mode.CONTROLLER) {
            boolean controlEnabled = !controllerBranch.isDisabled() && !controlledBranch.isDisabled() && controllerBranch.isPhaseControlEnabled();

            // activate/de-activate phase control equation
            equationSystem.getEquation(controlledBranch.getNum(), AcEquationType.BRANCH_TARGET_P)
                    .orElseThrow()
                    .setActive(controlEnabled);

            // de-activate/activate constant A1 equation
            equationSystem.getEquation(controllerBranch.getNum(), AcEquationType.BRANCH_TARGET_ALPHA1)
                    .orElseThrow()
                    .setActive(!controlEnabled && !controllerBranch.isDisabled());
        } else {
            equationSystem.getEquation(controllerBranch.getNum(), AcEquationType.BRANCH_TARGET_ALPHA1)
                    .orElseThrow()
                    .setActive(!controllerBranch.isDisabled());
        }
    }

    private static void createTransformerVoltageControlEquations(LfBus bus, EquationSystem<AcVariableType, AcEquationType> equationSystem) {
        bus.getTransformerVoltageControl()
                .filter(voltageControl -> voltageControl.getMergeStatus() == VoltageControl.MergeStatus.MAIN)
                .ifPresent(voltageControl -> {
                    // add transformer ratio distribution equations
                    createR1DistributionEquations(voltageControl, equationSystem);

                    // we also create an equation per controller that will be used later to maintain R1 variable constant
                    for (LfBranch controllerBranch : voltageControl.getMergedControllerElements()) {
                        equationSystem.createEquation(controllerBranch, AcEquationType.BRANCH_TARGET_RHO1)
                                .addTerm(equationSystem.getVariable(controllerBranch.getNum(), AcVariableType.BRANCH_RHO1).createTerm());
                    }

                    updateTransformerVoltageControlEquations(voltageControl, equationSystem);
                });
    }

    public static void createR1DistributionEquations(TransformerVoltageControl voltageControl,
                                                     EquationSystem<AcVariableType, AcEquationType> equationSystem) {
        var controllerBranches = voltageControl.getMergedControllerElements();
        for (int i = 0; i < controllerBranches.size(); i++) {
            LfBranch controllerBranch = controllerBranches.get(i);
            // r1 at controller branch i
            // r1_i = sum_j(r1_j) / controller_count where j are all the controller branches
            // 0 = sum_j(r1_j) / controller_count - r1_i
            // which can be rewritten in a more simple way
            // 0 = (1 / controller_count - 1) * r1_i + sum_j(r1_j) / controller_count where j are all the controller branches except i
            EquationTerm<AcVariableType, AcEquationType> r1 = equationSystem.getVariable(controllerBranch.getNum(), AcVariableType.BRANCH_RHO1)
                    .createTerm();
            Equation<AcVariableType, AcEquationType> zero = equationSystem.createEquation(controllerBranch, AcEquationType.DISTR_RHO)
                    .addTerm(r1.multiply(() -> 1d / controllerBranches.stream().filter(b -> !b.isDisabled()).count() - 1));
            for (LfBranch otherControllerBranch : controllerBranches) {
                if (otherControllerBranch != controllerBranch) {
                    EquationTerm<AcVariableType, AcEquationType> otherR1 = equationSystem.getVariable(otherControllerBranch.getNum(), AcVariableType.BRANCH_RHO1)
                            .createTerm();
                    zero.addTerm(otherR1.multiply(() -> 1d / controllerBranches.stream().filter(b -> !b.isDisabled()).count()));
                }
            }
        }
    }

    static void updateTransformerVoltageControlEquations(TransformerVoltageControl voltageControl, EquationSystem<AcVariableType, AcEquationType> equationSystem) {
        updateRemoteVoltageControlEquations(voltageControl, equationSystem, AcEquationType.DISTR_RHO, AcEquationType.BRANCH_TARGET_RHO1);
    }

    public static void recreateR1DistributionEquations(TransformerVoltageControl voltageControl,
                                                       EquationSystem<AcVariableType, AcEquationType> equationSystem) {
        for (LfBranch controllerBranch : voltageControl.getMergedControllerElements()) {
            equationSystem.removeEquation(controllerBranch.getNum(), AcEquationType.DISTR_RHO);
        }
        createR1DistributionEquations(voltageControl, equationSystem);
        updateTransformerVoltageControlEquations(voltageControl, equationSystem);
    }

    private static void createShuntVoltageControlEquations(LfBus bus, EquationSystem<AcVariableType, AcEquationType> equationSystem) {
        bus.getShuntVoltageControl()
                .filter(voltageControl -> voltageControl.getMergeStatus() == VoltageControl.MergeStatus.MAIN)
                .ifPresent(voltageControl -> {
                    // add shunt distribution equations
                    createShuntSusceptanceDistributionEquations(voltageControl, equationSystem);

                    for (LfShunt controllerShunt : voltageControl.getMergedControllerElements()) {
                        // we also create an equation that will be used later to maintain B variable constant
                        // this equation is now inactive
                        equationSystem.createEquation(controllerShunt, AcEquationType.SHUNT_TARGET_B)
                                .addTerm(equationSystem.getVariable(controllerShunt.getNum(), AcVariableType.SHUNT_B).createTerm());
                    }

                    updateShuntVoltageControlEquations(voltageControl, equationSystem);
                });
    }

    public static void createShuntSusceptanceDistributionEquations(ShuntVoltageControl voltageControl,
                                                                   EquationSystem<AcVariableType, AcEquationType> equationSystem) {
        var controllerShunts = voltageControl.getMergedControllerElements();
        for (LfShunt controllerShunt : controllerShunts) {
            // shunt b at controller bus i
            // b_i = sum_j(b_j) / controller_count where j are all the controller buses
            // 0 = sum_j(b_j) / controller_count - b_i
            // which can be rewritten in a more simple way
            // 0 = (1 / controller_count - 1) * b_i + sum_j(b_j) / controller_count where j are all the controller buses except i
            EquationTerm<AcVariableType, AcEquationType> shuntB = equationSystem.getVariable(controllerShunt.getNum(), AcVariableType.SHUNT_B)
                    .createTerm();
            Equation<AcVariableType, AcEquationType> zero = equationSystem.createEquation(controllerShunt, AcEquationType.DISTR_SHUNT_B)
                    .addTerm(shuntB.multiply(() -> 1d / controllerShunts.stream().filter(b -> !b.isDisabled()).count() - 1));
            for (LfShunt otherControllerShunt : controllerShunts) {
                if (otherControllerShunt != controllerShunt) {
                    EquationTerm<AcVariableType, AcEquationType> otherShuntB = equationSystem.getVariable(otherControllerShunt.getNum(), AcVariableType.SHUNT_B)
                            .createTerm();
                    zero.addTerm(otherShuntB.multiply(() -> 1d / controllerShunts.stream().filter(b -> !b.isDisabled()).count()));
                }
            }
        }
    }

    static void updateShuntVoltageControlEquations(ShuntVoltageControl voltageControl, EquationSystem<AcVariableType, AcEquationType> equationSystem) {
        updateRemoteVoltageControlEquations(voltageControl, equationSystem, AcEquationType.DISTR_SHUNT_B, AcEquationType.SHUNT_TARGET_B);
    }

    public static void recreateShuntSusceptanceDistributionEquations(ShuntVoltageControl voltageControl,
                                                                     EquationSystem<AcVariableType, AcEquationType> equationSystem) {
        for (LfShunt controllerShunt : voltageControl.getMergedControllerElements()) {
            equationSystem.removeEquation(controllerShunt.getNum(), AcEquationType.DISTR_SHUNT_B);
        }
        createShuntSusceptanceDistributionEquations(voltageControl, equationSystem);
        updateShuntVoltageControlEquations(voltageControl, equationSystem);
    }

    protected static boolean isDeriveA1(LfBranch branch, AcEquationSystemCreationParameters creationParameters) {
        return branch.isPhaseController()
                || creationParameters.isForceA1Var() && branch.hasPhaseControllerCapability() && branch.isConnectedAtBothSides();
    }

    protected static boolean isDeriveR1(LfBranch branch) {
        return branch.isVoltageController();
    }

    protected void createImpedantBranch(LfBranch branch, LfBus bus1, LfBus bus2,
                                        EquationSystem<AcVariableType, AcEquationType> equationSystem) {
<<<<<<< HEAD
        // current equations are always closed ones
        EquationTerm<AcVariableType, AcEquationType> p1 = null;
        EquationTerm<AcVariableType, AcEquationType> q1 = null;
        EquationTerm<AcVariableType, AcEquationType> p2 = null;
        EquationTerm<AcVariableType, AcEquationType> q2 = null;
        EquationTerm<AcVariableType, AcEquationType> i1 = null;
        EquationTerm<AcVariableType, AcEquationType> i2 = null;

=======
        // effective equations, could be closed one or open one
        Evaluable p1 = null;
        Evaluable q1 = null;
        Evaluable p2 = null;
        Evaluable q2 = null;
        Evaluable i1 = null;
        Evaluable i2 = null;

        // closed equations, could be null because line already open on base case
>>>>>>> 077d936d
        EquationTerm<AcVariableType, AcEquationType> closedP1 = null;
        EquationTerm<AcVariableType, AcEquationType> closedQ1 = null;
        EquationTerm<AcVariableType, AcEquationType> closedI1 = null;
        EquationTerm<AcVariableType, AcEquationType> closedP2 = null;
        EquationTerm<AcVariableType, AcEquationType> closedQ2 = null;
        EquationTerm<AcVariableType, AcEquationType> closedI2 = null;

        // open equations, could be null because only necessary if already open and never closed, or open during simulation
        EquationTerm<AcVariableType, AcEquationType> openP1 = null;
        EquationTerm<AcVariableType, AcEquationType> openQ1 = null;
        EquationTerm<AcVariableType, AcEquationType> openI1 = null;
        EquationTerm<AcVariableType, AcEquationType> openP2 = null;
        EquationTerm<AcVariableType, AcEquationType> openQ2 = null;
        EquationTerm<AcVariableType, AcEquationType> openI2 = null;

        boolean deriveA1 = isDeriveA1(branch, creationParameters);
        boolean deriveR1 = isDeriveR1(branch);
        if (bus1 != null && bus2 != null) {
            closedP1 = new ClosedBranchSide1ActiveFlowEquationTerm(branch, bus1, bus2, equationSystem.getVariableSet(), deriveA1, deriveR1);
            closedQ1 = new ClosedBranchSide1ReactiveFlowEquationTerm(branch, bus1, bus2, equationSystem.getVariableSet(), deriveA1, deriveR1);
            closedP2 = new ClosedBranchSide2ActiveFlowEquationTerm(branch, bus1, bus2, equationSystem.getVariableSet(), deriveA1, deriveR1);
            closedQ2 = new ClosedBranchSide2ReactiveFlowEquationTerm(branch, bus1, bus2, equationSystem.getVariableSet(), deriveA1, deriveR1);
            closedI1 = new ClosedBranchSide1CurrentMagnitudeEquationTerm(branch, bus1, bus2, equationSystem.getVariableSet(), deriveA1, deriveR1);
            closedI2 = new ClosedBranchSide2CurrentMagnitudeEquationTerm(branch, bus1, bus2, equationSystem.getVariableSet(), deriveA1, deriveR1);
            if (branch.isDisconnectionAllowedSide1()) {
                openP2 = new OpenBranchSide1ActiveFlowEquationTerm(branch, bus2, equationSystem.getVariableSet());
                openQ2 = new OpenBranchSide1ReactiveFlowEquationTerm(branch, bus2, equationSystem.getVariableSet());
                openI2 = new OpenBranchSide1CurrentMagnitudeEquationTerm(branch, bus2, equationSystem.getVariableSet());
            }
            if (branch.isDisconnectionAllowedSide2()) {
                openP1 = new OpenBranchSide2ActiveFlowEquationTerm(branch, bus1, equationSystem.getVariableSet());
                openQ1 = new OpenBranchSide2ReactiveFlowEquationTerm(branch, bus1, equationSystem.getVariableSet());
                openI1 = new OpenBranchSide2CurrentMagnitudeEquationTerm(branch, bus1, equationSystem.getVariableSet(), deriveR1);
            }
            p1 = closedP1;
            q1 = closedQ1;
            i1 = closedI1;
            p2 = closedP2;
            q2 = closedQ2;
            i2 = closedI2;
        } else if (bus1 != null) {
            openP1 = new OpenBranchSide2ActiveFlowEquationTerm(branch, bus1, equationSystem.getVariableSet());
            openQ1 = new OpenBranchSide2ReactiveFlowEquationTerm(branch, bus1, equationSystem.getVariableSet());
            openI1 = new OpenBranchSide2CurrentMagnitudeEquationTerm(branch, bus1, equationSystem.getVariableSet(), deriveR1);
            p1 = openP1;
            q1 = openQ1;
            i1 = openI1;
<<<<<<< HEAD
=======
            p2 = EvaluableConstants.ZERO;
            q2 = EvaluableConstants.ZERO;
            i2 = EvaluableConstants.ZERO;
>>>>>>> 077d936d
        } else if (bus2 != null) {
            openP2 = new OpenBranchSide1ActiveFlowEquationTerm(branch, bus2, equationSystem.getVariableSet());
            openQ2 = new OpenBranchSide1ReactiveFlowEquationTerm(branch, bus2, equationSystem.getVariableSet());
            openI2 = new OpenBranchSide1CurrentMagnitudeEquationTerm(branch, bus2, equationSystem.getVariableSet());
<<<<<<< HEAD
=======
            p1 = EvaluableConstants.ZERO;
            q1 = EvaluableConstants.ZERO;
            i1 = EvaluableConstants.ZERO;
>>>>>>> 077d936d
            p2 = openP2;
            q2 = openQ2;
            i2 = openI2;
        }

        createImpedantBranchEquations(branch, bus1, bus2, equationSystem,
                p1, q1, i1,
                p2, q2, i2,
                closedP1, closedQ1, closedI1,
                closedP2, closedQ2, closedI2,
                openP1, openQ1, openI1,
                openP2, openQ2, openI2);

        createGeneratorReactivePowerControlBranchEquation(branch, bus1, bus2, equationSystem, deriveA1, deriveR1);

        createTransformerPhaseControlEquations(branch, bus1, bus2, equationSystem, deriveA1, deriveR1);

        updateBranchEquations(branch);
    }

    protected static void createImpedantBranchEquations(LfBranch branch, LfBus bus1, LfBus bus2, EquationSystem<AcVariableType, AcEquationType> equationSystem,
<<<<<<< HEAD
                                                        EquationTerm<AcVariableType, AcEquationType> p1, EquationTerm<AcVariableType, AcEquationType> q1, EquationTerm<AcVariableType, AcEquationType> i1,
                                                        EquationTerm<AcVariableType, AcEquationType> p2, EquationTerm<AcVariableType, AcEquationType> q2, EquationTerm<AcVariableType, AcEquationType> i2,
=======
                                                        Evaluable p1, Evaluable q1, Evaluable i1,
                                                        Evaluable p2, Evaluable q2, Evaluable i2,
>>>>>>> 077d936d
                                                        EquationTerm<AcVariableType, AcEquationType> closedP1, EquationTerm<AcVariableType, AcEquationType> closedQ1, EquationTerm<AcVariableType, AcEquationType> closedI1,
                                                        EquationTerm<AcVariableType, AcEquationType> closedP2, EquationTerm<AcVariableType, AcEquationType> closedQ2, EquationTerm<AcVariableType, AcEquationType> closedI2,
                                                        EquationTerm<AcVariableType, AcEquationType> openP1, EquationTerm<AcVariableType, AcEquationType> openQ1, EquationTerm<AcVariableType, AcEquationType> openI1,
                                                        EquationTerm<AcVariableType, AcEquationType> openP2, EquationTerm<AcVariableType, AcEquationType> openQ2, EquationTerm<AcVariableType, AcEquationType> openI2) {
        if (closedP1 != null) {
            equationSystem.getEquation(bus1.getNum(), AcEquationType.BUS_TARGET_P).orElseThrow()
                    .addTerm(closedP1);
            branch.setClosedP1(closedP1);
        }
        if (openP1 != null) {
            equationSystem.getEquation(bus1.getNum(), AcEquationType.BUS_TARGET_P).orElseThrow()
                    .addTerm(openP1);
            branch.setOpenP1(openP1);
        }
        if (p1 != null) {
            branch.setP1(p1);
        }
        if (closedQ1 != null) {
            equationSystem.getEquation(bus1.getNum(), AcEquationType.BUS_TARGET_Q).orElseThrow()
                    .addTerm(closedQ1);
            branch.setClosedQ1(closedQ1);
        }
        if (openQ1 != null) {
            equationSystem.getEquation(bus1.getNum(), AcEquationType.BUS_TARGET_Q).orElseThrow()
                    .addTerm(openQ1);
            branch.setOpenQ1(openQ1);
        }
        if (q1 != null) {
            branch.setQ1(q1);
        }
        if (closedP2 != null) {
            equationSystem.getEquation(bus2.getNum(), AcEquationType.BUS_TARGET_P).orElseThrow()
                    .addTerm(closedP2);
            branch.setClosedP2(closedP2);
        }
        if (openP2 != null) {
            equationSystem.getEquation(bus2.getNum(), AcEquationType.BUS_TARGET_P).orElseThrow()
                    .addTerm(openP2);
            branch.setOpenP2(openP2);
        }
        if (p2 != null) {
            branch.setP2(p2);
        }
        if (closedQ2 != null) {
            equationSystem.getEquation(bus2.getNum(), AcEquationType.BUS_TARGET_Q).orElseThrow()
                    .addTerm(closedQ2);
            branch.setClosedQ2(closedQ2);
        }
        if (openQ2 != null) {
            equationSystem.getEquation(bus2.getNum(), AcEquationType.BUS_TARGET_Q).orElseThrow()
                    .addTerm(openQ2);
            branch.setOpenQ2(openQ2);
        }
        if (q2 != null) {
            branch.setQ2(q2);
        }

        if (closedI1 != null) {
            equationSystem.attach(closedI1);
            branch.setClosedI1(closedI1);
        }
        if (openI1 != null) {
            equationSystem.attach(openI1);
            branch.setOpenI1(openI1);
        }
        if (i1 != null) {
            branch.setI1(i1);
        }

        if (closedI2 != null) {
            equationSystem.attach(closedI2);
            branch.setClosedI2(closedI2);
        }
        if (openI2 != null) {
            equationSystem.attach(openI2);
            branch.setOpenI2(openI2);
        }
        if (i2 != null) {
            branch.setI2(i2);
        }
    }

    private static void setActive(Evaluable evaluable, boolean active) {
        if (evaluable instanceof EquationTerm<?, ?> term) {
            term.setActive(active);
        }
    }

    static void updateBranchEquations(LfBranch branch) {
        if (!branch.isDisabled() && !branch.isZeroImpedance(LoadFlowModel.AC)) {
            if (branch.isConnectedSide1() && branch.isConnectedSide2()) {
                setActive(branch.getOpenP1(), false);
                setActive(branch.getOpenQ1(), false);
                setActive(branch.getClosedP1(), true);
                setActive(branch.getClosedQ1(), true);
                setActive(branch.getOpenP2(), false);
                setActive(branch.getOpenQ2(), false);
                setActive(branch.getClosedP2(), true);
                setActive(branch.getClosedQ2(), true);
            } else if (branch.isConnectedSide1() && !branch.isConnectedSide2()) {
                setActive(branch.getOpenP1(), true);
                setActive(branch.getOpenQ1(), true);
                setActive(branch.getClosedP1(), false);
                setActive(branch.getClosedQ1(), false);
                setActive(branch.getOpenP2(), false);
                setActive(branch.getOpenQ2(), false);
                setActive(branch.getClosedP2(), false);
                setActive(branch.getClosedQ2(), false);
            } else if (!branch.isConnectedSide1() && branch.isConnectedSide2()) {
                setActive(branch.getOpenP2(), true);
                setActive(branch.getOpenQ2(), true);
                setActive(branch.getClosedP2(), false);
                setActive(branch.getClosedQ2(), false);
                setActive(branch.getOpenP1(), false);
                setActive(branch.getOpenQ1(), false);
                setActive(branch.getClosedP1(), false);
                setActive(branch.getClosedQ1(), false);
            } else {
                setActive(branch.getOpenP1(), false);
                setActive(branch.getOpenQ1(), false);
                setActive(branch.getClosedP1(), false);
                setActive(branch.getClosedQ1(), false);
                setActive(branch.getOpenP2(), false);
                setActive(branch.getOpenQ2(), false);
                setActive(branch.getClosedP2(), false);
                setActive(branch.getClosedQ2(), false);
            }
        }
    }

    private static void createHvdcAcEmulationEquations(LfHvdc hvdc, EquationSystem<AcVariableType, AcEquationType> equationSystem) {
        EquationTerm<AcVariableType, AcEquationType> p1 = null;
        EquationTerm<AcVariableType, AcEquationType> p2 = null;
        if (hvdc.getBus1() != null && hvdc.getBus2() != null) {
            p1 = new HvdcAcEmulationSide1ActiveFlowEquationTerm(hvdc, hvdc.getBus1(), hvdc.getBus2(), equationSystem.getVariableSet());
            p2 = new HvdcAcEmulationSide2ActiveFlowEquationTerm(hvdc, hvdc.getBus1(), hvdc.getBus2(), equationSystem.getVariableSet());
        } else {
            // nothing to do
        }

        if (p1 != null) {
            equationSystem.getEquation(hvdc.getBus1().getNum(), AcEquationType.BUS_TARGET_P)
                    .orElseThrow()
                    .addTerm(p1);
            hvdc.setP1(p1);
        }
        if (p2 != null) {
            equationSystem.getEquation(hvdc.getBus2().getNum(), AcEquationType.BUS_TARGET_P)
                    .orElseThrow()
                    .addTerm(p2);
            hvdc.setP2(p2);
        }
    }

    private void createImpedantBranchEquations(LfBranch branch,
                                               EquationSystem<AcVariableType, AcEquationType> equationSystem) {
        // create zero and non zero impedance branch equations
        if (branch.isZeroImpedance(LoadFlowModel.AC)) {
            createNonImpedantBranch(branch, branch.getBus1(), branch.getBus2(), equationSystem, branch.isSpanningTreeEdge(LoadFlowModel.AC));
        } else {
            createImpedantBranch(branch, branch.getBus1(), branch.getBus2(), equationSystem);
        }
    }

    private void createBranchesEquations(EquationSystem<AcVariableType, AcEquationType> equationSystem) {
        for (LfBranch branch : network.getBranches()) {
            createImpedantBranchEquations(branch, equationSystem);
        }
    }

    private List<EquationTerm<AcVariableType, AcEquationType>> createActiveInjectionTerms(LfBus bus,
                                                                                          VariableSet<AcVariableType> variableSet) {
        List<EquationTerm<AcVariableType, AcEquationType>> terms = new ArrayList<>();
        for (LfBranch branch : bus.getBranches()) {
            if (branch.isZeroImpedance(LoadFlowModel.AC)) {
                if (branch.isSpanningTreeEdge(LoadFlowModel.AC)) {
                    EquationTerm<AcVariableType, AcEquationType> p = variableSet.getVariable(branch.getNum(), AcVariableType.DUMMY_P).createTerm();
                    if (branch.getBus2() == bus) {
                        p = p.minus();
                    }
                    terms.add(p);
                }
            } else {
                boolean deriveA1 = isDeriveA1(branch, creationParameters);
                boolean deriveR1 = isDeriveR1(branch);
                if (branch.getBus1() == bus) {
                    LfBus otherSideBus = branch.getBus2();
                    var p = otherSideBus != null ? new ClosedBranchSide1ActiveFlowEquationTerm(branch, bus, otherSideBus, variableSet, deriveA1, deriveR1)
                                                 : new OpenBranchSide2ActiveFlowEquationTerm(branch, bus, variableSet);
                    terms.add(p);
                } else {
                    LfBus otherSideBus = branch.getBus1();
                    var p = otherSideBus != null ? new ClosedBranchSide2ActiveFlowEquationTerm(branch, otherSideBus, bus, variableSet, deriveA1, deriveR1)
                                                 : new OpenBranchSide1ActiveFlowEquationTerm(branch, bus, variableSet);
                    terms.add(p);
                }
            }
        }
        return terms;
    }

    private void createMultipleSlackBusesEquations(EquationSystem<AcVariableType, AcEquationType> equationSystem) {
        List<LfBus> slackBuses = network.getSlackBuses();
        if (slackBuses.size() > 1) {
            LfBus firstSlackBus = slackBuses.get(0);
            for (int i = 1; i < slackBuses.size(); i++) {
                LfBus slackBus = slackBuses.get(i);
                // example for 2 slack buses
                // 0 = slack_p1 - slack_p2
                // 0 = slack_p1 - slack_p3
                equationSystem.createEquation(slackBus, AcEquationType.BUS_DISTR_SLACK_P)
                        .addTerms(createActiveInjectionTerms(firstSlackBus, equationSystem.getVariableSet()))
                        .addTerms(createActiveInjectionTerms(slackBus, equationSystem.getVariableSet()).stream()
                                .map(EquationTerm::minus)
                                .collect(Collectors.toList()));
            }
        }
    }

    public EquationSystem<AcVariableType, AcEquationType> create() {

        EquationSystem<AcVariableType, AcEquationType> equationSystem = new EquationSystem<>();

        createBusesEquations(equationSystem);
        createMultipleSlackBusesEquations(equationSystem);
        createBranchesEquations(equationSystem);

        for (LfHvdc hvdc : network.getHvdcs()) {
            createHvdcAcEmulationEquations(hvdc, equationSystem);
        }

        createVoltageControlEquations(equationSystem);

        EquationSystemPostProcessor.findAll().forEach(pp -> pp.onCreate(equationSystem));

        network.addListener(LfNetworkListenerTracer.trace(new AcEquationSystemUpdater(equationSystem, creationParameters)));

        return equationSystem;
    }
}<|MERGE_RESOLUTION|>--- conflicted
+++ resolved
@@ -12,10 +12,7 @@
 import com.powsybl.openloadflow.network.*;
 import com.powsybl.openloadflow.network.TransformerPhaseControl.Mode;
 import com.powsybl.openloadflow.util.Evaluable;
-<<<<<<< HEAD
-=======
 import com.powsybl.openloadflow.util.EvaluableConstants;
->>>>>>> 077d936d
 
 import java.util.*;
 import java.util.function.Predicate;
@@ -627,16 +624,6 @@
 
     protected void createImpedantBranch(LfBranch branch, LfBus bus1, LfBus bus2,
                                         EquationSystem<AcVariableType, AcEquationType> equationSystem) {
-<<<<<<< HEAD
-        // current equations are always closed ones
-        EquationTerm<AcVariableType, AcEquationType> p1 = null;
-        EquationTerm<AcVariableType, AcEquationType> q1 = null;
-        EquationTerm<AcVariableType, AcEquationType> p2 = null;
-        EquationTerm<AcVariableType, AcEquationType> q2 = null;
-        EquationTerm<AcVariableType, AcEquationType> i1 = null;
-        EquationTerm<AcVariableType, AcEquationType> i2 = null;
-
-=======
         // effective equations, could be closed one or open one
         Evaluable p1 = null;
         Evaluable q1 = null;
@@ -646,7 +633,6 @@
         Evaluable i2 = null;
 
         // closed equations, could be null because line already open on base case
->>>>>>> 077d936d
         EquationTerm<AcVariableType, AcEquationType> closedP1 = null;
         EquationTerm<AcVariableType, AcEquationType> closedQ1 = null;
         EquationTerm<AcVariableType, AcEquationType> closedI1 = null;
@@ -694,22 +680,16 @@
             p1 = openP1;
             q1 = openQ1;
             i1 = openI1;
-<<<<<<< HEAD
-=======
             p2 = EvaluableConstants.ZERO;
             q2 = EvaluableConstants.ZERO;
             i2 = EvaluableConstants.ZERO;
->>>>>>> 077d936d
         } else if (bus2 != null) {
             openP2 = new OpenBranchSide1ActiveFlowEquationTerm(branch, bus2, equationSystem.getVariableSet());
             openQ2 = new OpenBranchSide1ReactiveFlowEquationTerm(branch, bus2, equationSystem.getVariableSet());
             openI2 = new OpenBranchSide1CurrentMagnitudeEquationTerm(branch, bus2, equationSystem.getVariableSet());
-<<<<<<< HEAD
-=======
             p1 = EvaluableConstants.ZERO;
             q1 = EvaluableConstants.ZERO;
             i1 = EvaluableConstants.ZERO;
->>>>>>> 077d936d
             p2 = openP2;
             q2 = openQ2;
             i2 = openI2;
@@ -731,13 +711,8 @@
     }
 
     protected static void createImpedantBranchEquations(LfBranch branch, LfBus bus1, LfBus bus2, EquationSystem<AcVariableType, AcEquationType> equationSystem,
-<<<<<<< HEAD
-                                                        EquationTerm<AcVariableType, AcEquationType> p1, EquationTerm<AcVariableType, AcEquationType> q1, EquationTerm<AcVariableType, AcEquationType> i1,
-                                                        EquationTerm<AcVariableType, AcEquationType> p2, EquationTerm<AcVariableType, AcEquationType> q2, EquationTerm<AcVariableType, AcEquationType> i2,
-=======
                                                         Evaluable p1, Evaluable q1, Evaluable i1,
                                                         Evaluable p2, Evaluable q2, Evaluable i2,
->>>>>>> 077d936d
                                                         EquationTerm<AcVariableType, AcEquationType> closedP1, EquationTerm<AcVariableType, AcEquationType> closedQ1, EquationTerm<AcVariableType, AcEquationType> closedI1,
                                                         EquationTerm<AcVariableType, AcEquationType> closedP2, EquationTerm<AcVariableType, AcEquationType> closedQ2, EquationTerm<AcVariableType, AcEquationType> closedI2,
                                                         EquationTerm<AcVariableType, AcEquationType> openP1, EquationTerm<AcVariableType, AcEquationType> openQ1, EquationTerm<AcVariableType, AcEquationType> openI1,
