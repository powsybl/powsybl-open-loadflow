/**
 * Copyright (c) 2019, RTE (http://www.rte-france.com)
 * This Source Code Form is subject to the terms of the Mozilla Public
 * License, v. 2.0. If a copy of the MPL was not distributed with this
 * file, You can obtain one at http://mozilla.org/MPL/2.0/.
 */
package com.powsybl.openloadflow.ac.equations;

import com.powsybl.commons.PowsyblException;
import com.powsybl.openloadflow.equations.*;
import com.powsybl.openloadflow.network.*;
import com.powsybl.openloadflow.network.TransformerPhaseControl.Mode;

import java.util.*;
import java.util.function.Predicate;
import java.util.stream.Collectors;

/**
 * @author Geoffroy Jamgotchian <geoffroy.jamgotchian at rte-france.com>
 */
public class AcEquationSystemCreator {

    private final LfNetwork network;

    private final AcEquationSystemCreationParameters creationParameters;

    public AcEquationSystemCreator(LfNetwork network) {
        this(network, new AcEquationSystemCreationParameters());
    }

    public AcEquationSystemCreator(LfNetwork network, AcEquationSystemCreationParameters creationParameters) {
        this.network = Objects.requireNonNull(network);
        this.creationParameters = Objects.requireNonNull(creationParameters);
    }

    private void createBusEquation(LfBus bus,
                                   EquationSystem<AcVariableType, AcEquationType> equationSystem) {
        var p = equationSystem.createEquation(bus, AcEquationType.BUS_TARGET_P);
        bus.setP(p);
        var q = equationSystem.createEquation(bus, AcEquationType.BUS_TARGET_Q);
        bus.setQ(q);

        if (bus.isReference()) {
            equationSystem.createEquation(bus, AcEquationType.BUS_TARGET_PHI)
                    .addTerm(equationSystem.getVariable(bus.getNum(), AcVariableType.BUS_PHI)
                            .createTerm());
        }
        if (bus.isSlack()) {
            p.setActive(false);
        }

        // maybe to fix later, but there is so part of OLF (like sensitivity) that needs a voltage target equation
        // deactivated
        EquationTerm<AcVariableType, AcEquationType> vTerm = equationSystem.getVariable(bus.getNum(), AcVariableType.BUS_V).createTerm();
        equationSystem.createEquation(bus, AcEquationType.BUS_TARGET_V)
                .addTerm(vTerm)
                .setActive(false);
        bus.setCalculatedV(vTerm);

        createShuntEquations(bus, equationSystem);

        // voltage control equations
        createGeneratorControlEquations(bus, equationSystem);

        createTransformerVoltageControlEquations(bus, equationSystem);

        createShuntVoltageControlEquations(bus, equationSystem);
    }

    private void createBusesEquations(EquationSystem<AcVariableType, AcEquationType> equationSystem) {
        for (LfBus bus : network.getBuses()) {
            createBusEquation(bus, equationSystem);
        }
    }

    private void createGeneratorControlEquations(LfBus bus,
                                                 EquationSystem<AcVariableType, AcEquationType> equationSystem) {
        if (bus.isGeneratorVoltageControlled()) {
            GeneratorVoltageControl voltageControl = bus.getGeneratorVoltageControl().orElseThrow();
            if (voltageControl.isLocalControl()) {
                createLocalVoltageControlEquation(bus, equationSystem);
            } else {
                createRemoteVoltageControlEquations(voltageControl, equationSystem);
            }
            updateGeneratorVoltageControl(voltageControl, equationSystem);
        }
    }

    private void createLocalVoltageControlEquation(LfBus bus,
                                                   EquationSystem<AcVariableType, AcEquationType> equationSystem) {
        if (bus.hasGeneratorsWithSlope()) {
            // take first generator with slope: network loading ensures that there's only one generator with slope
            double slope = bus.getGeneratorsControllingVoltageWithSlope().get(0).getSlope();

            // we only support one generator controlling voltage with a non zero slope at a bus.
            // equation is: V + slope * qSVC = targetV
            // which is modeled here with: V + slope * (sum_branch qBranch) = TargetV - slope * qLoads + slope * qGenerators
            equationSystem.getEquation(bus.getNum(), AcEquationType.BUS_TARGET_V).orElseThrow()
                    .addTerms(createReactiveTerms(bus, equationSystem.getVariableSet())
                            .stream()
                            .map(term -> term.multiply(slope))
                            .collect(Collectors.toList()));
<<<<<<< HEAD
        } else {
            if (!equationSystem.hasEquation(bus.getNum(), AcEquationType.BUS_TARGET_V)) {
                equationSystem.createEquation(bus, AcEquationType.BUS_TARGET_V)
                        .addTerm(vTerm);
            }
=======
>>>>>>> 3cbcb1c4
        }

        equationSystem.createEquation(bus, AcEquationType.BUS_TARGET_Q);
    }

    private static void createReactivePowerControlBranchEquation(LfBranch branch, LfBus bus1, LfBus bus2, EquationSystem<AcVariableType, AcEquationType> equationSystem,
                                                                 boolean deriveA1, boolean deriveR1) {
        if (bus1 != null && bus2 != null) {
            branch.getReactivePowerControl().ifPresent(rpc -> {
                EquationTerm<AcVariableType, AcEquationType> q = rpc.getControlledSide() == ControlledSide.ONE
                        ? new ClosedBranchSide1ReactiveFlowEquationTerm(branch, bus1, bus2, equationSystem.getVariableSet(), deriveA1, deriveR1)
                        : new ClosedBranchSide2ReactiveFlowEquationTerm(branch, bus1, bus2, equationSystem.getVariableSet(), deriveA1, deriveR1);
                equationSystem.createEquation(branch, AcEquationType.BRANCH_TARGET_Q)
                        .addTerm(q);

                // if bus has both voltage and remote reactive power controls, then only voltage control has been kept
                equationSystem.createEquation(rpc.getControllerBus(), AcEquationType.BUS_TARGET_Q);

                updateReactivePowerControlBranchEquations(rpc, equationSystem);
            });
        }
    }

    public static void updateReactivePowerControlBranchEquations(ReactivePowerControl reactivePowerControl, EquationSystem<AcVariableType, AcEquationType> equationSystem) {
        equationSystem.getEquation(reactivePowerControl.getControlledBranch().getNum(), AcEquationType.BRANCH_TARGET_Q)
                .orElseThrow()
                .setActive(!reactivePowerControl.getControllerBus().isDisabled()
                        && !reactivePowerControl.getControlledBranch().isDisabled());
        equationSystem.getEquation(reactivePowerControl.getControllerBus().getNum(), AcEquationType.BUS_TARGET_Q)
                .orElseThrow()
                .setActive(false);
    }

    private static void createShuntEquation(LfShunt shunt, LfBus bus, EquationSystem<AcVariableType, AcEquationType> equationSystem, boolean deriveB) {
        ShuntCompensatorReactiveFlowEquationTerm q = new ShuntCompensatorReactiveFlowEquationTerm(shunt, bus, equationSystem.getVariableSet(), deriveB);
        equationSystem.createEquation(bus, AcEquationType.BUS_TARGET_Q).addTerm(q);
        shunt.setQ(q);
        ShuntCompensatorActiveFlowEquationTerm p = new ShuntCompensatorActiveFlowEquationTerm(shunt, bus, equationSystem.getVariableSet());
        equationSystem.createEquation(bus, AcEquationType.BUS_TARGET_P).addTerm(p);
    }

    private static void createShuntEquations(LfBus bus, EquationSystem<AcVariableType, AcEquationType> equationSystem) {
        bus.getShunt().ifPresent(shunt -> createShuntEquation(shunt, bus, equationSystem, false));
        bus.getControllerShunt().ifPresent(shunt -> createShuntEquation(shunt, bus, equationSystem, shunt.hasVoltageControlCapability()));
        bus.getSvcShunt().ifPresent(shunt -> createShuntEquation(shunt, bus, equationSystem, false));
    }

    private void createRemoteVoltageControlEquations(GeneratorVoltageControl voltageControl,
                                                     EquationSystem<AcVariableType, AcEquationType> equationSystem) {
        for (LfBus controllerBus : voltageControl.getControllerElements()) {
            equationSystem.createEquation(controllerBus, AcEquationType.BUS_TARGET_Q);

            // create reactive power distribution equations at voltage controller buses

            // reactive power at controller bus i (supposing this voltage control is enabled)
            // q_i = qPercent_i * sum_j(q_j) where j are all the voltage controller buses
            // 0 = qPercent_i * sum_j(q_j) - q_i
            // which can be rewritten in a more simple way
            // 0 = (qPercent_i - 1) * q_i + qPercent_i * sum_j(q_j) where j are all the voltage controller buses except i
            Equation<AcVariableType, AcEquationType> zero = equationSystem.createEquation(controllerBus, AcEquationType.DISTR_Q)
                    .addTerms(createReactiveTerms(controllerBus, equationSystem.getVariableSet()).stream()
                            .map(term -> term.multiply(() -> controllerBus.getRemoteVoltageControlReactivePercent() - 1))
                            .collect(Collectors.toList()));
            for (LfBus otherControllerBus : voltageControl.getControllerElements()) {
                if (otherControllerBus != controllerBus) {
                    zero.addTerms(createReactiveTerms(otherControllerBus, equationSystem.getVariableSet()).stream()
                            .map(term -> term.multiply(controllerBus::getRemoteVoltageControlReactivePercent))
                            .collect(Collectors.toList()));
                }
            }
        }
    }

    static <T extends LfElement> void updateRemoteVoltageControlEquations(VoltageControl<T> voltageControl,
                                                                          EquationSystem<AcVariableType, AcEquationType> equationSystem,
                                                                          AcEquationType distrEqType, AcEquationType ctrlEqType) {
        LfBus controlledBus = voltageControl.getControlledBus();

        List<T> controllerElements = voltageControl.getControllerElements()
                .stream()
                .filter(b -> !b.isDisabled()) // discard disabled controller elements
                .collect(Collectors.toList());

<<<<<<< HEAD
        LfBus controlledBus = voltageControl.getControlledBus();

        Equation<AcVariableType, AcEquationType> vEq = equationSystem.getEquation(controlledBus.getNum(), AcEquationType.BUS_TARGET_V)
                .orElseThrow();

        if (voltageControl.getStatus() == VoltageControl.Status.DISABLED
                || voltageControl.getStatus() == VoltageControl.Status.SHADOWED) {
=======
        Equation<AcVariableType, AcEquationType> vEq = equationSystem.getEquation(controlledBus.getNum(), AcEquationType.BUS_TARGET_V)
                .orElseThrow();

        if (controlledBus.isDisabled()) {
>>>>>>> 3cbcb1c4
            // if controlled bus is disabled, we disable all voltage control equations
            vEq.setActive(false);
            for (T controllerElement : controllerElements) {
                equationSystem.getEquation(controllerElement.getNum(), distrEqType)
                        .orElseThrow()
                        .setActive(false);
                equationSystem.getEquation(controllerElement.getNum(), ctrlEqType)
                        .orElseThrow()
                        .setActive(true);
            }
<<<<<<< HEAD
        } else if (voltageControl.getStatus() == VoltageControl.Status.ENABLED) {
            List<LfBus> enabledControllerBuses = controllerBuses.stream()
                    .filter(LfBus::isGeneratorVoltageControlEnabled).collect(Collectors.toList());
            List<LfBus> disabledControllerBuses = controllerBuses.stream()
                    .filter(Predicate.not(LfBus::isGeneratorVoltageControlEnabled)).collect(Collectors.toList());
            // add controller buses of merged voltage control
            for (VoltageControl<LfBus> mergedVoltageControl : voltageControl.getMergedVoltageControls()) {
                for (LfBus controllerBus : mergedVoltageControl.getControllerElements()) {
                    if (controllerBus.isGeneratorVoltageControlled()) {
                        enabledControllerBuses.add(controllerBus);
                    } else {
                        disabledControllerBuses.add(controllerBus);
                    }
                }
            }
=======
        } else {
            List<T> enabledControllerElements = controllerElements.stream()
                    .filter(voltageControl::isControllerEnabled).collect(Collectors.toList());
            List<T> disabledControllerElements = controllerElements.stream()
                    .filter(Predicate.not(voltageControl::isControllerEnabled)).collect(Collectors.toList());
>>>>>>> 3cbcb1c4

            // activate voltage control at controlled bus only if at least one controller element is enabled
            vEq.setActive(!enabledControllerElements.isEmpty());

            // deactivate distribution equations and reactivate control equations
            for (T controllerElement : disabledControllerElements) {
                equationSystem.getEquation(controllerElement.getNum(), distrEqType)
                        .orElseThrow()
                        .setActive(false);
                equationSystem.getEquation(controllerElement.getNum(), ctrlEqType)
                        .orElseThrow()
                        .setActive(true);
            }

            // activate distribution equation and deactivate control equation at all enabled controller buses except one (first)
            for (int i = 0; i < enabledControllerElements.size(); i++) {
                boolean active = i != 0;
                T controllerElement = enabledControllerElements.get(i);
                equationSystem.getEquation(controllerElement.getNum(), distrEqType)
                        .orElseThrow()
                        .setActive(active);
                equationSystem.getEquation(controllerElement.getNum(), ctrlEqType)
                        .orElseThrow()
                        .setActive(false);
            }
        }
    }

    static void updateRemoteGeneratorVoltageControlEquations(GeneratorVoltageControl voltageControl, EquationSystem<AcVariableType, AcEquationType> equationSystem) {
        // ensure reactive keys are up-to-date
        voltageControl.updateReactiveKeys();

        updateRemoteVoltageControlEquations(voltageControl, equationSystem, AcEquationType.DISTR_Q, AcEquationType.BUS_TARGET_Q);
    }

    private List<EquationTerm<AcVariableType, AcEquationType>> createReactiveTerms(LfBus controllerBus,
                                                                                   VariableSet<AcVariableType> variableSet) {
        List<EquationTerm<AcVariableType, AcEquationType>> terms = new ArrayList<>();
        for (LfBranch branch : controllerBus.getBranches()) {
            EquationTerm<AcVariableType, AcEquationType> q;
            if (branch.isZeroImpedance(false)) {
                if (!branch.isSpanningTreeEdge(false)) {
                    continue;
                }
                if (branch.getBus1() == controllerBus) {
                    q = variableSet.getVariable(branch.getNum(), AcVariableType.DUMMY_Q).createTerm();
                } else {
                    q = variableSet.getVariable(branch.getNum(), AcVariableType.DUMMY_Q).<AcEquationType>createTerm()
                                    .minus();
                }
            } else {
                boolean deriveA1 = isDeriveA1(branch);
                boolean deriveR1 = isDeriveR1(branch);
                if (branch.getBus1() == controllerBus) {
                    LfBus otherSideBus = branch.getBus2();
                    q = otherSideBus != null ? new ClosedBranchSide1ReactiveFlowEquationTerm(branch, controllerBus, otherSideBus, variableSet, deriveA1, deriveR1)
                                             : new OpenBranchSide2ReactiveFlowEquationTerm(branch, controllerBus, variableSet, deriveA1, deriveR1);
                } else {
                    LfBus otherSideBus = branch.getBus1();
                    q = otherSideBus != null ? new ClosedBranchSide2ReactiveFlowEquationTerm(branch, otherSideBus, controllerBus, variableSet, deriveA1, deriveR1)
                                             : new OpenBranchSide1ReactiveFlowEquationTerm(branch, controllerBus, variableSet, deriveA1, deriveR1);
                }
            }
            terms.add(q);
        }
        controllerBus.getShunt().ifPresent(shunt -> {
            ShuntCompensatorReactiveFlowEquationTerm q = new ShuntCompensatorReactiveFlowEquationTerm(shunt, controllerBus, variableSet, false);
            terms.add(q);
        });
        controllerBus.getControllerShunt().ifPresent(shunt -> {
            ShuntCompensatorReactiveFlowEquationTerm q = new ShuntCompensatorReactiveFlowEquationTerm(shunt, controllerBus, variableSet, false);
            terms.add(q);
        });
        return terms;
    }

    public static void updateGeneratorVoltageControl(GeneratorVoltageControl voltageControl, EquationSystem<AcVariableType, AcEquationType> equationSystem) {
        LfBus controlledBus = voltageControl.getControlledBus();
<<<<<<< HEAD
        boolean voltageControlEnabled = controlledBus.isGeneratorVoltageControlEnabled();
        List<LfBus> controllerBuses = voltageControl.getControllerElements();
        LfBus firstControllerBus = controllerBuses.get(0);
        if (firstControllerBus.hasGeneratorsWithSlope()) {
            // we only support one controlling static var compensator without any other controlling generators
            // we don't support controller bus that wants to control back voltage with slope.
            equationSystem.getEquation(controlledBus.getNum(), AcEquationType.BUS_TARGET_V_WITH_SLOPE)
                    .orElseThrow()
                    .setActive(!firstControllerBus.isDisabled() && voltageControlEnabled);
            equationSystem.getEquation(firstControllerBus.getNum(), AcEquationType.BUS_TARGET_Q)
                    .orElseThrow()
                    .setActive(!firstControllerBus.isDisabled() && !voltageControlEnabled);
        } else {
            if (voltageControl.isLocalControl()) {
                equationSystem.getEquation(controlledBus.getNum(), AcEquationType.BUS_TARGET_V)
                        .orElseThrow()
                        .setActive(!controlledBus.isDisabled() && voltageControlEnabled);
                equationSystem.getEquation(controlledBus.getNum(), AcEquationType.BUS_TARGET_Q)
                        .orElseThrow()
                        .setActive(!controlledBus.isDisabled() && !voltageControlEnabled);
            } else {
                updateRemoteVoltageControlEquations(voltageControl, equationSystem);
            }
=======
        if (voltageControl.isLocalControl()) {
            equationSystem.getEquation(controlledBus.getNum(), AcEquationType.BUS_TARGET_V)
                    .orElseThrow()
                    .setActive(!controlledBus.isDisabled() && controlledBus.isGeneratorVoltageControlEnabled());
            equationSystem.getEquation(controlledBus.getNum(), AcEquationType.BUS_TARGET_Q)
                    .orElseThrow()
                    .setActive(!controlledBus.isDisabled() && !controlledBus.isGeneratorVoltageControlEnabled());
        } else {
            updateRemoteGeneratorVoltageControlEquations(voltageControl, equationSystem);
>>>>>>> 3cbcb1c4
        }
    }

    private static void createNonImpedantBranch(LfBranch branch, LfBus bus1, LfBus bus2,
                                                EquationSystem<AcVariableType, AcEquationType> equationSystem,
                                                boolean spanningTreeEdge) {
        Optional<Equation<AcVariableType, AcEquationType>> v1 = equationSystem.getEquation(bus1.getNum(), AcEquationType.BUS_TARGET_V);
        Optional<Equation<AcVariableType, AcEquationType>> v2 = equationSystem.getEquation(bus2.getNum(), AcEquationType.BUS_TARGET_V);
        boolean hasV1 = v1.isPresent() && v1.get().isActive(); // may be inactive if the equation has been created for sensitivity
        boolean hasV2 = v2.isPresent() && v2.get().isActive(); // may be inactive if the equation has been created for sensitivity
        if (!(hasV1 && hasV2)) {
            // create voltage magnitude coupling equation
            // 0 = v1 - v2 * rho
            PiModel piModel = branch.getPiModel();
            double rho = PiModel.R2 / piModel.getR1();
            EquationTerm<AcVariableType, AcEquationType> vTerm = equationSystem.getVariable(bus1.getNum(), AcVariableType.BUS_V)
                    .createTerm();
            EquationTerm<AcVariableType, AcEquationType> bus2vTerm = equationSystem.getVariable(bus2.getNum(), AcVariableType.BUS_V)
                    .createTerm();
            equationSystem.createEquation(branch, AcEquationType.ZERO_V)
                    .addTerm(vTerm)
<<<<<<< HEAD
                    .addTerm(bus2vTerm.multiply(-rho))
                    .setActive(!branch.isDisabled() && spanningTreeEdge);
            bus1.setCalculatedV(vTerm);
=======
                    .addTerm(bus2vTerm.multiply(-rho));
>>>>>>> 3cbcb1c4
            // add a dummy reactive power variable to both sides of the non impedant branch and with an opposite sign
            // to ensure we have the same number of equation and variables
            var dummyQ = equationSystem.getVariable(branch.getNum(), AcVariableType.DUMMY_Q);
            equationSystem.getEquation(bus1.getNum(), AcEquationType.BUS_TARGET_Q)
                    .orElseThrow()
                    .addTerm(dummyQ.createTerm());

            equationSystem.getEquation(bus2.getNum(), AcEquationType.BUS_TARGET_Q)
                    .orElseThrow()
                    .addTerm(dummyQ.<AcEquationType>createTerm()
                                    .minus());

            // create an inactive dummy reactive power target equation set to zero that could be activated
            // on case of switch opening
            equationSystem.createEquation(branch, AcEquationType.DUMMY_TARGET_Q)
                    .addTerm(dummyQ.createTerm())
                    .setActive(branch.isDisabled() || !spanningTreeEdge); // inverted logic
        } else {
            // nothing to do in case of v1 and v2 are found, we just have to ensure
            // target v are equals.
        }

        boolean hasPhi1 = equationSystem.hasEquation(bus1.getNum(), AcEquationType.BUS_TARGET_PHI);
        boolean hasPhi2 = equationSystem.hasEquation(bus2.getNum(), AcEquationType.BUS_TARGET_PHI);
        if (!(hasPhi1 && hasPhi2)) {
            // create voltage angle coupling equation
            // alpha = phi1 - phi2
            equationSystem.createEquation(branch, AcEquationType.ZERO_PHI)
                    .addTerm(equationSystem.getVariable(bus1.getNum(), AcVariableType.BUS_PHI).createTerm())
                    .addTerm(equationSystem.getVariable(bus2.getNum(), AcVariableType.BUS_PHI).<AcEquationType>createTerm()
                                         .minus())
                    .setActive(!branch.isDisabled() && spanningTreeEdge);

            // add a dummy active power variable to both sides of the non impedant branch and with an opposite sign
            // to ensure we have the same number of equation and variables
            var dummyP = equationSystem.getVariable(branch.getNum(), AcVariableType.DUMMY_P);
            equationSystem.getEquation(bus1.getNum(), AcEquationType.BUS_TARGET_P)
                    .orElseThrow()
                    .addTerm(dummyP.createTerm());

            equationSystem.getEquation(bus2.getNum(), AcEquationType.BUS_TARGET_P)
                    .orElseThrow()
                    .addTerm(dummyP.<AcEquationType>createTerm()
                                    .minus());

            // create an inactive dummy active power target equation set to zero that could be activated
            // on case of switch opening
            equationSystem.createEquation(branch, AcEquationType.DUMMY_TARGET_P)
                    .addTerm(dummyP.createTerm())
                    .setActive(branch.isDisabled() || !spanningTreeEdge); // inverted logic
        } else {
            throw new IllegalStateException("Cannot happen because only there is one slack bus per model");
        }
    }

    private static void createTransformerPhaseControlEquations(LfBranch branch, LfBus bus1, LfBus bus2, EquationSystem<AcVariableType, AcEquationType> equationSystem,
                                                               boolean deriveA1, boolean deriveR1) {
        if (deriveA1) {
            EquationTerm<AcVariableType, AcEquationType> a1 = equationSystem.getVariable(branch.getNum(), AcVariableType.BRANCH_ALPHA1)
                    .createTerm();
            branch.setA1(a1);
            equationSystem.createEquation(branch, AcEquationType.BRANCH_TARGET_ALPHA1)
                    .addTerm(a1);
        }

        if (branch.isPhaseControlled()) {
            TransformerPhaseControl phaseControl = branch.getPhaseControl().orElseThrow();
            if (phaseControl.getMode() == Mode.CONTROLLER) {
                if (phaseControl.getUnit() == TransformerPhaseControl.Unit.A) {
                    throw new PowsyblException("Phase control in A is not yet supported");
                }

                EquationTerm<AcVariableType, AcEquationType> p = phaseControl.getControlledSide() == ControlledSide.ONE
                        ? new ClosedBranchSide1ActiveFlowEquationTerm(branch, bus1, bus2, equationSystem.getVariableSet(), deriveA1, deriveR1)
                        : new ClosedBranchSide2ActiveFlowEquationTerm(branch, bus1, bus2, equationSystem.getVariableSet(), deriveA1, deriveR1);
                equationSystem.createEquation(branch, AcEquationType.BRANCH_TARGET_P)
                        .addTerm(p)
                        .setActive(false); // by default BRANCH_TARGET_ALPHA1 is active and BRANCH_TARGET_P inactive
            }
        }
    }

    public static void updateTransformerPhaseControlEquations(TransformerPhaseControl phaseControl, EquationSystem<AcVariableType, AcEquationType> equationSystem) {
        LfBranch controllerBranch = phaseControl.getControllerBranch();
        LfBranch controlledBranch = phaseControl.getControlledBranch();

        if (phaseControl.getMode() == Mode.CONTROLLER) {
            boolean enabled = !controllerBranch.isDisabled() && !controlledBranch.isDisabled();

            // activate/de-activate phase control equation
            equationSystem.getEquation(controlledBranch.getNum(), AcEquationType.BRANCH_TARGET_P)
                    .orElseThrow()
                    .setActive(enabled && controllerBranch.isPhaseControlEnabled());

            // de-activate/activate constant A1 equation
            equationSystem.getEquation(controllerBranch.getNum(), AcEquationType.BRANCH_TARGET_ALPHA1)
                    .orElseThrow()
                    .setActive(enabled && !controllerBranch.isPhaseControlEnabled());
        } else {
            equationSystem.getEquation(controllerBranch.getNum(), AcEquationType.BRANCH_TARGET_ALPHA1)
                    .orElseThrow()
                    .setActive(!controllerBranch.isDisabled());
        }
    }

    private static void createTransformerVoltageControlEquations(LfBus bus, EquationSystem<AcVariableType, AcEquationType> equationSystem) {
        bus.getTransformerVoltageControl()
                .ifPresent(voltageControl -> {
<<<<<<< HEAD
                    // create voltage target equation at controlled bus
                    if (!equationSystem.hasEquation(bus.getNum(), AcEquationType.BUS_TARGET_V)) {
                        EquationTerm<AcVariableType, AcEquationType> vTerm = equationSystem.getVariable(bus.getNum(), AcVariableType.BUS_V)
                                .createTerm();
                        equationSystem.createEquation(bus, AcEquationType.BUS_TARGET_V).addTerm(vTerm);
                        bus.setCalculatedV(vTerm);
                    }

=======
>>>>>>> 3cbcb1c4
                    // add transformer ratio distribution equations
                    createR1DistributionEquations(voltageControl.getControllerElements(), equationSystem);

                    // we also create an equation per controller that will be used later to maintain R1 variable constant
                    for (LfBranch controllerBranch : voltageControl.getControllerElements()) {
                        equationSystem.createEquation(controllerBranch, AcEquationType.BRANCH_TARGET_RHO1)
                                .addTerm(equationSystem.getVariable(controllerBranch.getNum(), AcVariableType.BRANCH_RHO1).createTerm());
                    }

                    updateTransformerVoltageControlEquations(voltageControl, equationSystem);
                });
    }

    public static void createR1DistributionEquations(List<LfBranch> controllerBranches,
                                                     EquationSystem<AcVariableType, AcEquationType> equationSystem) {
        for (int i = 0; i < controllerBranches.size(); i++) {
            LfBranch controllerBranch = controllerBranches.get(i);
            // r1 at controller branch i
            // r1_i = sum_j(r1_j) / controller_count where j are all the controller branches
            // 0 = sum_j(r1_j) / controller_count - r1_i
            // which can be rewritten in a more simple way
            // 0 = (1 / controller_count - 1) * r1_i + sum_j(r1_j) / controller_count where j are all the controller branches except i
            EquationTerm<AcVariableType, AcEquationType> r1 = equationSystem.getVariable(controllerBranch.getNum(), AcVariableType.BRANCH_RHO1)
                    .createTerm();
            Equation<AcVariableType, AcEquationType> zero = equationSystem.createEquation(controllerBranch, AcEquationType.DISTR_RHO)
                    .addTerm(r1.multiply(() -> 1d / controllerBranches.stream().filter(b -> !b.isDisabled()).count() - 1));
            for (LfBranch otherControllerBranch : controllerBranches) {
                if (otherControllerBranch != controllerBranch) {
                    EquationTerm<AcVariableType, AcEquationType> otherR1 = equationSystem.getVariable(otherControllerBranch.getNum(), AcVariableType.BRANCH_RHO1)
                            .createTerm();
                    zero.addTerm(otherR1.multiply(() -> 1d / controllerBranches.stream().filter(b -> !b.isDisabled()).count()));
                }
            }
        }
    }

    static void updateTransformerVoltageControlEquations(TransformerVoltageControl voltageControl, EquationSystem<AcVariableType, AcEquationType> equationSystem) {
<<<<<<< HEAD
        LfBus controlledBus = voltageControl.getControlledBus();
        List<LfBranch> controllerBranches = voltageControl.getControllerElements()
                .stream()
                .filter(b -> !b.isDisabled()) // discard disabled controller branches
                .collect(Collectors.toList());

        // activate voltage target equation if control is on
        Equation<AcVariableType, AcEquationType> vEq = equationSystem.getEquation(controlledBus.getNum(), AcEquationType.BUS_TARGET_V)
                .orElseThrow();

        if (controlledBus.isDisabled()) {
            // if controlled bus is disabled, we deactivate voltage target and rho distribution equations
            // and activate rho target equations
            vEq.setActive(false);
            for (LfBranch controllerBranch : controllerBranches) {
                equationSystem.getEquation(controllerBranch.getNum(), AcEquationType.DISTR_Q)
                        .orElseThrow()
                        .setActive(false);
                equationSystem.getEquation(controllerBranch.getNum(), AcEquationType.BRANCH_TARGET_RHO1)
                        .orElseThrow()
                        .setActive(true);
            }
        } else {
            List<LfBranch> enabledControllerBranches = controllerBranches.stream()
                    .filter(LfBranch::isVoltageControlEnabled)
                    .collect(Collectors.toList());
            List<LfBranch> disabledControllerBranches = controllerBranches.stream()
                    .filter(Predicate.not(LfBranch::isVoltageControlEnabled))
                    .collect(Collectors.toList());

            for (LfBranch controllerBranch : disabledControllerBranches) {
                equationSystem.getEquation(controllerBranch.getNum(), AcEquationType.DISTR_RHO)
                        .orElseThrow()
                        .setActive(false);
                equationSystem.getEquation(controllerBranch.getNum(), AcEquationType.BRANCH_TARGET_RHO1)
                        .orElseThrow()
                        .setActive(true);
            }

            vEq.setActive(!enabledControllerBranches.isEmpty());

            for (int i = 0; i < enabledControllerBranches.size(); i++) {
                LfBranch controllerBranch = enabledControllerBranches.get(i);

                // deactivate rho1 equation
                equationSystem.getEquation(controllerBranch.getNum(), AcEquationType.BRANCH_TARGET_RHO1)
                        .orElseThrow()
                        .setActive(false);

                // activate rho1 distribution equation except one
                equationSystem.getEquation(controllerBranch.getNum(), AcEquationType.DISTR_RHO)
                        .orElseThrow()
                        .setActive(i < enabledControllerBranches.size() - 1);
            }
        }
=======
        updateRemoteVoltageControlEquations(voltageControl, equationSystem, AcEquationType.DISTR_RHO, AcEquationType.BRANCH_TARGET_RHO1);
>>>>>>> 3cbcb1c4
    }

    private static void createShuntVoltageControlEquations(LfBus bus, EquationSystem<AcVariableType, AcEquationType> equationSystem) {
        bus.getShuntVoltageControl()
                .ifPresent(voltageControl -> {
<<<<<<< HEAD
                    if (!equationSystem.hasEquation(bus.getNum(), AcEquationType.BUS_TARGET_V)) {
                        EquationTerm<AcVariableType, AcEquationType> vTerm = equationSystem.getVariable(bus.getNum(), AcVariableType.BUS_V)
                                .createTerm();
                        equationSystem.createEquation(bus, AcEquationType.BUS_TARGET_V).addTerm(vTerm);
                        bus.setCalculatedV(vTerm);
                    }

=======
>>>>>>> 3cbcb1c4
                    // add shunt distribution equations
                    createShuntSusceptanceDistributionEquations(voltageControl.getControllerElements(), equationSystem);

                    for (LfShunt controllerShunt : voltageControl.getControllerElements()) {
                        // we also create an equation that will be used later to maintain B variable constant
                        // this equation is now inactive
                        equationSystem.createEquation(controllerShunt, AcEquationType.SHUNT_TARGET_B)
                                .addTerm(equationSystem.getVariable(controllerShunt.getNum(), AcVariableType.SHUNT_B).createTerm());
                    }

                    updateShuntVoltageControlEquations(voltageControl, equationSystem);
                });
    }

    public static void createShuntSusceptanceDistributionEquations(List<LfShunt> controllerShunts,
                                                                   EquationSystem<AcVariableType, AcEquationType> equationSystem) {
        for (LfShunt controllerShunt : controllerShunts) {
            // shunt b at controller bus i
            // b_i = sum_j(b_j) / controller_count where j are all the controller buses
            // 0 = sum_j(b_j) / controller_count - b_i
            // which can be rewritten in a more simple way
            // 0 = (1 / controller_count - 1) * b_i + sum_j(b_j) / controller_count where j are all the controller buses except i
            EquationTerm<AcVariableType, AcEquationType> shuntB = equationSystem.getVariable(controllerShunt.getNum(), AcVariableType.SHUNT_B)
                    .createTerm();
            Equation<AcVariableType, AcEquationType> zero = equationSystem.createEquation(controllerShunt, AcEquationType.DISTR_SHUNT_B)
                    .addTerm(shuntB.multiply(() -> 1d / controllerShunts.stream().filter(b -> !b.isDisabled()).count() - 1));
            for (LfShunt otherControllerShunt : controllerShunts) {
                if (otherControllerShunt != controllerShunt) {
                    EquationTerm<AcVariableType, AcEquationType> otherShuntB = equationSystem.getVariable(otherControllerShunt.getNum(), AcVariableType.SHUNT_B)
                            .createTerm();
                    zero.addTerm(otherShuntB.multiply(() -> 1d / controllerShunts.stream().filter(b -> !b.isDisabled()).count()));
                }
            }
        }
    }

    static void updateShuntVoltageControlEquations(ShuntVoltageControl voltageControl, EquationSystem<AcVariableType, AcEquationType> equationSystem) {
<<<<<<< HEAD
        LfBus controlledBus = voltageControl.getControlledBus();
        List<LfShunt> controllerShunts = voltageControl.getControllerElements()
                .stream()
                .filter(b -> !b.isDisabled()) // discard disabled controller shunts
                .collect(Collectors.toList());

        Equation<AcVariableType, AcEquationType> vEq = equationSystem.getEquation(controlledBus.getNum(), AcEquationType.BUS_TARGET_V)
                .orElseThrow();

        if (controlledBus.isDisabled()) {
            // if controlled bus is disabled, we deactivate voltage target equation and all susceptance distribution
            // equations and activate susceptance target equations
            vEq.setActive(false);
            for (LfShunt controllerShunt : controllerShunts) {
                equationSystem.getEquation(controllerShunt.getNum(), AcEquationType.DISTR_SHUNT_B)
                        .orElseThrow()
                        .setActive(false);
                equationSystem.getEquation(controllerShunt.getNum(), AcEquationType.SHUNT_TARGET_B)
                        .orElseThrow()
                        .setActive(true);
            }
        } else {
            List<LfShunt> enabledControllerShunts = controllerShunts.stream()
                    .filter(LfShunt::isVoltageControlEnabled)
                    .collect(Collectors.toList());
            List<LfShunt> disabledControllerShunts = controllerShunts.stream()
                    .filter(Predicate.not(LfShunt::isVoltageControlEnabled))
                    .collect(Collectors.toList());

            for (LfShunt controllerShunt : disabledControllerShunts) {
                equationSystem.getEquation(controllerShunt.getNum(), AcEquationType.DISTR_SHUNT_B)
                        .orElseThrow()
                        .setActive(false);
                equationSystem.getEquation(controllerShunt.getNum(), AcEquationType.SHUNT_TARGET_B)
                        .orElseThrow()
                        .setActive(true);
            }

            vEq.setActive(!enabledControllerShunts.isEmpty());

            for (int i = 0; i < enabledControllerShunts.size(); i++) {
                LfShunt controllerShunt = enabledControllerShunts.get(i);

                equationSystem.getEquation(controllerShunt.getNum(), AcEquationType.SHUNT_TARGET_B)
                        .orElseThrow()
                        .setActive(false);

                equationSystem.getEquation(controllerShunt.getNum(), AcEquationType.DISTR_SHUNT_B)
                        .orElseThrow()
                        .setActive(i < enabledControllerShunts.size() - 1);
            }
        }
=======
        updateRemoteVoltageControlEquations(voltageControl, equationSystem, AcEquationType.DISTR_SHUNT_B, AcEquationType.SHUNT_TARGET_B);
>>>>>>> 3cbcb1c4
    }

    private boolean isDeriveA1(LfBranch branch) {
        return branch.isPhaseController()
                || (creationParameters.isForceA1Var() && branch.hasPhaseControllerCapability() && branch.isConnectedAtBothSides());
    }

    private static boolean isDeriveR1(LfBranch branch) {
        return branch.isVoltageController();
    }

    private void createImpedantBranch(LfBranch branch, LfBus bus1, LfBus bus2,
                                      EquationSystem<AcVariableType, AcEquationType> equationSystem) {
        EquationTerm<AcVariableType, AcEquationType> p1 = null;
        EquationTerm<AcVariableType, AcEquationType> q1 = null;
        EquationTerm<AcVariableType, AcEquationType> p2 = null;
        EquationTerm<AcVariableType, AcEquationType> q2 = null;
        EquationTerm<AcVariableType, AcEquationType> i1 = null;
        EquationTerm<AcVariableType, AcEquationType> i2 = null;
        boolean deriveA1 = isDeriveA1(branch);
        boolean deriveR1 = isDeriveR1(branch);
        if (bus1 != null && bus2 != null) {
            p1 = new ClosedBranchSide1ActiveFlowEquationTerm(branch, bus1, bus2, equationSystem.getVariableSet(), deriveA1, deriveR1);
            q1 = new ClosedBranchSide1ReactiveFlowEquationTerm(branch, bus1, bus2, equationSystem.getVariableSet(), deriveA1, deriveR1);
            p2 = new ClosedBranchSide2ActiveFlowEquationTerm(branch, bus1, bus2, equationSystem.getVariableSet(), deriveA1, deriveR1);
            q2 = new ClosedBranchSide2ReactiveFlowEquationTerm(branch, bus1, bus2, equationSystem.getVariableSet(), deriveA1, deriveR1);
            i1 = new ClosedBranchSide1CurrentMagnitudeEquationTerm(branch, bus1, bus2, equationSystem.getVariableSet(), deriveA1, deriveR1);
            i2 = new ClosedBranchSide2CurrentMagnitudeEquationTerm(branch, bus1, bus2, equationSystem.getVariableSet(), deriveA1, deriveR1);
        } else if (bus1 != null) {
            p1 = new OpenBranchSide2ActiveFlowEquationTerm(branch, bus1, equationSystem.getVariableSet(), deriveA1, deriveR1);
            q1 = new OpenBranchSide2ReactiveFlowEquationTerm(branch, bus1, equationSystem.getVariableSet(), deriveA1, deriveR1);
            i1 = new OpenBranchSide2CurrentMagnitudeEquationTerm(branch, bus1, equationSystem.getVariableSet(), deriveA1, deriveR1);
        } else if (bus2 != null) {
            p2 = new OpenBranchSide1ActiveFlowEquationTerm(branch, bus2, equationSystem.getVariableSet(), deriveA1, deriveR1);
            q2 = new OpenBranchSide1ReactiveFlowEquationTerm(branch, bus2, equationSystem.getVariableSet(), deriveA1, deriveR1);
            i2 = new OpenBranchSide1CurrentMagnitudeEquationTerm(branch, bus2, equationSystem.getVariableSet(), deriveA1, deriveR1);
        }

        if (p1 != null) {
            equationSystem.getEquation(bus1.getNum(), AcEquationType.BUS_TARGET_P)
                    .orElseThrow()
                    .addTerm(p1);
            branch.setP1(p1);
        }
        if (q1 != null) {
            equationSystem.getEquation(bus1.getNum(), AcEquationType.BUS_TARGET_Q)
                    .orElseThrow()
                    .addTerm(q1);
            branch.setQ1(q1);
        }
        if (p2 != null) {
            equationSystem.getEquation(bus2.getNum(), AcEquationType.BUS_TARGET_P)
                    .orElseThrow()
                    .addTerm(p2);
            branch.setP2(p2);
        }
        if (q2 != null) {
            equationSystem.getEquation(bus2.getNum(), AcEquationType.BUS_TARGET_Q)
                    .orElseThrow()
                    .addTerm(q2);
            branch.setQ2(q2);
        }

        if (i1 != null) {
            equationSystem.attach(i1);
            branch.setI1(i1);
        }

        if (i2 != null) {
            equationSystem.attach(i2);
            branch.setI2(i2);
        }

        createReactivePowerControlBranchEquation(branch, bus1, bus2, equationSystem, deriveA1, deriveR1);

        createTransformerPhaseControlEquations(branch, bus1, bus2, equationSystem, deriveA1, deriveR1);
    }

    private static void createHvdcAcEmulationEquations(LfHvdc hvdc, EquationSystem<AcVariableType, AcEquationType> equationSystem) {
        EquationTerm<AcVariableType, AcEquationType> p1 = null;
        EquationTerm<AcVariableType, AcEquationType> p2 = null;
        if (hvdc.getBus1() != null && hvdc.getBus2() != null) {
            p1 = new HvdcAcEmulationSide1ActiveFlowEquationTerm(hvdc, hvdc.getBus1(), hvdc.getBus2(), equationSystem.getVariableSet());
            p2 = new HvdcAcEmulationSide2ActiveFlowEquationTerm(hvdc, hvdc.getBus1(), hvdc.getBus2(), equationSystem.getVariableSet());
        } else {
            // nothing to do
        }

        if (p1 != null) {
            equationSystem.getEquation(hvdc.getBus1().getNum(), AcEquationType.BUS_TARGET_P)
                    .orElseThrow()
                    .addTerm(p1);
            hvdc.setP1(p1);
        }
        if (p2 != null) {
            equationSystem.getEquation(hvdc.getBus2().getNum(), AcEquationType.BUS_TARGET_P)
                    .orElseThrow()
                    .addTerm(p2);
            hvdc.setP2(p2);
        }
    }

    private void createBranchEquations(LfBranch branch,
                                       EquationSystem<AcVariableType, AcEquationType> equationSystem) {
        // create zero and non zero impedance branch equations
        if (branch.isZeroImpedance(false)) {
            createNonImpedantBranch(branch, branch.getBus1(), branch.getBus2(), equationSystem, branch.isSpanningTreeEdge(false));
        } else {
            createImpedantBranch(branch, branch.getBus1(), branch.getBus2(), equationSystem);
        }
    }

    private void createBranchesEquations(EquationSystem<AcVariableType, AcEquationType> equationSystem) {
        for (LfBranch branch : network.getBranches()) {
            createBranchEquations(branch, equationSystem);
        }
    }

    private List<EquationTerm<AcVariableType, AcEquationType>> createActiveInjectionTerms(LfBus bus,
                                                                                          VariableSet<AcVariableType> variableSet) {
        List<EquationTerm<AcVariableType, AcEquationType>> terms = new ArrayList<>();
        for (LfBranch branch : bus.getBranches()) {
            if (branch.isZeroImpedance(false)) {
                if (branch.isSpanningTreeEdge(false)) {
                    EquationTerm<AcVariableType, AcEquationType> p = variableSet.getVariable(branch.getNum(), AcVariableType.DUMMY_P).createTerm();
                    if (branch.getBus2() == bus) {
                        p = p.minus();
                    }
                    terms.add(p);
                }
            } else {
                boolean deriveA1 = isDeriveA1(branch);
                boolean deriveR1 = isDeriveR1(branch);
                if (branch.getBus1() == bus) {
                    LfBus otherSideBus = branch.getBus2();
                    var p = otherSideBus != null ? new ClosedBranchSide1ActiveFlowEquationTerm(branch, bus, otherSideBus, variableSet, deriveA1, deriveR1)
                                                 : new OpenBranchSide2ActiveFlowEquationTerm(branch, bus, variableSet, deriveA1, deriveR1);
                    terms.add(p);
                } else {
                    LfBus otherSideBus = branch.getBus1();
                    var p = otherSideBus != null ? new ClosedBranchSide2ActiveFlowEquationTerm(branch, otherSideBus, bus, variableSet, deriveA1, deriveR1)
                                                 : new OpenBranchSide1ActiveFlowEquationTerm(branch, bus, variableSet, deriveA1, deriveR1);
                    terms.add(p);
                }
            }
        }
        return terms;
    }

    private void createMultipleSlackBusesEquations(EquationSystem<AcVariableType, AcEquationType> equationSystem) {
        List<LfBus> slackBuses = network.getSlackBuses();
        if (slackBuses.size() > 1) {
            LfBus firstSlackBus = slackBuses.get(0);
            for (int i = 1; i < slackBuses.size(); i++) {
                LfBus slackBus = slackBuses.get(i);
                // example for 2 slack buses
                // 0 = slack_p1 - slack_p2
                // 0 = slack_p1 - slack_p3
                equationSystem.createEquation(slackBus, AcEquationType.BUS_DISTR_SLACK_P)
                        .addTerms(createActiveInjectionTerms(firstSlackBus, equationSystem.getVariableSet()))
                        .addTerms(createActiveInjectionTerms(slackBus, equationSystem.getVariableSet()).stream()
                                .map(EquationTerm::minus)
                                .collect(Collectors.toList()));
            }
        }
    }

    public EquationSystem<AcVariableType, AcEquationType> create() {

        EquationSystem<AcVariableType, AcEquationType> equationSystem = new EquationSystem<>();

        createBusesEquations(equationSystem);
        createMultipleSlackBusesEquations(equationSystem);
        createBranchesEquations(equationSystem);

        for (LfHvdc hvdc : network.getHvdcs()) {
            createHvdcAcEmulationEquations(hvdc, equationSystem);
        }

        EquationSystemPostProcessor.findAll().forEach(pp -> pp.onCreate(equationSystem));

        network.addListener(LfNetworkListenerTracer.trace(new AcEquationSystemUpdater(equationSystem)));

        return equationSystem;
    }
}<|MERGE_RESOLUTION|>--- conflicted
+++ resolved
@@ -100,14 +100,6 @@
                             .stream()
                             .map(term -> term.multiply(slope))
                             .collect(Collectors.toList()));
-<<<<<<< HEAD
-        } else {
-            if (!equationSystem.hasEquation(bus.getNum(), AcEquationType.BUS_TARGET_V)) {
-                equationSystem.createEquation(bus, AcEquationType.BUS_TARGET_V)
-                        .addTerm(vTerm);
-            }
-=======
->>>>>>> 3cbcb1c4
         }
 
         equationSystem.createEquation(bus, AcEquationType.BUS_TARGET_Q);
@@ -191,20 +183,10 @@
                 .filter(b -> !b.isDisabled()) // discard disabled controller elements
                 .collect(Collectors.toList());
 
-<<<<<<< HEAD
-        LfBus controlledBus = voltageControl.getControlledBus();
-
         Equation<AcVariableType, AcEquationType> vEq = equationSystem.getEquation(controlledBus.getNum(), AcEquationType.BUS_TARGET_V)
                 .orElseThrow();
 
-        if (voltageControl.getStatus() == VoltageControl.Status.DISABLED
-                || voltageControl.getStatus() == VoltageControl.Status.SHADOWED) {
-=======
-        Equation<AcVariableType, AcEquationType> vEq = equationSystem.getEquation(controlledBus.getNum(), AcEquationType.BUS_TARGET_V)
-                .orElseThrow();
-
         if (controlledBus.isDisabled()) {
->>>>>>> 3cbcb1c4
             // if controlled bus is disabled, we disable all voltage control equations
             vEq.setActive(false);
             for (T controllerElement : controllerElements) {
@@ -215,29 +197,11 @@
                         .orElseThrow()
                         .setActive(true);
             }
-<<<<<<< HEAD
-        } else if (voltageControl.getStatus() == VoltageControl.Status.ENABLED) {
-            List<LfBus> enabledControllerBuses = controllerBuses.stream()
-                    .filter(LfBus::isGeneratorVoltageControlEnabled).collect(Collectors.toList());
-            List<LfBus> disabledControllerBuses = controllerBuses.stream()
-                    .filter(Predicate.not(LfBus::isGeneratorVoltageControlEnabled)).collect(Collectors.toList());
-            // add controller buses of merged voltage control
-            for (VoltageControl<LfBus> mergedVoltageControl : voltageControl.getMergedVoltageControls()) {
-                for (LfBus controllerBus : mergedVoltageControl.getControllerElements()) {
-                    if (controllerBus.isGeneratorVoltageControlled()) {
-                        enabledControllerBuses.add(controllerBus);
-                    } else {
-                        disabledControllerBuses.add(controllerBus);
-                    }
-                }
-            }
-=======
         } else {
             List<T> enabledControllerElements = controllerElements.stream()
                     .filter(voltageControl::isControllerEnabled).collect(Collectors.toList());
             List<T> disabledControllerElements = controllerElements.stream()
                     .filter(Predicate.not(voltageControl::isControllerEnabled)).collect(Collectors.toList());
->>>>>>> 3cbcb1c4
 
             // activate voltage control at controlled bus only if at least one controller element is enabled
             vEq.setActive(!enabledControllerElements.isEmpty());
@@ -316,31 +280,6 @@
 
     public static void updateGeneratorVoltageControl(GeneratorVoltageControl voltageControl, EquationSystem<AcVariableType, AcEquationType> equationSystem) {
         LfBus controlledBus = voltageControl.getControlledBus();
-<<<<<<< HEAD
-        boolean voltageControlEnabled = controlledBus.isGeneratorVoltageControlEnabled();
-        List<LfBus> controllerBuses = voltageControl.getControllerElements();
-        LfBus firstControllerBus = controllerBuses.get(0);
-        if (firstControllerBus.hasGeneratorsWithSlope()) {
-            // we only support one controlling static var compensator without any other controlling generators
-            // we don't support controller bus that wants to control back voltage with slope.
-            equationSystem.getEquation(controlledBus.getNum(), AcEquationType.BUS_TARGET_V_WITH_SLOPE)
-                    .orElseThrow()
-                    .setActive(!firstControllerBus.isDisabled() && voltageControlEnabled);
-            equationSystem.getEquation(firstControllerBus.getNum(), AcEquationType.BUS_TARGET_Q)
-                    .orElseThrow()
-                    .setActive(!firstControllerBus.isDisabled() && !voltageControlEnabled);
-        } else {
-            if (voltageControl.isLocalControl()) {
-                equationSystem.getEquation(controlledBus.getNum(), AcEquationType.BUS_TARGET_V)
-                        .orElseThrow()
-                        .setActive(!controlledBus.isDisabled() && voltageControlEnabled);
-                equationSystem.getEquation(controlledBus.getNum(), AcEquationType.BUS_TARGET_Q)
-                        .orElseThrow()
-                        .setActive(!controlledBus.isDisabled() && !voltageControlEnabled);
-            } else {
-                updateRemoteVoltageControlEquations(voltageControl, equationSystem);
-            }
-=======
         if (voltageControl.isLocalControl()) {
             equationSystem.getEquation(controlledBus.getNum(), AcEquationType.BUS_TARGET_V)
                     .orElseThrow()
@@ -350,7 +289,6 @@
                     .setActive(!controlledBus.isDisabled() && !controlledBus.isGeneratorVoltageControlEnabled());
         } else {
             updateRemoteGeneratorVoltageControlEquations(voltageControl, equationSystem);
->>>>>>> 3cbcb1c4
         }
     }
 
@@ -372,13 +310,7 @@
                     .createTerm();
             equationSystem.createEquation(branch, AcEquationType.ZERO_V)
                     .addTerm(vTerm)
-<<<<<<< HEAD
-                    .addTerm(bus2vTerm.multiply(-rho))
-                    .setActive(!branch.isDisabled() && spanningTreeEdge);
-            bus1.setCalculatedV(vTerm);
-=======
                     .addTerm(bus2vTerm.multiply(-rho));
->>>>>>> 3cbcb1c4
             // add a dummy reactive power variable to both sides of the non impedant branch and with an opposite sign
             // to ensure we have the same number of equation and variables
             var dummyQ = equationSystem.getVariable(branch.getNum(), AcVariableType.DUMMY_Q);
@@ -487,17 +419,6 @@
     private static void createTransformerVoltageControlEquations(LfBus bus, EquationSystem<AcVariableType, AcEquationType> equationSystem) {
         bus.getTransformerVoltageControl()
                 .ifPresent(voltageControl -> {
-<<<<<<< HEAD
-                    // create voltage target equation at controlled bus
-                    if (!equationSystem.hasEquation(bus.getNum(), AcEquationType.BUS_TARGET_V)) {
-                        EquationTerm<AcVariableType, AcEquationType> vTerm = equationSystem.getVariable(bus.getNum(), AcVariableType.BUS_V)
-                                .createTerm();
-                        equationSystem.createEquation(bus, AcEquationType.BUS_TARGET_V).addTerm(vTerm);
-                        bus.setCalculatedV(vTerm);
-                    }
-
-=======
->>>>>>> 3cbcb1c4
                     // add transformer ratio distribution equations
                     createR1DistributionEquations(voltageControl.getControllerElements(), equationSystem);
 
@@ -535,80 +456,12 @@
     }
 
     static void updateTransformerVoltageControlEquations(TransformerVoltageControl voltageControl, EquationSystem<AcVariableType, AcEquationType> equationSystem) {
-<<<<<<< HEAD
-        LfBus controlledBus = voltageControl.getControlledBus();
-        List<LfBranch> controllerBranches = voltageControl.getControllerElements()
-                .stream()
-                .filter(b -> !b.isDisabled()) // discard disabled controller branches
-                .collect(Collectors.toList());
-
-        // activate voltage target equation if control is on
-        Equation<AcVariableType, AcEquationType> vEq = equationSystem.getEquation(controlledBus.getNum(), AcEquationType.BUS_TARGET_V)
-                .orElseThrow();
-
-        if (controlledBus.isDisabled()) {
-            // if controlled bus is disabled, we deactivate voltage target and rho distribution equations
-            // and activate rho target equations
-            vEq.setActive(false);
-            for (LfBranch controllerBranch : controllerBranches) {
-                equationSystem.getEquation(controllerBranch.getNum(), AcEquationType.DISTR_Q)
-                        .orElseThrow()
-                        .setActive(false);
-                equationSystem.getEquation(controllerBranch.getNum(), AcEquationType.BRANCH_TARGET_RHO1)
-                        .orElseThrow()
-                        .setActive(true);
-            }
-        } else {
-            List<LfBranch> enabledControllerBranches = controllerBranches.stream()
-                    .filter(LfBranch::isVoltageControlEnabled)
-                    .collect(Collectors.toList());
-            List<LfBranch> disabledControllerBranches = controllerBranches.stream()
-                    .filter(Predicate.not(LfBranch::isVoltageControlEnabled))
-                    .collect(Collectors.toList());
-
-            for (LfBranch controllerBranch : disabledControllerBranches) {
-                equationSystem.getEquation(controllerBranch.getNum(), AcEquationType.DISTR_RHO)
-                        .orElseThrow()
-                        .setActive(false);
-                equationSystem.getEquation(controllerBranch.getNum(), AcEquationType.BRANCH_TARGET_RHO1)
-                        .orElseThrow()
-                        .setActive(true);
-            }
-
-            vEq.setActive(!enabledControllerBranches.isEmpty());
-
-            for (int i = 0; i < enabledControllerBranches.size(); i++) {
-                LfBranch controllerBranch = enabledControllerBranches.get(i);
-
-                // deactivate rho1 equation
-                equationSystem.getEquation(controllerBranch.getNum(), AcEquationType.BRANCH_TARGET_RHO1)
-                        .orElseThrow()
-                        .setActive(false);
-
-                // activate rho1 distribution equation except one
-                equationSystem.getEquation(controllerBranch.getNum(), AcEquationType.DISTR_RHO)
-                        .orElseThrow()
-                        .setActive(i < enabledControllerBranches.size() - 1);
-            }
-        }
-=======
         updateRemoteVoltageControlEquations(voltageControl, equationSystem, AcEquationType.DISTR_RHO, AcEquationType.BRANCH_TARGET_RHO1);
->>>>>>> 3cbcb1c4
     }
 
     private static void createShuntVoltageControlEquations(LfBus bus, EquationSystem<AcVariableType, AcEquationType> equationSystem) {
         bus.getShuntVoltageControl()
                 .ifPresent(voltageControl -> {
-<<<<<<< HEAD
-                    if (!equationSystem.hasEquation(bus.getNum(), AcEquationType.BUS_TARGET_V)) {
-                        EquationTerm<AcVariableType, AcEquationType> vTerm = equationSystem.getVariable(bus.getNum(), AcVariableType.BUS_V)
-                                .createTerm();
-                        equationSystem.createEquation(bus, AcEquationType.BUS_TARGET_V).addTerm(vTerm);
-                        bus.setCalculatedV(vTerm);
-                    }
-
-=======
->>>>>>> 3cbcb1c4
                     // add shunt distribution equations
                     createShuntSusceptanceDistributionEquations(voltageControl.getControllerElements(), equationSystem);
 
@@ -646,62 +499,7 @@
     }
 
     static void updateShuntVoltageControlEquations(ShuntVoltageControl voltageControl, EquationSystem<AcVariableType, AcEquationType> equationSystem) {
-<<<<<<< HEAD
-        LfBus controlledBus = voltageControl.getControlledBus();
-        List<LfShunt> controllerShunts = voltageControl.getControllerElements()
-                .stream()
-                .filter(b -> !b.isDisabled()) // discard disabled controller shunts
-                .collect(Collectors.toList());
-
-        Equation<AcVariableType, AcEquationType> vEq = equationSystem.getEquation(controlledBus.getNum(), AcEquationType.BUS_TARGET_V)
-                .orElseThrow();
-
-        if (controlledBus.isDisabled()) {
-            // if controlled bus is disabled, we deactivate voltage target equation and all susceptance distribution
-            // equations and activate susceptance target equations
-            vEq.setActive(false);
-            for (LfShunt controllerShunt : controllerShunts) {
-                equationSystem.getEquation(controllerShunt.getNum(), AcEquationType.DISTR_SHUNT_B)
-                        .orElseThrow()
-                        .setActive(false);
-                equationSystem.getEquation(controllerShunt.getNum(), AcEquationType.SHUNT_TARGET_B)
-                        .orElseThrow()
-                        .setActive(true);
-            }
-        } else {
-            List<LfShunt> enabledControllerShunts = controllerShunts.stream()
-                    .filter(LfShunt::isVoltageControlEnabled)
-                    .collect(Collectors.toList());
-            List<LfShunt> disabledControllerShunts = controllerShunts.stream()
-                    .filter(Predicate.not(LfShunt::isVoltageControlEnabled))
-                    .collect(Collectors.toList());
-
-            for (LfShunt controllerShunt : disabledControllerShunts) {
-                equationSystem.getEquation(controllerShunt.getNum(), AcEquationType.DISTR_SHUNT_B)
-                        .orElseThrow()
-                        .setActive(false);
-                equationSystem.getEquation(controllerShunt.getNum(), AcEquationType.SHUNT_TARGET_B)
-                        .orElseThrow()
-                        .setActive(true);
-            }
-
-            vEq.setActive(!enabledControllerShunts.isEmpty());
-
-            for (int i = 0; i < enabledControllerShunts.size(); i++) {
-                LfShunt controllerShunt = enabledControllerShunts.get(i);
-
-                equationSystem.getEquation(controllerShunt.getNum(), AcEquationType.SHUNT_TARGET_B)
-                        .orElseThrow()
-                        .setActive(false);
-
-                equationSystem.getEquation(controllerShunt.getNum(), AcEquationType.DISTR_SHUNT_B)
-                        .orElseThrow()
-                        .setActive(i < enabledControllerShunts.size() - 1);
-            }
-        }
-=======
         updateRemoteVoltageControlEquations(voltageControl, equationSystem, AcEquationType.DISTR_SHUNT_B, AcEquationType.SHUNT_TARGET_B);
->>>>>>> 3cbcb1c4
     }
 
     private boolean isDeriveA1(LfBranch branch) {
