--- conflicted
+++ resolved
@@ -1128,15 +1128,10 @@
                 // target_p2 = slack_p2 - slack_p1
                 // target_p3 = slack_p3 - slack_p1
                 equationSystem.createEquation(slackBus, AcEquationType.BUS_DISTR_SLACK_P)
-<<<<<<< HEAD
-                        .addTerms(createActiveInjectionTerms(firstSlackBus, creationContext))
-                        .addTerms(createActiveInjectionTerms(slackBus, creationContext).stream()
-=======
-                        .addTerms(createActiveInjectionTerms(firstSlackBus, equationSystem.getVariableSet()).stream()
->>>>>>> c7f69ad9
+                        .addTerms(createActiveInjectionTerms(firstSlackBus, creationContext).stream()
                                 .map(EquationTerm::minus)
                                 .toList())
-                        .addTerms(createActiveInjectionTerms(slackBus, equationSystem.getVariableSet()));
+                        .addTerms(createActiveInjectionTerms(slackBus, creationContext));
                 // to update open/close terms activation
                 for (LfBranch branch : slackBus.getBranches()) {
                     updateBranchEquations(branch);
