--- conflicted
+++ resolved
@@ -6,17 +6,9 @@
  */
 package com.powsybl.openloadflow.ac;
 
-import com.powsybl.iidm.network.PhaseTapChanger;
-import com.powsybl.iidm.network.TwoWindingsTransformer;
-import com.powsybl.openloadflow.ac.equations.*;
 import com.powsybl.openloadflow.ac.outerloop.OuterLoop;
 import com.powsybl.openloadflow.ac.outerloop.OuterLoopContext;
 import com.powsybl.openloadflow.ac.outerloop.OuterLoopStatus;
-<<<<<<< HEAD
-import com.powsybl.openloadflow.equations.*;
-import com.powsybl.openloadflow.network.*;
-import com.powsybl.openloadflow.network.impl.Transformers;
-=======
 import com.powsybl.openloadflow.equations.Equation;
 import com.powsybl.openloadflow.equations.EquationType;
 import com.powsybl.openloadflow.equations.Variable;
@@ -25,7 +17,6 @@
 import com.powsybl.openloadflow.network.PhaseControl;
 import org.slf4j.Logger;
 import org.slf4j.LoggerFactory;
->>>>>>> 832045b3
 
 /**
  * @author Geoffroy Jamgotchian <geoffroy.jamgotchian at rte-france.com>
@@ -41,161 +32,6 @@
 
     @Override
     public OuterLoopStatus check(OuterLoopContext context) {
-<<<<<<< HEAD
-
-        OuterLoopStatus status = OuterLoopStatus.STABLE;
-
-        if (context.getIteration() == 0) {
-
-            status = OuterLoopStatus.UNSTABLE;
-
-        } else {
-            for (LfBranch branch : context.getNetwork().getBranches()) {
-                PhaseTapChanger ptc = null;
-                if (branch.getBranch() instanceof TwoWindingsTransformer) {
-                    TwoWindingsTransformer twt = (TwoWindingsTransformer) branch.getBranch();
-                    ptc = twt.getPhaseTapChanger();
-                    if (ptc != null && ptc.isRegulating() && ptc.getRegulationMode() == PhaseTapChanger.RegulationMode.ACTIVE_POWER_CONTROL) {
-                        int step = Transformers.findStep(ptc, branch.getA1());
-                        ptc.setTapPosition(step);
-                        branch.setA1(Transformers.getAngle(twt)); // Missing R1.
-                        ptc.setRegulating(false); // To be fixed ?
-                        updateBranchEquations(context.getEquationSystem(), context.getVariableSet(), context.getNetwork(), branch);
-                        status = OuterLoopStatus.UNSTABLE;
-                    }
-
-            /*} else if (branch.getBranch() instanceof ThreeWindingsTransformer.Leg) {
-                ThreeWindingsTransformer.Leg leg = (ThreeWindingsTransformer.Leg) branch.getBranch();
-                ptc = leg.getPhaseTapChanger();
-                if (ptc != null && ptc.isRegulating() && ptc.getRegulationMode() == PhaseTapChanger.RegulationMode.ACTIVE_POWER_CONTROL) {
-                    int step = Transformers.findStep(ptc, branch.getPiModel().getA1());
-                    ptc.setTapPosition(step);
-                    branch.getPiModel().setA1(Transformers.getAngleLeg(leg));
-                    status = OuterLoopStatus.UNSTABLE;
-                }
-            }*/
-                }
-            }
-        }
-        return status;
-    }
-
-    protected void updateBranchEquations(EquationSystem equationSystem, VariableSet variableSet, LfNetwork network, LfBranch branch) {
-
-        LfBus bus1 = branch.getBus1();
-        LfBus bus2 = branch.getBus2();
-
-        // The phase tap changer is no more regulating active power.
-        // Equations of branch buses have to be removed.
-        equationSystem.removeEquation(branch.getNum(), EquationType.BRANCH_P);
-
-        boolean updateEquationBus1 = false;
-        boolean updateEquationBus2 = false;
-        if (!equationSystem.hasEquation(branch.getBus1().getNum(), EquationType.BUS_PHI)) {
-            equationSystem.removeEquation(branch.getBus1().getNum(), EquationType.BUS_P);
-            equationSystem.removeEquation(branch.getBus1().getNum(), EquationType.BUS_Q);
-            updateEquationBus1 = true;
-
-            // If shunts are connected to bus 1.
-            for (LfShunt shunt : bus1.getShunts()) {
-                ShuntCompensatorReactiveFlowEquationTerm q = new ShuntCompensatorReactiveFlowEquationTerm(shunt, bus1,
-                        network, variableSet);
-                equationSystem.createEquation(bus1.getNum(), EquationType.BUS_Q).addTerm(q);
-            }
-        }
-        if (!equationSystem.hasEquation(branch.getBus2().getNum(), EquationType.BUS_PHI)) {
-            equationSystem.removeEquation(branch.getBus2().getNum(), EquationType.BUS_P);
-            equationSystem.removeEquation(branch.getBus2().getNum(), EquationType.BUS_Q);
-            updateEquationBus2 = true;
-
-            // If shunts are connected to bus 2.
-            for (LfShunt shunt : bus2.getShunts()) {
-                ShuntCompensatorReactiveFlowEquationTerm q = new ShuntCompensatorReactiveFlowEquationTerm(shunt, bus2,
-                        network, variableSet);
-                equationSystem.createEquation(bus2.getNum(), EquationType.BUS_Q).addTerm(q);
-            }
-        }
-
-        // TODO : if low impedance branches are connected to buses 1 or 2, or if the branch itself is low impedance branch.
-
-        for (LfBranch b : network.getBranches()) {
-
-            EquationTerm p1 = null;
-            EquationTerm q1 = null;
-            EquationTerm p2 = null;
-            EquationTerm q2 = null;
-
-            AcEquationTermDerivativeParameters derivativeParameters = new AcEquationTermDerivativeParameters(false, false);
-
-            if (b.getBus1() == bus1 && b.getBus2() == bus2) {
-                p1 = new ClosedBranchSide1ActiveFlowEquationTerm(branch, b.getBus1(), b.getBus2(), variableSet, derivativeParameters);
-                q1 = new ClosedBranchSide1ReactiveFlowEquationTerm(branch, b.getBus1(), b.getBus2(), variableSet, derivativeParameters);
-                p2 = new ClosedBranchSide2ActiveFlowEquationTerm(branch, b.getBus1(), b.getBus2(), variableSet, derivativeParameters);
-                q2 = new ClosedBranchSide2ReactiveFlowEquationTerm(branch, b.getBus1(), b.getBus2(), variableSet, derivativeParameters);
-                if (updateEquationBus1) {
-                    equationSystem.createEquation(bus1.getNum(), EquationType.BUS_P).addTerm(p1);
-                    equationSystem.createEquation(bus1.getNum(), EquationType.BUS_Q).addTerm(q1);
-                }
-                if (updateEquationBus2) {
-                    equationSystem.createEquation(bus2.getNum(), EquationType.BUS_P).addTerm(p2);
-                    equationSystem.createEquation(bus2.getNum(), EquationType.BUS_Q).addTerm(q2);
-                }
-                b.setP1(p1);
-                b.setQ1(q1);
-                b.setP2(p2);
-                b.setQ2(q2);
-
-            } else if ((b.getBus1() == bus1 || b.getBus2() == bus1) && updateEquationBus1) {
-                if (b.getBus1() == bus1) {
-                    if (b.getBus2() != null) {
-                        p1 = new ClosedBranchSide1ActiveFlowEquationTerm(b, b.getBus1(), b.getBus2(), variableSet, derivativeParameters);
-                        q1 = new ClosedBranchSide1ReactiveFlowEquationTerm(b, b.getBus1(), b.getBus2(), variableSet, derivativeParameters);
-
-                    } else if (b.getBus2() == null) {
-                        p1 = new OpenBranchSide1ActiveFlowEquationTerm(b, b.getBus1(), variableSet);
-                        q1 = new OpenBranchSide1ReactiveFlowEquationTerm(b, b.getBus1(), variableSet);
-                    }
-                } else if (b.getBus2() == bus1) {
-                    if (b.getBus1() != null) {
-                        p1 = new ClosedBranchSide2ActiveFlowEquationTerm(b, b.getBus1(), b.getBus2(), variableSet, derivativeParameters);
-                        q1 = new ClosedBranchSide2ReactiveFlowEquationTerm(b, b.getBus1(), b.getBus2(), variableSet, derivativeParameters);
-
-                    } else if (b.getBus1() == null) {
-                        p1 = new OpenBranchSide2ActiveFlowEquationTerm(b, b.getBus2(), variableSet);
-                        q1 = new OpenBranchSide2ReactiveFlowEquationTerm(b, b.getBus2(), variableSet);
-                    }
-                }
-                equationSystem.createEquation(bus1.getNum(), EquationType.BUS_P).addTerm(p1);
-                equationSystem.createEquation(bus1.getNum(), EquationType.BUS_Q).addTerm(q1);
-                b.setP1(p1);
-                b.setQ1(q1);
-
-            } else if ((b.getBus1() == bus2 || b.getBus2() == bus2) && updateEquationBus2) {
-                if (b.getBus1() == bus2) {
-                    if (b.getBus2() != null) {
-                        p2 = new ClosedBranchSide1ActiveFlowEquationTerm(b, b.getBus1(), b.getBus2(), variableSet, derivativeParameters);
-                        q2 = new ClosedBranchSide1ReactiveFlowEquationTerm(b, b.getBus1(), b.getBus2(), variableSet, derivativeParameters);
-                    } else if (b.getBus2() == null) {
-                        p2 = new OpenBranchSide1ActiveFlowEquationTerm(b, b.getBus1(), variableSet);
-                        q2 = new OpenBranchSide1ReactiveFlowEquationTerm(b, b.getBus1(), variableSet);
-                    }
-                } else if (b.getBus2() == bus2) {
-                    if (b.getBus1() != null) {
-                        p2 = new ClosedBranchSide2ActiveFlowEquationTerm(b, b.getBus1(), b.getBus2(), variableSet, derivativeParameters);
-                        q2 = new ClosedBranchSide2ReactiveFlowEquationTerm(b, b.getBus1(), b.getBus2(), variableSet, derivativeParameters);
-                    } else if (b.getBus1() == null) {
-                        p2 = new OpenBranchSide2ActiveFlowEquationTerm(b, bus1, variableSet);
-                        q2 = new OpenBranchSide2ReactiveFlowEquationTerm(b, bus1, variableSet);
-                    }
-                }
-                // Equation for bus2.
-                equationSystem.createEquation(bus2.getNum(), EquationType.BUS_P).addTerm(p2);
-                equationSystem.createEquation(bus2.getNum(), EquationType.BUS_Q).addTerm(q2);
-                b.setP2(p2);
-                b.setQ2(q2);
-            }
-        }
-=======
         OuterLoopStatus status = OuterLoopStatus.STABLE;
 
         if (context.getIteration() == 0) {
@@ -226,6 +62,5 @@
         }
 
         return status;
->>>>>>> 832045b3
     }
 }