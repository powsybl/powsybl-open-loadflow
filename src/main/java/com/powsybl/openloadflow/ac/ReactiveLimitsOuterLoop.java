/**
 * Copyright (c) 2019, RTE (http://www.rte-france.com)
 * This Source Code Form is subject to the terms of the Mozilla Public
 * License, v. 2.0. If a copy of the MPL was not distributed with this
 * file, You can obtain one at http://mozilla.org/MPL/2.0/.
 */
package com.powsybl.openloadflow.ac;

import com.powsybl.commons.reporter.Reporter;
import com.powsybl.openloadflow.ac.outerloop.OuterLoop;
import com.powsybl.openloadflow.ac.outerloop.OuterLoopContext;
import com.powsybl.openloadflow.ac.outerloop.OuterLoopStatus;
import com.powsybl.openloadflow.network.LfBus;
import com.powsybl.openloadflow.network.LfGenerator;
import com.powsybl.openloadflow.network.VoltageControl;
import com.powsybl.openloadflow.network.impl.LfStaticVarCompensatorImpl;
import com.powsybl.openloadflow.util.PerUnit;
import com.powsybl.openloadflow.util.Reports;
import org.apache.commons.lang3.mutable.MutableInt;
import org.apache.commons.lang3.tuple.Pair;
import org.slf4j.Logger;
import org.slf4j.LoggerFactory;

import java.util.ArrayList;
import java.util.Comparator;
import java.util.List;
import java.util.Optional;

/**
 * @author Geoffroy Jamgotchian <geoffroy.jamgotchian at rte-france.com>
 */
public class ReactiveLimitsOuterLoop implements OuterLoop {

    private static final Logger LOGGER = LoggerFactory.getLogger(ReactiveLimitsOuterLoop.class);

    private static final Comparator<PvToPqBus> BY_NOMINAL_V_COMPARATOR = Comparator.comparingDouble(
        pvToPqBus -> pvToPqBus.controllerBus.getVoltageControl()
            .map(vc -> -vc.getControlledBus().getNominalV())
            .orElse(-pvToPqBus.controllerBus.getNominalV()));

    private static final Comparator<PvToPqBus> BY_TARGET_P_COMPARATOR = Comparator.comparingDouble(pvToPqBus -> -pvToPqBus.controllerBus.getTargetP());

    private static final Comparator<PvToPqBus> BY_ID_COMPARATOR = Comparator.comparing(pvToPqBus -> pvToPqBus.controllerBus.getId());

    private static final int MAX_SWITCH_PQ_PV = 2;

    @Override
    public String getType() {
        return "Reactive limits";
    }

    private enum ReactiveLimitDirection {
        MIN,
        MAX
    }

    private enum VoltageLimitDirection {
        MIN,
        MAX
    }

    private static final class PvToPqBus {

        private final LfBus controllerBus;

        private final double q;

        private final double qLimit;

        private final ReactiveLimitDirection limitDirection;

        private PvToPqBus(LfBus controllerBus, double q, double qLimit, ReactiveLimitDirection limitDirection) {
            this.controllerBus = controllerBus;
            this.q = q;
            this.qLimit = qLimit;
            this.limitDirection = limitDirection;
        }
    }

    private boolean switchPvPq(List<PvToPqBus> pvToPqBuses, int remainingPvBusCount, Reporter reporter) {
        boolean done = false;

        int modifiedRemainingPvBusCount = remainingPvBusCount;
        if (modifiedRemainingPvBusCount == 0) {
            // keep one bus PV, the strongest one which is one at the highest nominal level and highest active power
            // target
            PvToPqBus strongestPvToPqBus = pvToPqBuses.stream()
                    .min(BY_NOMINAL_V_COMPARATOR
                            .thenComparing(BY_TARGET_P_COMPARATOR)
                            .thenComparing(BY_ID_COMPARATOR)) // for stability of the sort
                    .orElseThrow(IllegalStateException::new);
            pvToPqBuses.remove(strongestPvToPqBus);
            modifiedRemainingPvBusCount++;
            LOGGER.warn("All PV buses should switch PQ, strongest one '{}' will stay PV", strongestPvToPqBus.controllerBus.getId());
        }

        if (!pvToPqBuses.isEmpty()) {
            done = true;

            for (PvToPqBus pvToPqBus : pvToPqBuses) {
                // switch PV -> PQ
                pvToPqBus.controllerBus.setGenerationTargetQ(pvToPqBus.qLimit);
                pvToPqBus.controllerBus.setVoltageControlEnabled(false);

                if (LOGGER.isTraceEnabled()) {
                    if (pvToPqBus.limitDirection == ReactiveLimitDirection.MAX) {
                        LOGGER.trace("Switch bus '{}' PV -> PQ, q={} > maxQ={}", pvToPqBus.controllerBus.getId(), pvToPqBus.q * PerUnit.SB,
                                pvToPqBus.qLimit * PerUnit.SB);
                    } else {
                        LOGGER.trace("Switch bus '{}' PV -> PQ, q={} < minQ={}", pvToPqBus.controllerBus.getId(), pvToPqBus.q * PerUnit.SB,
                                pvToPqBus.qLimit * PerUnit.SB);
                    }
                }
            }
        }

        Reports.reportPvToPqBuses(reporter, pvToPqBuses.size(), modifiedRemainingPvBusCount);

        LOGGER.info("{} buses switched PV -> PQ ({} bus remains PV}", pvToPqBuses.size(), modifiedRemainingPvBusCount);

        return done;
    }

    private static final class PqToPvBus {

        private final LfBus controllerBus;

        private final ReactiveLimitDirection limitDirection;

        private final VoltageLimitDirection voltageLimitDirection;

        private PqToPvBus(LfBus controllerBus, ReactiveLimitDirection limitDirection, VoltageLimitDirection voltageLimitDirection) {
            this.controllerBus = controllerBus;
            this.limitDirection = limitDirection;
            this.voltageLimitDirection = voltageLimitDirection;
        }

        private PqToPvBus(LfBus controllerBus, ReactiveLimitDirection limitDirection) {
            this(controllerBus, limitDirection, null);
        }

        private PqToPvBus(LfBus controllerBus, VoltageLimitDirection voltageLimitDirection) {
            this(controllerBus, null, voltageLimitDirection);
        }
    }

    @Override
    public void initialize(OuterLoopContext context) {
        for (LfBus bus : context.getNetwork().getBuses()) {
            bus.setVoltageControlSwitchOffCount(0);
        }
    }

    private boolean switchPqPv(List<PqToPvBus> pqToPvBuses, Reporter reporter) {
        int pqPvSwitchCount = 0;

        for (PqToPvBus pqToPvBus : pqToPvBuses) {
            LfBus controllerBus = pqToPvBus.controllerBus;

            if (controllerBus.getVoltageControlSwitchOffCount() >= MAX_SWITCH_PQ_PV) {
                LOGGER.trace("Bus '{}' blocked PQ as it has reach its max number of PQ -> PV switch ({})",
                        controllerBus.getId(), controllerBus.getVoltageControlSwitchOffCount());
            } else {
                controllerBus.setVoltageControlEnabled(true);
                controllerBus.setGenerationTargetQ(0);
                pqPvSwitchCount++;
                if (pqToPvBus.voltageLimitDirection == VoltageLimitDirection.MAX) {
                    controllerBus.getVoltageControl().ifPresent(vc -> vc.setTargetValue(getNewTargetV(controllerBus, VoltageLimitDirection.MAX)));
                }
                if (pqToPvBus.voltageLimitDirection == VoltageLimitDirection.MIN) {
                    controllerBus.getVoltageControl().ifPresent(vc -> vc.setTargetValue(getNewTargetV(controllerBus, VoltageLimitDirection.MIN)));
                }

                if (LOGGER.isTraceEnabled()) {
                    if (pqToPvBus.limitDirection == ReactiveLimitDirection.MAX) {
                        LOGGER.trace("Switch bus '{}' PQ -> PV, q=maxQ and v={} > targetV={}", controllerBus.getId(), controllerBus.getV(), getBusTargetV(controllerBus));
                    } else {
                        LOGGER.trace("Switch bus '{}' PQ -> PV, q=minQ and v={} < targetV={}", controllerBus.getId(), controllerBus.getV(), getBusTargetV(controllerBus));
                    }
                }
            }
        }

        Reports.reportPqToPvBuses(reporter, pqPvSwitchCount, pqToPvBuses.size() - pqPvSwitchCount);

        LOGGER.info("{} buses switched PQ -> PV ({} buses blocked PQ because have reach max number of switch)",
                pqPvSwitchCount, pqToPvBuses.size() - pqPvSwitchCount);

        return pqPvSwitchCount > 0;
    }

    /**
     * A bus PV bus can be switched to PQ in 2 cases:
     *  - if Q equals to Qmax
     *  - if Q equals to Qmin
     */
    private void checkPvBus(LfBus controllerBus, List<PvToPqBus> pvToPqBuses, MutableInt remainingPvBusCount) {
        double minQ = controllerBus.getMinQ();
        double maxQ = controllerBus.getMaxQ();
        double q = controllerBus.getQ().eval() + controllerBus.getLoadTargetQ();
        if (q < minQ) {
            pvToPqBuses.add(new PvToPqBus(controllerBus, q, minQ, ReactiveLimitDirection.MIN));
        } else if (q > maxQ) {
            pvToPqBuses.add(new PvToPqBus(controllerBus, q, maxQ, ReactiveLimitDirection.MAX));
        } else {
            remainingPvBusCount.increment();
        }
    }

    /**
     * A PQ bus can be switched to PV in 2 cases:
     *  - if Q is equal to Qmin and V is less than targetV: it means that the PQ bus can be unlocked in order to increase the reactive power and reach its targetV.
     *  - if Q is equal to Qmax and V is greater than targetV: it means that the PQ bus can be unlocked in order to decrease the reactive power and reach its targetV.
     */
    private void checkPqBus(LfBus controllerCapableBus, List<PqToPvBus> pqToPvBuses) {
        double minQ = controllerCapableBus.getMinQ();
        double maxQ = controllerCapableBus.getMaxQ();
        double q = controllerCapableBus.getGenerationTargetQ();
        double distanceToMaxQ = Math.abs(q - maxQ);
        double distanceToMinQ = Math.abs(q - minQ);
        if (distanceToMaxQ < distanceToMinQ && getBusV(controllerCapableBus) > getBusTargetV(controllerCapableBus)) { // bus produce too much reactive power
            pqToPvBuses.add(new PqToPvBus(controllerCapableBus, ReactiveLimitDirection.MAX));
        }
        if (distanceToMaxQ > distanceToMinQ && getBusV(controllerCapableBus) < getBusTargetV(controllerCapableBus)) { // bus absorb too much reactive power
            pqToPvBuses.add(new PqToPvBus(controllerCapableBus, ReactiveLimitDirection.MIN));
        }
    }

    private double getBusTargetV(LfBus bus) {
        return bus.getVoltageControl().map(VoltageControl::getTargetValue).orElse(Double.NaN);
    }

    private double getBusV(LfBus bus) {
        return bus.getVoltageControl().map(vc -> vc.getControlledBus().getV()).orElse(Double.NaN);
    }

<<<<<<< HEAD
    /**
     * A PQ bus with a static var compensator monitoring voltage can be switched to PV in 2 cases:
     *  - if the voltage of the controlled bus is higher than the high voltage threshold.
     *  - if the voltage of the controlled bus is lower that the low voltage threshold.
     */
    private void checkPqBusForVoltageLimits(LfBus controllerCapableBus, List<PqToPvBus> pqToPvBuses, double highVoltageLimit, double lowVoltageLimit) {
        if (getBusV(controllerCapableBus) > highVoltageLimit) {
            pqToPvBuses.add(new PqToPvBus(controllerCapableBus, VoltageLimitDirection.MAX));
        }
        if (getBusV(controllerCapableBus) < lowVoltageLimit) {
            pqToPvBuses.add(new PqToPvBus(controllerCapableBus, VoltageLimitDirection.MIN));
        }
    }

    private Optional<Pair<Double, Double>> getControlledBusVoltageLimits(LfBus bus) {
        Pair<Double, Double> limits = null;
        LfGenerator generator = bus.getGenerators().stream()
                .filter(gen -> gen.getGeneratorControlType() == LfGenerator.GeneratorControlType.MONITORING_VOLTAGE)
                .findFirst().orElse(null);
        if (generator != null) {
            Optional<LfStaticVarCompensatorImpl.StandByAutomaton> automaton = ((LfStaticVarCompensatorImpl) generator).getStandByAutomaton();
            if (automaton.isPresent()) {
                limits = Pair.of(automaton.get().getHighVoltageThreshold(), automaton.get().getLowVoltageThreshold());
            }
        }
        return Optional.ofNullable(limits);
    }

    private double getNewTargetV(LfBus bus, VoltageLimitDirection direction) {
        LfGenerator generator = bus.getGenerators().stream()
                .filter(gen -> gen.getGeneratorControlType() == LfGenerator.GeneratorControlType.MONITORING_VOLTAGE)
                .findFirst().orElse(null);
        if (generator != null) {
            Optional<LfStaticVarCompensatorImpl.StandByAutomaton> automaton = ((LfStaticVarCompensatorImpl) generator).getStandByAutomaton();
            if (automaton.isPresent()) {
                if (direction == VoltageLimitDirection.MIN) {
                    generator.setGeneratorControlType(LfGenerator.GeneratorControlType.VOLTAGE); // FIXME
                    return automaton.get().getLowTargetV();
                } else {
                    generator.setGeneratorControlType(LfGenerator.GeneratorControlType.VOLTAGE); // FIXME
                    return automaton.get().getHighTargetV();
                }
            }
        }
        return Double.NaN;
    }

=======
>>>>>>> 2ca44467
    @Override
    public OuterLoopStatus check(OuterLoopContext context, Reporter reporter) {
        OuterLoopStatus status = OuterLoopStatus.STABLE;

        List<PvToPqBus> pvToPqBuses = new ArrayList<>();
        List<PqToPvBus> pqToPvBuses = new ArrayList<>();
        MutableInt remainingPvBusCount = new MutableInt();
        for (LfBus bus : context.getNetwork().getBuses()) {
            if (bus.isVoltageControlEnabled() && !bus.isDisabled()) {
                checkPvBus(bus, pvToPqBuses, remainingPvBusCount);
            } else if (bus.hasVoltageControllerCapability() && !bus.isDisabled()) {
                Optional<Pair<Double, Double>> voltageLimits = getControlledBusVoltageLimits(bus);
                if (!bus.hasGeneratorsWithSlope()) {
                    if (voltageLimits.isEmpty()) {
                        checkPqBus(bus, pqToPvBuses);
                    } else {
                        checkPqBusForVoltageLimits(bus, pqToPvBuses, voltageLimits.get().getLeft(), voltageLimits.get().getRight());
                    }
                } else {
                    // we don't support switching PQ to PV for bus with one controller with slope.
                    LOGGER.warn("Controller bus '{}' wants to control back voltage with slope: not supported", bus.getId());
                }
            }
        }

        if (!pvToPqBuses.isEmpty() && switchPvPq(pvToPqBuses, remainingPvBusCount.intValue(), reporter)) {
            status = OuterLoopStatus.UNSTABLE;
        }
        if (!pqToPvBuses.isEmpty() && switchPqPv(pqToPvBuses, reporter)) {
            status = OuterLoopStatus.UNSTABLE;
        }

        return status;
    }
}<|MERGE_RESOLUTION|>--- conflicted
+++ resolved
@@ -234,7 +234,6 @@
         return bus.getVoltageControl().map(vc -> vc.getControlledBus().getV()).orElse(Double.NaN);
     }
 
-<<<<<<< HEAD
     /**
      * A PQ bus with a static var compensator monitoring voltage can be switched to PV in 2 cases:
      *  - if the voltage of the controlled bus is higher than the high voltage threshold.
@@ -282,8 +281,6 @@
         return Double.NaN;
     }
 
-=======
->>>>>>> 2ca44467
     @Override
     public OuterLoopStatus check(OuterLoopContext context, Reporter reporter) {
         OuterLoopStatus status = OuterLoopStatus.STABLE;
